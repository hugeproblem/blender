--- conflicted
+++ resolved
@@ -1,79 +1,3 @@
-<<<<<<< HEAD
-# -*- mode: gnumakefile; tab-width: 8; indent-tabs-mode: t; -*-
-# vim: tabstop=8
-# $Id: GNUmakefile 34680 2011-02-07 05:05:41Z campbellbarton $
-#
-# ##### BEGIN GPL LICENSE BLOCK #####
-#
-#  This program is free software; you can redistribute it and/or
-#  modify it under the terms of the GNU General Public License
-#  as published by the Free Software Foundation; either version 2
-#  of the License, or (at your option) any later version.
-#
-#  This program is distributed in the hope that it will be useful,
-#  but WITHOUT ANY WARRANTY; without even the implied warranty of
-#  MERCHANTABILITY or FITNESS FOR A PARTICULAR PURPOSE.  See the
-#  GNU General Public License for more details.
-#
-#  You should have received a copy of the GNU General Public License
-#  along with this program; if not, write to the Free Software Foundation,
-#  Inc., 51 Franklin Street, Fifth Floor, Boston, MA 02110-1301, USA.
-#
-# ##### END GPL LICENSE BLOCK #####
-
-# This Makefile does an out-of-source CMake build in ../build/`OS`_`CPU`
-# eg:
-#   ../build/Linux_i386
-# This is for users who like to configure & build blender with a single command.
-
-
-# System Vars
-OS:=$(shell uname -s)
-OS_NCASE:=$(shell uname -s | tr '[A-Z]' '[a-z]')
-# CPU:=$(shell uname -m)  # UNUSED
-
-
-# Source and Build DIR's
-BLENDER_DIR:=$(shell pwd -P)
-BUILD_DIR:=$(shell dirname $(BLENDER_DIR))/build/$(OS_NCASE)
-
-
-# Get the number of cores for threaded build
-NPROCS:=1
-ifeq ($(OS), Linux)
-	NPROCS:=$(shell grep -c ^processor /proc/cpuinfo)
-endif
-ifeq ($(OS), Darwin)
-	NPROCS:=$(shell system_profiler | awk '/Number Of CPUs/{print $4}{next;}')
-endif
-ifeq ($(OS), FreeBSD)
-	NPROCS:=$(shell sysctl -a | grep "hw.ncpu " | cut -d" " -f3 )
-endif
-ifeq ($(OS), NetBSD)
-	NPROCS:=$(shell sysctl -a | grep "hw.ncpu " | cut -d" " -f3 )
-endif
-
-
-# Build Blender
-all:
-	@echo 
-	@echo Configuring Blender ...
-
-	if test ! -f $(BUILD_DIR)/CMakeCache.txt ; then \
-		mkdir -p $(BUILD_DIR) ; \
-		cd $(BUILD_DIR) ; \
-		cmake $(BLENDER_DIR) -DCMAKE_BUILD_TYPE:STRING=Release ; \
-	fi
-
-	@echo 
-	@echo Building Blender ...
-	cd $(BUILD_DIR) ; make -s -j $(NPROCS)
-	@echo 
-	@echo run blender from "$(BUILD_DIR)/bin/blender"
-	@echo 
-
-.PHONY: all
-=======
 # -*- mode: gnumakefile; tab-width: 8; indent-tabs-mode: t; -*-
 # vim: tabstop=8
 # $Id$
@@ -187,5 +111,4 @@
 clean:
 	cd $(BUILD_DIR) ; make clean
 
-.PHONY: all
->>>>>>> 99ee18c6
+.PHONY: all