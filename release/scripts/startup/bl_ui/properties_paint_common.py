--- conflicted
+++ resolved
@@ -2451,26 +2451,14 @@
         unified_name="use_unified_size",
         slider=True,
         text="Radius",
-<<<<<<< HEAD
         header=True)
     UnifiedPaintPanel.prop_unified(layout,
-=======
-        header=True,
-    )
-    UnifiedPaintPanel.prop_unified(
-        layout,
->>>>>>> 92773761
         context,
         brush,
         "strength",
         pressure_name="use_pressure_strength",
         unified_name="use_unified_strength",
-<<<<<<< HEAD
         header=True)
-=======
-        header=True,
-    )
->>>>>>> 92773761
 
 
 def brush_basic__draw_color_selector(context, layout, brush, gp_settings, props):
