# SPDX-License-Identifier: GPL-2.0-or-later
import bpy
from bpy.types import (
    Header,
    Menu,
    Panel,
)
from bpy.app.translations import (
    contexts as i18n_contexts,
    pgettext_iface as iface_,
    pgettext_tip as tip_,
)


# -----------------------------------------------------------------------------
# Main Header
class USERPREF_HT_header(Header):
    bl_space_type = 'PREFERENCES'

    @staticmethod
    def draw_buttons(layout, context):
        prefs = context.preferences

        layout.operator_context = 'EXEC_AREA'

        if prefs.use_preferences_save and (not bpy.app.use_userpref_skip_save_on_exit):
            pass
        else:
            # Show '*' to let users know the preferences have been modified.
            layout.operator("wm.save_userpref",
                text=iface_("Save Preferences") + (" *" if prefs.is_dirty else ""),
                translate=False,)

    def draw(self, context):
        layout = self.layout
        layout.operator_context = 'EXEC_AREA'

        layout.template_header()

        USERPREF_MT_editor_menus.draw_collapsible(context, layout)

        layout.separator_spacer()

        self.draw_buttons(layout, context)


# -----------------------------------------------------------------------------
# Main Navigation Bar
class USERPREF_PT_navigation_bar(Panel):
    bl_label = "Preferences Navigation"
    bl_space_type = 'PREFERENCES'
    bl_region_type = 'NAVIGATION_BAR'
    bl_options = {'HIDE_HEADER'}

    def draw(self, context):
        layout = self.layout

        prefs = context.preferences

        col = layout.column()

        col.scale_x = 1.3
        col.scale_y = 1.3
        col.prop(prefs, "active_section", expand=True)


class USERPREF_MT_editor_menus(Menu):
    bl_idname = "USERPREF_MT_editor_menus"
    bl_label = ""

    def draw(self, _context):
        layout = self.layout
        layout.menu("USERPREF_MT_view")
        layout.menu("USERPREF_MT_save_load", text="Preferences")


class USERPREF_MT_view(Menu):
    bl_label = "View"

    def draw(self, _context):
        layout = self.layout

        layout.menu("INFO_MT_area")


class USERPREF_MT_save_load(Menu):
    bl_label = "Save & Load"

    def draw(self, context):
        layout = self.layout

        prefs = context.preferences

        row = layout.row()
        row.active = not bpy.app.use_userpref_skip_save_on_exit
        row.prop(prefs, "use_preferences_save", text="Auto-Save Preferences")

        layout.separator()

        layout.operator_context = 'EXEC_AREA'
        if prefs.use_preferences_save:
            layout.operator("wm.save_userpref", text="Save Preferences")
        sub_revert = layout.column(align=True)
        sub_revert.active = prefs.is_dirty
        sub_revert.operator("wm.read_userpref", text="Revert to Saved Preferences")

        layout.operator_context = 'INVOKE_AREA'
        layout.operator("wm.read_factory_userpref", text="Load Factory Preferences")


class USERPREF_PT_save_preferences(Panel):
    bl_label = "Save Preferences"
    bl_space_type = 'PREFERENCES'
    bl_region_type = 'EXECUTE'
    bl_options = {'HIDE_HEADER'}

    @classmethod
    def poll(cls, context):
        # Hide when header is visible
        for region in context.area.regions:
            if region.type == 'HEADER' and region.height <= 1:
                return True

        return False

    def draw(self, context):
        layout = self.layout.row()
        layout.operator_context = 'EXEC_AREA'

        layout.menu("USERPREF_MT_save_load", text="", icon='COLLAPSEMENU')

        USERPREF_HT_header.draw_buttons(layout, context)


# -----------------------------------------------------------------------------
# Min-In Helpers

# Panel mix-in.
class CenterAlignMixIn:
    """
    Base class for panels to center align contents with some horizontal margin.
    Deriving classes need to implement a ``draw_centered(context, layout)`` function.
    """

    def draw(self, context):
        layout = self.layout
        width = context.region.width
        ui_scale = context.preferences.system.ui_scale
        # No horizontal margin if region is rather small.
        is_wide = width > (350 * ui_scale)

        layout.use_property_split = True
        layout.use_property_decorate = False  # No animation.

        row = layout.row()
        if is_wide:
            row.label()  # Needed so col below is centered.

        col = row.column()
        col.ui_units_x = 50

        # Implemented by sub-classes.
        self.draw_centered(context, col)

        if is_wide:
            row.label()  # Needed so col above is centered.


# -----------------------------------------------------------------------------
# Interface Panels
class InterfacePanel:
    bl_space_type = 'PREFERENCES'
    bl_region_type = 'WINDOW'
    bl_context = "interface"


class USERPREF_PT_interface_display(InterfacePanel, CenterAlignMixIn, Panel):
    bl_label = "Display"

    def draw_centered(self, context, layout):
        prefs = context.preferences
        view = prefs.view

        col = layout.column()

        col.prop(view, "ui_scale", text="Resolution Scale")
        col.prop(view, "ui_line_width", text="Line Width")
        col.prop(view, "show_splash", text="Splash Screen")
        col.prop(view, "show_developer_ui")

        col.separator()

        col = layout.column(heading="Tooltips", align=True)
        col.prop(view, "show_tooltips", text="User Tooltips")
        sub = col.column()
        sub.active = view.show_tooltips
        sub.prop(view, "show_tooltips_python")


class USERPREF_PT_interface_text(InterfacePanel, CenterAlignMixIn, Panel):
    bl_label = "Text Rendering"
    bl_options = {'DEFAULT_CLOSED'}

    def draw_centered(self, context, layout):
        prefs = context.preferences
        view = prefs.view

        flow = layout.grid_flow(row_major=False, columns=0, even_columns=True, even_rows=False, align=False)

        flow.prop(view, "use_text_antialiasing", text="Anti-Aliasing")
        sub = flow.column()
        sub.active = view.use_text_antialiasing
        sub.prop(view, "text_hinting", text="Hinting")

        flow.prop(view, "font_path_ui")
        flow.prop(view, "font_path_ui_mono")


class USERPREF_PT_interface_translation(InterfacePanel, CenterAlignMixIn, Panel):
    bl_label = "Translation"
    bl_translation_context = i18n_contexts.id_windowmanager

    @classmethod
    def poll(cls, _context):
        return bpy.app.build_options.international

    def draw_centered(self, context, layout):
        prefs = context.preferences
        view = prefs.view

        layout.prop(view, "language")

        col = layout.column(heading="Affect")
        col.active = (bpy.app.translations.locale != 'en_US')
        col.prop(view, "use_translate_tooltips", text="Tooltips")
        col.prop(view, "use_translate_interface", text="Interface")
        col.prop(view, "use_translate_new_dataname", text="New Data")


class USERPREF_PT_interface_editors(InterfacePanel, CenterAlignMixIn, Panel):
    bl_label = "Editors"

    def draw_centered(self, context, layout):
        prefs = context.preferences
        view = prefs.view
        system = prefs.system

        col = layout.column()
        col.prop(system, "use_region_overlap")
        col.prop(view, "show_navigate_ui")
        col.prop(view, "color_picker_type")
        col.row().prop(view, "header_align")
        col.prop(view, "factor_display_type")


class USERPREF_PT_interface_temporary_windows(InterfacePanel, CenterAlignMixIn, Panel):
    bl_label = "Temporary Editors"
    bl_parent_id = "USERPREF_PT_interface_editors"
    bl_options = {'DEFAULT_CLOSED'}

    def draw_centered(self, context, layout):
        prefs = context.preferences
        view = prefs.view

        col = layout.column()
        col.prop(view, "render_display_type", text="Render In")
        col.prop(view, "filebrowser_display_type", text="File Browser")


class USERPREF_PT_interface_statusbar(InterfacePanel, CenterAlignMixIn, Panel):
    bl_label = "Status Bar"
    bl_parent_id = "USERPREF_PT_interface_editors"
    bl_options = {'DEFAULT_CLOSED'}

    def draw_centered(self, context, layout):
        prefs = context.preferences
        view = prefs.view

        col = layout.column(heading="Show")
        col.prop(view, "show_statusbar_stats", text="Scene Statistics")
        col.prop(view, "show_statusbar_memory", text="System Memory")
        col.prop(view, "show_statusbar_vram", text="Video Memory")
        col.prop(view, "show_statusbar_version", text="Blender Version")


class USERPREF_PT_interface_menus(InterfacePanel, Panel):
    bl_label = "Menus"
    bl_options = {'DEFAULT_CLOSED'}

    def draw(self, context):
        pass


class USERPREF_PT_interface_menus_mouse_over(InterfacePanel, CenterAlignMixIn, Panel):
    bl_label = "Open on Mouse Over"
    bl_parent_id = "USERPREF_PT_interface_menus"

    def draw_header(self, context):
        prefs = context.preferences
        view = prefs.view

        self.layout.prop(view, "use_mouse_over_open", text="")

    def draw_centered(self, context, layout):
        prefs = context.preferences
        view = prefs.view

        layout.active = view.use_mouse_over_open

        flow = layout.grid_flow(row_major=False, columns=0, even_columns=True, even_rows=False, align=False)

        flow.prop(view, "open_toplevel_delay", text="Top Level")
        flow.prop(view, "open_sublevel_delay", text="Sub Level")


class USERPREF_PT_interface_menus_pie(InterfacePanel, CenterAlignMixIn, Panel):
    bl_label = "Pie Menus"
    bl_parent_id = "USERPREF_PT_interface_menus"

    def draw_centered(self, context, layout):
        prefs = context.preferences
        view = prefs.view

        flow = layout.grid_flow(row_major=False, columns=0, even_columns=True, even_rows=False, align=False)

        flow.prop(view, "pie_animation_timeout")
        flow.prop(view, "pie_tap_timeout")
        flow.prop(view, "pie_initial_timeout")
        flow.prop(view, "pie_menu_radius")
        flow.prop(view, "pie_menu_threshold")
        flow.prop(view, "pie_menu_confirm")


# -----------------------------------------------------------------------------
# Editing Panels
class EditingPanel:
    bl_space_type = 'PREFERENCES'
    bl_region_type = 'WINDOW'
    bl_context = "editing"


class USERPREF_PT_edit_objects(EditingPanel, Panel):
    bl_label = "Objects"

    def draw(self, context):
        pass


class USERPREF_PT_edit_objects_new(EditingPanel, CenterAlignMixIn, Panel):
    bl_label = "New Objects"
    bl_parent_id = "USERPREF_PT_edit_objects"

    def draw_centered(self, context, layout):
        prefs = context.preferences
        edit = prefs.edit

        flow = layout.grid_flow(row_major=False, columns=0, even_columns=True, even_rows=False, align=False)

        flow.prop(edit, "material_link", text="Link Materials To")
        flow.prop(edit, "object_align", text="Align To")
        flow.prop(edit, "use_enter_edit_mode", text="Enter Edit Mode")
        flow.prop(edit, "collection_instance_empty_size", text="Instance Empty Size")


class USERPREF_PT_edit_objects_duplicate_data(EditingPanel, CenterAlignMixIn, Panel):
    bl_label = "Duplicate Data"
    bl_parent_id = "USERPREF_PT_edit_objects"

    def draw_centered(self, context, layout):
        prefs = context.preferences
        edit = prefs.edit

        layout.use_property_split = False

        flow = layout.grid_flow(row_major=False, columns=0, even_columns=True, even_rows=False, align=True)

        col = flow.column()
        col.prop(edit, "use_duplicate_action", text="Action")
        col.prop(edit, "use_duplicate_armature", text="Armature")
        col.prop(edit, "use_duplicate_camera", text="Camera")
        col.prop(edit, "use_duplicate_curve", text="Curve")
<<<<<<< HEAD
        # col.prop(edit, "use_duplicate_fcurve", text="F-Curve") # Not
        # implemented.
=======
        # col.prop(edit, "use_duplicate_fcurve", text="F-Curve")  # Not implemented.
        col.prop(edit, "use_duplicate_curves", text="Curves")
>>>>>>> b37954d0
        col.prop(edit, "use_duplicate_grease_pencil", text="Grease Pencil")

        col = flow.column()
        col.prop(edit, "use_duplicate_lattice", text="Lattice")
        col.prop(edit, "use_duplicate_light", text="Light")
        col.prop(edit, "use_duplicate_lightprobe", text="Light Probe")
        col.prop(edit, "use_duplicate_material", text="Material")
        col.prop(edit, "use_duplicate_mesh", text="Mesh")
        col.prop(edit, "use_duplicate_metaball", text="Metaball")

        col = flow.column()
        col.prop(edit, "use_duplicate_particle", text="Particle")
        if hasattr(edit, "use_duplicate_pointcloud"):
            col.prop(edit, "use_duplicate_pointcloud", text="Point Cloud")
        col.prop(edit, "use_duplicate_speaker", text="Speaker")
        col.prop(edit, "use_duplicate_surface", text="Surface")
        col.prop(edit, "use_duplicate_text", text="Text")
        # col.prop(edit, "use_duplicate_texture", text="Texture") # Not
        # implemented.
        col.prop(edit, "use_duplicate_volume", text="Volume")


class USERPREF_PT_edit_cursor(EditingPanel, CenterAlignMixIn, Panel):
    bl_label = "3D Cursor"

    def draw_centered(self, context, layout):
        prefs = context.preferences
        edit = prefs.edit

        col = layout.column()
        col.prop(edit, "use_mouse_depth_cursor")
        col.prop(edit, "use_cursor_lock_adjust")


class USERPREF_PT_edit_gpencil(EditingPanel, CenterAlignMixIn, Panel):
    bl_label = "Grease Pencil"
    bl_options = {'DEFAULT_CLOSED'}

    def draw_centered(self, context, layout):
        prefs = context.preferences
        edit = prefs.edit

        col = layout.column(heading="Distance")
        col.prop(edit, "grease_pencil_manhattan_distance", text="Manhattan")
        col.prop(edit, "grease_pencil_euclidean_distance", text="Euclidean")


class USERPREF_PT_edit_annotations(EditingPanel, CenterAlignMixIn, Panel):
    bl_label = "Annotations"

    def draw_centered(self, context, layout):
        prefs = context.preferences
        edit = prefs.edit

        col = layout.column()
        col.prop(edit, "grease_pencil_default_color", text="Default Color")
        col.prop(edit, "grease_pencil_eraser_radius", text="Eraser Radius")


class USERPREF_PT_edit_weight_paint(EditingPanel, CenterAlignMixIn, Panel):
    bl_label = "Weight Paint"
    bl_options = {'DEFAULT_CLOSED'}

    def draw_centered(self, context, layout):
        prefs = context.preferences
        view = prefs.view

        layout.use_property_split = False

        layout.prop(view, "use_weight_color_range", text="Use Custom Colors")

        col = layout.column()
        col.active = view.use_weight_color_range
        col.template_color_ramp(view, "weight_color_range", expand=True)


class USERPREF_PT_edit_text_editor(EditingPanel, CenterAlignMixIn, Panel):
    bl_label = "Text Editor"
    bl_options = {'DEFAULT_CLOSED'}

    def draw_centered(self, context, layout):
        prefs = context.preferences
        edit = prefs.edit

        layout.prop(edit, "use_text_edit_auto_close")


class USERPREF_PT_edit_misc(EditingPanel, CenterAlignMixIn, Panel):
    bl_label = "Miscellaneous"
    bl_options = {'DEFAULT_CLOSED'}

    def draw_centered(self, context, layout):
        prefs = context.preferences
        edit = prefs.edit

        col = layout.column()
        col.prop(edit, "sculpt_paint_overlay_color", text="Sculpt Overlay Color")
        col.prop(edit, "node_margin", text="Node Auto-Offset Margin")


# -----------------------------------------------------------------------------
# Animation Panels
class AnimationPanel:
    bl_space_type = 'PREFERENCES'
    bl_region_type = 'WINDOW'
    bl_context = "animation"


class USERPREF_PT_animation_timeline(AnimationPanel, CenterAlignMixIn, Panel):
    bl_label = "Timeline"

    def draw_centered(self, context, layout):
        prefs = context.preferences
        view = prefs.view
        edit = prefs.edit

        col = layout.column()
        col.prop(edit, "use_negative_frames")

        col.prop(view, "view2d_grid_spacing_min", text="Minimum Grid Spacing")
        col.prop(view, "timecode_style")
        col.prop(view, "view_frame_type")
        if view.view_frame_type == 'SECONDS':
            col.prop(view, "view_frame_seconds")
        elif view.view_frame_type == 'KEYFRAMES':
            col.prop(view, "view_frame_keyframes")


class USERPREF_PT_animation_keyframes(AnimationPanel, CenterAlignMixIn, Panel):
    bl_label = "Keyframes"

    def draw_centered(self, context, layout):
        prefs = context.preferences
        edit = prefs.edit

        col = layout.column()
        col.prop(edit, "use_visual_keying")
        col.prop(edit, "use_keyframe_insert_needed", text="Only Insert Needed")

        col = layout.column(heading="Auto-Keyframing")
        col.prop(edit, "use_auto_keying_warning", text="Show Warning")
        col.prop(edit, "use_keyframe_insert_available", text="Only Insert Available")
        col.prop(edit, "use_auto_keying", text="Enable in New Scenes")


class USERPREF_PT_animation_fcurves(AnimationPanel, CenterAlignMixIn, Panel):
    bl_label = "F-Curves"

    def draw_centered(self, context, layout):
        prefs = context.preferences
        edit = prefs.edit

        flow = layout.grid_flow(row_major=False, columns=0, even_columns=True, even_rows=False, align=False)

        flow.prop(edit, "fcurve_unselected_alpha", text="Unselected Opacity")
        flow.prop(edit, "fcurve_new_auto_smoothing", text="Default Smoothing Mode")
        flow.prop(edit, "keyframe_new_interpolation_type", text="Default Interpolation")
        flow.prop(edit, "keyframe_new_handle_type", text="Default Handles")
        flow.prop(edit, "use_insertkey_xyz_to_rgb", text="XYZ to RGB")
        flow.prop(edit, "use_anim_channel_group_colors")


# -----------------------------------------------------------------------------
# System Panels
class SystemPanel:
    bl_space_type = 'PREFERENCES'
    bl_region_type = 'WINDOW'
    bl_context = "system"


class USERPREF_PT_system_sound(SystemPanel, CenterAlignMixIn, Panel):
    bl_label = "Sound"
    bl_options = {'DEFAULT_CLOSED'}

    def draw_centered(self, context, layout):
        prefs = context.preferences
        system = prefs.system

        layout.prop(system, "audio_device", expand=False)

        sub = layout.grid_flow(row_major=False, columns=0, even_columns=False, even_rows=False, align=False)
        sub.active = system.audio_device not in {'NONE', 'None'}
        sub.prop(system, "audio_channels", text="Channels")
        sub.prop(system, "audio_mixing_buffer", text="Mixing Buffer")
        sub.prop(system, "audio_sample_rate", text="Sample Rate")
        sub.prop(system, "audio_sample_format", text="Sample Format")


class USERPREF_PT_system_cycles_devices(SystemPanel, CenterAlignMixIn, Panel):
    bl_label = "Cycles Render Devices"

    def draw_centered(self, context, layout):
        prefs = context.preferences

        col = layout.column()
        col.use_property_split = False

        if bpy.app.build_options.cycles:
            addon = prefs.addons.get("cycles")
            if addon is not None:
                addon.preferences.draw_impl(col, context)
            del addon


class USERPREF_PT_system_os_settings(SystemPanel, CenterAlignMixIn, Panel):
    bl_label = "Operating System Settings"

    @classmethod
    def poll(cls, _context):
        # Only for Windows so far
        import sys
        return sys.platform[:3] == "win"

    def draw_centered(self, _context, layout):
        layout.label(text="Make this installation your default Blender")
        split = layout.split(factor=0.4)
        split.alignment = 'RIGHT'
        split.label(text="")
        split.operator("preferences.associate_blend", text="Make Default")


class USERPREF_PT_system_memory(SystemPanel, CenterAlignMixIn, Panel):
    bl_label = "Memory & Limits"

    def draw_centered(self, context, layout):
        prefs = context.preferences
        system = prefs.system
        edit = prefs.edit

        col = layout.column()
        col.prop(edit, "undo_steps", text="Undo Steps")
        col.prop(edit, "undo_memory_limit", text="Undo Memory Limit")
        col.prop(edit, "use_global_undo")

        layout.separator()

        col = layout.column()
        col.prop(system, "scrollback", text="Console Scrollback Lines")

        layout.separator()

        col = layout.column()
        col.prop(system, "texture_time_out", text="Texture Time Out")
        col.prop(system, "texture_collection_rate", text="Garbage Collection Rate")

        layout.separator()

        col = layout.column()
        col.prop(system, "vbo_time_out", text="VBO Time Out")
        col.prop(system, "vbo_collection_rate", text="Garbage Collection Rate")


class USERPREF_PT_system_video_sequencer(SystemPanel, CenterAlignMixIn, Panel):
    bl_label = "Video Sequencer"

    def draw_centered(self, context, layout):
        prefs = context.preferences
        system = prefs.system
        # edit = prefs.edit

        layout.prop(system, "memory_cache_limit")

        layout.separator()

        layout.prop(system, "use_sequencer_disk_cache", text="Disk Cache")
        col = layout.column()
        col.active = system.use_sequencer_disk_cache
        col.prop(system, "sequencer_disk_cache_dir", text="Directory")
        col.prop(system, "sequencer_disk_cache_size_limit", text="Cache Limit")
        col.prop(system, "sequencer_disk_cache_compression", text="Compression")

        layout.separator()

        layout.prop(system, "sequencer_proxy_setup")


# -----------------------------------------------------------------------------
# Viewport Panels
class ViewportPanel:
    bl_space_type = 'PREFERENCES'
    bl_region_type = 'WINDOW'
    bl_context = "viewport"


class USERPREF_PT_viewport_display(ViewportPanel, CenterAlignMixIn, Panel):
    bl_label = "Display"

    def draw_centered(self, context, layout):
        prefs = context.preferences
        view = prefs.view

        col = layout.column(heading="Text Info Overlay")
        col.prop(view, "show_object_info", text="Object Info")
        col.prop(view, "show_view_name", text="View Name")
        col.prop(view, "show_playback_fps", text="Playback Frame Rate (FPS)")

        layout.separator()

        col = layout.column()
        col.prop(view, "gizmo_size")
        col.prop(view, "lookdev_sphere_size")

        col.separator()

        col.prop(view, "mini_axis_type", text="3D Viewport Axis")

        if view.mini_axis_type == 'MINIMAL':
            col.prop(view, "mini_axis_size", text="Size")
            col.prop(view, "mini_axis_brightness", text="Brightness")

        if view.mini_axis_type == 'GIZMO':
            col.prop(view, "gizmo_size_navigate_v3d", text="Size")


class USERPREF_PT_viewport_quality(ViewportPanel, CenterAlignMixIn, Panel):
    bl_label = "Quality"

    def draw_centered(self, context, layout):
        prefs = context.preferences
        system = prefs.system

        col = layout.column()
        col.prop(system, "viewport_aa")

        col = layout.column(heading="Smooth Wires")
        col.prop(system, "use_overlay_smooth_wire", text="Overlay")
        col.prop(system, "use_edit_mode_smooth_wire", text="Edit Mode")


class USERPREF_PT_viewport_textures(ViewportPanel, CenterAlignMixIn, Panel):
    bl_label = "Textures"

    def draw_centered(self, context, layout):
        prefs = context.preferences
        system = prefs.system

        col = layout.column()
        col.prop(system, "gl_texture_limit", text="Limit Size")
        col.prop(system, "anisotropic_filter")
        col.prop(system, "gl_clip_alpha", slider=True)
        col.prop(system, "image_draw_method", text="Image Display Method")


class USERPREF_PT_viewport_selection(ViewportPanel, CenterAlignMixIn, Panel):
    bl_label = "Selection"
    bl_options = {'DEFAULT_CLOSED'}

    def draw_centered(self, context, layout):
        prefs = context.preferences
        system = prefs.system

        layout.prop(system, "use_select_pick_depth")


class USERPREF_PT_viewport_subdivision(ViewportPanel, CenterAlignMixIn, Panel):
    bl_label = "Subdivision"
    bl_options = {'DEFAULT_CLOSED'}

    def draw_centered(self, context, layout):
        prefs = context.preferences
        system = prefs.system

        layout.prop(system, "use_gpu_subdivision")


# -----------------------------------------------------------------------------
# Theme Panels
class ThemePanel:
    bl_space_type = 'PREFERENCES'
    bl_region_type = 'WINDOW'
    bl_context = "themes"


class USERPREF_MT_interface_theme_presets(Menu):
    bl_label = "Presets"
    preset_subdir = "interface_theme"
    preset_operator = "script.execute_preset"
    preset_type = 'XML'
    preset_xml_map = (("preferences.themes[0]", "Theme"),
        ("preferences.ui_styles[0]", "ThemeStyle"),)
    draw = Menu.draw_preset

    @staticmethod
    def reset_cb(context):
        bpy.ops.preferences.reset_default_theme()


class USERPREF_PT_theme(ThemePanel, Panel):
    bl_label = "Themes"
    bl_options = {'HIDE_HEADER'}

    def draw(self, _context):
        layout = self.layout

        split = layout.split(factor=0.6)

        row = split.row(align=True)
        row.menu("USERPREF_MT_interface_theme_presets", text=USERPREF_MT_interface_theme_presets.bl_label)
        row.operator("wm.interface_theme_preset_add", text="", icon='ADD')
        row.operator("wm.interface_theme_preset_add", text="", icon='REMOVE').remove_active = True

        row = split.row(align=True)
        row.operator("preferences.theme_install", text="Install...", icon='IMPORT')
        row.operator("preferences.reset_default_theme", text="Reset", icon='LOOP_BACK')


class USERPREF_PT_theme_user_interface(ThemePanel, CenterAlignMixIn, Panel):
    bl_label = "User Interface"
    bl_options = {'DEFAULT_CLOSED'}

    def draw_header(self, _context):
        layout = self.layout

        layout.label(icon='WORKSPACE')

    def draw(self, context):
        pass


# Base class for dynamically defined widget color panels.
# This is not registered.
class PreferenceThemeWidgetColorPanel:
    bl_parent_id = "USERPREF_PT_theme_user_interface"

    def draw(self, context):
        theme = context.preferences.themes[0]
        ui = theme.user_interface
        widget_style = getattr(ui, self.wcol)
        layout = self.layout

        layout.use_property_split = True

        flow = layout.grid_flow(row_major=False, columns=2, even_columns=True, even_rows=False, align=False)

        col = flow.column(align=True)
        col.prop(widget_style, "text")
        col.prop(widget_style, "text_sel", text="Selected")
        col.prop(widget_style, "item", slider=True)

        col = flow.column(align=True)
        col.prop(widget_style, "inner", slider=True)
        col.prop(widget_style, "inner_sel", text="Selected", slider=True)
        col.prop(widget_style, "outline")

        col.separator()

        col.prop(widget_style, "roundness")


# Base class for dynamically defined widget color panels.
# This is not registered.
class PreferenceThemeWidgetShadePanel:

    def draw(self, context):
        theme = context.preferences.themes[0]
        ui = theme.user_interface
        widget_style = getattr(ui, self.wcol)
        layout = self.layout

        layout.use_property_split = True

        col = layout.column(align=True)
        col.active = widget_style.show_shaded
        col.prop(widget_style, "shadetop", text="Shade Top")
        col.prop(widget_style, "shadedown", text="Down")

    def draw_header(self, context):
        theme = context.preferences.themes[0]
        ui = theme.user_interface
        widget_style = getattr(ui, self.wcol)

        self.layout.prop(widget_style, "show_shaded", text="")


class USERPREF_PT_theme_interface_state(ThemePanel, CenterAlignMixIn, Panel):
    bl_label = "State"
    bl_options = {'DEFAULT_CLOSED'}
    bl_parent_id = "USERPREF_PT_theme_user_interface"

    def draw_centered(self, context, layout):
        theme = context.preferences.themes[0]
        ui_state = theme.user_interface.wcol_state

        flow = layout.grid_flow(row_major=False, columns=0, even_columns=True, even_rows=False, align=False)

        col = flow.column(align=True)
        col.prop(ui_state, "inner_anim")
        col.prop(ui_state, "inner_anim_sel")

        col = flow.column(align=True)
        col.prop(ui_state, "inner_driven")
        col.prop(ui_state, "inner_driven_sel")

        col = flow.column(align=True)
        col.prop(ui_state, "inner_key")
        col.prop(ui_state, "inner_key_sel")

        col = flow.column(align=True)
        col.prop(ui_state, "inner_overridden")
        col.prop(ui_state, "inner_overridden_sel")

        col = flow.column(align=True)
        col.prop(ui_state, "inner_changed")
        col.prop(ui_state, "inner_changed_sel")

        col = flow.column(align=True)
        col.prop(ui_state, "blend")


class USERPREF_PT_theme_interface_styles(ThemePanel, CenterAlignMixIn, Panel):
    bl_label = "Styles"
    bl_options = {'DEFAULT_CLOSED'}
    bl_parent_id = "USERPREF_PT_theme_user_interface"

    def draw_centered(self, context, layout):
        theme = context.preferences.themes[0]
        ui = theme.user_interface

        flow = layout.grid_flow(row_major=False, columns=0, even_columns=True, even_rows=False, align=False)

        flow.prop(ui, "menu_shadow_fac")
        flow.prop(ui, "menu_shadow_width")
        flow.prop(ui, "icon_alpha")
        flow.prop(ui, "icon_saturation")
        flow.prop(ui, "editor_outline")
        flow.prop(ui, "widget_text_cursor")
        flow.prop(ui, "widget_emboss")
        flow.prop(ui, "panel_roundness")


class USERPREF_PT_theme_interface_transparent_checker(ThemePanel, CenterAlignMixIn, Panel):
    bl_label = "Transparent Checkerboard"
    bl_options = {'DEFAULT_CLOSED'}
    bl_parent_id = "USERPREF_PT_theme_user_interface"

    def draw_centered(self, context, layout):
        theme = context.preferences.themes[0]
        ui = theme.user_interface

        flow = layout.grid_flow(row_major=False, columns=0, even_columns=True, even_rows=False, align=False)

        flow.prop(ui, "transparent_checker_primary")
        flow.prop(ui, "transparent_checker_secondary")
        flow.prop(ui, "transparent_checker_size")


class USERPREF_PT_theme_interface_gizmos(ThemePanel, CenterAlignMixIn, Panel):
    bl_label = "Axis & Gizmo Colors"
    bl_options = {'DEFAULT_CLOSED'}
    bl_parent_id = "USERPREF_PT_theme_user_interface"

    def draw_centered(self, context, layout):
        theme = context.preferences.themes[0]
        ui = theme.user_interface

        flow = layout.grid_flow(row_major=False, columns=0, even_columns=True, even_rows=True, align=False)

        col = flow.column(align=True)
        col.prop(ui, "axis_x", text="Axis X")
        col.prop(ui, "axis_y", text="Y")
        col.prop(ui, "axis_z", text="Z")

        col = flow.column()
        col.prop(ui, "gizmo_primary")
        col.prop(ui, "gizmo_secondary")
        col.prop(ui, "gizmo_view_align")

        col = flow.column()
        col.prop(ui, "gizmo_a")
        col.prop(ui, "gizmo_b")


class USERPREF_PT_theme_interface_icons(ThemePanel, CenterAlignMixIn, Panel):
    bl_label = "Icon Colors"
    bl_options = {'DEFAULT_CLOSED'}
    bl_parent_id = "USERPREF_PT_theme_user_interface"

    def draw_centered(self, context, layout):
        theme = context.preferences.themes[0]
        ui = theme.user_interface

        flow = layout.grid_flow(row_major=False, columns=0, even_columns=True, even_rows=False, align=False)

        flow.prop(ui, "icon_scene")
        flow.prop(ui, "icon_collection")
        flow.prop(ui, "icon_object")
        flow.prop(ui, "icon_object_data")
        flow.prop(ui, "icon_modifier")
        flow.prop(ui, "icon_shading")
        flow.prop(ui, "icon_folder")
        flow.prop(ui, "icon_border_intensity")


class USERPREF_PT_theme_text_style(ThemePanel, CenterAlignMixIn, Panel):
    bl_label = "Text Style"
    bl_options = {'DEFAULT_CLOSED'}

    @staticmethod
    def _ui_font_style(layout, font_style):
        layout.use_property_split = True
        flow = layout.grid_flow(row_major=False, columns=0, even_columns=True, even_rows=False, align=True)

        col = flow.column()
        col.prop(font_style, "points")

        col = flow.column(align=True)
        col.prop(font_style, "shadow_offset_x", text="Shadow Offset X")
        col.prop(font_style, "shadow_offset_y", text="Y")

        col = flow.column()
        col.prop(font_style, "shadow")
        col.prop(font_style, "shadow_alpha")
        col.prop(font_style, "shadow_value")

    def draw_header(self, _context):
        layout = self.layout

        layout.label(icon='FONTPREVIEW')

    def draw_centered(self, context, layout):
        style = context.preferences.ui_styles[0]

        layout.label(text="Panel Title")
        self._ui_font_style(layout, style.panel_title)

        layout.separator()

        layout.label(text="Widget")
        self._ui_font_style(layout, style.widget)

        layout.separator()

        layout.label(text="Widget Label")
        self._ui_font_style(layout, style.widget_label)


class USERPREF_PT_theme_bone_color_sets(ThemePanel, CenterAlignMixIn, Panel):
    bl_label = "Bone Color Sets"
    bl_options = {'DEFAULT_CLOSED'}

    def draw_header(self, _context):
        layout = self.layout

        layout.label(icon='COLOR')

    def draw_centered(self, context, layout):
        theme = context.preferences.themes[0]

        layout.use_property_split = True

        for i, ui in enumerate(theme.bone_color_sets, 1):
            layout.label(text=iface_("Color Set %d") % i, translate=False)

            flow = layout.grid_flow(row_major=False, columns=0, even_columns=True, even_rows=False, align=False)

            flow.prop(ui, "normal")
            flow.prop(ui, "select")
            flow.prop(ui, "active")
            flow.prop(ui, "show_colored_constraints")


class USERPREF_PT_theme_collection_colors(ThemePanel, CenterAlignMixIn, Panel):
    bl_label = "Collection Colors"
    bl_options = {'DEFAULT_CLOSED'}

    def draw_header(self, _context):
        layout = self.layout

        layout.label(icon='OUTLINER_COLLECTION')

    def draw_centered(self, context, layout):
        theme = context.preferences.themes[0]

        layout.use_property_split = True

        flow = layout.grid_flow(row_major=False, columns=0, even_columns=True, even_rows=False, align=False)
        for i, ui in enumerate(theme.collection_color, 1):
            flow.prop(ui, "color", text=iface_("Color %d") % i, translate=False)


class USERPREF_PT_theme_strip_colors(ThemePanel, CenterAlignMixIn, Panel):
    bl_label = "Strip Colors"
    bl_options = {'DEFAULT_CLOSED'}

    def draw_header(self, _context):
        layout = self.layout

        layout.label(icon='SEQ_STRIP_DUPLICATE')

    def draw_centered(self, context, layout):
        theme = context.preferences.themes[0]

        layout.use_property_split = True

        flow = layout.grid_flow(row_major=False, columns=0, even_columns=True, even_rows=False, align=False)
        for i, ui in enumerate(theme.strip_color, 1):
            flow.prop(ui, "color", text=iface_("Color %d") % i, translate=False)


# Base class for dynamically defined theme-space panels.
# This is not registered.
class PreferenceThemeSpacePanel:

    # not essential, hard-coded UI delimiters for the theme layout
    ui_delimiters = {
        'VIEW_3D': {
            "text_grease_pencil",
            "text_keyframe",
            "speaker",
            "freestyle_face_mark",
            "split_normal",
            "bone_solid",
            "bone_locked_weight",
            "paint_curve_pivot",
        },
        'GRAPH_EDITOR': {
            "handle_vertex_select",
        },
        'IMAGE_EDITOR': {
            "paint_curve_pivot",
        },
        'NODE_EDITOR': {
            "layout_node",
        },
        'CLIP_EDITOR': {
            "handle_vertex_select",
        }
    }

    # TODO theme_area should be deprecated
    @staticmethod
    def _theme_generic(layout, themedata, theme_area):

        layout.use_property_split = True

        flow = layout.grid_flow(row_major=False, columns=0, even_columns=True, even_rows=False, align=False)

        props_type = {}

        for prop in themedata.rna_type.properties:
            if prop.identifier == "rna_type":
                continue

            props_type.setdefault((prop.type, prop.subtype), []).append(prop)

        th_delimiters = PreferenceThemeSpacePanel.ui_delimiters.get(theme_area)
        for props_type, props_ls in sorted(props_type.items()):
            if props_type[0] == 'POINTER':
                continue

            if th_delimiters is None:
                # simple, no delimiters
                for prop in props_ls:
                    flow.prop(themedata, prop.identifier)
            else:

                for prop in props_ls:
                    flow.prop(themedata, prop.identifier)

    def draw_header(self, _context):
        if hasattr(self, "icon") and self.icon != 'NONE':
            layout = self.layout
            layout.label(icon=self.icon)

    def draw(self, context):
        layout = self.layout
        theme = context.preferences.themes[0]

        datapath_list = self.datapath.split(".")
        data = theme
        for datapath_item in datapath_list:
            data = getattr(data, datapath_item)
        PreferenceThemeSpacePanel._theme_generic(layout, data, self.theme_area)


class ThemeGenericClassGenerator:

    @staticmethod
    def generate_panel_classes_for_wcols():
        wcols = [("Regular", "wcol_regular"),
            ("Tool", "wcol_tool"),
            ("Toolbar Item", "wcol_toolbar_item"),
            ("Radio Buttons", "wcol_radio"),
            ("Text", "wcol_text"),
            ("Option", "wcol_option"),
            ("Toggle", "wcol_toggle"),
            ("Number Field", "wcol_num"),
            ("Value Slider", "wcol_numslider"),
            ("Box", "wcol_box"),
            ("Menu", "wcol_menu"),
            ("Pie Menu", "wcol_pie_menu"),
            ("Pulldown", "wcol_pulldown"),
            ("Menu Back", "wcol_menu_back"),
            ("Tooltip", "wcol_tooltip"),
            ("Menu Item", "wcol_menu_item"),
            ("Scroll Bar", "wcol_scroll"),
            ("Progress Bar", "wcol_progress"),
            ("List Item", "wcol_list_item"),
            # Not used yet, so hide this from the UI.
            # ("Data-View Item", "wcol_view_item"),
            ("Tab", "wcol_tab"),
        ]

        for (name, wcol) in wcols:
            panel_id = "USERPREF_PT_theme_interface_" + wcol
            yield type(panel_id, (PreferenceThemeWidgetColorPanel, ThemePanel, Panel), {
                "bl_label": name,
                "bl_options": {'DEFAULT_CLOSED'},
                "draw": PreferenceThemeWidgetColorPanel.draw,
                "wcol": wcol,
            })

            panel_shade_id = "USERPREF_PT_theme_interface_shade_" + wcol
            yield type(panel_shade_id, (PreferenceThemeWidgetShadePanel, ThemePanel, Panel), {
                "bl_label": "Shaded",
                "bl_options": {'DEFAULT_CLOSED'},
                "bl_parent_id": panel_id,
                "draw": PreferenceThemeWidgetShadePanel.draw,
                "wcol": wcol,
            })

    @staticmethod
    def generate_theme_area_child_panel_classes(parent_id, rna_type, theme_area, datapath):
        def generate_child_panel_classes_recurse(parent_id, rna_type, theme_area, datapath):
            props_type = {}

            for prop in rna_type.properties:
                if prop.identifier == "rna_type":
                    continue

                props_type.setdefault((prop.type, prop.subtype), []).append(prop)

            for props_type, props_ls in sorted(props_type.items()):
                if props_type[0] == 'POINTER':
                    for prop in props_ls:
                        new_datapath = datapath + "." + prop.identifier if datapath else prop.identifier
                        panel_id = parent_id + "_" + prop.identifier
                        yield type(panel_id, (PreferenceThemeSpacePanel, ThemePanel, Panel), {
                            "bl_label": rna_type.properties[prop.identifier].name,
                            "bl_parent_id": parent_id,
                            "bl_options": {'DEFAULT_CLOSED'},
                            "draw": PreferenceThemeSpacePanel.draw,
                            "theme_area": theme_area.identifier,
                            "datapath": new_datapath,
                        })

                        yield from generate_child_panel_classes_recurse(panel_id,
                            prop.fixed_type,
                            theme_area,
                            new_datapath,)

        yield from generate_child_panel_classes_recurse(parent_id, rna_type, theme_area, datapath)

    @staticmethod
    def generate_panel_classes_from_theme_areas():
        from bpy.types import Theme

        for theme_area in Theme.bl_rna.properties['theme_area'].enum_items_static:
            if theme_area.identifier in {'USER_INTERFACE', 'STYLE', 'BONE_COLOR_SETS'}:
                continue

            panel_id = "USERPREF_PT_theme_" + theme_area.identifier.lower()
            # Generate panel-class from theme_area
            yield type(panel_id, (PreferenceThemeSpacePanel, ThemePanel, Panel), {
                "bl_label": theme_area.name,
                "bl_options": {'DEFAULT_CLOSED'},
                "draw_header": PreferenceThemeSpacePanel.draw_header,
                "draw": PreferenceThemeSpacePanel.draw,
                "theme_area": theme_area.identifier,
                "icon": theme_area.icon,
                "datapath": theme_area.identifier.lower(),
            })

            yield from ThemeGenericClassGenerator.generate_theme_area_child_panel_classes(panel_id, Theme.bl_rna.properties[theme_area.identifier.lower()].fixed_type,
                theme_area, theme_area.identifier.lower())


# -----------------------------------------------------------------------------
# File Paths Panels

# Panel mix-in.
class FilePathsPanel:
    bl_space_type = 'PREFERENCES'
    bl_region_type = 'WINDOW'
    bl_context = "file_paths"


class USERPREF_PT_file_paths_data(FilePathsPanel, Panel):
    bl_label = "Data"

    def draw(self, context):
        layout = self.layout
        layout.use_property_split = True
        layout.use_property_decorate = False

        paths = context.preferences.filepaths

        col = self.layout.column()
        col.prop(paths, "font_directory", text="Fonts")
        col.prop(paths, "texture_directory", text="Textures")
        col.prop(paths, "script_directory", text="Scripts")
        col.prop(paths, "sound_directory", text="Sounds")
        col.prop(paths, "temporary_directory", text="Temporary Files")


class USERPREF_PT_file_paths_render(FilePathsPanel, Panel):
    bl_label = "Render"

    def draw(self, context):
        layout = self.layout
        layout.use_property_split = True
        layout.use_property_decorate = False

        paths = context.preferences.filepaths

        col = self.layout.column()
        col.prop(paths, "render_output_directory", text="Render Output")
        col.prop(paths, "render_cache_directory", text="Render Cache")


class USERPREF_PT_file_paths_applications(FilePathsPanel, Panel):
    bl_label = "Applications"

    def draw(self, context):
        layout = self.layout
        layout.use_property_split = True
        layout.use_property_decorate = False

        paths = context.preferences.filepaths

        col = layout.column()
        col.prop(paths, "image_editor", text="Image Editor")
        col.prop(paths, "animation_player_preset", text="Animation Player")
        if paths.animation_player_preset == 'CUSTOM':
            col.prop(paths, "animation_player", text="Player")


class USERPREF_PT_file_paths_development(FilePathsPanel, Panel):
    bl_label = "Development"

    @classmethod
    def poll(cls, context):
        prefs = context.preferences
        return prefs.view.show_developer_ui

    def draw(self, context):
        layout = self.layout
        layout.use_property_split = True
        layout.use_property_decorate = False

        paths = context.preferences.filepaths
        layout.prop(paths, "i18n_branches_directory", text="I18n Branches")


class USERPREF_PT_saveload_autorun(FilePathsPanel, Panel):
    bl_label = "Auto Run Python Scripts"
    bl_parent_id = "USERPREF_PT_saveload_blend"

    def draw_header(self, context):
        prefs = context.preferences
        paths = prefs.filepaths

        self.layout.prop(paths, "use_scripts_auto_execute", text="")

    def draw(self, context):
        layout = self.layout
        prefs = context.preferences
        paths = prefs.filepaths

        layout.use_property_split = True
        layout.use_property_decorate = False  # No animation.

        layout.active = paths.use_scripts_auto_execute

        box = layout.box()
        row = box.row()
        row.label(text="Excluded Paths")
        row.operator("preferences.autoexec_path_add", text="", icon='ADD', emboss=False)
        for i, path_cmp in enumerate(prefs.autoexec_paths):
            row = box.row()
            row.prop(path_cmp, "path", text="")
            row.prop(path_cmp, "use_glob", text="", icon='FILTER')
            row.operator("preferences.autoexec_path_remove", text="", icon='X', emboss=False).index = i


class USERPREF_PT_file_paths_asset_libraries(FilePathsPanel, Panel):
    bl_label = "Asset Libraries"

    def draw(self, context):
        layout = self.layout
        layout.use_property_split = False
        layout.use_property_decorate = False

        paths = context.preferences.filepaths

        box = layout.box()
        split = box.split(factor=0.35)
        name_col = split.column()
        path_col = split.column()

        row = name_col.row(align=True)  # Padding
        row.separator()
        row.label(text="Name")

        row = path_col.row(align=True)  # Padding
        row.separator()
        row.label(text="Path")

        for i, library in enumerate(paths.asset_libraries):
            row = name_col.row()
            row.alert = not library.name
            row.prop(library, "name", text="")

            row = path_col.row()
            subrow = row.row()
            subrow.alert = not library.path
            subrow.prop(library, "path", text="")
            row.operator("preferences.asset_library_remove", text="", icon='X', emboss=False).index = i

        row = box.row()
        row.alignment = 'RIGHT'
        row.operator("preferences.asset_library_add", text="", icon='ADD', emboss=False)


# -----------------------------------------------------------------------------
# Save/Load Panels
class SaveLoadPanel:
    bl_space_type = 'PREFERENCES'
    bl_region_type = 'WINDOW'
    bl_context = "save_load"


class USERPREF_PT_saveload_blend(SaveLoadPanel, CenterAlignMixIn, Panel):
    bl_label = "Blend Files"

    def draw_centered(self, context, layout):
        prefs = context.preferences
        paths = prefs.filepaths
        view = prefs.view

        col = layout.column(heading="Save")
        col.prop(view, "use_save_prompt")
        col.prop(paths, "file_preview_type")

        col = layout.column(heading="Default To")
        col.prop(paths, "use_relative_paths")
        col.prop(paths, "use_file_compression")
        col.prop(paths, "use_load_ui")

        col = layout.column(heading="Text Files")
        col.prop(paths, "use_tabs_as_spaces")

        col = layout.column()
        col.prop(paths, "save_version")
        col.prop(paths, "recent_files")


class USERPREF_PT_saveload_blend_autosave(SaveLoadPanel, CenterAlignMixIn, Panel):
    bl_label = "Auto Save"
    bl_parent_id = "USERPREF_PT_saveload_blend"

    def draw_header(self, context):
        prefs = context.preferences
        paths = prefs.filepaths

        self.layout.prop(paths, "use_auto_save_temporary_files", text="")

    def draw_centered(self, context, layout):
        prefs = context.preferences
        paths = prefs.filepaths

        col = layout.column()
        col.active = paths.use_auto_save_temporary_files
        col.prop(paths, "auto_save_time", text="Timer (Minutes)")


class USERPREF_PT_saveload_file_browser(SaveLoadPanel, CenterAlignMixIn, Panel):
    bl_label = "File Browser"

    def draw_centered(self, context, layout):
        prefs = context.preferences
        paths = prefs.filepaths

        col = layout.column(heading="Show Locations")
        col.prop(paths, "show_recent_locations", text="Recent")
        col.prop(paths, "show_system_bookmarks", text="System")

        col = layout.column(heading="Defaults")
        col.prop(paths, "use_filter_files")
        col.prop(paths, "show_hidden_files_datablocks")


# -----------------------------------------------------------------------------
# Input Panels
class InputPanel:
    bl_space_type = 'PREFERENCES'
    bl_region_type = 'WINDOW'
    bl_context = "input"


class USERPREF_PT_input_keyboard(InputPanel, CenterAlignMixIn, Panel):
    bl_label = "Keyboard"

    def draw_centered(self, context, layout):
        prefs = context.preferences
        inputs = prefs.inputs

        layout.prop(inputs, "use_emulate_numpad")
        layout.prop(inputs, "use_numeric_input_advanced")


class USERPREF_PT_input_mouse(InputPanel, CenterAlignMixIn, Panel):
    bl_label = "Mouse"

    def draw_centered(self, context, layout):
        import sys
        prefs = context.preferences
        inputs = prefs.inputs

        flow = layout.grid_flow(row_major=False, columns=0, even_columns=True, even_rows=False, align=False)

        flow.prop(inputs, "use_mouse_emulate_3_button")
        if sys.platform[:3] != "win":
            rowsub = flow.row()
            rowsub.active = inputs.use_mouse_emulate_3_button
            rowsub.prop(inputs, "mouse_emulate_3_button_modifier")
        flow.prop(inputs, "use_mouse_continuous")
        flow.prop(inputs, "use_drag_immediately")
        flow.prop(inputs, "mouse_double_click_time", text="Double Click Speed")
        flow.prop(inputs, "drag_threshold_mouse")
        flow.prop(inputs, "drag_threshold_tablet")
        flow.prop(inputs, "drag_threshold")
        flow.prop(inputs, "move_threshold")


class USERPREF_PT_input_tablet(InputPanel, CenterAlignMixIn, Panel):
    bl_label = "Tablet"

    def draw_centered(self, context, layout):
        prefs = context.preferences
        inputs = prefs.inputs

        import sys
        if sys.platform[:3] == "win":
            layout.prop(inputs, "tablet_api")
            layout.separator()

        col = layout.column()
        col.prop(inputs, "pressure_threshold_max")
        col.prop(inputs, "pressure_softness")


class USERPREF_PT_input_ndof(InputPanel, CenterAlignMixIn, Panel):
    bl_label = "NDOF"
    bl_options = {'DEFAULT_CLOSED'}

    @classmethod
    def poll(cls, context):
        prefs = context.preferences
        inputs = prefs.inputs
        return inputs.use_ndof

    def draw_centered(self, context, layout):
        prefs = context.preferences
        inputs = prefs.inputs

        USERPREF_PT_ndof_settings.draw_settings(layout, inputs)


# -----------------------------------------------------------------------------
# Navigation Panels
class NavigationPanel:
    bl_space_type = 'PREFERENCES'
    bl_region_type = 'WINDOW'
    bl_context = "navigation"


class USERPREF_PT_navigation_orbit(NavigationPanel, CenterAlignMixIn, Panel):
    bl_label = "Orbit & Pan"

    def draw_centered(self, context, layout):
        prefs = context.preferences
        inputs = prefs.inputs
        view = prefs.view

        col = layout.column()

        col.row().prop(inputs, "view_rotate_method", expand=True)
        if inputs.view_rotate_method == 'TURNTABLE':
            col.prop(inputs, "view_rotate_sensitivity_turntable")
        else:
            col.prop(inputs, "view_rotate_sensitivity_trackball")
        col.prop(inputs, "use_rotate_around_active")

        col.separator()

        col = layout.column(heading="Auto")
        col.prop(inputs, "use_auto_perspective", text="Perspective")
        col.prop(inputs, "use_mouse_depth_navigate", text="Depth")

        col = layout.column()
        col.prop(view, "smooth_view")
        col.prop(view, "rotation_angle")


class USERPREF_PT_navigation_zoom(NavigationPanel, CenterAlignMixIn, Panel):
    bl_label = "Zoom"

    def draw_centered(self, context, layout):
        prefs = context.preferences
        inputs = prefs.inputs

        col = layout.column()

        col.row().prop(inputs, "view_zoom_method", text="Zoom Method")
        if inputs.view_zoom_method in {'DOLLY', 'CONTINUE'}:
            col.row().prop(inputs, "view_zoom_axis")
            col.prop(inputs, "use_zoom_to_mouse")
            col = layout.column(heading="Invert Zoom Direction", align=True)
            col.prop(inputs, "invert_mouse_zoom", text="Mouse")
            col.prop(inputs, "invert_zoom_wheel", text="Wheel")
        else:
            col.prop(inputs, "use_zoom_to_mouse")
            col.prop(inputs, "invert_zoom_wheel", text="Invert Wheel Zoom Direction")


class USERPREF_PT_navigation_fly_walk(NavigationPanel, CenterAlignMixIn, Panel):
    bl_label = "Fly & Walk"

    def draw_centered(self, context, layout):
        prefs = context.preferences
        inputs = prefs.inputs

        layout.row().prop(inputs, "navigation_mode", expand=True)


class USERPREF_PT_navigation_fly_walk_navigation(NavigationPanel, CenterAlignMixIn, Panel):
    bl_label = "Walk"
    bl_parent_id = "USERPREF_PT_navigation_fly_walk"
    bl_options = {'DEFAULT_CLOSED'}

    @classmethod
    def poll(cls, context):
        prefs = context.preferences
        return prefs.inputs.navigation_mode == 'WALK'

    def draw_centered(self, context, layout):
        prefs = context.preferences
        inputs = prefs.inputs
        walk = inputs.walk_navigation

        col = layout.column()
        col.prop(walk, "use_mouse_reverse")
        col.prop(walk, "mouse_speed")
        col.prop(walk, "teleport_time")

        col = layout.column(align=True)
        col.prop(walk, "walk_speed")
        col.prop(walk, "walk_speed_factor")


class USERPREF_PT_navigation_fly_walk_gravity(NavigationPanel, CenterAlignMixIn, Panel):
    bl_label = "Gravity"
    bl_parent_id = "USERPREF_PT_navigation_fly_walk"
    bl_options = {'DEFAULT_CLOSED'}

    @classmethod
    def poll(cls, context):
        prefs = context.preferences
        return prefs.inputs.navigation_mode == 'WALK'

    def draw_header(self, context):
        prefs = context.preferences
        inputs = prefs.inputs
        walk = inputs.walk_navigation

        self.layout.prop(walk, "use_gravity", text="")

    def draw_centered(self, context, layout):
        prefs = context.preferences
        inputs = prefs.inputs
        walk = inputs.walk_navigation

        layout.active = walk.use_gravity

        col = layout.column()
        col.prop(walk, "view_height")
        col.prop(walk, "jump_height")


# Special case, this is only exposed as a popover.
class USERPREF_PT_ndof_settings(Panel):
    bl_label = "3D Mouse Settings"
    bl_space_type = 'TOPBAR'  # dummy.
    bl_region_type = 'HEADER'
    bl_ui_units_x = 12

    @staticmethod
    def draw_settings(layout, props, show_3dview_settings=True):
        col = layout.column()
        col.prop(props, "ndof_sensitivity", text="Pan Sensitivity")
        col.prop(props, "ndof_orbit_sensitivity")
        col.prop(props, "ndof_deadzone")

        layout.separator()

        if show_3dview_settings:
            col = layout.column()
            col.row().prop(props, "ndof_view_navigate_method", expand=True, text="Navigation")
            col.row().prop(props, "ndof_view_rotate_method", expand=True, text="Rotation")

            layout.separator()

        col = layout.column()
        if show_3dview_settings:
            col.prop(props, "ndof_show_guide")
        col.prop(props, "ndof_zoom_invert")
        col.prop(props, "ndof_lock_camera_pan_zoom")
        row = col.row(heading="Pan")
        row.prop(props, "ndof_pan_yz_swap_axis", text="Swap Y and Z Axes")

        layout.separator()

        row = layout.row(heading=("Invert Axis Pan" if show_3dview_settings else "Invert Pan Axis"))
        for text, attr in (("X", "ndof_panx_invert_axis"),
                ("Y", "ndof_pany_invert_axis"),
                ("Z", "ndof_panz_invert_axis"),):
            row.prop(props, attr, text=text, toggle=True)

        if show_3dview_settings:
            row = layout.row(heading="Orbit")
            for text, attr in (("X", "ndof_rotx_invert_axis"),
                    ("Y", "ndof_roty_invert_axis"),
                    ("Z", "ndof_rotz_invert_axis"),):
                row.prop(props, attr, text=text, toggle=True)

            layout.separator()

            col = layout.column(heading="Fly/Walk")
            col.prop(props, "ndof_lock_horizon")
            col.prop(props, "ndof_fly_helicopter")

    def draw(self, context):
        layout = self.layout
        layout.use_property_split = True
        layout.use_property_decorate = False  # No animation.

        input_prefs = context.preferences.inputs
        is_view3d = context.space_data.type == 'VIEW_3D'
        self.draw_settings(layout, input_prefs, is_view3d)

# -----------------------------------------------------------------------------
# Key-Map Editor Panels
class KeymapPanel:
    bl_space_type = 'PREFERENCES'
    bl_region_type = 'WINDOW'
    bl_context = "keymap"


class USERPREF_MT_keyconfigs(Menu):
    bl_label = "KeyPresets"
    preset_subdir = "keyconfig"
    preset_operator = "preferences.keyconfig_activate"

    def draw(self, context):
        Menu.draw_preset(self, context)


class USERPREF_PT_keymap(KeymapPanel, Panel):
    bl_label = "Keymap"
    bl_options = {'HIDE_HEADER'}

    def draw(self, context):
        from rna_keymap_ui import draw_keymaps

        layout = self.layout

        # import time

        # start = time.time()

        # Keymap Settings
        draw_keymaps(context, layout)

        # print("runtime", time.time() - start)


# -----------------------------------------------------------------------------
# Add-On Panels
class AddOnPanel:
    bl_space_type = 'PREFERENCES'
    bl_region_type = 'WINDOW'
    bl_context = "addons"


class USERPREF_PT_addons(AddOnPanel, Panel):
    bl_label = "Add-ons"
    bl_options = {'HIDE_HEADER'}

    _support_icon_mapping = {
        'OFFICIAL': 'BLENDER',
        'COMMUNITY': 'COMMUNITY',
        'TESTING': 'EXPERIMENTAL',
    }

    @staticmethod
    def is_user_addon(mod, user_addon_paths):
        import os

        if not user_addon_paths:
            for path in (bpy.utils.script_path_user(),
                    bpy.utils.script_path_pref(),):
                if path is not None:
                    user_addon_paths.append(os.path.join(path, "addons"))

        for path in user_addon_paths:
            if bpy.path.is_subdir(mod.__file__, path):
                return True
        return False

    @staticmethod
    def draw_error(layout, message):
        lines = message.split("\n")
        box = layout.box()
        sub = box.row()
        sub.label(text=lines[0])
        sub.label(icon='ERROR')
        for l in lines[1:]:
            box.label(text=l)

    def draw(self, context):
        import os
        import addon_utils

        layout = self.layout

        wm = context.window_manager
        prefs = context.preferences
        used_ext = {ext.module for ext in prefs.addons}

        addon_user_dirs = tuple(p for p in (os.path.join(prefs.filepaths.script_directory, "addons"),
                bpy.utils.user_resource('SCRIPTS', path="addons"),)
            if p)

        # collect the categories that can be filtered on
        addons = [
            (mod, addon_utils.module_bl_info(mod))
            for mod in addon_utils.modules(refresh=False)
        ]

        split = layout.split(factor=0.6)

        row = split.row()
        row.prop(wm, "addon_support", expand=True)

        row = split.row(align=True)
        row.operator("preferences.addon_install", icon='IMPORT', text="Install...")
        row.operator("preferences.addon_refresh", icon='FILE_REFRESH', text="Refresh")

        row = layout.row()
        row.prop(prefs.view, "show_addons_enabled_only")
        row.prop(wm, "addon_filter", text="")
        row.prop(wm, "addon_search", text="", icon='VIEWZOOM')

        col = layout.column()

        # set in addon_utils.modules_refresh()
        if addon_utils.error_duplicates:
            box = col.box()
            row = box.row()
            row.label(text="Multiple add-ons with the same name found!")
            row.label(icon='ERROR')
            box.label(text="Delete one of each pair to resolve:")
            for (addon_name, addon_file, addon_path) in addon_utils.error_duplicates:
                box.separator()
                sub_col = box.column(align=True)
                sub_col.label(text=addon_name + ":")
                sub_col.label(text="    " + addon_file)
                sub_col.label(text="    " + addon_path)

        if addon_utils.error_encoding:
            self.draw_error(col,
                "One or more addons do not have UTF-8 encoding\n"
                "(see console for details)",)

        show_enabled_only = prefs.view.show_addons_enabled_only
        filter = wm.addon_filter
        search = wm.addon_search.lower()
        support = wm.addon_support

        # initialized on demand
        user_addon_paths = []

        for mod, info in addons:
            module_name = mod.__name__

            is_enabled = module_name in used_ext

            if info["support"] not in support:
                continue

            # check if addon should be visible with current filters
            is_visible = ((filter == "All") or (filter == info["category"]) or (filter == "User" and (mod.__file__.startswith(addon_user_dirs))))
            if show_enabled_only:
                is_visible = is_visible and is_enabled

            if is_visible:
<<<<<<< HEAD
                if search and not ((search in info["name"].lower()) or (info["author"] and (search in info["author"].lower())) or ((filter == "All") and (search in info["category"].lower()))):
=======
                if search and not (
                        (search in info["name"].lower() or
                         search in iface_(info["name"]).lower()) or
                        (info["author"] and (search in info["author"].lower())) or
                        ((filter == "All") and (search in info["category"].lower() or
                                                search in iface_(info["category"]).lower()))
                ):
>>>>>>> b37954d0
                    continue

                # Addon UI Code
                col_box = col.column()
                box = col_box.box()
                colsub = box.column()
                row = colsub.row(align=True)

                row.operator("preferences.addon_expand",
                    icon='DISCLOSURE_TRI_DOWN' if info["show_expanded"] else 'DISCLOSURE_TRI_RIGHT',
                    emboss=False,).module = module_name

                row.operator("preferences.addon_disable" if is_enabled else "preferences.addon_enable",
                    icon='CHECKBOX_HLT' if is_enabled else 'CHECKBOX_DEHLT', text="",
                    emboss=False,).module = module_name

                sub = row.row()
                sub.active = is_enabled
                sub.label(text=iface_("%s: %s") % (iface_(info["category"]), iface_(info["name"])))

                if info["warning"]:
                    sub.label(icon='ERROR')

                # icon showing support level.
                sub.label(icon=self._support_icon_mapping.get(info["support"], 'QUESTION'))

                # Expanded UI (only if additional info is available)
                if info["show_expanded"]:
                    if info["description"]:
                        split = colsub.row().split(factor=0.15)
                        split.label(text="Description:")
                        split.label(text=tip_(info["description"]))
                    if info["location"]:
                        split = colsub.row().split(factor=0.15)
                        split.label(text="Location:")
                        split.label(text=tip_(info["location"]))
                    if mod:
                        split = colsub.row().split(factor=0.15)
                        split.label(text="File:")
                        split.label(text=mod.__file__, translate=False)
                    if info["author"]:
                        split = colsub.row().split(factor=0.15)
                        split.label(text="Author:")
                        split.label(text=info["author"], translate=False)
                    if info["version"]:
                        split = colsub.row().split(factor=0.15)
                        split.label(text="Version:")
                        split.label(text=".".join(str(x) for x in info["version"]), translate=False)
                    if info["warning"]:
                        split = colsub.row().split(factor=0.15)
                        split.label(text="Warning:")
                        split.label(text="  " + info["warning"], icon='ERROR')

                    user_addon = USERPREF_PT_addons.is_user_addon(mod, user_addon_paths)
                    tot_row = bool(info["doc_url"]) + bool(user_addon)

                    if tot_row:
                        split = colsub.row().split(factor=0.15)
                        split.label(text="Internet:")
                        sub = split.row()
                        if info["doc_url"]:
                            sub.operator("wm.url_open", text="Documentation", icon='HELP',).url = info["doc_url"]
                        # Only add "Report a Bug" button if tracker_url is set
                        # or the add-on is bundled (use official tracker then).
                        if info.get("tracker_url"):
                            sub.operator("wm.url_open", text="Report a Bug", icon='URL',).url = info["tracker_url"]
                        elif not user_addon:
                            addon_info = ("Name: %s %s\n"
                                "Author: %s\n") % (info["name"], str(info["version"]), info["author"])
                            props = sub.operator("wm.url_open_preset", text="Report a Bug", icon='URL',)
                            props.type = 'BUG_ADDON'
                            props.id = addon_info
                        if user_addon:
                            sub.operator("preferences.addon_remove", text="Remove", icon='CANCEL',).module = mod.__name__

                    # Show addon user preferences
                    if is_enabled:
                        addon_preferences = prefs.addons[module_name].preferences
                        if addon_preferences is not None:
                            draw = getattr(addon_preferences, "draw", None)
                            if draw is not None:
                                addon_preferences_class = type(addon_preferences)
                                box_prefs = col_box.box()
                                box_prefs.label(text="Preferences:")
                                addon_preferences_class.layout = box_prefs
                                try:
                                    draw(context)
                                except:
                                    import traceback
                                    traceback.print_exc()
                                    box_prefs.label(text="Error (see console)", icon='ERROR')
                                del addon_preferences_class.layout

        # Append missing scripts
        # First collect scripts that are used but have no script file.
        module_names = {mod.__name__ for mod, info in addons}
        missing_modules = {ext for ext in used_ext if ext not in module_names}

        if missing_modules and filter in {"All", "Enabled"}:
            col.column().separator()
            col.column().label(text="Missing script files")

            module_names = {mod.__name__ for mod, info in addons}
            for module_name in sorted(missing_modules):
                is_enabled = module_name in used_ext
                # Addon UI Code
                box = col.column().box()
                colsub = box.column()
                row = colsub.row(align=True)

                row.label(text="", icon='ERROR')

                if is_enabled:
                    row.operator("preferences.addon_disable", icon='CHECKBOX_HLT', text="", emboss=False,).module = module_name

                row.label(text=module_name, translate=False)


# -----------------------------------------------------------------------------
# Studio Light Panels
class StudioLightPanel:
    bl_space_type = 'PREFERENCES'
    bl_region_type = 'WINDOW'
    bl_context = "lights"


class StudioLightPanelMixin:

    def _get_lights(self, prefs):
        return [light for light in prefs.studio_lights if light.is_user_defined and light.type == self.sl_type]

    def draw(self, context):
        layout = self.layout
        prefs = context.preferences
        lights = self._get_lights(prefs)

        self.draw_light_list(layout, lights)

    def draw_light_list(self, layout, lights):
        if lights:
            flow = layout.grid_flow(row_major=False, columns=4, even_columns=True, even_rows=True, align=False)
            for studio_light in lights:
                self.draw_studio_light(flow, studio_light)
        else:
            layout.label(text=self.get_error_message())

    def get_error_message(self):
        return tip_("No custom %s configured") % self.bl_label

    def draw_studio_light(self, layout, studio_light):
        box = layout.box()
        row = box.row()

        row.template_icon(layout.icon(studio_light), scale=3.0)
        col = row.column()
        op = col.operator("preferences.studiolight_uninstall", text="", icon='REMOVE')
        op.index = studio_light.index

        if studio_light.type == 'STUDIO':
            op = col.operator("preferences.studiolight_copy_settings", text="", icon='IMPORT')
            op.index = studio_light.index

        box.label(text=studio_light.name)


class USERPREF_PT_studiolight_matcaps(StudioLightPanel, StudioLightPanelMixin, Panel):
    bl_label = "MatCaps"
    sl_type = 'MATCAP'

    def draw_header_preset(self, _context):
        layout = self.layout
        layout.operator("preferences.studiolight_install", icon='IMPORT', text="Install...").type = 'MATCAP'
        layout.separator()

    def get_error_message(self):
        return tip_("No custom MatCaps configured")


class USERPREF_PT_studiolight_world(StudioLightPanel, StudioLightPanelMixin, Panel):
    bl_label = "HDRIs"
    sl_type = 'WORLD'

    def draw_header_preset(self, _context):
        layout = self.layout
        layout.operator("preferences.studiolight_install", icon='IMPORT', text="Install...").type = 'WORLD'
        layout.separator()

    def get_error_message(self):
        return tip_("No custom HDRIs configured")


class USERPREF_PT_studiolight_lights(StudioLightPanel, StudioLightPanelMixin, Panel):
    bl_label = "Studio Lights"
    sl_type = 'STUDIO'

    def draw_header_preset(self, _context):
        layout = self.layout
        op = layout.operator("preferences.studiolight_install", icon='IMPORT', text="Install...")
        op.type = 'STUDIO'
        op.filter_glob = ".sl"
        layout.separator()

    def get_error_message(self):
        return tip_("No custom Studio Lights configured")


class USERPREF_PT_studiolight_light_editor(StudioLightPanel, Panel):
    bl_label = "Editor"
    bl_parent_id = "USERPREF_PT_studiolight_lights"
    bl_options = {'DEFAULT_CLOSED'}

    @staticmethod
    def opengl_light_buttons(layout, light):

        col = layout.column()
        col.active = light.use

        col.prop(light, "use", text="Use Light")
        col.prop(light, "diffuse_color", text="Diffuse")
        col.prop(light, "specular_color", text="Specular")
        col.prop(light, "smooth")
        col.prop(light, "direction")

    def draw(self, context):
        layout = self.layout

        prefs = context.preferences
        system = prefs.system

        row = layout.row()
        row.prop(system, "use_studio_light_edit", toggle=True)
        row.operator("preferences.studiolight_new", text="Save as Studio light", icon='FILE_TICK')

        layout.separator()

        layout.use_property_split = True
        column = layout.split()
        column.active = system.use_studio_light_edit

        light = system.solid_lights[0]
        colsplit = column.split(factor=0.85)
        self.opengl_light_buttons(colsplit, light)

        light = system.solid_lights[1]
        colsplit = column.split(factor=0.85)
        self.opengl_light_buttons(colsplit, light)

        light = system.solid_lights[2]
        colsplit = column.split(factor=0.85)
        self.opengl_light_buttons(colsplit, light)

        light = system.solid_lights[3]
        self.opengl_light_buttons(column, light)

        layout.separator()

        layout.prop(system, "light_ambient")


# -----------------------------------------------------------------------------
# Experimental Panels
class ExperimentalPanel:
    bl_space_type = 'PREFERENCES'
    bl_region_type = 'WINDOW'
    bl_context = "experimental"

    url_prefix = "https://developer.blender.org/"

    @classmethod
    def poll(cls, _context):
        return bpy.app.version_cycle == 'alpha'

    def _draw_items(self, context, items):
        prefs = context.preferences
        experimental = prefs.experimental

        layout = self.layout
        layout.use_property_split = False
        layout.use_property_decorate = False

        for prop_keywords, reference in items:
            split = layout.split(factor=0.66)
            col = split.split()
            col.prop(experimental, **prop_keywords)

            if reference:
                if type(reference) is tuple:
                    url_ext = reference[0]
                    text = reference[1]
                else:
                    url_ext = reference
                    text = reference

                col = split.split()
                col.operator("wm.url_open", text=text, icon='URL').url = self.url_prefix + url_ext


"""
# Example panel, leave it here so we always have a template to follow even
# after the features are gone from the experimental panel.

class USERPREF_PT_experimental_virtual_reality(ExperimentalPanel, Panel):
    bl_label = "Virtual Reality"

    def draw(self, context):
        self._draw_items(
            context, (
                ({"property": "use_virtual_reality_scene_inspection"}, "T71347"),
                ({"property": "use_virtual_reality_immersive_drawing"}, "T71348"),
            )
        )
"""


class USERPREF_PT_experimental_new_features(ExperimentalPanel, Panel):
    bl_label = "New Features"

    def draw(self, context):
        self._draw_items(
            context, (
                ({"property": "use_sculpt_tools_tilt"}, "T82877"),
                ({"property": "use_extended_asset_browser"}, ("project/view/130/", "Project Page")),
                ({"property": "use_override_templates"}, ("T73318", "Milestone 4")),
                ({"property": "use_realtime_compositor"}, "T99210"),
            ),
        )


class USERPREF_PT_experimental_prototypes(ExperimentalPanel, Panel):
    bl_label = "Prototypes"

    def draw(self, context):
        self._draw_items(
            context, (
                ({"property": "use_new_curves_tools"}, "T68981"),
                ({"property": "use_new_point_cloud_type"}, "T75717"),
                ({"property": "use_sculpt_texture_paint"}, "T96225"),
                ({"property": "use_full_frame_compositor"}, "T88150"),
                ({"property": "enable_eevee_next"}, "T93220"),
                ({"property": "use_draw_manager_acquire_lock"}, "T98016"),
            ),
        )


# Keep this as tweaks can be useful to restore.
"""
class USERPREF_PT_experimental_tweaks(ExperimentalPanel, Panel):
    bl_label = "Tweaks"

    def draw(self, context):
        self._draw_items(
            context, (
                ({"property": "use_select_nearest_on_first_click"}, "T96752"),
            ),
        )

"""


class USERPREF_PT_experimental_debugging(ExperimentalPanel, Panel):
    bl_label = "Debugging"

    @classmethod
    def poll(cls, _context):
        # Unlike the other experimental panels, the debugging one is always
        # visible
        # even in beta or release.
        return True

    def draw(self, context):
        self._draw_items(context, (({"property": "use_undo_legacy"}, "T60695"),
                ({"property": "override_auto_resync"}, "T83811"),
                ({"property": "use_cycles_debug"}, None),
                ({"property": "show_asset_debug_info"}, None),
                ({"property": "use_asset_indexing"}, None),
                ({"property": "use_viewport_debug"}, None),
            ),
        )


# -----------------------------------------------------------------------------
# Class Registration

# Order of registration defines order in UI,
# so dynamically generated classes are 'injected' in the intended order.
classes = (USERPREF_PT_theme_user_interface,
    *ThemeGenericClassGenerator.generate_panel_classes_for_wcols(),
    USERPREF_HT_header,
    USERPREF_PT_navigation_bar,
    USERPREF_PT_save_preferences,
    USERPREF_MT_editor_menus,
    USERPREF_MT_view,
    USERPREF_MT_save_load,

    USERPREF_PT_interface_display,
    USERPREF_PT_interface_editors,
    USERPREF_PT_interface_temporary_windows,
    USERPREF_PT_interface_statusbar,
    USERPREF_PT_interface_translation,
    USERPREF_PT_interface_text,
    USERPREF_PT_interface_menus,
    USERPREF_PT_interface_menus_mouse_over,
    USERPREF_PT_interface_menus_pie,

    USERPREF_PT_viewport_display,
    USERPREF_PT_viewport_quality,
    USERPREF_PT_viewport_textures,
    USERPREF_PT_viewport_selection,
    USERPREF_PT_viewport_subdivision,

    USERPREF_PT_edit_objects,
    USERPREF_PT_edit_objects_new,
    USERPREF_PT_edit_objects_duplicate_data,
    USERPREF_PT_edit_cursor,
    USERPREF_PT_edit_annotations,
    USERPREF_PT_edit_weight_paint,
    USERPREF_PT_edit_gpencil,
    USERPREF_PT_edit_text_editor,
    USERPREF_PT_edit_misc,

    USERPREF_PT_animation_timeline,
    USERPREF_PT_animation_keyframes,
    USERPREF_PT_animation_fcurves,

    USERPREF_PT_system_cycles_devices,
    USERPREF_PT_system_os_settings,
    USERPREF_PT_system_memory,
    USERPREF_PT_system_video_sequencer,
    USERPREF_PT_system_sound,

    USERPREF_MT_interface_theme_presets,
    USERPREF_PT_theme,
    USERPREF_PT_theme_interface_state,
    USERPREF_PT_theme_interface_styles,
    USERPREF_PT_theme_interface_gizmos,
    USERPREF_PT_theme_interface_transparent_checker,
    USERPREF_PT_theme_interface_icons,
    USERPREF_PT_theme_text_style,
    USERPREF_PT_theme_bone_color_sets,
    USERPREF_PT_theme_collection_colors,
    USERPREF_PT_theme_strip_colors,

    USERPREF_PT_file_paths_data,
    USERPREF_PT_file_paths_render,
    USERPREF_PT_file_paths_applications,
    USERPREF_PT_file_paths_development,
    USERPREF_PT_file_paths_asset_libraries,

    USERPREF_PT_saveload_blend,
    USERPREF_PT_saveload_blend_autosave,
    USERPREF_PT_saveload_autorun,
    USERPREF_PT_saveload_file_browser,

    USERPREF_MT_keyconfigs,

    USERPREF_PT_input_keyboard,
    USERPREF_PT_input_mouse,
    USERPREF_PT_input_tablet,
    USERPREF_PT_input_ndof,
    USERPREF_PT_navigation_orbit,
    USERPREF_PT_navigation_zoom,
    USERPREF_PT_navigation_fly_walk,
    USERPREF_PT_navigation_fly_walk_navigation,
    USERPREF_PT_navigation_fly_walk_gravity,

    USERPREF_PT_keymap,
    USERPREF_PT_addons,

    USERPREF_PT_studiolight_lights,
    USERPREF_PT_studiolight_light_editor,
    USERPREF_PT_studiolight_matcaps,
    USERPREF_PT_studiolight_world,

    # Popovers.
    USERPREF_PT_ndof_settings,

    USERPREF_PT_experimental_new_features,
    USERPREF_PT_experimental_prototypes,
    # USERPREF_PT_experimental_tweaks,
    USERPREF_PT_experimental_debugging,

    # Add dynamically generated editor theme panels last,
    # so they show up last in the theme section.
    *ThemeGenericClassGenerator.generate_panel_classes_from_theme_areas(),)

if __name__ == "__main__":  # only for live edit.
    from bpy.utils import register_class
    for cls in classes:
        register_class(cls)<|MERGE_RESOLUTION|>--- conflicted
+++ resolved
@@ -379,13 +379,8 @@
         col.prop(edit, "use_duplicate_armature", text="Armature")
         col.prop(edit, "use_duplicate_camera", text="Camera")
         col.prop(edit, "use_duplicate_curve", text="Curve")
-<<<<<<< HEAD
-        # col.prop(edit, "use_duplicate_fcurve", text="F-Curve") # Not
-        # implemented.
-=======
         # col.prop(edit, "use_duplicate_fcurve", text="F-Curve")  # Not implemented.
         col.prop(edit, "use_duplicate_curves", text="Curves")
->>>>>>> b37954d0
         col.prop(edit, "use_duplicate_grease_pencil", text="Grease Pencil")
 
         col = flow.column()
@@ -1893,9 +1888,6 @@
                 is_visible = is_visible and is_enabled
 
             if is_visible:
-<<<<<<< HEAD
-                if search and not ((search in info["name"].lower()) or (info["author"] and (search in info["author"].lower())) or ((filter == "All") and (search in info["category"].lower()))):
-=======
                 if search and not (
                         (search in info["name"].lower() or
                          search in iface_(info["name"]).lower()) or
@@ -1903,7 +1895,6 @@
                         ((filter == "All") and (search in info["category"].lower() or
                                                 search in iface_(info["category"]).lower()))
                 ):
->>>>>>> b37954d0
                     continue
 
                 # Addon UI Code
