# SPDX-License-Identifier: GPL-2.0-or-later

# <pep8 compliant>
import bpy
from bpy.types import (
    Header,
    Menu,
    Panel,
)
from bpy.app.translations import pgettext_iface as iface_
from bpy.app.translations import contexts as i18n_contexts


# -----------------------------------------------------------------------------
# Main Header
class USERPREF_HT_header(Header):
    bl_space_type = 'PREFERENCES'

    @staticmethod
    def draw_buttons(layout, context):
        prefs = context.preferences

        layout.operator_context = 'EXEC_AREA'

        if prefs.use_preferences_save and (not bpy.app.use_userpref_skip_save_on_exit):
            pass
        else:
            # Show '*' to let users know the preferences have been modified.
            layout.operator("wm.save_userpref",
                text=iface_("Save Preferences") + (" *" if prefs.is_dirty else ""),
                translate=False,)

    def draw(self, context):
        layout = self.layout
        layout.operator_context = 'EXEC_AREA'

        layout.template_header()

        USERPREF_MT_editor_menus.draw_collapsible(context, layout)

        layout.separator_spacer()

        self.draw_buttons(layout, context)


# -----------------------------------------------------------------------------
# Main Navigation Bar
class USERPREF_PT_navigation_bar(Panel):
    bl_label = "Preferences Navigation"
    bl_space_type = 'PREFERENCES'
    bl_region_type = 'NAVIGATION_BAR'
    bl_options = {'HIDE_HEADER'}

    def draw(self, context):
        layout = self.layout

        prefs = context.preferences

        col = layout.column()

        col.scale_x = 1.3
        col.scale_y = 1.3
        col.prop(prefs, "active_section", expand=True)


class USERPREF_MT_editor_menus(Menu):
    bl_idname = "USERPREF_MT_editor_menus"
    bl_label = ""

    def draw(self, _context):
        layout = self.layout
        layout.menu("USERPREF_MT_view")
        layout.menu("USERPREF_MT_save_load", text="Preferences")


class USERPREF_MT_view(Menu):
    bl_label = "View"

    def draw(self, _context):
        layout = self.layout

        layout.menu("INFO_MT_area")


class USERPREF_MT_save_load(Menu):
    bl_label = "Save & Load"

    def draw(self, context):
        layout = self.layout

        prefs = context.preferences

        row = layout.row()
        row.active = not bpy.app.use_userpref_skip_save_on_exit
        row.prop(prefs, "use_preferences_save", text="Auto-Save Preferences")

        layout.separator()

        layout.operator_context = 'EXEC_AREA'
        if prefs.use_preferences_save:
            layout.operator("wm.save_userpref", text="Save Preferences")
        sub_revert = layout.column(align=True)
        sub_revert.active = prefs.is_dirty
        sub_revert.operator("wm.read_userpref", text="Revert to Saved Preferences")

        layout.operator_context = 'INVOKE_AREA'
        layout.operator("wm.read_factory_userpref", text="Load Factory Preferences")


class USERPREF_PT_save_preferences(Panel):
    bl_label = "Save Preferences"
    bl_space_type = 'PREFERENCES'
    bl_region_type = 'EXECUTE'
    bl_options = {'HIDE_HEADER'}

    @classmethod
    def poll(cls, context):
        # Hide when header is visible
        for region in context.area.regions:
            if region.type == 'HEADER' and region.height <= 1:
                return True

        return False

    def draw(self, context):
        layout = self.layout.row()
        layout.operator_context = 'EXEC_AREA'

        layout.menu("USERPREF_MT_save_load", text="", icon='COLLAPSEMENU')

        USERPREF_HT_header.draw_buttons(layout, context)


# -----------------------------------------------------------------------------
# Min-In Helpers

# Panel mix-in.
class CenterAlignMixIn:
    """
    Base class for panels to center align contents with some horizontal margin.
    Deriving classes need to implement a ``draw_centered(context, layout)`` function.
    """

    def draw(self, context):
        layout = self.layout
        width = context.region.width
        ui_scale = context.preferences.system.ui_scale
        # No horizontal margin if region is rather small.
        is_wide = width > (350 * ui_scale)

        layout.use_property_split = True
        layout.use_property_decorate = False  # No animation.

        row = layout.row()
        if is_wide:
            row.label()  # Needed so col below is centered.

        col = row.column()
        col.ui_units_x = 50

        # Implemented by sub-classes.
        self.draw_centered(context, col)

        if is_wide:
            row.label()  # Needed so col above is centered.


# -----------------------------------------------------------------------------
# Interface Panels
class InterfacePanel:
    bl_space_type = 'PREFERENCES'
    bl_region_type = 'WINDOW'
    bl_context = "interface"


class USERPREF_PT_interface_display(InterfacePanel, CenterAlignMixIn, Panel):
    bl_label = "Display"

    def draw_centered(self, context, layout):
        prefs = context.preferences
        view = prefs.view

        col = layout.column()

        col.prop(view, "ui_scale", text="Resolution Scale")
        col.prop(view, "ui_line_width", text="Line Width")
        col.prop(view, "show_splash", text="Splash Screen")
        col.prop(view, "show_developer_ui")

        col.separator()

        col = layout.column(heading="Tooltips", align=True)
        col.prop(view, "show_tooltips", text="User Tooltips")
        sub = col.column()
        sub.active = view.show_tooltips
        sub.prop(view, "show_tooltips_python")


class USERPREF_PT_interface_text(InterfacePanel, CenterAlignMixIn, Panel):
    bl_label = "Text Rendering"
    bl_options = {'DEFAULT_CLOSED'}

    def draw_centered(self, context, layout):
        prefs = context.preferences
        view = prefs.view

        flow = layout.grid_flow(row_major=False, columns=0, even_columns=True, even_rows=False, align=False)

        flow.prop(view, "use_text_antialiasing", text="Anti-Aliasing")
        sub = flow.column()
        sub.active = view.use_text_antialiasing
        sub.prop(view, "text_hinting", text="Hinting")

        flow.prop(view, "font_path_ui")
        flow.prop(view, "font_path_ui_mono")


class USERPREF_PT_interface_translation(InterfacePanel, CenterAlignMixIn, Panel):
    bl_label = "Translation"
    bl_translation_context = i18n_contexts.id_windowmanager

    @classmethod
    def poll(cls, _context):
        return bpy.app.build_options.international

    def draw_centered(self, context, layout):
        prefs = context.preferences
        view = prefs.view

        layout.prop(view, "language")

        col = layout.column(heading="Affect")
        col.active = (bpy.app.translations.locale != 'en_US')
        col.prop(view, "use_translate_tooltips", text="Tooltips")
        col.prop(view, "use_translate_interface", text="Interface")
        col.prop(view, "use_translate_new_dataname", text="New Data")


class USERPREF_PT_interface_editors(InterfacePanel, CenterAlignMixIn, Panel):
    bl_label = "Editors"

    def draw_centered(self, context, layout):
        prefs = context.preferences
        view = prefs.view
        system = prefs.system

        col = layout.column()
        col.prop(system, "use_region_overlap")
        col.prop(view, "show_navigate_ui")
        col.prop(view, "color_picker_type")
        col.row().prop(view, "header_align")
        col.prop(view, "factor_display_type")


class USERPREF_PT_interface_temporary_windows(InterfacePanel, CenterAlignMixIn, Panel):
    bl_label = "Temporary Editors"
    bl_parent_id = "USERPREF_PT_interface_editors"
    bl_options = {'DEFAULT_CLOSED'}

    def draw_centered(self, context, layout):
        prefs = context.preferences
        view = prefs.view

        col = layout.column()
        col.prop(view, "render_display_type", text="Render In")
        col.prop(view, "filebrowser_display_type", text="File Browser")


class USERPREF_PT_interface_statusbar(InterfacePanel, CenterAlignMixIn, Panel):
    bl_label = "Status Bar"
    bl_parent_id = "USERPREF_PT_interface_editors"
    bl_options = {'DEFAULT_CLOSED'}

    def draw_centered(self, context, layout):
        prefs = context.preferences
        view = prefs.view

        col = layout.column(heading="Show")
        col.prop(view, "show_statusbar_stats", text="Scene Statistics")
        col.prop(view, "show_statusbar_memory", text="System Memory")
        col.prop(view, "show_statusbar_vram", text="Video Memory")
        col.prop(view, "show_statusbar_version", text="Blender Version")


class USERPREF_PT_interface_menus(InterfacePanel, Panel):
    bl_label = "Menus"
    bl_options = {'DEFAULT_CLOSED'}

    def draw(self, context):
        pass


class USERPREF_PT_interface_menus_mouse_over(InterfacePanel, CenterAlignMixIn, Panel):
    bl_label = "Open on Mouse Over"
    bl_parent_id = "USERPREF_PT_interface_menus"

    def draw_header(self, context):
        prefs = context.preferences
        view = prefs.view

        self.layout.prop(view, "use_mouse_over_open", text="")

    def draw_centered(self, context, layout):
        prefs = context.preferences
        view = prefs.view

        layout.active = view.use_mouse_over_open

        flow = layout.grid_flow(row_major=False, columns=0, even_columns=True, even_rows=False, align=False)

        flow.prop(view, "open_toplevel_delay", text="Top Level")
        flow.prop(view, "open_sublevel_delay", text="Sub Level")


class USERPREF_PT_interface_menus_pie(InterfacePanel, CenterAlignMixIn, Panel):
    bl_label = "Pie Menus"
    bl_parent_id = "USERPREF_PT_interface_menus"

    def draw_centered(self, context, layout):
        prefs = context.preferences
        view = prefs.view

        flow = layout.grid_flow(row_major=False, columns=0, even_columns=True, even_rows=False, align=False)

        flow.prop(view, "pie_animation_timeout")
        flow.prop(view, "pie_tap_timeout")
        flow.prop(view, "pie_initial_timeout")
        flow.prop(view, "pie_menu_radius")
        flow.prop(view, "pie_menu_threshold")
        flow.prop(view, "pie_menu_confirm")


# -----------------------------------------------------------------------------
# Editing Panels
class EditingPanel:
    bl_space_type = 'PREFERENCES'
    bl_region_type = 'WINDOW'
    bl_context = "editing"


class USERPREF_PT_edit_objects(EditingPanel, Panel):
    bl_label = "Objects"

    def draw(self, context):
        pass


class USERPREF_PT_edit_objects_new(EditingPanel, CenterAlignMixIn, Panel):
    bl_label = "New Objects"
    bl_parent_id = "USERPREF_PT_edit_objects"

    def draw_centered(self, context, layout):
        prefs = context.preferences
        edit = prefs.edit

        flow = layout.grid_flow(row_major=False, columns=0, even_columns=True, even_rows=False, align=False)

        flow.prop(edit, "material_link", text="Link Materials To")
        flow.prop(edit, "object_align", text="Align To")
        flow.prop(edit, "use_enter_edit_mode", text="Enter Edit Mode")
        flow.prop(edit, "collection_instance_empty_size", text="Instance Empty Size")


class USERPREF_PT_edit_objects_duplicate_data(EditingPanel, CenterAlignMixIn, Panel):
    bl_label = "Duplicate Data"
    bl_parent_id = "USERPREF_PT_edit_objects"

    def draw_centered(self, context, layout):
        prefs = context.preferences
        edit = prefs.edit

        layout.use_property_split = False

        flow = layout.grid_flow(row_major=False, columns=0, even_columns=True, even_rows=False, align=True)

        col = flow.column()
        col.prop(edit, "use_duplicate_action", text="Action")
        col.prop(edit, "use_duplicate_armature", text="Armature")
        col.prop(edit, "use_duplicate_camera", text="Camera")
        col.prop(edit, "use_duplicate_curve", text="Curve")
        # col.prop(edit, "use_duplicate_fcurve", text="F-Curve") # Not
        # implemented.
        col.prop(edit, "use_duplicate_grease_pencil", text="Grease Pencil")
        if hasattr(edit, "use_duplicate_curves"):
            col.prop(edit, "use_duplicate_curves", text="Curves")

        col = flow.column()
        col.prop(edit, "use_duplicate_lattice", text="Lattice")
        col.prop(edit, "use_duplicate_light", text="Light")
        col.prop(edit, "use_duplicate_lightprobe", text="Light Probe")
        col.prop(edit, "use_duplicate_material", text="Material")
        col.prop(edit, "use_duplicate_mesh", text="Mesh")
        col.prop(edit, "use_duplicate_metaball", text="Metaball")

        col = flow.column()
        col.prop(edit, "use_duplicate_particle", text="Particle")
        if hasattr(edit, "use_duplicate_pointcloud"):
            col.prop(edit, "use_duplicate_pointcloud", text="Point Cloud")
        col.prop(edit, "use_duplicate_speaker", text="Speaker")
        col.prop(edit, "use_duplicate_surface", text="Surface")
        col.prop(edit, "use_duplicate_text", text="Text")
        # col.prop(edit, "use_duplicate_texture", text="Texture") # Not
        # implemented.
        col.prop(edit, "use_duplicate_volume", text="Volume")


class USERPREF_PT_edit_cursor(EditingPanel, CenterAlignMixIn, Panel):
    bl_label = "3D Cursor"

    def draw_centered(self, context, layout):
        prefs = context.preferences
        edit = prefs.edit

        col = layout.column()
        col.prop(edit, "use_mouse_depth_cursor")
        col.prop(edit, "use_cursor_lock_adjust")


class USERPREF_PT_edit_gpencil(EditingPanel, CenterAlignMixIn, Panel):
    bl_label = "Grease Pencil"
    bl_options = {'DEFAULT_CLOSED'}

    def draw_centered(self, context, layout):
        prefs = context.preferences
        edit = prefs.edit

        col = layout.column(heading="Distance")
        col.prop(edit, "grease_pencil_manhattan_distance", text="Manhattan")
        col.prop(edit, "grease_pencil_euclidean_distance", text="Euclidean")


class USERPREF_PT_edit_annotations(EditingPanel, CenterAlignMixIn, Panel):
    bl_label = "Annotations"

    def draw_centered(self, context, layout):
        prefs = context.preferences
        edit = prefs.edit

        col = layout.column()
        col.prop(edit, "grease_pencil_default_color", text="Default Color")
        col.prop(edit, "grease_pencil_eraser_radius", text="Eraser Radius")


class USERPREF_PT_edit_weight_paint(EditingPanel, CenterAlignMixIn, Panel):
    bl_label = "Weight Paint"
    bl_options = {'DEFAULT_CLOSED'}

    def draw_centered(self, context, layout):
        prefs = context.preferences
        view = prefs.view

        layout.use_property_split = False

        layout.prop(view, "use_weight_color_range", text="Use Custom Colors")

        col = layout.column()
        col.active = view.use_weight_color_range
        col.template_color_ramp(view, "weight_color_range", expand=True)


class USERPREF_PT_edit_text_editor(EditingPanel, CenterAlignMixIn, Panel):
    bl_label = "Text Editor"
    bl_options = {'DEFAULT_CLOSED'}

    def draw_centered(self, context, layout):
        prefs = context.preferences
        edit = prefs.edit

        layout.prop(edit, "use_text_edit_auto_close")


class USERPREF_PT_edit_misc(EditingPanel, CenterAlignMixIn, Panel):
    bl_label = "Miscellaneous"
    bl_options = {'DEFAULT_CLOSED'}

    def draw_centered(self, context, layout):
        prefs = context.preferences
        edit = prefs.edit

        col = layout.column()
        col.prop(edit, "sculpt_paint_overlay_color", text="Sculpt Overlay Color")
        col.prop(edit, "node_margin", text="Node Auto-Offset Margin")


# -----------------------------------------------------------------------------
# Animation Panels
class AnimationPanel:
    bl_space_type = 'PREFERENCES'
    bl_region_type = 'WINDOW'
    bl_context = "animation"


class USERPREF_PT_animation_timeline(AnimationPanel, CenterAlignMixIn, Panel):
    bl_label = "Timeline"

    def draw_centered(self, context, layout):
        prefs = context.preferences
        view = prefs.view
        edit = prefs.edit

        col = layout.column()
        col.prop(edit, "use_negative_frames")

        col.prop(view, "view2d_grid_spacing_min", text="Minimum Grid Spacing")
        col.prop(view, "timecode_style")
        col.prop(view, "view_frame_type")
        if view.view_frame_type == 'SECONDS':
            col.prop(view, "view_frame_seconds")
        elif view.view_frame_type == 'KEYFRAMES':
            col.prop(view, "view_frame_keyframes")


class USERPREF_PT_animation_keyframes(AnimationPanel, CenterAlignMixIn, Panel):
    bl_label = "Keyframes"

    def draw_centered(self, context, layout):
        prefs = context.preferences
        edit = prefs.edit

        col = layout.column()
        col.prop(edit, "use_visual_keying")
        col.prop(edit, "use_keyframe_insert_needed", text="Only Insert Needed")

        col = layout.column(heading="Auto-Keyframing")
        col.prop(edit, "use_auto_keying_warning", text="Show Warning")
        col.prop(edit, "use_keyframe_insert_available", text="Only Insert Available")
        col.prop(edit, "use_auto_keying", text="Enable in New Scenes")


class USERPREF_PT_animation_fcurves(AnimationPanel, CenterAlignMixIn, Panel):
    bl_label = "F-Curves"

    def draw_centered(self, context, layout):
        prefs = context.preferences
        edit = prefs.edit

        flow = layout.grid_flow(row_major=False, columns=0, even_columns=True, even_rows=False, align=False)

        flow.prop(edit, "fcurve_unselected_alpha", text="Unselected Opacity")
        flow.prop(edit, "fcurve_new_auto_smoothing", text="Default Smoothing Mode")
        flow.prop(edit, "keyframe_new_interpolation_type", text="Default Interpolation")
        flow.prop(edit, "keyframe_new_handle_type", text="Default Handles")
        flow.prop(edit, "use_insertkey_xyz_to_rgb", text="XYZ to RGB")
        flow.prop(edit, "use_anim_channel_group_colors")


# -----------------------------------------------------------------------------
# System Panels
class SystemPanel:
    bl_space_type = 'PREFERENCES'
    bl_region_type = 'WINDOW'
    bl_context = "system"


class USERPREF_PT_system_sound(SystemPanel, CenterAlignMixIn, Panel):
    bl_label = "Sound"
    bl_options = {'DEFAULT_CLOSED'}

    def draw_centered(self, context, layout):
        prefs = context.preferences
        system = prefs.system

        layout.prop(system, "audio_device", expand=False)

        sub = layout.grid_flow(row_major=False, columns=0, even_columns=False, even_rows=False, align=False)
        sub.active = system.audio_device not in {'NONE', 'None'}
        sub.prop(system, "audio_channels", text="Channels")
        sub.prop(system, "audio_mixing_buffer", text="Mixing Buffer")
        sub.prop(system, "audio_sample_rate", text="Sample Rate")
        sub.prop(system, "audio_sample_format", text="Sample Format")


class USERPREF_PT_system_cycles_devices(SystemPanel, CenterAlignMixIn, Panel):
    bl_label = "Cycles Render Devices"

    def draw_centered(self, context, layout):
        prefs = context.preferences

        col = layout.column()
        col.use_property_split = False

        if bpy.app.build_options.cycles:
            addon = prefs.addons.get("cycles")
            if addon is not None:
                addon.preferences.draw_impl(col, context)
            del addon

        # NOTE: Disabled for until GPU side of OpenSubdiv is brought back.
        # system = prefs.system
        # if hasattr(system, "opensubdiv_compute_type"):
        #     col.label(text="OpenSubdiv compute:")
        #     col.row().prop(system, "opensubdiv_compute_type", text="")
class USERPREF_PT_system_os_settings(SystemPanel, CenterAlignMixIn, Panel):
    bl_label = "Operating System Settings"

    @classmethod
    def poll(cls, _context):
        # Only for Windows so far
        import sys
        return sys.platform[:3] == "win"

    def draw_centered(self, _context, layout):
        layout.label(text="Make this installation your default Blender")
        split = layout.split(factor=0.4)
        split.alignment = 'RIGHT'
        split.label(text="")
        split.operator("preferences.associate_blend", text="Make Default")


class USERPREF_PT_system_memory(SystemPanel, CenterAlignMixIn, Panel):
    bl_label = "Memory & Limits"

    def draw_centered(self, context, layout):
        prefs = context.preferences
        system = prefs.system
        edit = prefs.edit

        col = layout.column()
        col.prop(edit, "undo_steps", text="Undo Steps")
        col.prop(edit, "undo_memory_limit", text="Undo Memory Limit")
        col.prop(edit, "use_global_undo")

        layout.separator()

        col = layout.column()
        col.prop(system, "scrollback", text="Console Scrollback Lines")

        layout.separator()

        col = layout.column()
        col.prop(system, "texture_time_out", text="Texture Time Out")
        col.prop(system, "texture_collection_rate", text="Garbage Collection Rate")

        layout.separator()

        col = layout.column()
        col.prop(system, "vbo_time_out", text="Vbo Time Out")
        col.prop(system, "vbo_collection_rate", text="Garbage Collection Rate")


class USERPREF_PT_system_video_sequencer(SystemPanel, CenterAlignMixIn, Panel):
    bl_label = "Video Sequencer"

    def draw_centered(self, context, layout):
        prefs = context.preferences
        system = prefs.system
        # edit = prefs.edit

        layout.prop(system, "memory_cache_limit")

        layout.separator()

        layout.prop(system, "use_sequencer_disk_cache")
        col = layout.column()
        col.active = system.use_sequencer_disk_cache
        col.prop(system, "sequencer_disk_cache_dir", text="Directory")
        col.prop(system, "sequencer_disk_cache_size_limit", text="Cache Limit")
        col.prop(system, "sequencer_disk_cache_compression", text="Compression")

        layout.separator()

        layout.prop(system, "sequencer_proxy_setup")


# -----------------------------------------------------------------------------
# Viewport Panels
class ViewportPanel:
    bl_space_type = 'PREFERENCES'
    bl_region_type = 'WINDOW'
    bl_context = "viewport"


class USERPREF_PT_viewport_display(ViewportPanel, CenterAlignMixIn, Panel):
    bl_label = "Display"

    def draw_centered(self, context, layout):
        prefs = context.preferences
        view = prefs.view

        col = layout.column(heading="Text Info Overlay")
        col.prop(view, "show_object_info", text="Object Info")
        col.prop(view, "show_view_name", text="View Name")
        col.prop(view, "show_playback_fps", text="Playback Frame Rate (FPS)")

        layout.separator()

        col = layout.column()
        col.prop(view, "gizmo_size")
        col.prop(view, "lookdev_sphere_size")

        col.separator()

        col.prop(view, "mini_axis_type", text="3D Viewport Axis")

        if view.mini_axis_type == 'MINIMAL':
            col.prop(view, "mini_axis_size", text="Size")
            col.prop(view, "mini_axis_brightness", text="Brightness")

        if view.mini_axis_type == 'GIZMO':
            col.prop(view, "gizmo_size_navigate_v3d", text="Size")


class USERPREF_PT_viewport_quality(ViewportPanel, CenterAlignMixIn, Panel):
    bl_label = "Quality"

    def draw_centered(self, context, layout):
        prefs = context.preferences
        system = prefs.system

        col = layout.column()
        col.prop(system, "viewport_aa")

        col = layout.column(heading="Smooth Wires")
        col.prop(system, "use_overlay_smooth_wire", text="Overlay")
        col.prop(system, "use_edit_mode_smooth_wire", text="Edit Mode")


class USERPREF_PT_viewport_textures(ViewportPanel, CenterAlignMixIn, Panel):
    bl_label = "Textures"

    def draw_centered(self, context, layout):
        prefs = context.preferences
        system = prefs.system

        col = layout.column()
        col.prop(system, "gl_texture_limit", text="Limit Size")
        col.prop(system, "anisotropic_filter")
        col.prop(system, "gl_clip_alpha", slider=True)
        col.prop(system, "image_draw_method", text="Image Display Method")


class USERPREF_PT_viewport_selection(ViewportPanel, CenterAlignMixIn, Panel):
    bl_label = "Selection"
    bl_options = {'DEFAULT_CLOSED'}

    def draw_centered(self, context, layout):
        prefs = context.preferences
        system = prefs.system

        layout.prop(system, "use_select_pick_depth")


class USERPREF_PT_viewport_subdivision(ViewportPanel, CenterAlignMixIn, Panel):
    bl_label = "Subdivision"
    bl_options = {'DEFAULT_CLOSED'}

    def draw_centered(self, context, layout):
        prefs = context.preferences
        system = prefs.system

        layout.prop(system, "use_gpu_subdivision")


# -----------------------------------------------------------------------------
# Theme Panels
class ThemePanel:
    bl_space_type = 'PREFERENCES'
    bl_region_type = 'WINDOW'
    bl_context = "themes"


class USERPREF_MT_interface_theme_presets(Menu):
    bl_label = "Presets"
    preset_subdir = "interface_theme"
    preset_operator = "script.execute_preset"
    preset_type = 'XML'
    preset_xml_map = (("preferences.themes[0]", "Theme"),
        ("preferences.ui_styles[0]", "ThemeStyle"),)
    draw = Menu.draw_preset

    @staticmethod
    def reset_cb(context):
        bpy.ops.preferences.reset_default_theme()


class USERPREF_PT_theme(ThemePanel, Panel):
    bl_label = "Themes"
    bl_options = {'HIDE_HEADER'}

    def draw(self, _context):
        layout = self.layout

        split = layout.split(factor=0.6)

        row = split.row(align=True)
        row.menu("USERPREF_MT_interface_theme_presets", text=USERPREF_MT_interface_theme_presets.bl_label)
        row.operator("wm.interface_theme_preset_add", text="", icon='ADD')
        row.operator("wm.interface_theme_preset_add", text="", icon='REMOVE').remove_active = True

        row = split.row(align=True)
        row.operator("preferences.theme_install", text="Install...", icon='IMPORT')
        row.operator("preferences.reset_default_theme", text="Reset", icon='LOOP_BACK')


class USERPREF_PT_theme_user_interface(ThemePanel, CenterAlignMixIn, Panel):
    bl_label = "User Interface"
    bl_options = {'DEFAULT_CLOSED'}

    def draw_header(self, _context):
        layout = self.layout

        layout.label(icon='WORKSPACE')

    def draw(self, context):
        pass


# Base class for dynamically defined widget color panels.
# This is not registered.
class PreferenceThemeWidgetColorPanel:
    bl_parent_id = "USERPREF_PT_theme_user_interface"

    def draw(self, context):
        theme = context.preferences.themes[0]
        ui = theme.user_interface
        widget_style = getattr(ui, self.wcol)
        layout = self.layout

        layout.use_property_split = True

        flow = layout.grid_flow(row_major=False, columns=2, even_columns=True, even_rows=False, align=False)

        col = flow.column(align=True)
        col.prop(widget_style, "text")
        col.prop(widget_style, "text_sel", text="Selected")
        col.prop(widget_style, "item", slider=True)

        col = flow.column(align=True)
        col.prop(widget_style, "inner", slider=True)
        col.prop(widget_style, "inner_sel", text="Selected", slider=True)
        col.prop(widget_style, "outline")

        col.separator()

        col.prop(widget_style, "roundness")


# Base class for dynamically defined widget color panels.
# This is not registered.
class PreferenceThemeWidgetShadePanel:

    def draw(self, context):
        theme = context.preferences.themes[0]
        ui = theme.user_interface
        widget_style = getattr(ui, self.wcol)
        layout = self.layout

        layout.use_property_split = True

        col = layout.column(align=True)
        col.active = widget_style.show_shaded
        col.prop(widget_style, "shadetop", text="Shade Top")
        col.prop(widget_style, "shadedown", text="Down")

    def draw_header(self, context):
        theme = context.preferences.themes[0]
        ui = theme.user_interface
        widget_style = getattr(ui, self.wcol)

        self.layout.prop(widget_style, "show_shaded", text="")


class USERPREF_PT_theme_interface_state(ThemePanel, CenterAlignMixIn, Panel):
    bl_label = "State"
    bl_options = {'DEFAULT_CLOSED'}
    bl_parent_id = "USERPREF_PT_theme_user_interface"

    def draw_centered(self, context, layout):
        theme = context.preferences.themes[0]
        ui_state = theme.user_interface.wcol_state

        flow = layout.grid_flow(row_major=False, columns=0, even_columns=True, even_rows=False, align=False)

        col = flow.column(align=True)
        col.prop(ui_state, "inner_anim")
        col.prop(ui_state, "inner_anim_sel")

        col = flow.column(align=True)
        col.prop(ui_state, "inner_driven")
        col.prop(ui_state, "inner_driven_sel")

        col = flow.column(align=True)
        col.prop(ui_state, "inner_key")
        col.prop(ui_state, "inner_key_sel")

        col = flow.column(align=True)
        col.prop(ui_state, "inner_overridden")
        col.prop(ui_state, "inner_overridden_sel")

        col = flow.column(align=True)
        col.prop(ui_state, "inner_changed")
        col.prop(ui_state, "inner_changed_sel")

        col = flow.column(align=True)
        col.prop(ui_state, "blend")


class USERPREF_PT_theme_interface_styles(ThemePanel, CenterAlignMixIn, Panel):
    bl_label = "Styles"
    bl_options = {'DEFAULT_CLOSED'}
    bl_parent_id = "USERPREF_PT_theme_user_interface"

    def draw_centered(self, context, layout):
        theme = context.preferences.themes[0]
        ui = theme.user_interface

        flow = layout.grid_flow(row_major=False, columns=0, even_columns=True, even_rows=False, align=False)

        flow.prop(ui, "menu_shadow_fac")
        flow.prop(ui, "menu_shadow_width")
        flow.prop(ui, "icon_alpha")
        flow.prop(ui, "icon_saturation")
        flow.prop(ui, "editor_outline")
        flow.prop(ui, "widget_text_cursor")
        flow.prop(ui, "widget_emboss")
        flow.prop(ui, "panel_roundness")


class USERPREF_PT_theme_interface_transparent_checker(ThemePanel, CenterAlignMixIn, Panel):
    bl_label = "Transparent Checkerboard"
    bl_options = {'DEFAULT_CLOSED'}
    bl_parent_id = "USERPREF_PT_theme_user_interface"

    def draw_centered(self, context, layout):
        theme = context.preferences.themes[0]
        ui = theme.user_interface

        flow = layout.grid_flow(row_major=False, columns=0, even_columns=True, even_rows=False, align=False)

        flow.prop(ui, "transparent_checker_primary")
        flow.prop(ui, "transparent_checker_secondary")
        flow.prop(ui, "transparent_checker_size")


class USERPREF_PT_theme_interface_gizmos(ThemePanel, CenterAlignMixIn, Panel):
    bl_label = "Axis & Gizmo Colors"
    bl_options = {'DEFAULT_CLOSED'}
    bl_parent_id = "USERPREF_PT_theme_user_interface"

    def draw_centered(self, context, layout):
        theme = context.preferences.themes[0]
        ui = theme.user_interface

        flow = layout.grid_flow(row_major=False, columns=0, even_columns=True, even_rows=True, align=False)

        col = flow.column(align=True)
        col.prop(ui, "axis_x", text="Axis X")
        col.prop(ui, "axis_y", text="Y")
        col.prop(ui, "axis_z", text="Z")

        col = flow.column()
        col.prop(ui, "gizmo_primary")
        col.prop(ui, "gizmo_secondary")
        col.prop(ui, "gizmo_view_align")

        col = flow.column()
        col.prop(ui, "gizmo_a")
        col.prop(ui, "gizmo_b")


class USERPREF_PT_theme_interface_icons(ThemePanel, CenterAlignMixIn, Panel):
    bl_label = "Icon Colors"
    bl_options = {'DEFAULT_CLOSED'}
    bl_parent_id = "USERPREF_PT_theme_user_interface"

    def draw_centered(self, context, layout):
        theme = context.preferences.themes[0]
        ui = theme.user_interface

        flow = layout.grid_flow(row_major=False, columns=0, even_columns=True, even_rows=False, align=False)

        flow.prop(ui, "icon_scene")
        flow.prop(ui, "icon_collection")
        flow.prop(ui, "icon_object")
        flow.prop(ui, "icon_object_data")
        flow.prop(ui, "icon_modifier")
        flow.prop(ui, "icon_shading")
        flow.prop(ui, "icon_folder")
        flow.prop(ui, "icon_border_intensity")


class USERPREF_PT_theme_text_style(ThemePanel, CenterAlignMixIn, Panel):
    bl_label = "Text Style"
    bl_options = {'DEFAULT_CLOSED'}

    @staticmethod
    def _ui_font_style(layout, font_style):
        layout.use_property_split = True
        flow = layout.grid_flow(row_major=False, columns=0, even_columns=True, even_rows=False, align=True)

        col = flow.column()
        col.prop(font_style, "points")

        col = flow.column(align=True)
        col.prop(font_style, "shadow_offset_x", text="Shadow Offset X")
        col.prop(font_style, "shadow_offset_y", text="Y")

        col = flow.column()
        col.prop(font_style, "shadow")
        col.prop(font_style, "shadow_alpha")
        col.prop(font_style, "shadow_value")

    def draw_header(self, _context):
        layout = self.layout

        layout.label(icon='FONTPREVIEW')

    def draw_centered(self, context, layout):
        style = context.preferences.ui_styles[0]

        layout.label(text="Panel Title")
        self._ui_font_style(layout, style.panel_title)

        layout.separator()

        layout.label(text="Widget")
        self._ui_font_style(layout, style.widget)

        layout.separator()

        layout.label(text="Widget Label")
        self._ui_font_style(layout, style.widget_label)


class USERPREF_PT_theme_bone_color_sets(ThemePanel, CenterAlignMixIn, Panel):
    bl_label = "Bone Color Sets"
    bl_options = {'DEFAULT_CLOSED'}

    def draw_header(self, _context):
        layout = self.layout

        layout.label(icon='COLOR')

    def draw_centered(self, context, layout):
        theme = context.preferences.themes[0]

        layout.use_property_split = True

        for i, ui in enumerate(theme.bone_color_sets, 1):
            layout.label(text=iface_("Color Set %d") % i, translate=False)

            flow = layout.grid_flow(row_major=False, columns=0, even_columns=True, even_rows=False, align=False)

            flow.prop(ui, "normal")
            flow.prop(ui, "select")
            flow.prop(ui, "active")
            flow.prop(ui, "show_colored_constraints")


class USERPREF_PT_theme_collection_colors(ThemePanel, CenterAlignMixIn, Panel):
    bl_label = "Collection Colors"
    bl_options = {'DEFAULT_CLOSED'}

    def draw_header(self, _context):
        layout = self.layout

        layout.label(icon='OUTLINER_COLLECTION')

    def draw_centered(self, context, layout):
        theme = context.preferences.themes[0]

        layout.use_property_split = True

        flow = layout.grid_flow(row_major=False, columns=0, even_columns=True, even_rows=False, align=False)
        for i, ui in enumerate(theme.collection_color, 1):
            flow.prop(ui, "color", text=iface_("Color %d") % i, translate=False)


class USERPREF_PT_theme_strip_colors(ThemePanel, CenterAlignMixIn, Panel):
    bl_label = "Strip Colors"
    bl_options = {'DEFAULT_CLOSED'}

    def draw_header(self, _context):
        layout = self.layout

        layout.label(icon='SEQ_STRIP_DUPLICATE')

    def draw_centered(self, context, layout):
        theme = context.preferences.themes[0]

        layout.use_property_split = True

        flow = layout.grid_flow(row_major=False, columns=0, even_columns=True, even_rows=False, align=False)
        for i, ui in enumerate(theme.strip_color, 1):
            flow.prop(ui, "color", text=iface_("Color %d") % i, translate=False)


# Base class for dynamically defined theme-space panels.
# This is not registered.
class PreferenceThemeSpacePanel:

    # not essential, hard-coded UI delimiters for the theme layout
    ui_delimiters = {
        'VIEW_3D': {
            "text_grease_pencil",
            "text_keyframe",
            "speaker",
            "freestyle_face_mark",
            "split_normal",
            "bone_solid",
            "bone_locked_weight",
            "paint_curve_pivot",
        },
        'GRAPH_EDITOR': {
            "handle_vertex_select",
        },
        'IMAGE_EDITOR': {
            "paint_curve_pivot",
        },
        'NODE_EDITOR': {
            "layout_node",
        },
        'CLIP_EDITOR': {
            "handle_vertex_select",
        }
    }

    # TODO theme_area should be deprecated
    @staticmethod
    def _theme_generic(layout, themedata, theme_area):

        layout.use_property_split = True

        flow = layout.grid_flow(row_major=False, columns=0, even_columns=True, even_rows=False, align=False)

        props_type = {}

        for prop in themedata.rna_type.properties:
            if prop.identifier == "rna_type":
                continue

            props_type.setdefault((prop.type, prop.subtype), []).append(prop)

        th_delimiters = PreferenceThemeSpacePanel.ui_delimiters.get(theme_area)
        for props_type, props_ls in sorted(props_type.items()):
            if props_type[0] == 'POINTER':
                continue

            if th_delimiters is None:
                # simple, no delimiters
                for prop in props_ls:
                    flow.prop(themedata, prop.identifier)
            else:

                for prop in props_ls:
                    flow.prop(themedata, prop.identifier)

    def draw_header(self, _context):
        if hasattr(self, "icon") and self.icon != 'NONE':
            layout = self.layout
            layout.label(icon=self.icon)

    def draw(self, context):
        layout = self.layout
        theme = context.preferences.themes[0]

        datapath_list = self.datapath.split(".")
        data = theme
        for datapath_item in datapath_list:
            data = getattr(data, datapath_item)
        PreferenceThemeSpacePanel._theme_generic(layout, data, self.theme_area)


class ThemeGenericClassGenerator:

    @staticmethod
    def generate_panel_classes_for_wcols():
        wcols = [("Regular", "wcol_regular"),
            ("Tool", "wcol_tool"),
            ("Toolbar Item", "wcol_toolbar_item"),
            ("Radio Buttons", "wcol_radio"),
            ("Text", "wcol_text"),
            ("Option", "wcol_option"),
            ("Toggle", "wcol_toggle"),
            ("Number Field", "wcol_num"),
            ("Value Slider", "wcol_numslider"),
            ("Box", "wcol_box"),
            ("Menu", "wcol_menu"),
            ("Pie Menu", "wcol_pie_menu"),
            ("Pulldown", "wcol_pulldown"),
            ("Menu Back", "wcol_menu_back"),
            ("Tooltip", "wcol_tooltip"),
            ("Menu Item", "wcol_menu_item"),
            ("Scroll Bar", "wcol_scroll"),
            ("Progress Bar", "wcol_progress"),
            ("List Item", "wcol_list_item"),
            ("Tab", "wcol_tab"),]

        for (name, wcol) in wcols:
            panel_id = "USERPREF_PT_theme_interface_" + wcol
            yield type(panel_id, (PreferenceThemeWidgetColorPanel, ThemePanel, Panel), {
                "bl_label": name,
                "bl_options": {'DEFAULT_CLOSED'},
                "draw": PreferenceThemeWidgetColorPanel.draw,
                "wcol": wcol,
            })

            panel_shade_id = "USERPREF_PT_theme_interface_shade_" + wcol
            yield type(panel_shade_id, (PreferenceThemeWidgetShadePanel, ThemePanel, Panel), {
                "bl_label": "Shaded",
                "bl_options": {'DEFAULT_CLOSED'},
                "bl_parent_id": panel_id,
                "draw": PreferenceThemeWidgetShadePanel.draw,
                "wcol": wcol,
            })

    @staticmethod
    def generate_theme_area_child_panel_classes(parent_id, rna_type, theme_area, datapath):
        def generate_child_panel_classes_recurse(parent_id, rna_type, theme_area, datapath):
            props_type = {}

            for prop in rna_type.properties:
                if prop.identifier == "rna_type":
                    continue

                props_type.setdefault((prop.type, prop.subtype), []).append(prop)

            for props_type, props_ls in sorted(props_type.items()):
                if props_type[0] == 'POINTER':
                    for prop in props_ls:
                        new_datapath = datapath + "." + prop.identifier if datapath else prop.identifier
                        panel_id = parent_id + "_" + prop.identifier
                        yield type(panel_id, (PreferenceThemeSpacePanel, ThemePanel, Panel), {
                            "bl_label": rna_type.properties[prop.identifier].name,
                            "bl_parent_id": parent_id,
                            "bl_options": {'DEFAULT_CLOSED'},
                            "draw": PreferenceThemeSpacePanel.draw,
                            "theme_area": theme_area.identifier,
                            "datapath": new_datapath,
                        })

                        yield from generate_child_panel_classes_recurse(panel_id,
                            prop.fixed_type,
                            theme_area,
                            new_datapath,)

        yield from generate_child_panel_classes_recurse(parent_id, rna_type, theme_area, datapath)

    @staticmethod
    def generate_panel_classes_from_theme_areas():
        from bpy.types import Theme

        for theme_area in Theme.bl_rna.properties['theme_area'].enum_items_static:
            if theme_area.identifier in {'USER_INTERFACE', 'STYLE', 'BONE_COLOR_SETS'}:
                continue

            panel_id = "USERPREF_PT_theme_" + theme_area.identifier.lower()
            # Generate panel-class from theme_area
            yield type(panel_id, (PreferenceThemeSpacePanel, ThemePanel, Panel), {
                "bl_label": theme_area.name,
                "bl_options": {'DEFAULT_CLOSED'},
                "draw_header": PreferenceThemeSpacePanel.draw_header,
                "draw": PreferenceThemeSpacePanel.draw,
                "theme_area": theme_area.identifier,
                "icon": theme_area.icon,
                "datapath": theme_area.identifier.lower(),
            })

            yield from ThemeGenericClassGenerator.generate_theme_area_child_panel_classes(panel_id, Theme.bl_rna.properties[theme_area.identifier.lower()].fixed_type,
                theme_area, theme_area.identifier.lower())


# -----------------------------------------------------------------------------
# File Paths Panels

# Panel mix-in.
class FilePathsPanel:
    bl_space_type = 'PREFERENCES'
    bl_region_type = 'WINDOW'
    bl_context = "file_paths"


class USERPREF_PT_file_paths_data(FilePathsPanel, Panel):
    bl_label = "Data"

    def draw(self, context):
        layout = self.layout
        layout.use_property_split = True
        layout.use_property_decorate = False

        paths = context.preferences.filepaths

        col = self.layout.column()
        col.prop(paths, "font_directory", text="Fonts")
        col.prop(paths, "texture_directory", text="Textures")
        col.prop(paths, "script_directory", text="Scripts")
        col.prop(paths, "sound_directory", text="Sounds")
        col.prop(paths, "temporary_directory", text="Temporary Files")


class USERPREF_PT_file_paths_render(FilePathsPanel, Panel):
    bl_label = "Render"

    def draw(self, context):
        layout = self.layout
        layout.use_property_split = True
        layout.use_property_decorate = False

        paths = context.preferences.filepaths

        col = self.layout.column()
        col.prop(paths, "render_output_directory", text="Render Output")
        col.prop(paths, "render_cache_directory", text="Render Cache")


class USERPREF_PT_file_paths_applications(FilePathsPanel, Panel):
    bl_label = "Applications"

    def draw(self, context):
        layout = self.layout
        layout.use_property_split = True
        layout.use_property_decorate = False

        paths = context.preferences.filepaths

        col = layout.column()
        col.prop(paths, "image_editor", text="Image Editor")
        col.prop(paths, "animation_player_preset", text="Animation Player")
        if paths.animation_player_preset == 'CUSTOM':
            col.prop(paths, "animation_player", text="Player")


class USERPREF_PT_file_paths_development(FilePathsPanel, Panel):
    bl_label = "Development"

    @classmethod
    def poll(cls, context):
        prefs = context.preferences
        return prefs.view.show_developer_ui

    def draw(self, context):
        layout = self.layout
        layout.use_property_split = True
        layout.use_property_decorate = False

        paths = context.preferences.filepaths
        layout.prop(paths, "i18n_branches_directory", text="I18n Branches")


class USERPREF_PT_saveload_autorun(FilePathsPanel, Panel):
    bl_label = "Auto Run Python Scripts"
    bl_parent_id = "USERPREF_PT_saveload_blend"

    def draw_header(self, context):
        prefs = context.preferences
        paths = prefs.filepaths

        self.layout.prop(paths, "use_scripts_auto_execute", text="")

    def draw(self, context):
        layout = self.layout
        prefs = context.preferences
        paths = prefs.filepaths

        layout.use_property_split = True
        layout.use_property_decorate = False  # No animation.

        layout.active = paths.use_scripts_auto_execute

        box = layout.box()
        row = box.row()
        row.label(text="Excluded Paths")
        row.operator("preferences.autoexec_path_add", text="", icon='ADD', emboss=False)
        for i, path_cmp in enumerate(prefs.autoexec_paths):
            row = box.row()
            row.prop(path_cmp, "path", text="")
            row.prop(path_cmp, "use_glob", text="", icon='FILTER')
            row.operator("preferences.autoexec_path_remove", text="", icon='X', emboss=False).index = i


class USERPREF_PT_file_paths_asset_libraries(FilePathsPanel, Panel):
    bl_label = "Asset Libraries"

    def draw(self, context):
        layout = self.layout
        layout.use_property_split = False
        layout.use_property_decorate = False

        paths = context.preferences.filepaths

        box = layout.box()
        split = box.split(factor=0.35)
        name_col = split.column()
        path_col = split.column()

        row = name_col.row(align=True)  # Padding
        row.separator()
        row.label(text="Name")

        row = path_col.row(align=True)  # Padding
        row.separator()
        row.label(text="Path")

        for i, library in enumerate(paths.asset_libraries):
            row = name_col.row()
            row.alert = not library.name
            row.prop(library, "name", text="")

            row = path_col.row()
            subrow = row.row()
            subrow.alert = not library.path
            subrow.prop(library, "path", text="")
            row.operator("preferences.asset_library_remove", text="", icon='X', emboss=False).index = i

        row = box.row()
        row.alignment = 'RIGHT'
        row.operator("preferences.asset_library_add", text="", icon='ADD', emboss=False)


# -----------------------------------------------------------------------------
# Save/Load Panels
class SaveLoadPanel:
    bl_space_type = 'PREFERENCES'
    bl_region_type = 'WINDOW'
    bl_context = "save_load"


class USERPREF_PT_saveload_blend(SaveLoadPanel, CenterAlignMixIn, Panel):
    bl_label = "Blend Files"

    def draw_centered(self, context, layout):
        prefs = context.preferences
        paths = prefs.filepaths
        view = prefs.view

        col = layout.column(heading="Save")
        col.prop(view, "use_save_prompt")
        col.prop(paths, "file_preview_type")

        col = layout.column(heading="Default To")
        col.prop(paths, "use_relative_paths")
        col.prop(paths, "use_file_compression")
        col.prop(paths, "use_load_ui")

        col = layout.column(heading="Text Files")
        col.prop(paths, "use_tabs_as_spaces")

        col = layout.column()
        col.prop(paths, "save_version")
        col.prop(paths, "recent_files")


class USERPREF_PT_saveload_blend_autosave(SaveLoadPanel, CenterAlignMixIn, Panel):
    bl_label = "Auto Save"
    bl_parent_id = "USERPREF_PT_saveload_blend"

    def draw_header(self, context):
        prefs = context.preferences
        paths = prefs.filepaths

        self.layout.prop(paths, "use_auto_save_temporary_files", text="")

    def draw_centered(self, context, layout):
        prefs = context.preferences
        paths = prefs.filepaths

        col = layout.column()
        col.active = paths.use_auto_save_temporary_files
        col.prop(paths, "auto_save_time", text="Timer (Minutes)")


class USERPREF_PT_saveload_file_browser(SaveLoadPanel, CenterAlignMixIn, Panel):
    bl_label = "File Browser"

    def draw_centered(self, context, layout):
        prefs = context.preferences
        paths = prefs.filepaths

        col = layout.column(heading="Defaults")
        col.prop(paths, "use_filter_files")
        col.prop(paths, "show_hidden_files_datablocks")
        col.prop(paths, "show_recent_locations")
        col.prop(paths, "show_system_bookmarks")


# -----------------------------------------------------------------------------
# Input Panels
class InputPanel:
    bl_space_type = 'PREFERENCES'
    bl_region_type = 'WINDOW'
    bl_context = "input"


class USERPREF_PT_input_keyboard(InputPanel, CenterAlignMixIn, Panel):
    bl_label = "Keyboard"

    def draw_centered(self, context, layout):
        prefs = context.preferences
        inputs = prefs.inputs

        layout.prop(inputs, "use_emulate_numpad")
        layout.prop(inputs, "use_numeric_input_advanced")


class USERPREF_PT_input_mouse(InputPanel, CenterAlignMixIn, Panel):
    bl_label = "Mouse"

    def draw_centered(self, context, layout):
        import sys
        prefs = context.preferences
        inputs = prefs.inputs

        flow = layout.grid_flow(row_major=False, columns=0, even_columns=True, even_rows=False, align=False)

        flow.prop(inputs, "use_mouse_emulate_3_button")
        if sys.platform[:3] != "win":
            rowsub = flow.row()
            rowsub.active = inputs.use_mouse_emulate_3_button
            rowsub.prop(inputs, "mouse_emulate_3_button_modifier")
        flow.prop(inputs, "use_mouse_continuous")
        flow.prop(inputs, "use_drag_immediately")
        flow.prop(inputs, "mouse_double_click_time", text="Double Click Speed")
        flow.prop(inputs, "drag_threshold_mouse")
        flow.prop(inputs, "drag_threshold_tablet")
        flow.prop(inputs, "drag_threshold")
        flow.prop(inputs, "move_threshold")


class USERPREF_PT_input_tablet(InputPanel, CenterAlignMixIn, Panel):
    bl_label = "Tablet"

    def draw_centered(self, context, layout):
        prefs = context.preferences
        inputs = prefs.inputs

        import sys
        if sys.platform[:3] == "win":
            layout.prop(inputs, "tablet_api")
            layout.separator()

        col = layout.column()
        col.prop(inputs, "pressure_threshold_max")
        col.prop(inputs, "pressure_softness")


class USERPREF_PT_input_ndof(InputPanel, CenterAlignMixIn, Panel):
    bl_label = "NDOF"
    bl_options = {'DEFAULT_CLOSED'}

    @classmethod
    def poll(cls, context):
        prefs = context.preferences
        inputs = prefs.inputs
        return inputs.use_ndof

    def draw_centered(self, context, layout):
        prefs = context.preferences
        inputs = prefs.inputs

        USERPREF_PT_ndof_settings.draw_settings(layout, inputs)


# -----------------------------------------------------------------------------
# Navigation Panels
class NavigationPanel:
    bl_space_type = 'PREFERENCES'
    bl_region_type = 'WINDOW'
    bl_context = "navigation"


class USERPREF_PT_navigation_orbit(NavigationPanel, CenterAlignMixIn, Panel):
    bl_label = "Orbit & Pan"

    def draw_centered(self, context, layout):
        prefs = context.preferences
        inputs = prefs.inputs
        view = prefs.view

        col = layout.column()

        col.row().prop(inputs, "view_rotate_method", expand=True)
        if inputs.view_rotate_method == 'TURNTABLE':
            col.prop(inputs, "view_rotate_sensitivity_turntable")
        else:
            col.prop(inputs, "view_rotate_sensitivity_trackball")
        col.prop(inputs, "use_rotate_around_active")

        col.separator()

        col = layout.column(heading="Auto")
        col.prop(inputs, "use_auto_perspective", text="Perspective")
        col.prop(inputs, "use_mouse_depth_navigate", text="Depth")

        col = layout.column()
        col.prop(view, "smooth_view")
        col.prop(view, "rotation_angle")


class USERPREF_PT_navigation_zoom(NavigationPanel, CenterAlignMixIn, Panel):
    bl_label = "Zoom"

    def draw_centered(self, context, layout):
        prefs = context.preferences
        inputs = prefs.inputs

        col = layout.column()

        col.row().prop(inputs, "view_zoom_method", text="Zoom Method")
        if inputs.view_zoom_method in {'DOLLY', 'CONTINUE'}:
            col.row().prop(inputs, "view_zoom_axis")
            col.prop(inputs, "use_zoom_to_mouse")
            col = layout.column(heading="Invert Zoom Direction", align=True)
            col.prop(inputs, "invert_mouse_zoom", text="Mouse")
            col.prop(inputs, "invert_zoom_wheel", text="Wheel")
        else:
            col.prop(inputs, "use_zoom_to_mouse")
            col.prop(inputs, "invert_zoom_wheel", text="Invert Wheel Zoom Direction")


class USERPREF_PT_navigation_fly_walk(NavigationPanel, CenterAlignMixIn, Panel):
    bl_label = "Fly & Walk"

    def draw_centered(self, context, layout):
        prefs = context.preferences
        inputs = prefs.inputs

        layout.row().prop(inputs, "navigation_mode", expand=True)


class USERPREF_PT_navigation_fly_walk_navigation(NavigationPanel, CenterAlignMixIn, Panel):
    bl_label = "Walk"
    bl_parent_id = "USERPREF_PT_navigation_fly_walk"
    bl_options = {'DEFAULT_CLOSED'}

    @classmethod
    def poll(cls, context):
        prefs = context.preferences
        return prefs.inputs.navigation_mode == 'WALK'

    def draw_centered(self, context, layout):
        prefs = context.preferences
        inputs = prefs.inputs
        walk = inputs.walk_navigation

        col = layout.column()
        col.prop(walk, "use_mouse_reverse")
        col.prop(walk, "mouse_speed")
        col.prop(walk, "teleport_time")

        col = layout.column(align=True)
        col.prop(walk, "walk_speed")
        col.prop(walk, "walk_speed_factor")


class USERPREF_PT_navigation_fly_walk_gravity(NavigationPanel, CenterAlignMixIn, Panel):
    bl_label = "Gravity"
    bl_parent_id = "USERPREF_PT_navigation_fly_walk"
    bl_options = {'DEFAULT_CLOSED'}

    @classmethod
    def poll(cls, context):
        prefs = context.preferences
        return prefs.inputs.navigation_mode == 'WALK'

    def draw_header(self, context):
        prefs = context.preferences
        inputs = prefs.inputs
        walk = inputs.walk_navigation

        self.layout.prop(walk, "use_gravity", text="")

    def draw_centered(self, context, layout):
        prefs = context.preferences
        inputs = prefs.inputs
        walk = inputs.walk_navigation

        layout.active = walk.use_gravity

        col = layout.column()
        col.prop(walk, "view_height")
        col.prop(walk, "jump_height")


# Special case, this is only exposed as a popover.
class USERPREF_PT_ndof_settings(Panel):
    bl_label = "3D Mouse Settings"
    bl_space_type = 'TOPBAR'  # dummy.
    bl_region_type = 'HEADER'
    bl_ui_units_x = 12

    @staticmethod
    def draw_settings(layout, props, show_3dview_settings=True):
        col = layout.column()
        col.prop(props, "ndof_sensitivity", text="Pan Sensitivity")
        col.prop(props, "ndof_orbit_sensitivity")
        col.prop(props, "ndof_deadzone")

        layout.separator()

        if show_3dview_settings:
            col = layout.column()
            col.row().prop(props, "ndof_view_navigate_method", expand=True, text="Navigation")
            col.row().prop(props, "ndof_view_rotate_method", expand=True, text="Rotation")

            layout.separator()

        col = layout.column()
        if show_3dview_settings:
            col.prop(props, "ndof_show_guide")
        col.prop(props, "ndof_zoom_invert")
        col.prop(props, "ndof_lock_camera_pan_zoom")
        row = col.row(heading="Pan")
        row.prop(props, "ndof_pan_yz_swap_axis", text="Swap Y and Z Axes")

        layout.separator()

        row = layout.row(heading=("Invert Axis Pan" if show_3dview_settings else "Invert Pan Axis"))
        for text, attr in (("X", "ndof_panx_invert_axis"),
                ("Y", "ndof_pany_invert_axis"),
                ("Z", "ndof_panz_invert_axis"),):
            row.prop(props, attr, text=text, toggle=True)

        if show_3dview_settings:
            row = layout.row(heading="Orbit")
            for text, attr in (("X", "ndof_rotx_invert_axis"),
                    ("Y", "ndof_roty_invert_axis"),
                    ("Z", "ndof_rotz_invert_axis"),):
                row.prop(props, attr, text=text, toggle=True)

            layout.separator()

            col = layout.column(heading="Fly/Walk")
            col.prop(props, "ndof_lock_horizon")
            col.prop(props, "ndof_fly_helicopter")

    def draw(self, context):
        layout = self.layout
        layout.use_property_split = True
        layout.use_property_decorate = False  # No animation.

        input_prefs = context.preferences.inputs
        is_view3d = context.space_data.type == 'VIEW_3D'
        self.draw_settings(layout, input_prefs, is_view3d)

# -----------------------------------------------------------------------------
# Key-Map Editor Panels
class KeymapPanel:
    bl_space_type = 'PREFERENCES'
    bl_region_type = 'WINDOW'
    bl_context = "keymap"


class USERPREF_MT_keyconfigs(Menu):
    bl_label = "KeyPresets"
    preset_subdir = "keyconfig"
    preset_operator = "preferences.keyconfig_activate"

    def draw(self, context):
        Menu.draw_preset(self, context)


class USERPREF_PT_keymap(KeymapPanel, Panel):
    bl_label = "Keymap"
    bl_options = {'HIDE_HEADER'}

    def draw(self, context):
        from rna_keymap_ui import draw_keymaps

        layout = self.layout

        # import time

        # start = time.time()

        # Keymap Settings
        draw_keymaps(context, layout)

        # print("runtime", time.time() - start)


# -----------------------------------------------------------------------------
# Add-On Panels
class AddOnPanel:
    bl_space_type = 'PREFERENCES'
    bl_region_type = 'WINDOW'
    bl_context = "addons"


class USERPREF_PT_addons(AddOnPanel, Panel):
    bl_label = "Add-ons"
    bl_options = {'HIDE_HEADER'}

    _support_icon_mapping = {
        'OFFICIAL': 'BLENDER',
        'COMMUNITY': 'COMMUNITY',
        'TESTING': 'EXPERIMENTAL',
    }

    @staticmethod
    def is_user_addon(mod, user_addon_paths):
        import os

        if not user_addon_paths:
            for path in (bpy.utils.script_path_user(),
                    bpy.utils.script_path_pref(),):
                if path is not None:
                    user_addon_paths.append(os.path.join(path, "addons"))

        for path in user_addon_paths:
            if bpy.path.is_subdir(mod.__file__, path):
                return True
        return False

    @staticmethod
    def draw_error(layout, message):
        lines = message.split("\n")
        box = layout.box()
        sub = box.row()
        sub.label(text=lines[0])
        sub.label(icon='ERROR')
        for l in lines[1:]:
            box.label(text=l)

    def draw(self, context):
        import os
        import addon_utils

        layout = self.layout

        wm = context.window_manager
        prefs = context.preferences
        used_ext = {ext.module for ext in prefs.addons}

        addon_user_dirs = tuple(p for p in (os.path.join(prefs.filepaths.script_directory, "addons"),
                bpy.utils.user_resource('SCRIPTS', path="addons"),)
            if p)

        # collect the categories that can be filtered on
        addons = [
            (mod, addon_utils.module_bl_info(mod))
            for mod in addon_utils.modules(refresh=False)
        ]

        split = layout.split(factor=0.6)

        row = split.row()
        row.prop(wm, "addon_support", expand=True)

        row = split.row(align=True)
        row.operator("preferences.addon_install", icon='IMPORT', text="Install...")
        row.operator("preferences.addon_refresh", icon='FILE_REFRESH', text="Refresh")

        row = layout.row()
        row.prop(prefs.view, "show_addons_enabled_only")
        row.prop(wm, "addon_filter", text="")
        row.prop(wm, "addon_search", text="", icon='VIEWZOOM')

        col = layout.column()

        # set in addon_utils.modules_refresh()
        if addon_utils.error_duplicates:
            box = col.box()
            row = box.row()
            row.label(text="Multiple add-ons with the same name found!")
            row.label(icon='ERROR')
            box.label(text="Delete one of each pair to resolve:")
            for (addon_name, addon_file, addon_path) in addon_utils.error_duplicates:
                box.separator()
                sub_col = box.column(align=True)
                sub_col.label(text=addon_name + ":")
                sub_col.label(text="    " + addon_file)
                sub_col.label(text="    " + addon_path)

        if addon_utils.error_encoding:
            self.draw_error(col,
                "One or more addons do not have UTF-8 encoding\n"
                "(see console for details)",)

        show_enabled_only = prefs.view.show_addons_enabled_only
        filter = wm.addon_filter
        search = wm.addon_search.lower()
        support = wm.addon_support

        # initialized on demand
        user_addon_paths = []

        for mod, info in addons:
            module_name = mod.__name__

            is_enabled = module_name in used_ext

            if info["support"] not in support:
                continue

            # check if addon should be visible with current filters
            is_visible = ((filter == "All") or (filter == info["category"]) or (filter == "User" and (mod.__file__.startswith(addon_user_dirs))))
            if show_enabled_only:
                is_visible = is_visible and is_enabled

            if is_visible:
                if search and not ((search in info["name"].lower()) or (info["author"] and (search in info["author"].lower())) or ((filter == "All") and (search in info["category"].lower()))):
                    continue

                # Addon UI Code
                col_box = col.column()
                box = col_box.box()
                colsub = box.column()
                row = colsub.row(align=True)

                row.operator("preferences.addon_expand",
                    icon='DISCLOSURE_TRI_DOWN' if info["show_expanded"] else 'DISCLOSURE_TRI_RIGHT',
                    emboss=False,).module = module_name

                row.operator("preferences.addon_disable" if is_enabled else "preferences.addon_enable",
                    icon='CHECKBOX_HLT' if is_enabled else 'CHECKBOX_DEHLT', text="",
                    emboss=False,).module = module_name

                sub = row.row()
                sub.active = is_enabled
                sub.label(text="%s: %s" % (info["category"], info["name"]))

                if info["warning"]:
                    sub.label(icon='ERROR')

                # icon showing support level.
                sub.label(icon=self._support_icon_mapping.get(info["support"], 'QUESTION'))

                # Expanded UI (only if additional info is available)
                if info["show_expanded"]:
                    if info["description"]:
                        split = colsub.row().split(factor=0.15)
                        split.label(text="Description:")
                        split.label(text=info["description"])
                    if info["location"]:
                        split = colsub.row().split(factor=0.15)
                        split.label(text="Location:")
                        split.label(text=info["location"])
                    if mod:
                        split = colsub.row().split(factor=0.15)
                        split.label(text="File:")
                        split.label(text=mod.__file__, translate=False)
                    if info["author"]:
                        split = colsub.row().split(factor=0.15)
                        split.label(text="Author:")
                        split.label(text=info["author"], translate=False)
                    if info["version"]:
                        split = colsub.row().split(factor=0.15)
                        split.label(text="Version:")
                        split.label(text=".".join(str(x) for x in info["version"]), translate=False)
                    if info["warning"]:
                        split = colsub.row().split(factor=0.15)
                        split.label(text="Warning:")
                        split.label(text="  " + info["warning"], icon='ERROR')

                    user_addon = USERPREF_PT_addons.is_user_addon(mod, user_addon_paths)
                    tot_row = bool(info["doc_url"]) + bool(user_addon)

                    if tot_row:
                        split = colsub.row().split(factor=0.15)
                        split.label(text="Internet:")
                        sub = split.row()
                        if info["doc_url"]:
                            sub.operator("wm.url_open", text="Documentation", icon='HELP',).url = info["doc_url"]
                        # Only add "Report a Bug" button if tracker_url is set
                        # or the add-on is bundled (use official tracker then).
                        if info.get("tracker_url"):
                            sub.operator("wm.url_open", text="Report a Bug", icon='URL',).url = info["tracker_url"]
                        elif not user_addon:
                            addon_info = ("Name: %s %s\n"
                                "Author: %s\n") % (info["name"], str(info["version"]), info["author"])
                            props = sub.operator("wm.url_open_preset", text="Report a Bug", icon='URL',)
                            props.type = 'BUG_ADDON'
                            props.id = addon_info
                        if user_addon:
                            sub.operator("preferences.addon_remove", text="Remove", icon='CANCEL',).module = mod.__name__

                    # Show addon user preferences
                    if is_enabled:
                        addon_preferences = prefs.addons[module_name].preferences
                        if addon_preferences is not None:
                            draw = getattr(addon_preferences, "draw", None)
                            if draw is not None:
                                addon_preferences_class = type(addon_preferences)
                                box_prefs = col_box.box()
                                box_prefs.label(text="Preferences:")
                                addon_preferences_class.layout = box_prefs
                                try:
                                    draw(context)
                                except:
                                    import traceback
                                    traceback.print_exc()
                                    box_prefs.label(text="Error (see console)", icon='ERROR')
                                del addon_preferences_class.layout

        # Append missing scripts
        # First collect scripts that are used but have no script file.
        module_names = {mod.__name__ for mod, info in addons}
        missing_modules = {ext for ext in used_ext if ext not in module_names}

        if missing_modules and filter in {"All", "Enabled"}:
            col.column().separator()
            col.column().label(text="Missing script files")

            module_names = {mod.__name__ for mod, info in addons}
            for module_name in sorted(missing_modules):
                is_enabled = module_name in used_ext
                # Addon UI Code
                box = col.column().box()
                colsub = box.column()
                row = colsub.row(align=True)

                row.label(text="", icon='ERROR')

                if is_enabled:
                    row.operator("preferences.addon_disable", icon='CHECKBOX_HLT', text="", emboss=False,).module = module_name

                row.label(text=module_name, translate=False)


# -----------------------------------------------------------------------------
# Studio Light Panels
class StudioLightPanel:
    bl_space_type = 'PREFERENCES'
    bl_region_type = 'WINDOW'
    bl_context = "lights"


class StudioLightPanelMixin:

    def _get_lights(self, prefs):
        return [light for light in prefs.studio_lights if light.is_user_defined and light.type == self.sl_type]

    def draw(self, context):
        layout = self.layout
        prefs = context.preferences
        lights = self._get_lights(prefs)

        self.draw_light_list(layout, lights)

    def draw_light_list(self, layout, lights):
        if lights:
            flow = layout.grid_flow(row_major=False, columns=4, even_columns=True, even_rows=True, align=False)
            for studio_light in lights:
                self.draw_studio_light(flow, studio_light)
        else:
            layout.label(text="No custom %s configured" % self.bl_label)

    def draw_studio_light(self, layout, studio_light):
        box = layout.box()
        row = box.row()

        row.template_icon(layout.icon(studio_light), scale=3.0)
        col = row.column()
        op = col.operator("preferences.studiolight_uninstall", text="", icon='REMOVE')
        op.index = studio_light.index

        if studio_light.type == 'STUDIO':
            op = col.operator("preferences.studiolight_copy_settings", text="", icon='IMPORT')
            op.index = studio_light.index

        box.label(text=studio_light.name)


class USERPREF_PT_studiolight_matcaps(StudioLightPanel, StudioLightPanelMixin, Panel):
    bl_label = "MatCaps"
    sl_type = 'MATCAP'

    def draw_header_preset(self, _context):
        layout = self.layout
        layout.operator("preferences.studiolight_install", icon='IMPORT', text="Install...").type = 'MATCAP'
        layout.separator()


class USERPREF_PT_studiolight_world(StudioLightPanel, StudioLightPanelMixin, Panel):
    bl_label = "HDRIs"
    sl_type = 'WORLD'

    def draw_header_preset(self, _context):
        layout = self.layout
        layout.operator("preferences.studiolight_install", icon='IMPORT', text="Install...").type = 'WORLD'
        layout.separator()


class USERPREF_PT_studiolight_lights(StudioLightPanel, StudioLightPanelMixin, Panel):
    bl_label = "Studio Lights"
    sl_type = 'STUDIO'

    def draw_header_preset(self, _context):
        layout = self.layout
        op = layout.operator("preferences.studiolight_install", icon='IMPORT', text="Install...")
        op.type = 'STUDIO'
        op.filter_glob = ".sl"
        layout.separator()


class USERPREF_PT_studiolight_light_editor(StudioLightPanel, Panel):
    bl_label = "Editor"
    bl_parent_id = "USERPREF_PT_studiolight_lights"
    bl_options = {'DEFAULT_CLOSED'}

    @staticmethod
    def opengl_light_buttons(layout, light):

        col = layout.column()
        col.active = light.use

        col.prop(light, "use", text="Use Light")
        col.prop(light, "diffuse_color", text="Diffuse")
        col.prop(light, "specular_color", text="Specular")
        col.prop(light, "smooth")
        col.prop(light, "direction")

    def draw(self, context):
        layout = self.layout

        prefs = context.preferences
        system = prefs.system

        row = layout.row()
        row.prop(system, "use_studio_light_edit", toggle=True)
        row.operator("preferences.studiolight_new", text="Save as Studio light", icon='FILE_TICK')

        layout.separator()

        layout.use_property_split = True
        column = layout.split()
        column.active = system.use_studio_light_edit

        light = system.solid_lights[0]
        colsplit = column.split(factor=0.85)
        self.opengl_light_buttons(colsplit, light)

        light = system.solid_lights[1]
        colsplit = column.split(factor=0.85)
        self.opengl_light_buttons(colsplit, light)

        light = system.solid_lights[2]
        colsplit = column.split(factor=0.85)
        self.opengl_light_buttons(colsplit, light)

        light = system.solid_lights[3]
        self.opengl_light_buttons(column, light)

        layout.separator()

        layout.prop(system, "light_ambient")


# -----------------------------------------------------------------------------
# Experimental Panels
class ExperimentalPanel:
    bl_space_type = 'PREFERENCES'
    bl_region_type = 'WINDOW'
    bl_context = "experimental"

    url_prefix = "https://developer.blender.org/"

    @classmethod
    def poll(cls, _context):
        return bpy.app.version_cycle == 'alpha'

    def _draw_items(self, context, items):
        prefs = context.preferences
        experimental = prefs.experimental

        layout = self.layout
        layout.use_property_split = False
        layout.use_property_decorate = False

        for prop_keywords, reference in items:
            split = layout.split(factor=0.66)
            col = split.split()
            col.prop(experimental, **prop_keywords)

            if reference:
                if type(reference) is tuple:
                    url_ext = reference[0]
                    text = reference[1]
                else:
                    url_ext = reference
                    text = reference

                col = split.split()
                col.operator("wm.url_open", text=text, icon='URL').url = self.url_prefix + url_ext


"""
# Example panel, leave it here so we always have a template to follow even
# after the features are gone from the experimental panel.

class USERPREF_PT_experimental_virtual_reality(ExperimentalPanel, Panel):
    bl_label = "Virtual Reality"

    def draw(self, context):
        self._draw_items(
            context, (
                ({"property": "use_virtual_reality_scene_inspection"}, "T71347"),
                ({"property": "use_virtual_reality_immersive_drawing"}, "T71348"),
            )
        )
"""


class USERPREF_PT_experimental_new_features(ExperimentalPanel, Panel):
    bl_label = "New Features"

    def draw(self, context):
<<<<<<< HEAD
        self._draw_items(context, (({"property": "use_sculpt_tools_tilt"}, "T82877"),
                ({"property": "use_extended_asset_browser"}, ("project/view/130/", "Project Page")),
                ({"property": "use_override_templates"}, ("T73318", "Milestone 4")),
                ({"property": "use_sculpt_uvsmooth"}, ""),),)
=======
        self._draw_items(
            context, (
                ({"property": "use_sculpt_vertex_colors"}, "T71947"),
                ({"property": "use_sculpt_tools_tilt"}, "T82877"),
                ({"property": "use_select_nearest_on_first_click"}, "T96752"),
                ({"property": "use_extended_asset_browser"}, ("project/view/130/", "Project Page")),
                ({"property": "use_override_templates"}, ("T73318", "Milestone 4")),
                ({"property": "use_named_attribute_nodes"}, ("T91742")),
            ),
        )
>>>>>>> 42853bac


class USERPREF_PT_experimental_prototypes(ExperimentalPanel, Panel):
    bl_label = "Prototypes"

    def draw(self, context):
        self._draw_items(
            context, (
                ({"property": "use_new_curves_type"}, "T68981"),
                ({"property": "use_new_point_cloud_type"}, "T75717"),
<<<<<<< HEAD
                ({"property": "use_full_frame_compositor"}, "T88150"),),)
=======
                ({"property": "use_full_frame_compositor"}, "T88150"),
                ({"property": "enable_eevee_next"}, "T93220"),
            ),
        )
>>>>>>> 42853bac


class USERPREF_PT_experimental_debugging(ExperimentalPanel, Panel):
    bl_label = "Debugging"

    @classmethod
    def poll(cls, _context):
        # Unlike the other experimental panels, the debugging one is always
        # visible
        # even in beta or release.
        return True

    def draw(self, context):
        self._draw_items(context, (({"property": "use_undo_legacy"}, "T60695"),
                ({"property": "override_auto_resync"}, "T83811"),
                ({"property": "use_cycles_debug"}, None),
                ({"property": "show_asset_debug_info"}, None),
                ({"property": "use_asset_indexing"}, None),
            ),
        )


# -----------------------------------------------------------------------------
# Class Registration

# Order of registration defines order in UI,
# so dynamically generated classes are 'injected' in the intended order.
classes = (USERPREF_PT_theme_user_interface,
    *ThemeGenericClassGenerator.generate_panel_classes_for_wcols(),
    USERPREF_HT_header,
    USERPREF_PT_navigation_bar,
    USERPREF_PT_save_preferences,
    USERPREF_MT_editor_menus,
    USERPREF_MT_view,
    USERPREF_MT_save_load,

    USERPREF_PT_interface_display,
    USERPREF_PT_interface_editors,
    USERPREF_PT_interface_temporary_windows,
    USERPREF_PT_interface_statusbar,
    USERPREF_PT_interface_translation,
    USERPREF_PT_interface_text,
    USERPREF_PT_interface_menus,
    USERPREF_PT_interface_menus_mouse_over,
    USERPREF_PT_interface_menus_pie,

    USERPREF_PT_viewport_display,
    USERPREF_PT_viewport_quality,
    USERPREF_PT_viewport_textures,
    USERPREF_PT_viewport_selection,
    USERPREF_PT_viewport_subdivision,

    USERPREF_PT_edit_objects,
    USERPREF_PT_edit_objects_new,
    USERPREF_PT_edit_objects_duplicate_data,
    USERPREF_PT_edit_cursor,
    USERPREF_PT_edit_annotations,
    USERPREF_PT_edit_weight_paint,
    USERPREF_PT_edit_gpencil,
    USERPREF_PT_edit_text_editor,
    USERPREF_PT_edit_misc,

    USERPREF_PT_animation_timeline,
    USERPREF_PT_animation_keyframes,
    USERPREF_PT_animation_fcurves,

    USERPREF_PT_system_cycles_devices,
    USERPREF_PT_system_os_settings,
    USERPREF_PT_system_memory,
    USERPREF_PT_system_video_sequencer,
    USERPREF_PT_system_sound,

    USERPREF_MT_interface_theme_presets,
    USERPREF_PT_theme,
    USERPREF_PT_theme_interface_state,
    USERPREF_PT_theme_interface_styles,
    USERPREF_PT_theme_interface_gizmos,
    USERPREF_PT_theme_interface_transparent_checker,
    USERPREF_PT_theme_interface_icons,
    USERPREF_PT_theme_text_style,
    USERPREF_PT_theme_bone_color_sets,
    USERPREF_PT_theme_collection_colors,
    USERPREF_PT_theme_strip_colors,

    USERPREF_PT_file_paths_data,
    USERPREF_PT_file_paths_render,
    USERPREF_PT_file_paths_applications,
    USERPREF_PT_file_paths_development,
    USERPREF_PT_file_paths_asset_libraries,

    USERPREF_PT_saveload_blend,
    USERPREF_PT_saveload_blend_autosave,
    USERPREF_PT_saveload_autorun,
    USERPREF_PT_saveload_file_browser,

    USERPREF_MT_keyconfigs,

    USERPREF_PT_input_keyboard,
    USERPREF_PT_input_mouse,
    USERPREF_PT_input_tablet,
    USERPREF_PT_input_ndof,
    USERPREF_PT_navigation_orbit,
    USERPREF_PT_navigation_zoom,
    USERPREF_PT_navigation_fly_walk,
    USERPREF_PT_navigation_fly_walk_navigation,
    USERPREF_PT_navigation_fly_walk_gravity,

    USERPREF_PT_keymap,
    USERPREF_PT_addons,

    USERPREF_PT_studiolight_lights,
    USERPREF_PT_studiolight_light_editor,
    USERPREF_PT_studiolight_matcaps,
    USERPREF_PT_studiolight_world,

    # Popovers.
    USERPREF_PT_ndof_settings,

    USERPREF_PT_experimental_new_features,
    USERPREF_PT_experimental_prototypes,
    USERPREF_PT_experimental_debugging,

    # Add dynamically generated editor theme panels last,
    # so they show up last in the theme section.
    *ThemeGenericClassGenerator.generate_panel_classes_from_theme_areas(),)

if __name__ == "__main__":  # only for live edit.
    from bpy.utils import register_class
    for cls in classes:
        register_class(cls)<|MERGE_RESOLUTION|>--- conflicted
+++ resolved
@@ -2195,12 +2195,6 @@
     bl_label = "New Features"
 
     def draw(self, context):
-<<<<<<< HEAD
-        self._draw_items(context, (({"property": "use_sculpt_tools_tilt"}, "T82877"),
-                ({"property": "use_extended_asset_browser"}, ("project/view/130/", "Project Page")),
-                ({"property": "use_override_templates"}, ("T73318", "Milestone 4")),
-                ({"property": "use_sculpt_uvsmooth"}, ""),),)
-=======
         self._draw_items(
             context, (
                 ({"property": "use_sculpt_vertex_colors"}, "T71947"),
@@ -2211,7 +2205,6 @@
                 ({"property": "use_named_attribute_nodes"}, ("T91742")),
             ),
         )
->>>>>>> 42853bac
 
 
 class USERPREF_PT_experimental_prototypes(ExperimentalPanel, Panel):
@@ -2222,14 +2215,10 @@
             context, (
                 ({"property": "use_new_curves_type"}, "T68981"),
                 ({"property": "use_new_point_cloud_type"}, "T75717"),
-<<<<<<< HEAD
-                ({"property": "use_full_frame_compositor"}, "T88150"),),)
-=======
                 ({"property": "use_full_frame_compositor"}, "T88150"),
                 ({"property": "enable_eevee_next"}, "T93220"),
             ),
         )
->>>>>>> 42853bac
 
 
 class USERPREF_PT_experimental_debugging(ExperimentalPanel, Panel):
