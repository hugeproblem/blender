# ##### BEGIN GPL LICENSE BLOCK #####
#
#  This program is free software; you can redistribute it and/or
#  modify it under the terms of the GNU General Public License
#  as published by the Free Software Foundation; either version 2
#  of the License, or (at your option) any later version.
#
#  This program is distributed in the hope that it will be useful,
#  but WITHOUT ANY WARRANTY; without even the implied warranty of
#  MERCHANTABILITY or FITNESS FOR A PARTICULAR PURPOSE.  See the
#  GNU General Public License for more details.
#
#  You should have received a copy of the GNU General Public License
#  along with this program; if not, write to the Free Software Foundation,
#  Inc., 51 Franklin Street, Fifth Floor, Boston, MA 02110-1301, USA.
#
# ##### END GPL LICENSE BLOCK #####

# <pep8 compliant>
import bpy
from bpy.types import Panel, Header, Menu


class CLIP_HT_header(Header):
    bl_space_type = 'CLIP_EDITOR'

    def draw(self, context):
        layout = self.layout

        sc = context.space_data
        clip = sc.clip

        row = layout.row(align=True)
        row.template_header()

        if context.area.show_menus:
            sub = row.row(align=True)
            sub.menu("CLIP_MT_view")

            if clip:
                sub.menu("CLIP_MT_select")

            sub.menu("CLIP_MT_clip")

            if clip:
                sub.menu("CLIP_MT_track")
                sub.menu("CLIP_MT_reconstruction")

        if clip:
            layout.prop(sc, "mode", text="")
            layout.prop(sc, "view", text="", expand=True)

            if sc.view == 'GRAPH':
                row = layout.row(align=True)

                if sc.show_filters:
                    row.prop(sc, "show_filters", icon='DISCLOSURE_TRI_DOWN',
                        text="Filters")

                    sub = row.column()
                    sub.active = clip.tracking.reconstruction.is_valid
                    sub.prop(sc, "show_graph_frames", icon='SEQUENCE', text="")

                    row.prop(sc, "show_graph_tracks", icon='ANIM', text="")
                else:
                    row.prop(sc, "show_filters", icon='DISCLOSURE_TRI_RIGHT',
                        text="Filters")

        row = layout.row()
        row.template_ID(sc, "clip", open='clip.open')

        if clip:
            r = clip.tracking.reconstruction

            if r.is_valid:
                layout.label(text="Average solve error: %.4f" %
                    (r.average_error))

        layout.template_running_jobs()


class CLIP_PT_tools_marker(Panel):
    bl_space_type = 'CLIP_EDITOR'
    bl_region_type = 'TOOLS'
    bl_label = "Marker"

    @classmethod
    def poll(cls, context):
        sc = context.space_data
        clip = sc.clip

        return clip and sc.mode == 'TRACKING'

    def draw(self, context):
        sc = context.space_data
        clip = sc.clip
        settings = clip.tracking.settings
        layout = self.layout

        col = layout.column(align=True)
        col.operator("clip.add_marker_move")
        col.operator("clip.detect_features")
        col.operator("clip.delete_track")

        box = layout.box()
        row = box.row(align=True)
        row.prop(settings, "show_default_expanded", text="", emboss=False)
<<<<<<< HEAD
        row.label(text="Default Settings")
=======
        row.label(text="Tracking Settings")
>>>>>>> 069f46ac

        if settings.show_default_expanded:
            col = box.column()
            row = col.row(align=True)
            label = bpy.types.CLIP_MT_tracking_settings_presets.bl_label
            row.menu('CLIP_MT_tracking_settings_presets', text=label)
            row.operator("clip.tracking_settings_preset_add",
                         text="", icon='ZOOMIN')
            props = row.operator("clip.track_color_preset_add",
                                 text="", icon='ZOOMOUT')
            props.remove_active = True

            col.separator()

<<<<<<< HEAD
            col2 = col.column(align=True)
            col2.prop(settings, "default_pattern_size")
            col2.prop(settings, "default_search_size")
=======
            sub = col.column(align=True)
            sub.prop(settings, "default_pattern_size")
            sub.prop(settings, "default_search_size")
>>>>>>> 069f46ac

            col.label(text="Tracker:")
            col.prop(settings, "default_tracker", text="")

            if settings.default_tracker == 'KLT':
                col.prop(settings, "default_pyramid_levels")
            else:
                col.prop(settings, "default_correlation_min")

            col.separator()

<<<<<<< HEAD
            col2 = col.column(align=True)
            col2.prop(settings, "default_frames_limit")
            col2.prop(settings, "default_margin")
=======
            sub = col.column(align=True)
            sub.prop(settings, "default_frames_limit")
            sub.prop(settings, "default_margin")
>>>>>>> 069f46ac

            col.label(text="Match:")
            col.prop(settings, "default_pattern_match", text="")


class CLIP_PT_tools_tracking(Panel):
    bl_space_type = 'CLIP_EDITOR'
    bl_region_type = 'TOOLS'
    bl_label = "Track"

    @classmethod
    def poll(cls, context):
        sc = context.space_data
        clip = sc.clip

        return clip and sc.mode == 'TRACKING'

    def draw(self, context):
        layout = self.layout
        clip = context.space_data.clip

        row = layout.row(align=True)

        props = row.operator("clip.track_markers", text="", icon='FRAME_PREV')
        props.backwards = True
        props = row.operator("clip.track_markers", text="",
             icon='PLAY_REVERSE')
        props.backwards = True
        props.sequence = True
        props = row.operator("clip.track_markers", text="", icon='PLAY')
        props.sequence = True
        row.operator("clip.track_markers", text="", icon='FRAME_NEXT')

        col = layout.column(align=True)
        props = col.operator("clip.clear_track_path", text="Clear After")
        props.action = 'REMAINED'

        props = col.operator("clip.clear_track_path", text="Clear Before")
        props.action = 'UPTO'

        props = col.operator("clip.clear_track_path", text="Clear")
        props.action = 'ALL'

        layout.operator("clip.join_tracks", text="Join")


class CLIP_PT_tools_solve(Panel):
    bl_space_type = 'CLIP_EDITOR'
    bl_region_type = 'TOOLS'
    bl_label = "Solve"

    @classmethod
    def poll(cls, context):
        sc = context.space_data
        clip = sc.clip

        return clip and sc.mode == 'TRACKING'

    def draw(self, context):
        layout = self.layout
        clip = context.space_data.clip
        settings = clip.tracking.settings

        col = layout.column(align=True)
        col.operator("clip.solve_camera", text="Camera Motion")
        col.operator("clip.clear_solution")

        col = layout.column(align=True)
        col.prop(settings, "keyframe_a")
        col.prop(settings, "keyframe_b")

        col = layout.column(align=True)
        col.label(text="Refine:")
        col.prop(settings, "refine_intrinsics", text="")


class CLIP_PT_tools_cleanup(Panel):
    bl_space_type = 'CLIP_EDITOR'
    bl_region_type = 'TOOLS'
    bl_label = "Clean up"

    @classmethod
    def poll(cls, context):
        sc = context.space_data
        clip = sc.clip

        return clip and sc.mode == 'TRACKING'

    def draw(self, context):
        layout = self.layout
        clip = context.space_data.clip
        settings = clip.tracking.settings

        layout.operator("clip.clean_tracks")

        layout.prop(settings, 'clean_frames', text="Frames")
        layout.prop(settings, 'clean_error', text="Error")
        layout.prop(settings, 'clean_action', text="")


class CLIP_PT_tools_geometry(Panel):
    bl_space_type = 'CLIP_EDITOR'
    bl_region_type = 'TOOLS'
    bl_label = "Geometry"

    @classmethod
    def poll(cls, context):
        sc = context.space_data
        clip = sc.clip

        return clip and sc.mode == 'RECONSTRUCTION'

    def draw(self, context):
        layout = self.layout

        layout.operator("clip.bundles_to_mesh")
        layout.operator("clip.track_to_empty")


class CLIP_PT_tools_orientation(Panel):
    bl_space_type = 'CLIP_EDITOR'
    bl_region_type = 'TOOLS'
    bl_label = "Orientation"

    @classmethod
    def poll(cls, context):
        sc = context.space_data
        clip = sc.clip

        return clip and sc.mode == 'RECONSTRUCTION'

    def draw(self, context):
        sc = context.space_data
        layout = self.layout
        settings = sc.clip.tracking.settings

        col = layout.column(align=True)
        col.operator("clip.set_floor")
        col.operator("clip.set_origin")

        row = col.row()
        row.operator("clip.set_axis", text="Set X Axis").axis = 'X'
        row.operator("clip.set_axis", text="Set Y Axis").axis = 'Y'

        layout.separator()

        col = layout.column()
        col.operator("clip.set_scale")
        col.prop(settings, "distance")


class CLIP_PT_tools_grease_pencil(Panel):
    bl_space_type = 'CLIP_EDITOR'
    bl_region_type = 'TOOLS'
    bl_label = "Grease Pencil"

    @classmethod
    def poll(cls, context):
        sc = context.space_data
        clip = sc.clip

        return clip and sc.mode == 'DISTORTION'

    def draw(self, context):
        layout = self.layout

        col = layout.column(align=True)

        row = col.row(align=True)
        row.operator("gpencil.draw", text="Draw").mode = 'DRAW'
        row.operator("gpencil.draw", text="Line").mode = 'DRAW_STRAIGHT'

        row = col.row(align=True)
        row.operator("gpencil.draw", text="Poly").mode = 'DRAW_POLY'
        row.operator("gpencil.draw", text="Erase").mode = 'ERASER'

        row = col.row()
        row.prop(context.tool_settings, "use_grease_pencil_sessions")


class CLIP_PT_track(Panel):
    bl_space_type = 'CLIP_EDITOR'
    bl_region_type = 'UI'
    bl_label = "Track"

    @classmethod
    def poll(cls, context):
        sc = context.space_data
        clip = sc.clip

        return sc.mode == 'TRACKING' and clip

    def draw(self, context):
        layout = self.layout
        sc = context.space_data
        clip = context.space_data.clip
        act_track = clip.tracking.tracks.active

        if not act_track:
            layout.active = False
            layout.label(text="No active track")
            return

        row = layout.row()
        row.prop(act_track, "name", text="")

        sub = row.row(align=True)

        sub.template_marker(sc, "clip", sc.clip_user, act_track, True)

        icon = 'LOCKED' if act_track.lock else 'UNLOCKED'
        sub.prop(act_track, "lock", text="", icon=icon)

        layout.template_track(sc, "scopes")

        row = layout.row(align=True)
        row.prop(act_track, "use_red_channel", text="R", toggle=True)
        row.prop(act_track, "use_green_channel", text="G", toggle=True)
        row.prop(act_track, "use_blue_channel", text="B", toggle=True)

        layout.separator()

        row = layout.row(align=True)
        label = bpy.types.CLIP_MT_track_color_presets.bl_label
        row.menu('CLIP_MT_track_color_presets', text=label)
        row.menu('CLIP_MT_track_color_specials', text="", icon='DOWNARROW_HLT')
        row.operator("clip.track_color_preset_add", text="", icon='ZOOMIN')
        props = row.operator("clip.track_color_preset_add",
                             text="", icon='ZOOMOUT')
        props.remove_active = True

        row = layout.row()
        row.prop(act_track, "use_custom_color")
        if act_track.use_custom_color:
            row.prop(act_track, "color", text="")

        if act_track.has_bundle:
            label_text = "Average Error: %.4f" % (act_track.average_error)
            layout.label(text=label_text)


class CLIP_PT_tracking_camera(Panel):
    bl_space_type = 'CLIP_EDITOR'
    bl_region_type = 'UI'
    bl_label = "Camera Data"
    bl_options = {'DEFAULT_CLOSED'}

    @classmethod
    def poll(cls, context):
        sc = context.space_data

        return sc.mode in ['TRACKING', 'DISTORTION'] and sc.clip

    def draw(self, context):
        layout = self.layout

        sc = context.space_data
        clip = sc.clip

        row = layout.row(align=True)
        label = bpy.types.CLIP_MT_camera_presets.bl_label
        row.menu('CLIP_MT_camera_presets', text=label)
        row.operator("clip.camera_preset_add", text="", icon='ZOOMIN')
        props = row.operator("clip.camera_preset_add", text="", icon='ZOOMOUT')
        props.remove_active = True

        row = layout.row(align=True)
        sub = row.split(percentage=0.65)
        if clip.tracking.camera.units == 'MILLIMETERS':
            sub.prop(clip.tracking.camera, "focal_length")
        else:
            sub.prop(clip.tracking.camera, "focal_length_pixels")
        sub.prop(clip.tracking.camera, "units", text="")

        col = layout.column(align=True)
        col.label(text="Sensor:")
        col.prop(clip.tracking.camera, "sensor_width", text="Width")
        col.prop(clip.tracking.camera, "pixel_aspect")

        col = layout.column()
        col.label(text="Optical Center:")
        row = col.row()
        row.prop(clip.tracking.camera, "principal", text="")
        col.operator("clip.set_center_principal", text="Center")

        col = layout.column(align=True)
        col.label(text="Undistortion:")
        col.prop(clip.tracking.camera, "k1")
        col.prop(clip.tracking.camera, "k2")
        col.prop(clip.tracking.camera, "k3")


class CLIP_PT_display(Panel):
    bl_space_type = 'CLIP_EDITOR'
    bl_region_type = 'UI'
    bl_label = "Display"

    def draw(self, context):
        layout = self.layout
        sc = context.space_data

        col = layout.column(align=True)

        col.prop(sc, "show_marker_pattern", text="Pattern")
        col.prop(sc, "show_marker_search", text="Search")
        col.prop(sc, "show_pyramid_levels", text="Pyramid")

        col.prop(sc, "show_track_path", text="Path")
        row = col.row()
        row.active = sc.show_track_path
        row.prop(sc, "path_length", text="Length")

        col.prop(sc, "show_disabled", "Disabled Tracks")
        col.prop(sc, "show_bundles", text="3D Markers")

        col.prop(sc, "show_names", text="Names and Status")
        col.prop(sc, "show_tiny_markers", text="Compact Markers")

        col.prop(sc, "show_grease_pencil", text="Grease Pencil")
        col.prop(sc, "use_mute_footage", text="Mute")

        if sc.mode == 'DISTORTION':
            col.prop(sc, "show_grid", text="Grid")
            col.prop(sc, "use_manual_calibration")
        elif sc.mode == 'RECONSTRUCTION':
            col.prop(sc, "show_stable", text="Stable")

        col.prop(sc, "lock_selection")

        clip = sc.clip
        if clip:
            col.label(text="Display Aspect Ratio:")
            col.prop(clip, "display_aspect", text="")


class CLIP_PT_track_settings(Panel):
    bl_space_type = 'CLIP_EDITOR'
    bl_region_type = 'UI'
    bl_label = "Tracking Settings"
    bl_options = {'DEFAULT_CLOSED'}

    @classmethod
    def poll(cls, context):
        sc = context.space_data

        return sc.mode == 'TRACKING' and sc.clip

    def draw(self, context):
        layout = self.layout
        clip = context.space_data.clip
        settings = clip.tracking.settings

        col = layout.column()

        active = clip.tracking.tracks.active
        if active:
            col.prop(active, "tracker")

            if active.tracker == 'KLT':
                col.prop(active, "pyramid_levels")
            elif active.tracker == 'SAD':
                col.prop(active, "correlation_min")
<<<<<<< HEAD

            col.separator()
            col.prop(active, "frames_limit")
            col.prop(active, "margin")
            col.prop(active, "pattern_match", text="Match")

=======

            col.separator()
            col.prop(active, "frames_limit")
            col.prop(active, "margin")
            col.prop(active, "pattern_match", text="Match")

>>>>>>> 069f46ac
        col.prop(settings, "speed")


class CLIP_PT_stabilization(Panel):
    bl_space_type = 'CLIP_EDITOR'
    bl_region_type = 'UI'
    bl_label = "2D Stabilization"
    bl_options = {'DEFAULT_CLOSED'}

    @classmethod
    def poll(cls, context):
        sc = context.space_data

        return sc.mode == 'RECONSTRUCTION' and sc.clip

    def draw_header(self, context):
        stab = context.space_data.clip.tracking.stabilization

        self.layout.prop(stab, "use_2d_stabilization", text="")

    def draw(self, context):
        layout = self.layout

        tracking = context.space_data.clip.tracking
        stab = tracking.stabilization

        layout.active = stab.use_2d_stabilization

        row = layout.row()
        row.template_list(stab, "tracks", stab, "active_track_index", rows=3)

        sub = row.column(align=True)

        sub.operator("clip.stabilize_2d_add", icon='ZOOMIN', text="")
        sub.operator("clip.stabilize_2d_remove", icon='ZOOMOUT', text="")

        sub.menu('CLIP_MT_stabilize_2d_specials', text="",
                 icon='DOWNARROW_HLT')

        layout.prop(stab, "influence_location")

        layout.prop(stab, "use_autoscale")
        col = layout.column()
        col.active = stab.use_autoscale
        col.prop(stab, "scale_max")
        col.prop(stab, "influence_scale")

        layout.prop(stab, "use_stabilize_rotation")
        col = layout.column()
        col.active = stab.use_stabilize_rotation

        row = col.row(align=True)
        row.prop_search(stab, "rotation_track", tracking, "tracks", text="")
        row.operator("clip.stabilize_2d_set_rotation", text="", icon='ZOOMIN')

        row = col.row()
        row.active = stab.rotation_track is not None
        row.prop(stab, "influence_rotation")


class CLIP_PT_marker(Panel):
    bl_space_type = 'CLIP_EDITOR'
    bl_region_type = 'UI'
    bl_label = "Marker"
    bl_options = {'DEFAULT_CLOSED'}

    @classmethod
    def poll(cls, context):
        sc = context.space_data
        clip = sc.clip

        return sc.mode == 'TRACKING' and clip

    def draw(self, context):
        layout = self.layout
        sc = context.space_data
        clip = context.space_data.clip
        act_track = clip.tracking.tracks.active

        if act_track:
            layout.template_marker(sc, "clip", sc.clip_user, act_track, False)
        else:
            layout.active = False
            layout.label(text="No active track")


class CLIP_PT_proxy(Panel):
    bl_space_type = 'CLIP_EDITOR'
    bl_region_type = 'UI'
    bl_label = "Proxy / Timecode"
    bl_options = {'DEFAULT_CLOSED'}

    @classmethod
    def poll(cls, context):
        sc = context.space_data

        return sc.clip

    def draw_header(self, context):
        sc = context.space_data

        self.layout.prop(sc.clip, "use_proxy", text="")

    def draw(self, context):
        layout = self.layout
        sc = context.space_data
        clip = sc.clip

        layout.active = clip.use_proxy

        layout.label(text="Build Sizes:")

        row = layout.row()
        row.prop(clip.proxy, "build_25")
        row.prop(clip.proxy, "build_50")

        row = layout.row()
        row.prop(clip.proxy, "build_75")
        row.prop(clip.proxy, "build_100")

        layout.prop(clip.proxy, "build_undistorted")

        layout.prop(clip.proxy, "quality")

        layout.prop(clip, 'use_proxy_custom_directory')
        if clip.use_proxy_custom_directory:
            layout.prop(clip.proxy, "directory")

        layout.operator("clip.rebuild_proxy", text="Rebuild Proxy")

        if clip.source == 'MOVIE':
            col = layout.column()

            col.label(text="Use timecode index:")
            col.prop(clip.proxy, "timecode", text="")

        col = layout.column()
        col.label(text="Proxy render size:")

        col.prop(sc.clip_user, "proxy_render_size", text="")
        col.prop(sc.clip_user, "use_render_undistorted")


class CLIP_PT_footage(Panel):
    bl_space_type = 'CLIP_EDITOR'
    bl_region_type = 'UI'
    bl_label = "Footage Settings"
    bl_options = {'DEFAULT_CLOSED'}

    @classmethod
    def poll(cls, context):
        sc = context.space_data

        return sc.clip

    def draw(self, context):
        layout = self.layout

        sc = context.space_data
        clip = sc.clip

        if clip:
            layout.template_movieclip(sc, "clip", compact=True)
        else:
            layout.operator("clip.open", icon='FILESEL')


class CLIP_PT_tools_clip(Panel):
    bl_space_type = 'CLIP_EDITOR'
    bl_region_type = 'TOOLS'
    bl_label = "Clip"

    @classmethod
    def poll(cls, context):
        sc = context.space_data

        return sc.clip

    def draw(self, context):
        layout = self.layout

        layout.operator("clip.set_viewport_background")
        layout.operator("clip.setup_tracking_scene")


class CLIP_MT_view(Menu):
    bl_label = "View"

    def draw(self, context):
        layout = self.layout

        layout.operator("clip.properties", icon='MENU_PANEL')
        layout.operator("clip.tools", icon='MENU_PANEL')
        layout.separator()

        layout.operator("clip.view_selected")
        layout.operator("clip.view_all")

        layout.separator()
        layout.operator("clip.view_zoom_in")
        layout.operator("clip.view_zoom_out")

        layout.separator()

        ratios = ((1, 8), (1, 4), (1, 2), (1, 1), (2, 1), (4, 1), (8, 1))

        for a, b in ratios:
            text = "Zoom %d:%d" % (a, b)
            layout.operator("clip.view_zoom_ratio", text=text).ratio = a / b

        layout.separator()
        layout.operator("screen.area_dupli")
        layout.operator("screen.screen_full_area")


class CLIP_MT_clip(Menu):
    bl_label = "Clip"

    def draw(self, context):
        layout = self.layout

        sc = context.space_data
        clip = sc.clip

        layout.operator("clip.open")

        if clip:
            layout.operator("clip.reload")
            layout.menu("CLIP_MT_proxy")


class CLIP_MT_proxy(Menu):
    bl_label = "Proxy"

    def draw(self, context):
        layout = self.layout

        layout.operator("clip.rebuild_proxy")
        layout.operator("clip.delete_proxy")


class CLIP_MT_track(Menu):
    bl_label = "Track"

    def draw(self, context):
        layout = self.layout

        layout.operator("clip.clear_solution")
        layout.operator("clip.solve_camera")

        layout.separator()
        props = layout.operator("clip.clear_track_path", text="Clear After")
        props.action = 'REMAINED'

        props = layout.operator("clip.clear_track_path", text="Clear Before")
        props.action = 'UPTO'

        props = layout.operator("clip.clear_track_path",
            text="Clear Track Path")
        props.action = 'ALL'

        layout.separator()
        layout.operator("clip.join_tracks")

        layout.separator()
        layout.operator("clip.clean_tracks")

        layout.separator()
        props = layout.operator("clip.track_markers",
            text="Track Frame Backwards")
        props.backwards = True

        props = layout.operator("clip.track_markers", text="Track Backwards")
        props.backwards = True
        props.sequence = True

        props = layout.operator("clip.track_markers", text="Track Forwards")
        props.sequence = True
        layout.operator("clip.track_markers", text="Track Frame Forwards")

        layout.separator()
        layout.operator("clip.delete_track")
        layout.operator("clip.delete_marker")

        layout.separator()
        layout.operator("clip.add_marker_move")

        layout.separator()
        layout.menu("CLIP_MT_track_visibility")
        layout.menu("CLIP_MT_track_transform")


class CLIP_MT_reconstruction(Menu):
    bl_label = "Reconstruction"

    def draw(self, context):
        layout = self.layout

        layout.operator("clip.set_origin")
        layout.operator("clip.set_floor")

        layout.operator("clip.set_axis", text="Set X Axis").axis = "X"
        layout.operator("clip.set_axis", text="Set Y Axis").axis = "Y"

        layout.operator("clip.set_scale")

        layout.separator()

        layout.operator("clip.track_to_empty")
        layout.operator("clip.bundles_to_mesh")


class CLIP_MT_track_visibility(Menu):
    bl_label = "Show/Hide"

    def draw(self, context):
        layout = self.layout

        layout.operator("clip.hide_tracks_clear", text="Show Hidden")
        layout.operator("clip.hide_tracks", text="Hide Selected")

        props = layout.operator("clip.hide_tracks", text="Hide Unselected")
        props.unselected = True


class CLIP_MT_track_transform(Menu):
    bl_label = "Transform"

    def draw(self, context):
        layout = self.layout

        layout.operator("transform.translate")
        layout.operator("transform.resize")


class CLIP_MT_select(Menu):
    bl_label = "Select"

    def draw(self, context):
        layout = self.layout

        layout.operator("clip.select_border")
        layout.operator("clip.select_circle")

        layout.separator()

        layout.operator("clip.select_all", text="Select/Deselect all")
        layout.operator("clip.select_all", text="Inverse").action = 'INVERT'

        layout.menu("CLIP_MT_select_grouped")


class CLIP_MT_select_grouped(Menu):
    bl_label = "Select Grouped"

    def draw(self, context):
        layout = self.layout

        layout.operator_enum("clip.select_grouped", "group")


class CLIP_MT_tracking_specials(Menu):
    bl_label = "Specials"

    @classmethod
    def poll(cls, context):
        return context.space_data.clip

    def draw(self, context):
        layout = self.layout

        props = layout.operator("clip.disable_markers", text="Enable Markers")
        props.action = 'ENABLE'

        props = layout.operator("clip.disable_markers", text="Disable markers")
        props.action = 'DISABLE'

        layout.separator()
        layout.operator("clip.set_origin")

        layout.separator()
        layout.operator("clip.hide_tracks")
        layout.operator("clip.hide_tracks_clear", text="Show Tracks")

        layout.separator()
        props = layout.operator("clip.lock_tracks", text="Lock Tracks")
        props.action = 'LOCK'

        props = layout.operator("clip.lock_tracks", text="Unlock Tracks")
        props.action = 'UNLOCK'


class CLIP_MT_camera_presets(Menu):
    """Predefined tracking camera intrinsics"""
    bl_label = "Camera Presets"
    preset_subdir = "tracking_camera"
    preset_operator = "script.execute_preset"
    draw = bpy.types.Menu.draw_preset


class CLIP_MT_track_color_presets(Menu):
    """Predefined track color"""
    bl_label = "Color Presets"
    preset_subdir = "tracking_track_color"
    preset_operator = "script.execute_preset"
    draw = bpy.types.Menu.draw_preset


class CLIP_MT_tracking_settings_presets(Menu):
    """Predefined tracking settings"""
    bl_label = "Tracking Presets"
    preset_subdir = "tracking_settings"
    preset_operator = "script.execute_preset"
    draw = bpy.types.Menu.draw_preset


class CLIP_MT_track_color_specials(Menu):
    bl_label = "Track Color Specials"

    def draw(self, context):
        layout = self.layout

        layout.operator('clip.track_copy_color', icon='COPY_ID')


class CLIP_MT_stabilize_2d_specials(Menu):
    bl_label = "Track Color Specials"

    def draw(self, context):
        layout = self.layout

        layout.operator('clip.stabilize_2d_select')

if __name__ == "__main__":  # only for live edit.
    bpy.utils.register_module(__name__)<|MERGE_RESOLUTION|>--- conflicted
+++ resolved
@@ -105,11 +105,7 @@
         box = layout.box()
         row = box.row(align=True)
         row.prop(settings, "show_default_expanded", text="", emboss=False)
-<<<<<<< HEAD
-        row.label(text="Default Settings")
-=======
         row.label(text="Tracking Settings")
->>>>>>> 069f46ac
 
         if settings.show_default_expanded:
             col = box.column()
@@ -124,15 +120,9 @@
 
             col.separator()
 
-<<<<<<< HEAD
-            col2 = col.column(align=True)
-            col2.prop(settings, "default_pattern_size")
-            col2.prop(settings, "default_search_size")
-=======
             sub = col.column(align=True)
             sub.prop(settings, "default_pattern_size")
             sub.prop(settings, "default_search_size")
->>>>>>> 069f46ac
 
             col.label(text="Tracker:")
             col.prop(settings, "default_tracker", text="")
@@ -144,15 +134,9 @@
 
             col.separator()
 
-<<<<<<< HEAD
-            col2 = col.column(align=True)
-            col2.prop(settings, "default_frames_limit")
-            col2.prop(settings, "default_margin")
-=======
             sub = col.column(align=True)
             sub.prop(settings, "default_frames_limit")
             sub.prop(settings, "default_margin")
->>>>>>> 069f46ac
 
             col.label(text="Match:")
             col.prop(settings, "default_pattern_match", text="")
@@ -515,21 +499,12 @@
                 col.prop(active, "pyramid_levels")
             elif active.tracker == 'SAD':
                 col.prop(active, "correlation_min")
-<<<<<<< HEAD
 
             col.separator()
             col.prop(active, "frames_limit")
             col.prop(active, "margin")
             col.prop(active, "pattern_match", text="Match")
 
-=======
-
-            col.separator()
-            col.prop(active, "frames_limit")
-            col.prop(active, "margin")
-            col.prop(active, "pattern_match", text="Match")
-
->>>>>>> 069f46ac
         col.prop(settings, "speed")
 
 
