#!/usr/bin/python
Import ('env')

sources = env.Glob('*.cpp') + env.Glob('Joystick/*.cpp')

incs = '. #/source/kernel/gen_system #/intern/string'
incs += ' #/source/gameengine/Expressions #/intern/moto/include'
incs += ' #/source/gameengine/Rasterizer'

incs += ' ' + env['BF_PYTHON_INC']

<<<<<<< HEAD
env.BlenderLib ( 'bf_logic', sources, Split(incs), [], libtype=['game','player'], priority=[30, 100] )
=======

defs = ''

if env['WITH_BF_SDL']:
	incs += ' ' + env['BF_SDL_INC']
else:
	defs += ' DISABLE_SDL'

env.BlenderLib ( 'bf_logic', sources, Split(incs), Split(defs), libtype=['game','player'], priority=[30, 110] )
>>>>>>> 7e4db234
<|MERGE_RESOLUTION|>--- conflicted
+++ resolved
@@ -9,9 +9,6 @@
 
 incs += ' ' + env['BF_PYTHON_INC']
 
-<<<<<<< HEAD
-env.BlenderLib ( 'bf_logic', sources, Split(incs), [], libtype=['game','player'], priority=[30, 100] )
-=======
 
 defs = ''
 
@@ -20,5 +17,4 @@
 else:
 	defs += ' DISABLE_SDL'
 
-env.BlenderLib ( 'bf_logic', sources, Split(incs), Split(defs), libtype=['game','player'], priority=[30, 110] )
->>>>>>> 7e4db234
+env.BlenderLib ( 'bf_logic', sources, Split(incs), Split(defs), libtype=['game','player'], priority=[30, 100] )