#!/usr/bin/python
import sys
Import ('env')


source_files = ['bmfont.cpp',
<<<<<<< HEAD
				'GPC_Canvas.cpp',
				'GPC_Engine.cpp',
				'GPC_KeyboardDevice.cpp',
				'GPC_MouseDevice.cpp',
				'GPC_PolygonMaterial.cpp',
				'GPC_RawImage.cpp',
				'GPC_RawLoadDotBlendArray.cpp',
				'GPC_RawLogoArrays.cpp',
				'GPC_RenderTools.cpp',
				'GPC_System.cpp']

incs = ['.',
		'#intern/string',
		'#intern/ghost',
		'#intern/guardedalloc',
		'#intern/bmfont',
		'#intern/moto/include',
		'#intern/SoundSystem',
		'#source/gameengine/Rasterizer/RAS_OpenGLRasterizer',
		'#source/kernel/gen_system',
		'#source/kernel/gen_messaging',
		'#source/gameengine/Converter',
		'#source/blender/imbuf',
		'#source/gameengine/Ketsji',
		'#source/blender/blenlib',
		'#source/blender/blenkernel',
		'#source/blender',
		'#source/blender/editors/include',
		'#source/blender/makesdna',
		'#source/gameengine/Rasterizer',
		'#source/gameengine/GameLogic',
		'#source/gameengine/Expressions',
		'#source/gameengine/Network',
		'#source/gameengine/SceneGraph',
		'#source/gameengine/Physics/common',
		'#source/gameengine/Physics/Sumo',
		'#source/gameengine/Physics/Sumo/Fuzzics/include',
		'#source/gameengine/Network/LoopBackNetwork',
		'#source/gameengine/GamePlayer/ghost',
		'#source/blender/misc',
		'#source/blender/blenloader']

=======
                'GPC_Canvas.cpp',
                'GPC_Engine.cpp',
                'GPC_KeyboardDevice.cpp',
                'GPC_MouseDevice.cpp',
                'GPC_RawImage.cpp',
                'GPC_RawLoadDotBlendArray.cpp',
                'GPC_RawLogoArrays.cpp',
                'GPC_RenderTools.cpp',
                'GPC_System.cpp']

incs = ['.',
        '#intern/string',
        '#intern/ghost',
        '#intern/guardedalloc',
        '#intern/bmfont',
        '#intern/moto/include',
        '#intern/SoundSystem',
        '#source/gameengine/Rasterizer/RAS_OpenGLRasterizer',
        '#source/kernel/gen_system',
        '#source/kernel/gen_messaging',
        '#source/gameengine/Converter',
        '#source/blender/imbuf',
        '#source/gameengine/Ketsji',
        '#source/blender/blenlib',
        '#source/blender/blenkernel',
        '#source/blender',
        '#source/blender/include',
        '#source/blender/makesdna',
        '#source/gameengine/BlenderRoutines',
        '#source/gameengine/Rasterizer',
        '#source/gameengine/GameLogic',
        '#source/gameengine/Expressions',
        '#source/gameengine/Network',
        '#source/gameengine/SceneGraph',
        '#source/gameengine/Physics/common',
        '#source/gameengine/Physics/Sumo',
        '#source/gameengine/Physics/Sumo/Fuzzics/include',
        '#source/gameengine/Network/LoopBackNetwork',
        '#source/gameengine/GamePlayer/ghost',
        '#source/blender/misc',
        '#source/blender/blenloader',
        '#source/blender/gpu',
		'#extern/glew/include']
                                
>>>>>>> 7e4db234
#This is all plugin stuff!
#if sys.platform=='win32':
#   source_files += ['windows/GPW_Canvas.cpp',
#					'windows/GPW_Engine.cpp',
#					'windows/GPW_KeyboardDevice.cpp',
#					'windows/GPW_System.cpp']
#   gp_common_env.Append ( CPPPATH = ['windows'])
#elif sys.platform=='linux2' or sys.platform=='linux-i386':
#   source_files += ['unix/GPU_Canvas.cpp',
#					'unix/GPU_Engine.cpp',
#					'unix/GPU_KeyboardDevice.cpp',
#					'unix/GPU_System.cpp']
#   gp_common_env.Append ( CPPPATH = ['unix'])

incs += Split(env['BF_PYTHON_INC'])
incs += Split(env['BF_SOLID_INC'])
incs += Split(env['BF_PNG_INC'])
incs += Split(env['BF_ZLIB_INC'])

cflags=[]
if env['OURPLATFORM']=='win32-vc':
	cflags = ['/GR']

env.BlenderLib (libname='gp_common', sources=source_files, includes=incs, defines = [], libtype='player', priority=5, compileflags=cflags)<|MERGE_RESOLUTION|>--- conflicted
+++ resolved
@@ -4,50 +4,6 @@
 
 
 source_files = ['bmfont.cpp',
-<<<<<<< HEAD
-				'GPC_Canvas.cpp',
-				'GPC_Engine.cpp',
-				'GPC_KeyboardDevice.cpp',
-				'GPC_MouseDevice.cpp',
-				'GPC_PolygonMaterial.cpp',
-				'GPC_RawImage.cpp',
-				'GPC_RawLoadDotBlendArray.cpp',
-				'GPC_RawLogoArrays.cpp',
-				'GPC_RenderTools.cpp',
-				'GPC_System.cpp']
-
-incs = ['.',
-		'#intern/string',
-		'#intern/ghost',
-		'#intern/guardedalloc',
-		'#intern/bmfont',
-		'#intern/moto/include',
-		'#intern/SoundSystem',
-		'#source/gameengine/Rasterizer/RAS_OpenGLRasterizer',
-		'#source/kernel/gen_system',
-		'#source/kernel/gen_messaging',
-		'#source/gameengine/Converter',
-		'#source/blender/imbuf',
-		'#source/gameengine/Ketsji',
-		'#source/blender/blenlib',
-		'#source/blender/blenkernel',
-		'#source/blender',
-		'#source/blender/editors/include',
-		'#source/blender/makesdna',
-		'#source/gameengine/Rasterizer',
-		'#source/gameengine/GameLogic',
-		'#source/gameengine/Expressions',
-		'#source/gameengine/Network',
-		'#source/gameengine/SceneGraph',
-		'#source/gameengine/Physics/common',
-		'#source/gameengine/Physics/Sumo',
-		'#source/gameengine/Physics/Sumo/Fuzzics/include',
-		'#source/gameengine/Network/LoopBackNetwork',
-		'#source/gameengine/GamePlayer/ghost',
-		'#source/blender/misc',
-		'#source/blender/blenloader']
-
-=======
                 'GPC_Canvas.cpp',
                 'GPC_Engine.cpp',
                 'GPC_KeyboardDevice.cpp',
@@ -92,19 +48,18 @@
         '#source/blender/gpu',
 		'#extern/glew/include']
                                 
->>>>>>> 7e4db234
 #This is all plugin stuff!
 #if sys.platform=='win32':
 #   source_files += ['windows/GPW_Canvas.cpp',
-#					'windows/GPW_Engine.cpp',
-#					'windows/GPW_KeyboardDevice.cpp',
-#					'windows/GPW_System.cpp']
+#                    'windows/GPW_Engine.cpp',
+#                    'windows/GPW_KeyboardDevice.cpp',
+#                    'windows/GPW_System.cpp']
 #   gp_common_env.Append ( CPPPATH = ['windows'])
 #elif sys.platform=='linux2' or sys.platform=='linux-i386':
 #   source_files += ['unix/GPU_Canvas.cpp',
-#					'unix/GPU_Engine.cpp',
-#					'unix/GPU_KeyboardDevice.cpp',
-#					'unix/GPU_System.cpp']
+#                    'unix/GPU_Engine.cpp',
+#                    'unix/GPU_KeyboardDevice.cpp',
+#                    'unix/GPU_System.cpp']
 #   gp_common_env.Append ( CPPPATH = ['unix'])
 
 incs += Split(env['BF_PYTHON_INC'])
@@ -114,6 +69,6 @@
 
 cflags=[]
 if env['OURPLATFORM']=='win32-vc':
-	cflags = ['/GR']
+    cflags = ['/GR']
 
 env.BlenderLib (libname='gp_common', sources=source_files, includes=incs, defines = [], libtype='player', priority=5, compileflags=cflags)