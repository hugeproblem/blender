--- conflicted
+++ resolved
@@ -796,11 +796,8 @@
 #define SH_NODE_UVALONGSTROKE			191
 #define SH_NODE_TEX_POINTDENSITY		192
 #define SH_NODE_BSDF_PRINCIPLED         193
-<<<<<<< HEAD
+#define SH_NODE_TEX_IES                 194
 #define SH_NODE_EEVEE_SPECULAR			195
-=======
-#define SH_NODE_TEX_IES                 194
->>>>>>> bc3727a9
 #define SH_NODE_BEVEL                   197
 #define SH_NODE_DISPLACEMENT            198
 #define SH_NODE_VECTOR_DISPLACEMENT     199
