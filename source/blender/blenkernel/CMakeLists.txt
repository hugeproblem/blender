# SPDX-FileCopyrightText: 2006 Blender Authors
#
# SPDX-License-Identifier: GPL-2.0-or-later

set(INC
  .
  ../asset_system
  ../blenfont
  ../blenloader
  ../blentranslation
  ../bmesh
  ../depsgraph
  ../draw
  ../functions
  ../gpencil_modifiers_legacy
  ../gpu
  ../ikplugin
  ../imbuf
  ../makesrna
  ../modifiers
  ../nodes
  ../render
  ../sequencer
  ../shader_fx
  ../simulation
  ../../../intern/eigen
  ../../../intern/ghost
  ../../../intern/iksolver/extern
  ../../../intern/clog
  ../../../intern/libmv
  ../../../intern/mantaflow/extern
  ../../../intern/memutil
  ../../../intern/mikktspace
  ../../../intern/opensubdiv
  ../../../extern/fmtlib/include

  # RNA_prototypes.h
  ${CMAKE_BINARY_DIR}/source/blender/makesrna
)

set(INC_SYS
  ${ZLIB_INCLUDE_DIRS}

  # For `vfontdata_freetype.cc`.
  ${FREETYPE_INCLUDE_DIRS}
)

set(SRC
  ${CMAKE_SOURCE_DIR}/release/datafiles/userdef/userdef_default.c
  intern/CCGSubSurf.cc
  intern/CCGSubSurf_legacy.cc
  intern/CCGSubSurf_util.cc
  intern/DerivedMesh.cc
  intern/action.cc
  intern/action_bones.cc
  intern/action_mirror.cc
  intern/addon.cc
  intern/anim_data.cc
  intern/anim_path.cc
  intern/anim_sys.cc
  intern/anim_visualization.cc
  intern/anonymous_attribute_id.cc
  intern/appdir.cc
  intern/armature.cc
  intern/armature_deform.cc
  intern/armature_pose.cc
  intern/armature_selection.cc
  intern/armature_update.cc
  intern/asset.cc
  intern/asset_library_custom.cc
  intern/asset_weak_reference.cc
  intern/attribute.cc
  intern/attribute_access.cc
  intern/attribute_math.cc
<<<<<<< HEAD
  intern/autoexec.c
  intern/blender.c
  intern/blender_copybuffer.c
  intern/blender_project.cc
  intern/blender_project_settings.cc
=======
  intern/autoexec.cc
  intern/bake_geometry_nodes_modifier.cc
  intern/bake_items.cc
  intern/bake_items_paths.cc
  intern/bake_items_serialize.cc
  intern/bake_items_socket.cc
  intern/blender.cc
  intern/blender_copybuffer.cc
>>>>>>> f3269936
  intern/blender_undo.cc
  intern/blender_user_menu.cc
  intern/blendfile.cc
  intern/blendfile_link_append.cc
  intern/boids.cc
  intern/bpath.cc
  intern/brush.cc
  intern/bvhutils.cc
  intern/cachefile.cc
  intern/callbacks.cc
  intern/camera.cc
  intern/cdderivedmesh.cc
  intern/cloth.cc
  intern/collection.cc
  intern/collision.cc
  intern/colorband.cc
  intern/colortools.cc
  intern/compute_contexts.cc
  intern/constraint.cc
  intern/context.cc
  intern/cpp_types.cc
  intern/crazyspace.cc
  intern/cryptomatte.cc
  intern/curve.cc
  intern/curve_bevel.cc
  intern/curve_bezier.cc
  intern/curve_catmull_rom.cc
  intern/curve_convert.cc
  intern/curve_decimate.cc
  intern/curve_deform.cc
  intern/curve_legacy_convert.cc
  intern/curve_nurbs.cc
  intern/curve_poly.cc
  intern/curve_to_mesh_convert.cc
  intern/curveprofile.cc
  intern/curves.cc
  intern/curves_geometry.cc
  intern/curves_utils.cc
  intern/customdata.cc
  intern/customdata_file.cc
  intern/data_transfer.cc
  intern/deform.cc
  intern/displist.cc
  intern/dynamicpaint.cc
  intern/editlattice.cc
  intern/editmesh.cc
  intern/editmesh_bvh.cc
  intern/editmesh_cache.cc
  intern/editmesh_tangent.cc
  intern/effect.cc
  intern/fcurve.cc
  intern/fcurve_cache.cc
  intern/fcurve_driver.cc
  intern/fluid.cc
  intern/fmodifier.cc
  intern/freestyle.cc
  intern/geometry_component_curves.cc
  intern/geometry_component_edit_data.cc
  intern/geometry_component_grease_pencil.cc
  intern/geometry_component_instances.cc
  intern/geometry_component_mesh.cc
  intern/geometry_component_pointcloud.cc
  intern/geometry_component_volume.cc
  intern/geometry_fields.cc
  intern/geometry_set.cc
  intern/geometry_set_instances.cc
  intern/gpencil_curve_legacy.cc
  intern/gpencil_geom_legacy.cc
  intern/gpencil_legacy.cc
  intern/gpencil_modifier_legacy.cc
  intern/gpencil_update_cache_legacy.cc
  intern/grease_pencil.cc
  intern/grease_pencil_convert_legacy.cc
  intern/icons.cc
  intern/icons_rasterize.cc
  intern/idprop.cc
  intern/idprop_create.cc
  intern/idprop_serialize.cc
  intern/idprop_utils.cc
  intern/idtype.cc
  intern/image.cc
  intern/image_format.cc
  intern/image_gen.cc
  intern/image_gpu.cc
  intern/image_partial_update.cc
  intern/image_save.cc
  intern/instances.cc
  intern/ipo.cc
  intern/kelvinlet.cc
  intern/key.cc
  intern/keyconfig.cc
  intern/lattice.cc
  intern/lattice_deform.cc
  intern/layer.cc
  intern/layer_utils.cc
  intern/lib_id.cc
  intern/lib_id_delete.cc
  intern/lib_id_eval.cc
  intern/lib_id_remapper.cc
  intern/lib_override.cc
  intern/lib_override_proxy_conversion.cc
  intern/lib_query.cc
  intern/lib_remap.cc
  intern/library.cc
  intern/light.cc
  intern/light_linking.cc
  intern/lightprobe.cc
  intern/linestyle.cc
  intern/main.cc
  intern/main_idmap.cc
  intern/main_namemap.cc
  intern/mask.cc
  intern/mask_evaluate.cc
  intern/mask_rasterize.cc
  intern/material.cc
  intern/mball.cc
  intern/mball_tessellate.cc
  intern/mesh.cc
  intern/mesh_boolean_convert.cc
  intern/mesh_calc_edges.cc
  intern/mesh_convert.cc
  intern/mesh_debug.cc
  intern/mesh_evaluate.cc
  intern/mesh_fair.cc
  intern/mesh_flip_faces.cc
  intern/mesh_iterators.cc
  intern/mesh_legacy_convert.cc
  intern/mesh_mapping.cc
  intern/mesh_merge_customdata.cc
  intern/mesh_mirror.cc
  intern/mesh_normals.cc
  intern/mesh_remap.cc
  intern/mesh_remesh_voxel.cc
  intern/mesh_runtime.cc
  intern/mesh_sample.cc
  intern/mesh_tangent.cc
  intern/mesh_tessellate.cc
  intern/mesh_validate.cc
  intern/mesh_wrapper.cc
  intern/modifier.cc
  intern/movieclip.cc
  intern/multires.cc
  intern/multires_reshape.cc
  intern/multires_reshape_apply_base.cc
  intern/multires_reshape_ccg.cc
  intern/multires_reshape_smooth.cc
  intern/multires_reshape_subdivide.cc
  intern/multires_reshape_util.cc
  intern/multires_reshape_vertcos.cc
  intern/multires_subdiv.cc
  intern/multires_unsubdivide.cc
  intern/multires_versioning.cc
  intern/nla.cc
  intern/node.cc
  intern/node_runtime.cc
  intern/node_tree_anonymous_attributes.cc
  intern/node_tree_dot_export.cc
  intern/node_tree_field_inferencing.cc
  intern/node_tree_interface.cc
  intern/node_tree_update.cc
  intern/node_tree_zones.cc
  intern/object.cc
  intern/object_deform.cc
  intern/object_dupli.cc
  intern/object_update.cc
  intern/ocean.cc
  intern/ocean_spectrum.cc
  intern/outliner_treehash.cc
  intern/packedFile.cc
  intern/paint.cc
  intern/paint_canvas.cc
  intern/paint_toolslots.cc
  intern/particle.cc
  intern/particle_child.cc
  intern/particle_distribute.cc
  intern/particle_system.cc
  intern/pbvh.cc
  intern/pbvh_bmesh.cc
  intern/pbvh_colors.cc
  intern/pbvh_pixels.cc
  intern/pbvh_pixels_copy.cc
  intern/pbvh_uv_islands.cc
  intern/pointcache.cc
  intern/pointcloud.cc
  intern/pose_backup.cc
  intern/preferences.cc
  intern/preview_image.cc
  intern/report.cc
  intern/rigidbody.cc
  intern/scene.cc
  intern/screen.cc
  intern/shader_fx.cc
  intern/shrinkwrap.cc
  intern/softbody.cc
  intern/sound.cc
  intern/speaker.cc
  intern/studiolight.cc
  intern/subdiv.cc
  intern/subdiv_ccg.cc
  intern/subdiv_ccg_mask.cc
  intern/subdiv_ccg_material.cc
  intern/subdiv_converter.cc
  intern/subdiv_converter_mesh.cc
  intern/subdiv_deform.cc
  intern/subdiv_displacement.cc
  intern/subdiv_displacement_multires.cc
  intern/subdiv_eval.cc
  intern/subdiv_foreach.cc
  intern/subdiv_mesh.cc
  intern/subdiv_modifier.cc
  intern/subdiv_stats.cc
  intern/subdiv_topology.cc
  intern/subsurf_ccg.cc
  intern/text.cc
  intern/text_suggestions.cc
  intern/texture.cc
  intern/tracking.cc
  intern/tracking_auto.cc
  intern/tracking_detect.cc
  intern/tracking_plane_tracker.cc
  intern/tracking_region_tracker.cc
  intern/tracking_solver.cc
  intern/tracking_stabilize.cc
  intern/tracking_util.cc
  intern/type_conversions.cc
  intern/undo_system.cc
  intern/unit.cc
  intern/vfont.cc
  intern/vfontdata_freetype.cc
  intern/viewer_path.cc
  intern/volume.cc
  intern/volume_render.cc
  intern/volume_to_mesh.cc
  intern/workspace.cc
  intern/world.cc
  intern/writeavi.cc

  BKE_DerivedMesh.h
  BKE_action.h
  BKE_action.hh
  BKE_addon.h
  BKE_anim_data.h
  BKE_anim_path.h
  BKE_anim_visualization.h
  BKE_animsys.h
  BKE_anonymous_attribute_id.hh
  BKE_appdir.h
  BKE_armature.h
  BKE_armature.hh
  BKE_asset.h
  BKE_asset_library_custom.h
  BKE_attribute.h
  BKE_attribute.hh
  BKE_attribute_math.hh
  BKE_autoexec.h
  BKE_bake_geometry_nodes_modifier.hh
  BKE_bake_items.hh
  BKE_bake_items_paths.hh
  BKE_bake_items_serialize.hh
  BKE_bake_items_socket.hh
  BKE_blender.h
  BKE_blender_copybuffer.h
  BKE_blender_project.h
  BKE_blender_project.hh
  BKE_blender_undo.h
  BKE_blender_user_menu.h
  BKE_blender_version.h
  BKE_blendfile.h
  BKE_blendfile_link_append.h
  BKE_boids.h
  BKE_bpath.h
  BKE_brush.hh
  BKE_bvhutils.h
  BKE_cachefile.h
  BKE_callbacks.h
  BKE_camera.h
  BKE_ccg.h
  BKE_cdderivedmesh.h
  BKE_cloth.hh
  BKE_collection.h
  BKE_collision.h
  BKE_colorband.h
  BKE_colortools.h
  BKE_compute_contexts.hh
  BKE_constraint.h
  BKE_context.h
  BKE_cpp_types.h
  BKE_crazyspace.h
  BKE_crazyspace.hh
  BKE_cryptomatte.h
  BKE_cryptomatte.hh
  BKE_curve.h
  BKE_curve_legacy_convert.hh
  BKE_curve_to_mesh.hh
  BKE_curveprofile.h
  BKE_curves.h
  BKE_curves.hh
  BKE_curves_utils.hh
  BKE_customdata.h
  BKE_customdata_file.h
  BKE_data_transfer.h
  BKE_deform.h
  BKE_displist.h
  BKE_duplilist.h
  BKE_dynamicpaint.h
  BKE_editlattice.h
  BKE_editmesh.h
  BKE_editmesh_bvh.h
  BKE_editmesh_cache.hh
  BKE_editmesh_tangent.h
  BKE_effect.h
  BKE_fcurve.h
  BKE_fcurve_driver.h
  BKE_fluid.h
  BKE_freestyle.h
  BKE_geometry_fields.hh
  BKE_geometry_set.hh
  BKE_geometry_set_instances.hh
  BKE_global.h
  BKE_gpencil_curve_legacy.h
  BKE_gpencil_geom_legacy.h
  BKE_gpencil_legacy.h
  BKE_gpencil_modifier_legacy.h
  BKE_gpencil_update_cache_legacy.h
  BKE_grease_pencil.h
  BKE_grease_pencil.hh
  BKE_icons.h
  BKE_idprop.h
  BKE_idprop.hh
  BKE_idtype.h
  BKE_image.h
  BKE_image_format.h
  BKE_image_partial_update.hh
  BKE_image_save.h
  BKE_image_wrappers.hh
  BKE_instances.hh
  BKE_ipo.h
  BKE_kelvinlet.h
  BKE_key.h
  BKE_keyconfig.h
  BKE_lattice.h
  BKE_layer.h
  BKE_lib_id.h
  BKE_lib_override.hh
  BKE_lib_query.h
  BKE_lib_remap.h
  BKE_library.h
  BKE_light.h
  BKE_light_linking.h
  BKE_lightprobe.h
  BKE_linestyle.h
  BKE_main.h
  BKE_main_idmap.h
  BKE_main_namemap.h
  BKE_mask.h
  BKE_material.h
  BKE_mball.h
  BKE_mball_tessellate.h
  BKE_mesh.h
  BKE_mesh.hh
  BKE_mesh_boolean_convert.hh
  BKE_mesh_fair.hh
  BKE_mesh_iterators.hh
  BKE_mesh_legacy_convert.hh
  BKE_mesh_mapping.hh
  BKE_mesh_mirror.hh
  BKE_mesh_remap.hh
  BKE_mesh_remesh_voxel.hh
  BKE_mesh_runtime.hh
  BKE_mesh_sample.hh
  BKE_mesh_tangent.hh
  BKE_mesh_types.hh
  BKE_mesh_wrapper.hh
  BKE_modifier.h
  BKE_movieclip.h
  BKE_multires.hh
  BKE_nla.h
  BKE_node.h
  BKE_node.hh
  BKE_node_runtime.hh
  BKE_node_tree_anonymous_attributes.hh
  BKE_node_tree_dot_export.hh
  BKE_node_tree_interface.hh
  BKE_node_tree_update.h
  BKE_node_tree_zones.hh
  BKE_object.hh
  BKE_object_deform.h
  BKE_ocean.h
  BKE_outliner_treehash.hh
  BKE_packedFile.h
  BKE_paint.hh
  BKE_particle.h
  BKE_pbvh.h
  BKE_pbvh_api.hh
  BKE_pbvh_pixels.hh
  BKE_pointcache.h
  BKE_pointcloud.h
  BKE_pose_backup.h
  BKE_preferences.h
  BKE_preview_image.hh
  BKE_report.h
  BKE_rigidbody.h
  BKE_scene.h
  BKE_screen.hh
  BKE_sequencer_offscreen.h
  BKE_shader_fx.h
  BKE_shrinkwrap.h
  BKE_softbody.h
  BKE_sound.h
  BKE_speaker.h
  BKE_studiolight.h
  BKE_subdiv.hh
  BKE_subdiv_ccg.hh
  BKE_subdiv_deform.hh
  BKE_subdiv_eval.hh
  BKE_subdiv_foreach.hh
  BKE_subdiv_mesh.hh
  BKE_subdiv_modifier.hh
  BKE_subdiv_topology.hh
  BKE_subsurf.hh
  BKE_text.h
  BKE_text_suggestions.h
  BKE_texture.h
  BKE_tracking.h
  BKE_type_conversions.hh
  BKE_undo_system.h
  BKE_unit.h
  BKE_vfont.h
  BKE_vfontdata.h
  BKE_viewer_path.h
  BKE_volume.h
  BKE_volume_openvdb.hh
  BKE_volume_render.h
  BKE_volume_to_mesh.hh
  BKE_workspace.h
  BKE_world.h
  BKE_writeavi.h

  nla_private.h
  particle_private.h
  tracking_private.h

  intern/CCGSubSurf.h
  intern/CCGSubSurf_inline.h
  intern/CCGSubSurf_intern.h
  intern/attribute_access_intern.hh
  intern/data_transfer_intern.h
  intern/lib_intern.h
  intern/multires_inline.hh
  intern/multires_reshape.hh
  intern/multires_unsubdivide.hh
  intern/ocean_intern.h
  intern/pbvh_intern.hh
  intern/pbvh_pixels_copy.hh
  intern/pbvh_uv_islands.hh
  intern/subdiv_converter.hh
  intern/subdiv_inline.hh
)

set(LIB
  PRIVATE bf::animrig
  bf_asset_system
  bf_blenfont
  PRIVATE bf::blenlib
  bf_blenloader
  bf_blentranslation
  bf_bmesh
  bf_depsgraph
  PRIVATE bf::dna
  bf_draw
  PRIVATE bf::extern::curve_fit_nd
  bf_functions
  bf_gpencil_modifiers_legacy
  bf_gpu
  bf_ikplugin
  bf_imbuf
  bf_intern_clog
  bf_intern_ghost
  PRIVATE bf::intern::guardedalloc
  bf_intern_libmv  # Uses stub when disabled.
  bf_intern_mikktspace
  bf_intern_opensubdiv  # Uses stub when disabled.
  bf_modifiers
  bf_nodes
  bf_rna
  bf_shader_fx
  bf_simulation
  extern_fmtlib
  PRIVATE bf::intern::atomic
  # For `vfontdata_freetype.c`.
  ${FREETYPE_LIBRARIES} ${BROTLI_LIBRARIES}
)

if(WITH_BINRELOC)
  list(APPEND INC_SYS
    ${BINRELOC_INCLUDE_DIRS}
  )
  list(APPEND LIB
    extern_binreloc
  )
  add_definitions(-DWITH_BINRELOC)
endif()


if(WIN32)
  list(APPEND INC
    ../../../intern/utfconv
  )
endif()

if(WITH_AUDASPACE)
  list(APPEND INC_SYS
    ${AUDASPACE_C_INCLUDE_DIRS}
  )
  if(WITH_SYSTEM_AUDASPACE)
    list(APPEND LIB
      ${AUDASPACE_C_LIBRARIES}
      ${AUDASPACE_PY_LIBRARIES}
    )
  endif()
  add_definitions(-DWITH_AUDASPACE)
endif()

if(WITH_BULLET)
  list(APPEND INC_SYS
    ${BULLET_INCLUDE_DIRS}
  )
  list(APPEND INC
    ../../../intern/rigidbody
  )
  list(APPEND LIB
    bf_intern_rigidbody

    ${BULLET_LIBRARIES}
  )
  add_definitions(-DWITH_BULLET)
endif()

if(WITH_IMAGE_OPENEXR)
  add_definitions(-DWITH_OPENEXR)
endif()

if(WITH_IMAGE_OPENJPEG)
  add_definitions(-DWITH_OPENJPEG)
endif()

if(WITH_IMAGE_CINEON)
  add_definitions(-DWITH_CINEON)
endif()

if(WITH_IMAGE_WEBP)
  add_definitions(-DWITH_WEBP)
endif()

if(WITH_CODEC_AVI)
  list(APPEND INC
    ../io/avi
  )
  add_definitions(-DWITH_AVI)
endif()

if(WITH_CODEC_FFMPEG)
  list(APPEND SRC
    intern/writeffmpeg.c
    BKE_writeffmpeg.h
  )
  list(APPEND INC
    ../../../intern/ffmpeg
  )
  list(APPEND INC_SYS
    ${FFMPEG_INCLUDE_DIRS}
  )
  list(APPEND LIB
    ${FFMPEG_LIBRARIES}
  )
  add_definitions(-DWITH_FFMPEG)
endif()

if(WITH_PYTHON)
  list(APPEND INC
    ../python
  )
  list(APPEND LIB
    bf_python
    bf_python_bmesh
  )
  add_definitions(-DWITH_PYTHON)

  if(WITH_PYTHON_MODULE)
    add_definitions(-DWITH_PYTHON_MODULE)
  endif()

  if(WITH_PYTHON_SAFETY)
    add_definitions(-DWITH_PYTHON_SAFETY)
  endif()

  if(WITH_PYTHON_SECURITY)
    add_definitions(-DWITH_PYTHON_SECURITY)
  endif()


  if(PYTHON_EXECUTABLE)
    get_filename_component(_python_exe_name ${PYTHON_EXECUTABLE} NAME)
    add_definitions(-DPYTHON_EXECUTABLE_NAME=${_python_exe_name})
    unset(_python_exe_name)
  endif()
endif()

if(WITH_MOD_FLUID)
  list(APPEND LIB
    bf_intern_mantaflow
  )
  add_definitions(-DWITH_FLUID)
endif()

if(WITH_MOD_OCEANSIM)
  add_definitions(-DWITH_OCEANSIM)
endif()

if(WITH_JACK)
  add_definitions(-DWITH_JACK)
endif()

if(WITH_LZO)
  if(WITH_SYSTEM_LZO)
    list(APPEND INC_SYS
      ${LZO_INCLUDE_DIR}
    )
    list(APPEND LIB
      ${LZO_LIBRARIES}
    )
    add_definitions(-DWITH_SYSTEM_LZO)
  else()
    list(APPEND INC_SYS
      ../../../extern/lzo/minilzo
    )
    list(APPEND LIB
      extern_minilzo
    )
  endif()
  add_definitions(-DWITH_LZO)
endif()

if(WITH_LZMA)
  list(APPEND INC_SYS
    ../../../extern/lzma
  )
  list(APPEND LIB
    extern_lzma
  )
  add_definitions(-DWITH_LZMA)
endif()

if(WITH_LIBMV)
  add_definitions(-DWITH_LIBMV)
endif()

if(WITH_FFTW3)
  list(APPEND INC_SYS
    ${FFTW3_INCLUDE_DIRS}
  )
  list(APPEND LIB
    ${FFTW3_LIBRARIES}
  )
  add_definitions(-DFFTW3=1)
endif()

if(WITH_FREESTYLE)
  add_definitions(-DWITH_FREESTYLE)
endif()

if(WITH_ALEMBIC)
  list(APPEND INC
    ../io/alembic
  )
  add_definitions(-DWITH_ALEMBIC)
endif()

if(WITH_USD)
  list(APPEND INC
    ../io/usd
  )
  add_definitions(-DWITH_USD)
endif()

if(WITH_OPENSUBDIV)
  list(APPEND INC_SYS
    ${OPENSUBDIV_INCLUDE_DIRS}
  )
  list(APPEND LIB
    ${OPENSUBDIV_LIBRARIES}
  )
  add_definitions(-DWITH_OPENSUBDIV)
endif()

if(WITH_OPENVDB)
  list(APPEND INC
    ../../../intern/openvdb
  )
  list(APPEND INC_SYS
    ${OPENVDB_INCLUDE_DIRS}
  )
  list(APPEND LIB
    bf_intern_openvdb
    ${OPENVDB_LIBRARIES}
  )
  add_definitions(-DWITH_OPENVDB ${OPENVDB_DEFINITIONS})
endif()

if(WITH_QUADRIFLOW)
  list(APPEND INC
    ../../../intern/quadriflow
  )
  list(APPEND LIB
    bf_intern_quadriflow
  )
  add_definitions(-DWITH_QUADRIFLOW)
endif()

if(WITH_XR_OPENXR)
  add_definitions(-DWITH_XR_OPENXR)
endif()

if(WITH_TBB)
  add_definitions(-DWITH_TBB)

  list(APPEND INC_SYS
    ${TBB_INCLUDE_DIRS}
  )

  list(APPEND LIB
    ${TBB_LIBRARIES}
  )
endif()

if(WITH_GMP)
  add_definitions(-DWITH_GMP)

  list(APPEND INC_SYS
    ${GMP_INCLUDE_DIRS}
  )
endif()

# # Warnings as errors, this is too strict!
# if(MSVC)
#    string(APPEND CMAKE_C_FLAGS " /WX")
# endif()

blender_add_lib(bf_blenkernel "${SRC}" "${INC}" "${INC_SYS}" "${LIB}")

# RNA_prototypes.h
add_dependencies(bf_blenkernel bf_rna)


if(WITH_GTESTS)
  set(TEST_SRC
    intern/action_test.cc
    intern/armature_test.cc
    intern/blender_project_test.cc
    intern/bpath_test.cc
    intern/cryptomatte_test.cc
    intern/curves_geometry_test.cc
    intern/fcurve_test.cc
    intern/grease_pencil_test.cc
    intern/idprop_serialize_test.cc
    intern/image_partial_update_test.cc
    intern/image_test.cc
    intern/lattice_deform_test.cc
    intern/layer_test.cc
    intern/lib_id_remapper_test.cc
    intern/lib_id_test.cc
    intern/lib_remap_test.cc
    intern/nla_test.cc
    intern/tracking_test.cc
  )
  set(TEST_INC
    ../editors/include
    ../blenloader/tests
  )
  include(GTestTesting)
  blender_add_test_lib(bf_blenkernel_tests "${TEST_SRC}" "${INC};${TEST_INC}" "${INC_SYS}" "${LIB}")

  # RNA_prototypes.h
  add_dependencies(bf_blenkernel_tests bf_rna)
endif()<|MERGE_RESOLUTION|>--- conflicted
+++ resolved
@@ -72,13 +72,6 @@
   intern/attribute.cc
   intern/attribute_access.cc
   intern/attribute_math.cc
-<<<<<<< HEAD
-  intern/autoexec.c
-  intern/blender.c
-  intern/blender_copybuffer.c
-  intern/blender_project.cc
-  intern/blender_project_settings.cc
-=======
   intern/autoexec.cc
   intern/bake_geometry_nodes_modifier.cc
   intern/bake_items.cc
@@ -87,7 +80,8 @@
   intern/bake_items_socket.cc
   intern/blender.cc
   intern/blender_copybuffer.cc
->>>>>>> f3269936
+  intern/blender_project.cc
+  intern/blender_project_settings.cc
   intern/blender_undo.cc
   intern/blender_user_menu.cc
   intern/blendfile.cc
