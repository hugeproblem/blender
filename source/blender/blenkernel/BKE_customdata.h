/*
 * This program is free software; you can redistribute it and/or
 * modify it under the terms of the GNU General Public License
 * as published by the Free Software Foundation; either version 2
 * of the License, or (at your option) any later version.
 *
 * This program is distributed in the hope that it will be useful,
 * but WITHOUT ANY WARRANTY; without even the implied warranty of
 * MERCHANTABILITY or FITNESS FOR A PARTICULAR PURPOSE.  See the
 * GNU General Public License for more details.
 *
 * You should have received a copy of the GNU General Public License
 * along with this program; if not, write to the Free Software Foundation,
 * Inc., 51 Franklin Street, Fifth Floor, Boston, MA 02110-1301, USA.
 *
 * The Original Code is Copyright (C) 2006 Blender Foundation.
 * All rights reserved.
 */

/** \file
 * \ingroup bke
 * \brief CustomData interface, see also DNA_customdata_types.h.
 */

#pragma once

#include "BLI_sys_types.h"
#include "BLI_utildefines.h"

#include "DNA_customdata_types.h"

#ifdef __cplusplus
extern "C" {
#endif

struct AnonymousAttributeID;
struct BMesh;
struct BlendDataReader;
struct BlendWriter;
struct CustomData;
struct CustomData_MeshMasks;
struct ID;
typedef uint64_t CustomDataMask;

/* A data type large enough to hold 1 element from any custom-data layer type. */
typedef struct {
  unsigned char data[64];
} CDBlockBytes;

extern const CustomData_MeshMasks CD_MASK_BAREMESH;
extern const CustomData_MeshMasks CD_MASK_BAREMESH_ORIGINDEX;
extern const CustomData_MeshMasks CD_MASK_MESH;
extern const CustomData_MeshMasks CD_MASK_EDITMESH;
extern const CustomData_MeshMasks CD_MASK_DERIVEDMESH;
extern const CustomData_MeshMasks CD_MASK_BMESH;
extern const CustomData_MeshMasks CD_MASK_FACECORNERS;
extern const CustomData_MeshMasks CD_MASK_EVERYTHING;

/* for ORIGINDEX layer type, indicates no original index for this element */
#define ORIGINDEX_NONE -1

/* initializes a CustomData object with the same layer setup as source and
 * memory space for totelem elements. mask must be an array of length
 * CD_NUMTYPES elements, that indicate if a layer can be copied. */

/** Add/copy/merge allocation types. */
typedef enum eCDAllocType {
  /** Use the data pointer. */
  CD_ASSIGN = 0,
  /** Allocate blank memory. */
  CD_CALLOC = 1,
  /** Allocate and set to default. */
  CD_DEFAULT = 2,
  /** Use data pointers, set layer flag NOFREE. */
  CD_REFERENCE = 3,
  /** Do a full copy of all layers, only allowed if source has same number of elements. */
  CD_DUPLICATE = 4,
} eCDAllocType;

#define CD_TYPE_AS_MASK(_type) (CustomDataMask)((CustomDataMask)1 << (CustomDataMask)(_type))

void customData_mask_layers__print(const struct CustomData_MeshMasks *mask);

typedef void (*cd_interp)(
    const void **sources, const float *weights, const float *sub_weights, int count, void *dest);
typedef void (*cd_copy)(const void *source, void *dest, int count);
typedef bool (*cd_validate)(void *item, uint totitems, bool do_fixes);

/**
 * Update mask_dst with layers defined in mask_src (equivalent to a bit-wise OR).
 */
void CustomData_MeshMasks_update(CustomData_MeshMasks *mask_dst,
                                 const CustomData_MeshMasks *mask_src);
/**
 * Return True if all layers set in \a mask_required are also set in \a mask_ref
 */
bool CustomData_MeshMasks_are_matching(const CustomData_MeshMasks *mask_ref,
                                       const CustomData_MeshMasks *mask_required);

/**
 * Checks if the layer at physical offset \a layer_n (in data->layers) support math
 * the below operations.
 */
bool CustomData_layer_has_math(const struct CustomData *data, int layer_n);
bool CustomData_layer_has_interp(const struct CustomData *data, int layer_n);

/**
 * Checks if any of the custom-data layers has math.
 */
bool CustomData_has_math(const struct CustomData *data);
bool CustomData_has_interp(const struct CustomData *data);
/**
 * A non bmesh version would have to check `layer->data`.
 */
bool CustomData_bmesh_has_free(const struct CustomData *data);

bool CustomData_layout_is_same(const struct CustomData *_a, const struct CustomData *_b);

/**
 * Checks if any of the custom-data layers is referenced.
 */
bool CustomData_has_referenced(const struct CustomData *data);

/**
 * Copies the "value" (e.g. mloopuv uv or mloopcol colors) from one block to
 * another, while not overwriting anything else (e.g. flags).  probably only
 * implemented for mloopuv/mloopcol, for now.
 */
void CustomData_data_copy_value(int type, const void *source, void *dest);

/**
 * Mixes the "value" (e.g. mloopuv uv or mloopcol colors) from one block into
 * another, while not overwriting anything else (e.g. flags).
 */
void CustomData_data_mix_value(
    int type, const void *source, void *dest, int mixmode, float mixfactor);

/**
 * Compares if data1 is equal to data2.  type is a valid CustomData type
 * enum (e.g. #CD_MLOOPUV). the layer type's equal function is used to compare
 * the data, if it exists, otherwise #memcmp is used.
 */
bool CustomData_data_equals(int type, const void *data1, const void *data2);
void CustomData_data_initminmax(int type, void *min, void *max);
void CustomData_data_dominmax(int type, const void *data, void *min, void *max);
void CustomData_data_multiply(int type, void *data, float fac);
void CustomData_data_add(int type, void *data1, const void *data2);

/**
 * Initializes a CustomData object with the same layer setup as source.
 * mask is a bitfield where `(mask & (1 << (layer type)))` indicates
 * if a layer should be copied or not. alloctype must be one of the above.
 */
void CustomData_copy(const struct CustomData *source,
                     struct CustomData *dest,
                     CustomDataMask mask,
                     eCDAllocType alloctype,
                     int totelem);

/* BMESH_TODO, not really a public function but readfile.c needs it */
void CustomData_update_typemap(struct CustomData *data);

/* copies all customdata layers without allocating data,
 * and without respect to type masks or NO_COPY/etc flags*/
void CustomData_copy_all_layout(const struct CustomData *source, struct CustomData *dest);

/**
 * Same as the above, except that this will preserve existing layers, and only
 * add the layers that were not there yet.
 */
bool CustomData_merge(const struct CustomData *source,
                      struct CustomData *dest,
                      CustomDataMask mask,
                      eCDAllocType alloctype,
                      int totelem);

/**
 * Reallocate custom data to a new element count.
 * Only affects on data layers which are owned by the CustomData itself,
 * referenced data is kept unchanged,
 *
 * \note Take care of referenced layers by yourself!
 */
void CustomData_realloc(struct CustomData *data, int totelem);

/**
 * BMesh version of CustomData_merge; merges the layouts of source and `dest`,
 * then goes through the mesh and makes sure all the custom-data blocks are
 * consistent with the new layout.
 */
bool CustomData_bmesh_merge(const struct CustomData *source,
                            struct CustomData *dest,
                            CustomDataMask mask,
                            eCDAllocType alloctype,
                            struct BMesh *bm,
                            char htype);

/**
 * NULL's all members and resets the #CustomData.typemap.
 */
void CustomData_reset(struct CustomData *data);

/**
 * Frees data associated with a CustomData object (doesn't free the object itself, though).
 */
void CustomData_free(struct CustomData *data, int totelem);

/**
 * Same as above, but only frees layers which matches the given mask.
 */
void CustomData_free_typemask(struct CustomData *data, int totelem, CustomDataMask mask);

/**
 * Frees all layers with #CD_FLAG_TEMPORARY.
 */
void CustomData_free_temporary(struct CustomData *data, int totelem);

/**
 * Adds a data layer of the given type to the #CustomData object, optionally
 * backed by an external data array. the different allocation types are
 * defined above. returns the data of the layer.
 */
void *CustomData_add_layer(
    struct CustomData *data, int type, eCDAllocType alloctype, void *layer, int totelem);
/**
 * Same as above but accepts a name.
 */
void *CustomData_add_layer_named(struct CustomData *data,
                                 int type,
                                 eCDAllocType alloctype,
                                 void *layer,
                                 int totelem,
                                 const char *name);
void *CustomData_add_layer_anonymous(struct CustomData *data,
                                     int type,
                                     eCDAllocType alloctype,
                                     void *layer,
                                     int totelem,
                                     const struct AnonymousAttributeID *anonymous_id);

/**
 * Frees the active or first data layer with the give type.
 * returns 1 on success, 0 if no layer with the given type is found
 *
 * In edit-mode, use #EDBM_data_layer_free instead of this function.
 */
bool CustomData_free_layer(struct CustomData *data, int type, int totelem, int index);

/**
 * Frees the layer index with the give type.
 * returns 1 on success, 0 if no layer with the given type is found.
 *
 * In edit-mode, use #EDBM_data_layer_free instead of this function.
 */
bool CustomData_free_layer_active(struct CustomData *data, int type, int totelem);

/**
 * Same as above, but free all layers with type.
 */
void CustomData_free_layers(struct CustomData *data, int type, int totelem);

/**
 * Returns true if a layer with the specified type exists.
 */
bool CustomData_has_layer(const struct CustomData *data, int type);

/**
 * Returns the number of layers with this type.
 */
int CustomData_number_of_layers(const struct CustomData *data, int type);
int CustomData_number_of_layers_typemask(const struct CustomData *data, CustomDataMask mask);

/**
 * Duplicate data of a layer with flag NOFREE, and remove that flag.
 * \return the layer data.
 */
void *CustomData_duplicate_referenced_layer(struct CustomData *data, int type, int totelem);
void *CustomData_duplicate_referenced_layer_n(struct CustomData *data,
                                              int type,
                                              int n,
                                              int totelem);
void *CustomData_duplicate_referenced_layer_named(struct CustomData *data,
                                                  int type,
                                                  const char *name,
                                                  int totelem);
void *CustomData_duplicate_referenced_layer_anonymous(
    CustomData *data, int type, const struct AnonymousAttributeID *anonymous_id, int totelem);
bool CustomData_is_referenced_layer(struct CustomData *data, int type);

/**
 * Duplicate all the layers with flag NOFREE, and remove the flag from duplicated layers.
 */
void CustomData_duplicate_referenced_layers(CustomData *data, int totelem);

/**
 * Set the #CD_FLAG_NOCOPY flag in custom data layers where the mask is
 * zero for the layer type, so only layer types specified by the mask will be copied
 */
void CustomData_set_only_copy(const struct CustomData *data, CustomDataMask mask);

/**
 * Copies data from one CustomData object to another
 * objects need not be compatible, each source layer is copied to the
 * first dest layer of correct type (if there is none, the layer is skipped).
 */
void CustomData_copy_data(const struct CustomData *source,
                          struct CustomData *dest,
                          int source_index,
                          int dest_index,
                          int count);
void CustomData_copy_data_layer(const CustomData *source,
                                CustomData *dest,
                                int src_layer_index,
                                int dst_layer_index,
                                int src_index,
                                int dst_index,
                                int count);
void CustomData_copy_data_named(const struct CustomData *source,
                                struct CustomData *dest,
                                int source_index,
                                int dest_index,
                                int count);
void CustomData_copy_elements(int type, void *src_data_ofs, void *dst_data_ofs, int count);

// ignores CD_MESH_ID layer if it exists
void CustomData_bmesh_swap_data(struct CustomData *source,
                                struct CustomData *dest,
                                void *src_block,
                                void **dest_block);

// simple pointer swap; will unswaps ids if a CD_MESH_ID layer exists
void CustomData_bmesh_swap_data_simple(CustomData *data, void **block1, void **block2);

void CustomData_bmesh_copy_data(const struct CustomData *source,
                                struct CustomData *dest,
                                void *src_block,
                                void **dest_block);
void CustomData_bmesh_copy_data_exclude_by_type(const struct CustomData *source,
                                                struct CustomData *dest,
                                                void *src_block,
                                                void **dest_block,
                                                CustomDataMask mask_exclude);

/**
 * Copies data of a single layer of a given type.
 */
void CustomData_copy_layer_type_data(const struct CustomData *source,
                                     struct CustomData *destination,
                                     int type,
                                     int source_index,
                                     int destination_index,
                                     int count);

/**
 * Frees data in a #CustomData object.
 */
void CustomData_free_elem(struct CustomData *data, int index, int count);

/**
 * Interpolate given custom data source items into a single destination one.
 *
 * \param src_indices: Indices of every source items to interpolate into the destination one.
 * \param weights: The weight to apply to each source value individually. If NULL, they will be
 * averaged.
 * \param sub_weights: The weights of sub-items, only used to affect each corners of a
 * tessellated face data (should always be and array of four values).
 * \param count: The number of source items to interpolate.
 * \param dest_index: Index of the destination item, in which to put the result of the
 * interpolation.
 */
void CustomData_interp(const struct CustomData *source,
                       struct CustomData *dest,
                       const int *src_indices,
                       const float *weights,
                       const float *sub_weights,
                       int count,
                       int dest_index);
/**
 * \note src_blocks_ofs & dst_block_ofs
 * must be pointers to the data, offset by layer->offset already.
 */
void CustomData_bmesh_interp_n(struct CustomData *data,
                               const void **src_blocks,
                               const float *weights,
                               const float *sub_weights,
                               int count,
                               void *dst_block_ofs,
                               int n);
void CustomData_bmesh_interp(struct CustomData *data,
                             const void **src_blocks,
                             const float *weights,
                             const float *sub_weights,
                             int count,
                             void *dst_block);

/**
 * Swap data inside each item, for all layers.
 * This only applies to item types that may store several sub-item data
 * (e.g. corner data [UVs, VCol, ...] of tessellated faces).
 *
 * \param corner_indices: A mapping 'new_index -> old_index' of sub-item data.
 */
void CustomData_swap_corners(struct CustomData *data, int index, const int *corner_indices);

/**
 * Swap two items of given custom data, in all available layers.
 */
void CustomData_swap(struct CustomData *data, int index_a, int index_b);

/**
 * Gets a pointer to the data element at index from the first layer of type.
 * \return NULL if there is no layer of type.
 */
void *CustomData_get(const struct CustomData *data, int index, int type);
void *CustomData_get_n(const struct CustomData *data, int type, int index, int n);

/* BMesh Custom Data Functions.
 * Should replace edit-mesh ones with these as well, due to more efficient memory alloc. */

void *CustomData_bmesh_get(const struct CustomData *data, void *block, int type);
void *CustomData_bmesh_get_n(const struct CustomData *data, void *block, int type, int n);

/**
 * Gets from the layer at physical index `n`,
 * \note doesn't check type.
 */
void *CustomData_bmesh_get_layer_n(const struct CustomData *data, void *block, int n);

bool CustomData_set_layer_name(const struct CustomData *data, int type, int n, const char *name);
const char *CustomData_get_layer_name(const struct CustomData *data, int type, int n);

/**
 * Gets a pointer to the active or first layer of type.
 * \return NULL if there is no layer of type.
 */
void *CustomData_get_layer(const struct CustomData *data, int type);
void *CustomData_get_layer_n(const struct CustomData *data, int type, int n);
void *CustomData_get_layer_named(const struct CustomData *data, int type, const char *name);
int CustomData_get_offset(const struct CustomData *data, int type);
int CustomData_get_n_offset(const struct CustomData *data, int type, int n);

int CustomData_get_layer_index(const struct CustomData *data, int type);
int CustomData_get_layer_index_n(const struct CustomData *data, int type, int n);
int CustomData_get_named_layer_index(const struct CustomData *data, int type, const char *name);
int CustomData_get_active_layer_index(const struct CustomData *data, int type);
int CustomData_get_render_layer_index(const struct CustomData *data, int type);
int CustomData_get_clone_layer_index(const struct CustomData *data, int type);
int CustomData_get_stencil_layer_index(const struct CustomData *data, int type);
int CustomData_get_named_layer(const struct CustomData *data, int type, const char *name);
int CustomData_get_active_layer(const struct CustomData *data, int type);
int CustomData_get_render_layer(const struct CustomData *data, int type);
int CustomData_get_clone_layer(const struct CustomData *data, int type);
int CustomData_get_stencil_layer(const struct CustomData *data, int type);

/**
 * Copies the data from source to the data element at index in the first layer of type
 * no effect if there is no layer of type.
 */
void CustomData_set(const struct CustomData *data, int index, int type, const void *source);

void CustomData_bmesh_set(const struct CustomData *data,
                          void *block,
                          int type,
                          const void *source);

void CustomData_bmesh_set_n(
    struct CustomData *data, void *block, int type, int n, const void *source);
/**
 * Sets the data of the block at physical layer n.
 * no real type checking is performed.
 */
void CustomData_bmesh_set_layer_n(struct CustomData *data, void *block, int n, const void *source);

/**
 * Set the pointer of to the first layer of type. the old data is not freed.
 * returns the value of `ptr` if the layer is found, NULL otherwise.
 */
void *CustomData_set_layer(const struct CustomData *data, int type, void *ptr);
void *CustomData_set_layer_n(const struct CustomData *data, int type, int n, void *ptr);

/**
 * Sets the nth layer of type as active.
 */
void CustomData_set_layer_active(struct CustomData *data, int type, int n);
void CustomData_set_layer_render(struct CustomData *data, int type, int n);
void CustomData_set_layer_clone(struct CustomData *data, int type, int n);
void CustomData_set_layer_stencil(struct CustomData *data, int type, int n);

/**
 * For using with an index from #CustomData_get_active_layer_index and
 * #CustomData_get_render_layer_index.
 */
void CustomData_set_layer_active_index(struct CustomData *data, int type, int n);
void CustomData_set_layer_render_index(struct CustomData *data, int type, int n);
void CustomData_set_layer_clone_index(struct CustomData *data, int type, int n);
void CustomData_set_layer_stencil_index(struct CustomData *data, int type, int n);

/**
 * Adds flag to the layer flags.
 */
void CustomData_set_layer_flag(struct CustomData *data, int type, int flag);
void CustomData_clear_layer_flag(struct CustomData *data, int type, int flag);

void CustomData_bmesh_set_default(struct CustomData *data, void **block);
void CustomData_bmesh_free_block(struct CustomData *data, void **block);
/**
 * Same as #CustomData_bmesh_free_block but zero the memory rather than freeing.
 */
void CustomData_bmesh_free_block_data(struct CustomData *data, void *block);
/**
 * A selective version of #CustomData_bmesh_free_block_data.
 */
void CustomData_bmesh_free_block_data_exclude_by_type(struct CustomData *data,
                                                      void *block,
                                                      CustomDataMask mask_exclude);

/**
 * Copy custom data to/from layers as in mesh/derived-mesh, to edit-mesh
 * blocks of data. the CustomData's must not be compatible.
 *
 * \param use_default_init: initializes data which can't be copied,
 * typically you'll want to use this if the BM_xxx create function
 * is called with BM_CREATE_SKIP_CD flag
 */
void CustomData_to_bmesh_block(const struct CustomData *source,
                               struct CustomData *dest,
                               int src_index,
                               void **dest_block,
                               bool use_default_init);
void CustomData_from_bmesh_block(const struct CustomData *source,
                                 struct CustomData *dest,
                                 void *src_block,
                                 int dest_index);

/**
 * Query info over types.
 */
void CustomData_file_write_info(int type, const char **r_struct_name, int *r_struct_num);
int CustomData_sizeof(int type);

/**
 * Get the name of a layer type.
 */
const char *CustomData_layertype_name(int type);
/**
 * Can only ever be one of these.
 */
bool CustomData_layertype_is_singleton(int type);
/**
 * Has dynamically allocated members.
 * This is useful to know if operations such as #memcmp are
 * valid when comparing data from two layers.
 */
bool CustomData_layertype_is_dynamic(int type);
/**
 * \return Maximum number of layers of given \a type, -1 means 'no limit'.
 */
int CustomData_layertype_layers_max(int type);

/**
 * Make sure the name of layer at index is unique.
 */
void CustomData_set_layer_unique_name(struct CustomData *data, int index);

/* get unique layer name for a layer that doesn't currently exist */
void CustomData_find_unique_layer_name(CustomData *data,
                                       int type,
                                       const char *name,
                                       char *outname);

/* try to find layer with name name; if it does not exist,
   load the active layer name into outname*/
void CustomData_validate_layer_name(const struct CustomData *data,
                                    int type,
                                    const char *name,
                                    char *outname);

/**
 * For file reading compatibility, returns false if the layer was freed,
 * only after this test passes, `layer->data` should be assigned.
 */
bool CustomData_verify_versions(struct CustomData *data, int index);

/* BMesh specific custom-data stuff.
 *
 * Needed to convert to/from different face representation (for versioning). */

void CustomData_to_bmeshpoly(struct CustomData *fdata, struct CustomData *ldata, int totloop);
void CustomData_from_bmeshpoly(struct CustomData *fdata, struct CustomData *ldata, int total);
void CustomData_bmesh_update_active_layers(struct CustomData *fdata, struct CustomData *ldata);
/**
 * Update active indices for active/render/clone/stencil custom data layers
 * based on indices from fdata layers
 * used by do_versions in `readfile.c` when creating pdata and ldata for pre-bmesh
 * meshes and needed to preserve active/render/clone/stencil flags set in pre-bmesh files.
 */
void CustomData_bmesh_do_versions_update_active_layers(struct CustomData *fdata,
                                                       struct CustomData *ldata);
<<<<<<< HEAD

void CustomData_bmesh_init_pool_ex(CustomData *data,
                                   int totelem,
                                   const char htype,
                                   const char *memtag);

void CustomData_bmesh_init_pool(struct CustomData *data, int totelem, const char htype);
=======
void CustomData_bmesh_init_pool(struct CustomData *data, int totelem, char htype);
>>>>>>> cea588b9

#ifndef NDEBUG
/**
 * Debug check, used to assert when we expect layers to be in/out of sync.
 *
 * \param fallback: Use when there are no layers to handle,
 * since callers may expect success or failure.
 */
bool CustomData_from_bmeshpoly_test(CustomData *fdata, CustomData *ldata, bool fallback);
#endif

/**
 * Validate and fix data of \a layer,
 * if possible (needs relevant callback in layer's type to be defined).
 *
 * \return True if some errors were found.
 */
bool CustomData_layer_validate(struct CustomDataLayer *layer, uint totitems, bool do_fixes);
void CustomData_layers__print(struct CustomData *data);

/* External file storage */

void CustomData_external_add(
    struct CustomData *data, struct ID *id, int type, int totelem, const char *filename);
void CustomData_external_remove(struct CustomData *data, struct ID *id, int type, int totelem);
bool CustomData_external_test(struct CustomData *data, int type);

void CustomData_external_write(
    struct CustomData *data, struct ID *id, CustomDataMask mask, int totelem, int free);
void CustomData_external_read(struct CustomData *data,
                              struct ID *id,
                              CustomDataMask mask,
                              int totelem);
void CustomData_external_reload(struct CustomData *data,
                                struct ID *id,
                                CustomDataMask mask,
                                int totelem);

/* Mesh-to-mesh transfer data. */

struct CustomDataTransferLayerMap;
struct MeshPairRemap;

typedef void (*cd_datatransfer_interp)(const struct CustomDataTransferLayerMap *laymap,
                                       void *dest,
                                       const void **sources,
                                       const float *weights,
                                       int count,
                                       float mix_factor);

/**
 * Fake CD_LAYERS (those are actually 'real' data stored directly into elements' structs,
 * or otherwise not (directly) accessible to usual CDLayer system). */
enum {
  CD_FAKE = 1 << 8,

  /* Vertices. */
  CD_FAKE_MDEFORMVERT = CD_FAKE | CD_MDEFORMVERT, /* *sigh* due to how vgroups are stored :(. */
  CD_FAKE_SHAPEKEY = CD_FAKE |
                     CD_SHAPEKEY, /* Not available as real CD layer in non-bmesh context. */

  /* Edges. */
  CD_FAKE_SEAM = CD_FAKE | 100,         /* UV seam flag for edges. */
  CD_FAKE_CREASE = CD_FAKE | CD_CREASE, /* *sigh*. */

  /* Multiple types of mesh elements... */
  CD_FAKE_BWEIGHT = CD_FAKE | CD_BWEIGHT, /* *sigh*. */
  CD_FAKE_UV = CD_FAKE |
               CD_MLOOPUV, /* UV flag, because we handle both loop's UVs and poly's textures. */

  CD_FAKE_LNOR = CD_FAKE |
                 CD_CUSTOMLOOPNORMAL, /* Because we play with clnor and temp lnor layers here. */

  CD_FAKE_SHARP = CD_FAKE | 200, /* Sharp flag for edges, smooth flag for faces. */
};

enum {
  ME_VERT = 1 << 0,
  ME_EDGE = 1 << 1,
  ME_POLY = 1 << 2,
  ME_LOOP = 1 << 3,
};

/**
 * How to filter out some elements (to leave untouched).
 * Note those options are highly dependent on type of transferred data! */
enum {
  CDT_MIX_NOMIX = -1, /* Special case, only used because we abuse 'copy' CD callback. */
  CDT_MIX_TRANSFER = 0,
  CDT_MIX_REPLACE_ABOVE_THRESHOLD = 1,
  CDT_MIX_REPLACE_BELOW_THRESHOLD = 2,
  CDT_MIX_MIX = 16,
  CDT_MIX_ADD = 17,
  CDT_MIX_SUB = 18,
  CDT_MIX_MUL = 19,
  /* Etc. */
};

typedef struct CustomDataTransferLayerMap {
  struct CustomDataTransferLayerMap *next, *prev;

  int data_type;
  int mix_mode;
  float mix_factor;
  /** If non-NULL, array of weights, one for each dest item, replaces mix_factor. */
  const float *mix_weights;

  /** Data source array (can be regular CD data, vertices/edges/etc., keyblocks...). */
  const void *data_src;
  /** Data dest array (same type as dat_src). */
  void *data_dst;
  /** Index to affect in data_src (used e.g. for vgroups). */
  int data_src_n;
  /** Index to affect in data_dst (used e.g. for vgroups). */
  int data_dst_n;
  /** Size of one element of data_src/data_dst. */
  size_t elem_size;

  /** Size of actual data we transfer. */
  size_t data_size;
  /** Offset of actual data we transfer (in element contained in data_src/dst). */
  size_t data_offset;
  /** For bitflag transfer, flag(s) to affect in transferred data. */
  uint64_t data_flag;

  /** Opaque pointer, to be used by specific interp callback (e.g. transformspace for normals). */
  void *interp_data;

  cd_datatransfer_interp interp;
} CustomDataTransferLayerMap;

/**
 * Those functions assume src_n and dst_n layers of given type exist in resp. src and dst.
 */
void CustomData_data_transfer(const struct MeshPairRemap *me_remap,
                              const CustomDataTransferLayerMap *laymap);

/* .blend file I/O */

/**
 * Prepare given custom data for file writing.
 *
 * \param data: the custom-data to tweak for .blend file writing (modified in place).
 * \param r_write_layers: contains a reduced set of layers to be written to file,
 * use it with #writestruct_at_address()
 * (caller must free it if != \a write_layers_buff).
 *
 * \param write_layers_buff: An optional buffer for r_write_layers (to avoid allocating it).
 * \param write_layers_size: The size of pre-allocated \a write_layer_buff.
 *
 * \warning After this funcion has ran, given custom data is no more valid from Blender POV
 * (its `totlayer` is invalid). This function shall always be called with localized data
 * (as it is in write_meshes()).
 *
 * \note `data->typemap` is not updated here, since it is always rebuilt on file read anyway.
 * This means written `typemap` does not match written layers (as returned by \a r_write_layers).
 * Trivial to fix is ever needed.
 */
void CustomData_blend_write_prepare(struct CustomData *data,
                                    struct CustomDataLayer **r_write_layers,
                                    struct CustomDataLayer *write_layers_buff,
                                    size_t write_layers_size);

/**
 * \param layers: The layers argument assigned by #CustomData_blend_write_prepare.
 */
void CustomData_blend_write(struct BlendWriter *writer,
                            struct CustomData *data,
                            CustomDataLayer *layers,
                            int count,
                            CustomDataMask cddata_mask,
                            struct ID *id);
void CustomData_blend_read(struct BlendDataReader *reader, struct CustomData *data, int count);

void CustomData_unmark_temporary_nocopy(struct CustomData *data);
void CustomData_mark_temporary_nocopy(struct CustomData *data);

int CustomData_get_elem_size(CustomDataLayer *layer);
void CustomData_regen_active_refs(CustomData *data);

void CustomData_bmesh_asan_poison(const CustomData *data, void *block);
void CustomData_bmesh_asan_unpoison(const CustomData *data, void *block);
int CustomData_get_named_offset(const CustomData *data, int type, const char *name);

#ifdef __cplusplus
}
#endif<|MERGE_RESOLUTION|>--- conflicted
+++ resolved
@@ -596,7 +596,6 @@
  */
 void CustomData_bmesh_do_versions_update_active_layers(struct CustomData *fdata,
                                                        struct CustomData *ldata);
-<<<<<<< HEAD
 
 void CustomData_bmesh_init_pool_ex(CustomData *data,
                                    int totelem,
@@ -604,9 +603,6 @@
                                    const char *memtag);
 
 void CustomData_bmesh_init_pool(struct CustomData *data, int totelem, const char htype);
-=======
-void CustomData_bmesh_init_pool(struct CustomData *data, int totelem, char htype);
->>>>>>> cea588b9
 
 #ifndef NDEBUG
 /**
