/* SPDX-License-Identifier: GPL-2.0-or-later
 * Copyright 2006 Blender Foundation. All rights reserved. */

/** \file
 * \ingroup bke
 * \brief CustomData interface, see also DNA_customdata_types.h.
 */

#pragma once

#include "BLI_sys_types.h"
#include "BLI_utildefines.h"
#ifdef __cplusplus
#  include "BLI_set.hh"
#  include "BLI_span.hh"
#  include "BLI_string_ref.hh"
#  include "BLI_vector.hh"
#endif

#include "DNA_customdata_types.h"

#ifdef __cplusplus
extern "C" {
#endif

struct AnonymousAttributeID;
struct BMesh;
struct BlendDataReader;
struct BlendWriter;
struct CustomData;
struct CustomData_MeshMasks;
struct ID;
typedef uint64_t eCustomDataMask;

/* A data type large enough to hold 1 element from any custom-data layer type. */
typedef struct {
  unsigned char data[64];
} CDBlockBytes;

extern const CustomData_MeshMasks CD_MASK_BAREMESH;
extern const CustomData_MeshMasks CD_MASK_BAREMESH_ORIGINDEX;
extern const CustomData_MeshMasks CD_MASK_MESH;
extern const CustomData_MeshMasks CD_MASK_DERIVEDMESH;
extern const CustomData_MeshMasks CD_MASK_BMESH;
extern const CustomData_MeshMasks CD_MASK_EVERYTHING;

/* for ORIGINDEX layer type, indicates no original index for this element */
#define ORIGINDEX_NONE -1

/* initializes a CustomData object with the same layer setup as source and
 * memory space for totelem elements. mask must be an array of length
 * CD_NUMTYPES elements, that indicate if a layer can be copied. */

/** Add/copy/merge allocation types. */
typedef enum eCDAllocType {
  /** Use the data pointer. */
  CD_ASSIGN = 0,
  /** Allocate and set to default, which is usually just zeroed memory. */
  CD_SET_DEFAULT = 2,
  /** Use data pointers, set layer flag NOFREE. */
  CD_REFERENCE = 3,
  /** Do a full copy of all layers, only allowed if source has same number of elements. */
  CD_DUPLICATE = 4,
  /**
   * Default construct new layer values. Does nothing for trivial types. This should be used
   * if all layer values will be set by the caller after creating the layer.
   */
  CD_CONSTRUCT = 5,
} eCDAllocType;

#define CD_TYPE_AS_MASK(_type) (eCustomDataMask)((eCustomDataMask)1 << (eCustomDataMask)(_type))

void customData_mask_layers__print(const struct CustomData_MeshMasks *mask);

typedef void (*cd_interp)(
    const void **sources, const float *weights, const float *sub_weights, int count, void *dest);
typedef void (*cd_copy)(const void *source, void *dest, int count);
typedef bool (*cd_validate)(void *item, uint totitems, bool do_fixes);

/**
 * Update mask_dst with layers defined in mask_src (equivalent to a bit-wise OR).
 */
void CustomData_MeshMasks_update(CustomData_MeshMasks *mask_dst,
                                 const CustomData_MeshMasks *mask_src);
/**
 * Return True if all layers set in \a mask_required are also set in \a mask_ref
 */
bool CustomData_MeshMasks_are_matching(const CustomData_MeshMasks *mask_ref,
                                       const CustomData_MeshMasks *mask_required);

/**
 * Checks if the layer at physical offset \a layer_n (in data->layers) support math
 * the below operations.
 */
bool CustomData_layer_has_math(const struct CustomData *data, int layer_n);
bool CustomData_layer_has_interp(const struct CustomData *data, int layer_n);

/**
 * Checks if any of the custom-data layers has math.
 */
bool CustomData_has_math(const struct CustomData *data);
bool CustomData_has_interp(const struct CustomData *data);
/**
 * A non bmesh version would have to check `layer->data`.
 */
bool CustomData_bmesh_has_free(const struct CustomData *data);

bool CustomData_layout_is_same(const struct CustomData *_a, const struct CustomData *_b);

/**
 * Checks if any of the custom-data layers is referenced.
 */
bool CustomData_has_referenced(const struct CustomData *data);

/**
 * Copies the "value" (e.g. mloopuv uv or mloopcol colors) from one block to
 * another, while not overwriting anything else (e.g. flags).  probably only
 * implemented for mloopuv/mloopcol, for now.
 */
void CustomData_data_copy_value(int type, const void *source, void *dest);

/**
 * Mixes the "value" (e.g. mloopuv uv or mloopcol colors) from one block into
 * another, while not overwriting anything else (e.g. flags).
 */
void CustomData_data_mix_value(
    int type, const void *source, void *dest, int mixmode, float mixfactor);

/**
 * Compares if data1 is equal to data2.  type is a valid CustomData type
 * enum (e.g. #CD_MLOOPUV). the layer type's equal function is used to compare
 * the data, if it exists, otherwise #memcmp is used.
 */
bool CustomData_data_equals(int type, const void *data1, const void *data2);
void CustomData_data_initminmax(int type, void *min, void *max);
void CustomData_data_dominmax(int type, const void *data, void *min, void *max);
void CustomData_data_multiply(int type, void *data, float fac);
void CustomData_data_add(int type, void *data1, const void *data2);

/**
 * Initializes a CustomData object with the same layer setup as source.
 * mask is a bit-field where `(mask & (1 << (layer type)))` indicates
 * if a layer should be copied or not. alloctype must be one of the above.
 */
void CustomData_copy(const struct CustomData *source,
                     struct CustomData *dest,
                     eCustomDataMask mask,
                     eCDAllocType alloctype,
                     int totelem);

/**
 * Like #CustomData_copy but skips copying layers that are stored as flags on #BMesh.
 */
void CustomData_copy_mesh_to_bmesh(const struct CustomData *source,
                                   struct CustomData *dest,
                                   eCustomDataMask mask,
                                   eCDAllocType alloctype,
                                   int totelem);

/* BMESH_TODO, not really a public function but readfile.c needs it */
void CustomData_update_typemap(struct CustomData *data);

/* copies all customdata layers without allocating data,
 * and without respect to type masks or NO_COPY/etc flags*/
void CustomData_copy_all_layout(const struct CustomData *source, struct CustomData *dest);

/**
 * Same as the above, except that this will preserve existing layers, and only
 * add the layers that were not there yet.
 */
bool CustomData_merge(const struct CustomData *source,
                      struct CustomData *dest,
                      eCustomDataMask mask,
                      eCDAllocType alloctype,
                      int totelem);

/**
 * Like #CustomData_copy but skips copying layers that are stored as flags on #BMesh.
 */
bool CustomData_merge_mesh_to_bmesh(const struct CustomData *source,
                                    struct CustomData *dest,
                                    eCustomDataMask mask,
                                    eCDAllocType alloctype,
                                    int totelem);

/**
 * Reallocate custom data to a new element count. If the new size is larger, the new values use
 * the #CD_CONSTRUCT behavior, so trivial types must be initialized by the caller. After being
 * resized, the #CustomData does not contain any referenced layers.
 */
void CustomData_realloc(struct CustomData *data, int old_size, int new_size);

/**
 * BMesh version of CustomData_merge; merges the layouts of source and `dest`,
 * then goes through the mesh and makes sure all the custom-data blocks are
 * consistent with the new layout.
 */
bool CustomData_bmesh_merge(const struct CustomData *source,
                            struct CustomData *dest,
                            eCustomDataMask mask,
                            eCDAllocType alloctype,
                            struct BMesh *bm,
                            char htype);

/**
 * NULL's all members and resets the #CustomData.typemap.
 */
void CustomData_reset(struct CustomData *data);

/**
 * Frees data associated with a CustomData object (doesn't free the object itself, though).
 */
void CustomData_free(struct CustomData *data, int totelem);

/**
 * Same as above, but only frees layers which matches the given mask.
 */
void CustomData_free_typemask(struct CustomData *data, int totelem, eCustomDataMask mask);

/**
 * Frees all layers with #CD_FLAG_TEMPORARY.
 */
void CustomData_free_temporary(struct CustomData *data, int totelem);

/**
 * Adds a data layer of the given type to the #CustomData object, optionally
 * backed by an external data array. the different allocation types are
 * defined above. returns the data of the layer.
 */
void *CustomData_add_layer(
    struct CustomData *data, int type, eCDAllocType alloctype, void *layer, int totelem);
/**
 * Same as above but accepts a name.
 */
void *CustomData_add_layer_named(struct CustomData *data,
                                 int type,
                                 eCDAllocType alloctype,
                                 void *layer,
                                 int totelem,
                                 const char *name);
void *CustomData_add_layer_anonymous(struct CustomData *data,
                                     int type,
                                     eCDAllocType alloctype,
                                     void *layer,
                                     int totelem,
                                     const struct AnonymousAttributeID *anonymous_id);

/**
 * Frees the active or first data layer with the give type.
 * returns 1 on success, 0 if no layer with the given type is found
 *
 * In edit-mode, use #EDBM_data_layer_free instead of this function.
 */
bool CustomData_free_layer(struct CustomData *data, int type, int totelem, int index);
bool CustomData_free_layer_named(struct CustomData *data, const char *name, const int totelem);

/**
 * Frees the layer index with the give type.
 * returns 1 on success, 0 if no layer with the given type is found.
 *
 * In edit-mode, use #EDBM_data_layer_free instead of this function.
 */
bool CustomData_free_layer_active(struct CustomData *data, int type, int totelem);

/**
 * Same as above, but free all layers with type.
 */
void CustomData_free_layers(struct CustomData *data, int type, int totelem);

/**
 * Returns true if a layer with the specified type exists.
 */
bool CustomData_has_layer(const struct CustomData *data, int type);

/**
 * Returns the number of layers with this type.
 */
int CustomData_number_of_layers(const struct CustomData *data, int type);
int CustomData_number_of_layers_typemask(const struct CustomData *data,
                                         eCustomDataMask mask,
                                         bool skip_temporary);

/**
 * Duplicate data of a layer with flag NOFREE, and remove that flag.
 * \return the layer data.
 */
void *CustomData_duplicate_referenced_layer(struct CustomData *data, int type, int totelem);
void *CustomData_duplicate_referenced_layer_n(struct CustomData *data,
                                              int type,
                                              int n,
                                              int totelem);
void *CustomData_duplicate_referenced_layer_named(struct CustomData *data,
                                                  int type,
                                                  const char *name,
                                                  int totelem);
void *CustomData_duplicate_referenced_layer_anonymous(
    CustomData *data, int type, const struct AnonymousAttributeID *anonymous_id, int totelem);
bool CustomData_is_referenced_layer(struct CustomData *data, int type);

/**
 * Duplicate all the layers with flag NOFREE, and remove the flag from duplicated layers.
 */
void CustomData_duplicate_referenced_layers(CustomData *data, int totelem);

/**
 * Set the #CD_FLAG_NOCOPY flag in custom data layers where the mask is
 * zero for the layer type, so only layer types specified by the mask will be copied
 */
void CustomData_set_only_copy(const struct CustomData *data, eCustomDataMask mask);

/**
 * Copies data from one CustomData object to another
 * objects need not be compatible, each source layer is copied to the
 * first dest layer of correct type (if there is none, the layer is skipped).
 */
void CustomData_copy_data(const struct CustomData *source,
                          struct CustomData *dest,
                          int source_index,
                          int dest_index,
                          int count);
void CustomData_copy_data_layer(const CustomData *source,
                                CustomData *dest,
                                int src_layer_index,
                                int dst_layer_index,
                                int src_index,
                                int dst_index,
                                int count);
void CustomData_copy_data_named(const struct CustomData *source,
                                struct CustomData *dest,
                                int source_index,
                                int dest_index,
                                int count);
void CustomData_copy_elements(int type, void *src_data_ofs, void *dst_data_ofs, int count);

// ignores CD_MESH_ID layer if it exists
void CustomData_bmesh_swap_data(struct CustomData *source,
                                struct CustomData *dest,
                                void *src_block,
                                void **dest_block);

// simple pointer swap; will unswaps ids if a CD_MESH_ID layer exists
void CustomData_bmesh_swap_data_simple(CustomData *data, void **block1, void **block2);

void CustomData_bmesh_copy_data(const struct CustomData *source,
                                struct CustomData *dest,
                                void *src_block,
                                void **dest_block);
void CustomData_bmesh_copy_data_exclude_by_type(const struct CustomData *source,
                                                struct CustomData *dest,
                                                void *src_block,
                                                void **dest_block,
                                                eCustomDataMask mask_exclude);

/**
 * Copies data of a single layer of a given type.
 */
void CustomData_copy_layer_type_data(const struct CustomData *source,
                                     struct CustomData *destination,
                                     int type,
                                     int source_index,
                                     int destination_index,
                                     int count);

/**
 * Frees data in a #CustomData object.
 */
void CustomData_free_elem(struct CustomData *data, int index, int count);

/**
 * Interpolate given custom data source items into a single destination one.
 *
 * \param src_indices: Indices of every source items to interpolate into the destination one.
 * \param weights: The weight to apply to each source value individually. If NULL, they will be
 * averaged.
 * \param sub_weights: The weights of sub-items, only used to affect each corners of a
 * tessellated face data (should always be and array of four values).
 * \param count: The number of source items to interpolate.
 * \param dest_index: Index of the destination item, in which to put the result of the
 * interpolation.
 */
void CustomData_interp(const struct CustomData *source,
                       struct CustomData *dest,
                       const int *src_indices,
                       const float *weights,
                       const float *sub_weights,
                       int count,
                       int dest_index);
/**
 * \note src_blocks_ofs & dst_block_ofs
 * must be pointers to the data, offset by layer->offset already.
 */
void CustomData_bmesh_interp_n(struct CustomData *data,
                               const void **src_blocks,
                               const float *weights,
                               const float *sub_weights,
                               int count,
                               void *dst_block_ofs,
                               int n);
void CustomData_bmesh_interp(struct CustomData *data,
                             const void **src_blocks,
                             const float *weights,
                             const float *sub_weights,
                             int count,
                             void *dst_block);

/**
 * Swap data inside each item, for all layers.
 * This only applies to item types that may store several sub-item data
 * (e.g. corner data [UVs, VCol, ...] of tessellated faces).
 *
 * \param corner_indices: A mapping 'new_index -> old_index' of sub-item data.
 */
void CustomData_swap_corners(struct CustomData *data, int index, const int *corner_indices);

/**
 * Swap two items of given custom data, in all available layers.
 */
void CustomData_swap(struct CustomData *data, int index_a, int index_b);

/**
 * Gets a pointer to the data element at index from the first layer of type.
 * \return NULL if there is no layer of type.
 */
void *CustomData_get(const struct CustomData *data, int index, int type);
void *CustomData_get_n(const struct CustomData *data, int type, int index, int n);

/* BMesh Custom Data Functions.
 * Should replace edit-mesh ones with these as well, due to more efficient memory alloc. */

void *CustomData_bmesh_get(const struct CustomData *data, void *block, int type);
void *CustomData_bmesh_get_n(const struct CustomData *data, void *block, int type, int n);

/**
 * Gets from the layer at physical index `n`,
 * \note doesn't check type.
 */
void *CustomData_bmesh_get_layer_n(const struct CustomData *data, void *block, int n);

bool CustomData_set_layer_name(struct CustomData *data, int type, int n, const char *name);
const char *CustomData_get_layer_name(const struct CustomData *data, int type, int n);

/**
 * Gets a pointer to the active or first layer of type.
 * \return NULL if there is no layer of type.
 */
void *CustomData_get_layer(const struct CustomData *data, int type);
void *CustomData_get_layer_n(const struct CustomData *data, int type, int n);
void *CustomData_get_layer_named(const struct CustomData *data, int type, const char *name);
int CustomData_get_offset(const struct CustomData *data, int type);
int CustomData_get_offset_named(const CustomData *data, int type, const char *name);
int CustomData_get_n_offset(const struct CustomData *data, int type, int n);

int CustomData_get_layer_index(const struct CustomData *data, int type);
int CustomData_get_layer_index_n(const struct CustomData *data, int type, int n);
int CustomData_get_named_layer_index(const struct CustomData *data, int type, const char *name);
int CustomData_get_active_layer_index(const struct CustomData *data, int type);
int CustomData_get_render_layer_index(const struct CustomData *data, int type);
int CustomData_get_clone_layer_index(const struct CustomData *data, int type);
int CustomData_get_stencil_layer_index(const struct CustomData *data, int type);
int CustomData_get_named_layer(const struct CustomData *data, int type, const char *name);
int CustomData_get_active_layer(const struct CustomData *data, int type);
int CustomData_get_render_layer(const struct CustomData *data, int type);
int CustomData_get_clone_layer(const struct CustomData *data, int type);
int CustomData_get_stencil_layer(const struct CustomData *data, int type);

/**
 * Returns name of the active layer of the given type or NULL
 * if no such active layer is defined.
 */
const char *CustomData_get_active_layer_name(const struct CustomData *data, int type);

/**
 * Returns name of the default layer of the given type or NULL
 * if no such active layer is defined.
 */
const char *CustomData_get_render_layer_name(const struct CustomData *data, int type);

/**
 * Copies the data from source to the data element at index in the first layer of type
 * no effect if there is no layer of type.
 */
void CustomData_set(const struct CustomData *data, int index, int type, const void *source);

void CustomData_bmesh_set(const struct CustomData *data,
                          void *block,
                          int type,
                          const void *source);

void CustomData_bmesh_set_n(
    struct CustomData *data, void *block, int type, int n, const void *source);
/**
 * Sets the data of the block at physical layer n.
 * no real type checking is performed.
 */
void CustomData_bmesh_set_layer_n(struct CustomData *data, void *block, int n, const void *source);

/**
 * Set the pointer of to the first layer of type. the old data is not freed.
 * returns the value of `ptr` if the layer is found, NULL otherwise.
 */
void *CustomData_set_layer(const struct CustomData *data, int type, void *ptr);
void *CustomData_set_layer_n(const struct CustomData *data, int type, int n, void *ptr);

/**
 * Sets the nth layer of type as active.
 */
void CustomData_set_layer_active(struct CustomData *data, int type, int n);
void CustomData_set_layer_render(struct CustomData *data, int type, int n);
void CustomData_set_layer_clone(struct CustomData *data, int type, int n);
void CustomData_set_layer_stencil(struct CustomData *data, int type, int n);

/**
 * For using with an index from #CustomData_get_active_layer_index and
 * #CustomData_get_render_layer_index.
 */
void CustomData_set_layer_active_index(struct CustomData *data, int type, int n);
void CustomData_set_layer_render_index(struct CustomData *data, int type, int n);
void CustomData_set_layer_clone_index(struct CustomData *data, int type, int n);
void CustomData_set_layer_stencil_index(struct CustomData *data, int type, int n);

/**
 * Adds flag to the layer flags.
 */
void CustomData_set_layer_flag(struct CustomData *data, int type, int flag);
void CustomData_clear_layer_flag(struct CustomData *data, int type, int flag);

void CustomData_bmesh_set_default(struct CustomData *data, void **block);
void CustomData_bmesh_free_block(struct CustomData *data, void **block);
/**
 * Same as #CustomData_bmesh_free_block but zero the memory rather than freeing.
 */
void CustomData_bmesh_free_block_data(struct CustomData *data, void *block);
/**
 * A selective version of #CustomData_bmesh_free_block_data.
 */
void CustomData_bmesh_free_block_data_exclude_by_type(struct CustomData *data,
                                                      void *block,
                                                      eCustomDataMask mask_exclude);

/**
 * Copy custom data to/from layers as in mesh/derived-mesh, to edit-mesh
 * blocks of data. the CustomData's must not be compatible.
 *
 * \param use_default_init: initializes data which can't be copied,
 * typically you'll want to use this if the BM_xxx create function
 * is called with BM_CREATE_SKIP_CD flag
 */
void CustomData_to_bmesh_block(const struct CustomData *source,
                               struct CustomData *dest,
                               int src_index,
                               void **dest_block,
                               bool use_default_init);
void CustomData_from_bmesh_block(const struct CustomData *source,
                                 struct CustomData *dest,
                                 void *src_block,
                                 int dest_index);

/**
 * Query info over types.
 */
void CustomData_file_write_info(int type, const char **r_struct_name, int *r_struct_num);
int CustomData_sizeof(int type);

/**
 * Get the name of a layer type.
 */
const char *CustomData_layertype_name(int type);
/**
 * Can only ever be one of these.
 */
bool CustomData_layertype_is_singleton(int type);
/**
 * Has dynamically allocated members.
 * This is useful to know if operations such as #memcmp are
 * valid when comparing data from two layers.
 */
bool CustomData_layertype_is_dynamic(int type);
/**
 * \return Maximum number of layers of given \a type, -1 means 'no limit'.
 */
int CustomData_layertype_layers_max(int type);

/**
 * Make sure the name of layer at index is unique.
 */
void CustomData_set_layer_unique_name(struct CustomData *data, int index);

/* get unique layer name for a layer that doesn't currently exist */
void CustomData_find_unique_layer_name(CustomData *data,
                                       int type,
                                       const char *name,
                                       char *outname);

/* try to find layer with name name; if it does not exist,
   load the active layer name into outname*/
void CustomData_validate_layer_name(const struct CustomData *data,
                                    int type,
                                    const char *name,
                                    char *outname);

/**
 * For file reading compatibility, returns false if the layer was freed,
 * only after this test passes, `layer->data` should be assigned.
 */
bool CustomData_verify_versions(struct CustomData *data, int index);

/* BMesh specific custom-data stuff. */

void CustomData_bmesh_update_active_layers(struct CustomData *fdata, struct CustomData *ldata);

/**
 * Update active indices for active/render/clone/stencil custom data layers
 * based on indices from fdata layers
 * used by do_versions in `readfile.c` when creating pdata and ldata for pre-bmesh
 * meshes and needed to preserve active/render/clone/stencil flags set in pre-bmesh files.
 */
void CustomData_bmesh_do_versions_update_active_layers(struct CustomData *fdata,
                                                       struct CustomData *ldata);

void CustomData_bmesh_init_pool_ex(CustomData *data,
                                   int totelem,
                                   const char htype,
                                   const char *memtag);

void CustomData_bmesh_init_pool(struct CustomData *data, int totelem, const char htype);

/**
 * Validate and fix data of \a layer,
 * if possible (needs relevant callback in layer's type to be defined).
 *
 * \return True if some errors were found.
 */
bool CustomData_layer_validate(struct CustomDataLayer *layer, uint totitems, bool do_fixes);
void CustomData_layers__print(struct CustomData *data);

/* External file storage */

void CustomData_external_add(
    struct CustomData *data, struct ID *id, int type, int totelem, const char *filepath);
void CustomData_external_remove(struct CustomData *data, struct ID *id, int type, int totelem);
bool CustomData_external_test(struct CustomData *data, int type);

void CustomData_external_write(
    struct CustomData *data, struct ID *id, eCustomDataMask mask, int totelem, int free);
void CustomData_external_read(struct CustomData *data,
                              struct ID *id,
                              eCustomDataMask mask,
                              int totelem);
void CustomData_external_reload(struct CustomData *data,
                                struct ID *id,
                                eCustomDataMask mask,
                                int totelem);

/* Mesh-to-mesh transfer data. */

struct CustomDataTransferLayerMap;
struct MeshPairRemap;

typedef void (*cd_datatransfer_interp)(const struct CustomDataTransferLayerMap *laymap,
                                       void *dest,
                                       const void **sources,
                                       const float *weights,
                                       int count,
                                       float mix_factor);

/**
 * Fake CD_LAYERS (those are actually 'real' data stored directly into elements' structs,
 * or otherwise not (directly) accessible to usual CDLayer system). */
enum {
  CD_FAKE = 1 << 8,

  /* Vertices. */
  CD_FAKE_MDEFORMVERT = CD_FAKE | CD_MDEFORMVERT, /* *sigh* due to how vgroups are stored :(. */
  CD_FAKE_SHAPEKEY = CD_FAKE |
                     CD_SHAPEKEY, /* Not available as real CD layer in non-bmesh context. */

  /* Edges. */
  CD_FAKE_SEAM = CD_FAKE | 100,         /* UV seam flag for edges. */
  CD_FAKE_CREASE = CD_FAKE | CD_CREASE, /* *sigh*. */

  /* Multiple types of mesh elements... */
  CD_FAKE_UV = CD_FAKE |
               CD_MLOOPUV, /* UV flag, because we handle both loop's UVs and poly's textures. */

  CD_FAKE_LNOR = CD_FAKE |
                 CD_CUSTOMLOOPNORMAL, /* Because we play with clnor and temp lnor layers here. */

  CD_FAKE_SHARP = CD_FAKE | 200, /* Sharp flag for edges, smooth flag for faces. */
};

enum {
  ME_VERT = 1 << 0,
  ME_EDGE = 1 << 1,
  ME_POLY = 1 << 2,
  ME_LOOP = 1 << 3,
};

/**
 * How to filter out some elements (to leave untouched).
 * Note those options are highly dependent on type of transferred data! */
enum {
  CDT_MIX_NOMIX = -1, /* Special case, only used because we abuse 'copy' CD callback. */
  CDT_MIX_TRANSFER = 0,
  CDT_MIX_REPLACE_ABOVE_THRESHOLD = 1,
  CDT_MIX_REPLACE_BELOW_THRESHOLD = 2,
  CDT_MIX_MIX = 16,
  CDT_MIX_ADD = 17,
  CDT_MIX_SUB = 18,
  CDT_MIX_MUL = 19,
  /* Etc. */
};

typedef struct CustomDataTransferLayerMap {
  struct CustomDataTransferLayerMap *next, *prev;

  int data_type;
  int mix_mode;
  float mix_factor;
  /** If non-NULL, array of weights, one for each dest item, replaces mix_factor. */
  const float *mix_weights;

  /** Data source array (can be regular CD data, vertices/edges/etc., keyblocks...). */
  const void *data_src;
  /** Data dest array (same type as dat_src). */
  void *data_dst;
  /** Index to affect in data_src (used e.g. for vgroups). */
  int data_src_n;
  /** Index to affect in data_dst (used e.g. for vgroups). */
  int data_dst_n;
  /** Size of one element of data_src/data_dst. */
  size_t elem_size;

  /** Size of actual data we transfer. */
  size_t data_size;
  /** Offset of actual data we transfer (in element contained in data_src/dst). */
  size_t data_offset;
  /** For bit-flag transfer, flag(s) to affect in transferred data. */
  uint64_t data_flag;

  /** Opaque pointer, to be used by specific interp callback (e.g. transformspace for normals). */
  void *interp_data;

  cd_datatransfer_interp interp;
} CustomDataTransferLayerMap;

/**
 * Those functions assume src_n and dst_n layers of given type exist in resp. src and dst.
 */
void CustomData_data_transfer(const struct MeshPairRemap *me_remap,
                              const CustomDataTransferLayerMap *laymap);

/* .blend file I/O */

#ifdef __cplusplus

/**
 * Prepare given custom data for file writing.
 *
 * \param data: The custom-data to tweak for .blend file writing (modified in place).
 * \param layers_to_write: A reduced set of layers to be written to file.
 *
 * \warning This function invalidates the custom data struct by changing the layer counts and the
 * #layers pointer, and by invalidating the type map. It expects to work on a shallow copy of
 * the struct.
 */
void CustomData_blend_write_prepare(CustomData &data,
                                    blender::Vector<CustomDataLayer, 16> &layers_to_write,
                                    const blender::Set<std::string> &skip_names = {});

/**
 * \param layers_to_write: Layers created by #CustomData_blend_write_prepare.
 */
void CustomData_blend_write(BlendWriter *writer,
                            CustomData *data,
                            blender::Span<CustomDataLayer> layers_to_write,
                            int count,
                            eCustomDataMask cddata_mask,
                            ID *id);

#endif

void CustomData_blend_read(struct BlendDataReader *reader, struct CustomData *data, int count);

<<<<<<< HEAD
void CustomData_unmark_temporary_nocopy(struct CustomData *data);
void CustomData_mark_temporary_nocopy(struct CustomData *data);

int CustomData_get_elem_size(CustomDataLayer *layer);
void CustomData_regen_active_refs(CustomData *data);

void CustomData_bmesh_asan_poison(const CustomData *data, void *block);
void CustomData_bmesh_asan_unpoison(const CustomData *data, void *block);
int CustomData_get_named_offset(const CustomData *data, int type, const char *name);

void CustomData_setDefaultData(eCustomDataType type, void *block, int totelem);
size_t CustomData_getTypeSize(eCustomDataType type);
void CustomData_freeData(eCustomDataType type, void *block, int totelem);
void CustomData_interpData(eCustomDataType type,
                           void *block,
                           int tot,
                           const void **srcs,
                           const float *ws,
                           const float *sub_ws);
=======
size_t CustomData_get_elem_size(struct CustomDataLayer *layer);
>>>>>>> b37954d0

#ifndef NDEBUG
struct DynStr;
/** Use to inspect mesh data when debugging. */
void CustomData_debug_info_from_layers(const struct CustomData *data,
                                       const char *indent,
                                       struct DynStr *dynstr);
#endif /* NDEBUG */

#ifdef __cplusplus
}
#endif

#ifdef __cplusplus
#  include "BLI_cpp_type.hh"

namespace blender::bke {
const CPPType *custom_data_type_to_cpp_type(eCustomDataType type);
eCustomDataType cpp_type_to_custom_data_type(const CPPType &type);
}  // namespace blender::bke
#endif<|MERGE_RESOLUTION|>--- conflicted
+++ resolved
@@ -781,7 +781,6 @@
 
 void CustomData_blend_read(struct BlendDataReader *reader, struct CustomData *data, int count);
 
-<<<<<<< HEAD
 void CustomData_unmark_temporary_nocopy(struct CustomData *data);
 void CustomData_mark_temporary_nocopy(struct CustomData *data);
 
@@ -801,9 +800,6 @@
                            const void **srcs,
                            const float *ws,
                            const float *sub_ws);
-=======
-size_t CustomData_get_elem_size(struct CustomDataLayer *layer);
->>>>>>> b37954d0
 
 #ifndef NDEBUG
 struct DynStr;
