/* SPDX-License-Identifier: GPL-2.0-or-later
 * Copyright 2009 Blender Foundation, Joshua Leung. All rights reserved. */

/** \file
 * \ingroup bke
 */
#include "MEM_guardedalloc.h"

#include <string.h>

#include "BKE_action.h"
#include "BKE_anim_data.h"
#include "BKE_animsys.h"
#include "BKE_context.h"
#include "BKE_fcurve.h"
#include "BKE_fcurve_driver.h"
#include "BKE_global.h"
#include "BKE_idtype.h"
#include "BKE_lib_id.h"
#include "BKE_lib_query.h"
#include "BKE_main.h"
#include "BKE_nla.h"
#include "BKE_node.h"
#include "BKE_report.h"

#include "DNA_ID.h"
#include "DNA_anim_types.h"
#include "DNA_light_types.h"
#include "DNA_material_types.h"
#include "DNA_node_types.h"
#include "DNA_space_types.h"
#include "DNA_windowmanager_types.h"
#include "DNA_world_types.h"

#include "BLI_alloca.h"
#include "BLI_dynstr.h"
#include "BLI_listbase.h"
#include "BLI_string.h"
#include "BLI_utildefines.h"

#include "DEG_depsgraph.h"

#include "BLO_read_write.h"

#include "RNA_access.h"
#include "RNA_path.h"

#include "CLG_log.h"

static CLG_LogRef LOG = {"bke.anim_sys"};

/* ***************************************** */
/* AnimData API */

/* Getter/Setter -------------------------------------------- */

bool id_type_can_have_animdata(const short id_type)
{
  const IDTypeInfo *typeinfo = BKE_idtype_get_info_from_idcode(id_type);
  if (typeinfo != NULL) {
    return (typeinfo->flags & IDTYPE_FLAGS_NO_ANIMDATA) == 0;
  }
  return false;
}

bool id_can_have_animdata(const ID *id)
{
  /* sanity check */
  if (id == NULL) {
    return false;
  }

  return id_type_can_have_animdata(GS(id->name));
}

AnimData *BKE_animdata_from_id(const ID *id)
{
  /* In order for this to work, we assume that the #AnimData pointer is stored
   * immediately after the given ID-block in the struct, as per IdAdtTemplate. */

  /* Only some ID-blocks have this info for now, so we cast the types that do
   * to be of type IdAdtTemplate, and add the AnimData to it using the template. */
  if (id_can_have_animdata(id)) {
    IdAdtTemplate *iat = (IdAdtTemplate *)id;
    return iat->adt;
  }
  return NULL;
}

AnimData *BKE_animdata_ensure_id(ID *id)
{
  /* In order for this to work, we assume that the #AnimData pointer is stored
   * immediately after the given ID-block in the struct, as per IdAdtTemplate. */

  /* Only some ID-blocks have this info for now, so we cast the types that do
   * to be of type IdAdtTemplate, and add the AnimData to it using the template. */
  if (id_can_have_animdata(id)) {
    IdAdtTemplate *iat = (IdAdtTemplate *)id;

    /* check if there's already AnimData, in which case, don't add */
    if (iat->adt == NULL) {
      AnimData *adt;

      /* add animdata */
      adt = iat->adt = MEM_callocN(sizeof(AnimData), "AnimData");

      /* set default settings */
      adt->act_influence = 1.0f;
    }

    return iat->adt;
  }
  return NULL;
}

/* Action Setter --------------------------------------- */

bool BKE_animdata_set_action(ReportList *reports, ID *id, bAction *act)
{
  AnimData *adt = BKE_animdata_from_id(id);

  /* Animdata validity check. */
  if (adt == NULL) {
    BKE_report(reports, RPT_WARNING, "No AnimData to set action on");
    return false;
  }

  if (adt->action == act) {
    /* Don't bother reducing and increasing the user count when there is nothing changing. */
    return true;
  }

  if (!BKE_animdata_action_editable(adt)) {
    /* Cannot remove, otherwise things turn to custard. */
    BKE_report(reports, RPT_ERROR, "Cannot change action, as it is still being edited in NLA");
    return false;
  }

  /* Reduce user-count for current action. */
  if (adt->action) {
    id_us_min((ID *)adt->action);
  }

  if (act == NULL) {
    /* Just clearing the action. */
    adt->action = NULL;
    return true;
  }

  /* Action must have same type as owner. */
  if (!BKE_animdata_action_ensure_idroot(id, act)) {
    /* Cannot set to this type. */
    BKE_reportf(
        reports,
        RPT_ERROR,
        "Could not set action '%s' onto ID '%s', as it does not have suitably rooted paths "
        "for this purpose",
        act->id.name + 2,
        id->name);
    return false;
  }

  adt->action = act;
  id_us_plus((ID *)adt->action);

  return true;
}

bool BKE_animdata_action_editable(const AnimData *adt)
{
  /* Active action is only editable when it is not a tweaking strip. */
  const bool is_tweaking_strip = (adt->flag & ADT_NLA_EDIT_ON) || adt->actstrip != NULL ||
                                 adt->tmpact != NULL;
  return !is_tweaking_strip;
}

bool BKE_animdata_action_ensure_idroot(const ID *owner, bAction *action)
{
  const int idcode = GS(owner->name);

  if (action == NULL) {
    /* A NULL action is usable by any ID type. */
    return true;
  }

  if (action->idroot == 0) {
    /* First time this Action is assigned, lock it to this ID type. */
    action->idroot = idcode;
    return true;
  }

  return (action->idroot == idcode);
}

/* Freeing -------------------------------------------- */

void BKE_animdata_free(ID *id, const bool do_id_user)
{
  /* Only some ID-blocks have this info for now, so we cast the
   * types that do to be of type IdAdtTemplate
   */
  if (id_can_have_animdata(id)) {
    IdAdtTemplate *iat = (IdAdtTemplate *)id;
    AnimData *adt = iat->adt;

    /* check if there's any AnimData to start with */
    if (adt) {
      if (do_id_user) {
        /* unlink action (don't free, as it's in its own list) */
        if (adt->action) {
          id_us_min(&adt->action->id);
        }
        /* same goes for the temporarily displaced action */
        if (adt->tmpact) {
          id_us_min(&adt->tmpact->id);
        }
      }

      /* free nla data */
      BKE_nla_tracks_free(&adt->nla_tracks, do_id_user);

      /* free drivers - stored as a list of F-Curves */
      BKE_fcurves_free(&adt->drivers);

      /* free driver array cache */
      MEM_SAFE_FREE(adt->driver_array);

      /* free overrides */
      /* TODO... */

      /* free animdata now */
      MEM_freeN(adt);
      iat->adt = NULL;
    }
  }
}

bool BKE_animdata_id_is_animated(const struct ID *id)
{
  if (id == NULL) {
    return false;
  }

  const AnimData *adt = BKE_animdata_from_id((ID *)id);
  if (adt == NULL) {
    return false;
  }

  if (adt->action != NULL && !BLI_listbase_is_empty(&adt->action->curves)) {
    return true;
  }

  return !BLI_listbase_is_empty(&adt->drivers) || !BLI_listbase_is_empty(&adt->nla_tracks) ||
         !BLI_listbase_is_empty(&adt->overrides);
}

void BKE_animdata_foreach_id(AnimData *adt, LibraryForeachIDData *data)
{
  LISTBASE_FOREACH (FCurve *, fcu, &adt->drivers) {
    BKE_LIB_FOREACHID_PROCESS_FUNCTION_CALL(data, BKE_fcurve_foreach_id(fcu, data));
  }

  BKE_LIB_FOREACHID_PROCESS_IDSUPER(data, adt->action, IDWALK_CB_USER);
  BKE_LIB_FOREACHID_PROCESS_IDSUPER(data, adt->tmpact, IDWALK_CB_USER);

  LISTBASE_FOREACH (NlaTrack *, nla_track, &adt->nla_tracks) {
    LISTBASE_FOREACH (NlaStrip *, nla_strip, &nla_track->strips) {
      BKE_nla_strip_foreach_id(nla_strip, data);
    }
  }
}

/* Copying -------------------------------------------- */

AnimData *BKE_animdata_copy(Main *bmain, AnimData *adt, const int flag)
{
  AnimData *dadt;

  const bool do_action = (flag & LIB_ID_COPY_ACTIONS) != 0 && (flag & LIB_ID_CREATE_NO_MAIN) == 0;
  const bool do_id_user = (flag & LIB_ID_CREATE_NO_USER_REFCOUNT) == 0;

  /* sanity check before duplicating struct */
  if (adt == NULL) {
    return NULL;
  }
  dadt = MEM_dupallocN(adt);

  /* make a copy of action - at worst, user has to delete copies... */
  if (do_action) {
    /* Recursive copy of 'real' IDs is a bit hairy. Even if do not want to deal with user-count
     * when copying ID's data itself, we still need to do so with sub-IDs, since those will not be
     * handled by later 'update user-counts of used IDs' code as used e.g. at end of
     * #BKE_id_copy_ex().
     * So in case we do copy the ID and its sub-IDs in bmain, silence the 'no user-count' flag for
     * the sub-IDs copying.
     * NOTE: This is a bit weak, as usually when it comes to recursive ID copy. Should work for
     * now, but we may have to revisit this at some point and add a proper extra flag to deal with
     * that situation. Or refactor completely the way we handle such recursion, by flattening it
     * e.g. */
    const int id_copy_flag = (flag & LIB_ID_CREATE_NO_MAIN) == 0 ?
                                 flag & ~LIB_ID_CREATE_NO_USER_REFCOUNT :
                                 flag;
    BLI_assert(bmain != NULL);
    BLI_assert(dadt->action == NULL || dadt->action != dadt->tmpact);
    dadt->action = (bAction *)BKE_id_copy_ex(bmain, (ID *)dadt->action, NULL, id_copy_flag);
    dadt->tmpact = (bAction *)BKE_id_copy_ex(bmain, (ID *)dadt->tmpact, NULL, id_copy_flag);
  }
  else if (do_id_user) {
    id_us_plus((ID *)dadt->action);
    id_us_plus((ID *)dadt->tmpact);
  }

  /* duplicate NLA data */
  BKE_nla_tracks_copy_from_adt(bmain, dadt, adt, flag);

  /* duplicate drivers (F-Curves) */
  BKE_fcurves_copy(&dadt->drivers, &adt->drivers);
  dadt->driver_array = NULL;

  /* don't copy overrides */
  BLI_listbase_clear(&dadt->overrides);

  /* return */
  return dadt;
}

bool BKE_animdata_copy_id(Main *bmain, ID *id_to, ID *id_from, const int flag)
{
  AnimData *adt;

  if ((id_to && id_from) && (GS(id_to->name) != GS(id_from->name))) {
    return false;
  }

  BKE_animdata_free(id_to, (flag & LIB_ID_CREATE_NO_USER_REFCOUNT) == 0);

  adt = BKE_animdata_from_id(id_from);
  if (adt) {
    IdAdtTemplate *iat = (IdAdtTemplate *)id_to;
    iat->adt = BKE_animdata_copy(bmain, adt, flag);
  }

  return true;
}

static void animdata_copy_id_action(Main *bmain,
                                    ID *id,
                                    const bool set_newid,
                                    const bool do_linked_id)
{
  AnimData *adt = BKE_animdata_from_id(id);
  if (adt) {
    if (adt->action && (do_linked_id || !ID_IS_LINKED(adt->action))) {
      id_us_min((ID *)adt->action);
      adt->action = set_newid ? ID_NEW_SET(adt->action, BKE_id_copy(bmain, &adt->action->id)) :
                                BKE_id_copy(bmain, &adt->action->id);
    }
    if (adt->tmpact && (do_linked_id || !ID_IS_LINKED(adt->tmpact))) {
      id_us_min((ID *)adt->tmpact);
      adt->tmpact = set_newid ? ID_NEW_SET(adt->tmpact, BKE_id_copy(bmain, &adt->tmpact->id)) :
                                BKE_id_copy(bmain, &adt->tmpact->id);
    }
  }
  bNodeTree *ntree = ntreeFromID(id);
  if (ntree) {
    animdata_copy_id_action(bmain, &ntree->id, set_newid, do_linked_id);
  }
  /* Note that collections are not animatable currently, so no need to handle scenes' master
   * collection here. */
}

void BKE_animdata_copy_id_action(Main *bmain, ID *id)
{
  const bool is_id_liboverride = ID_IS_OVERRIDE_LIBRARY(id);
  animdata_copy_id_action(bmain, id, false, !is_id_liboverride);
}

void BKE_animdata_duplicate_id_action(struct Main *bmain,
                                      struct ID *id,
<<<<<<< HEAD
                                      const uint duplicate_flags)
=======
                                      const /*eDupli_ID_Flags*/ uint duplicate_flags)
>>>>>>> f62add82
{
  if (duplicate_flags & USER_DUP_ACT) {
    animdata_copy_id_action(bmain, id, true, (duplicate_flags & USER_DUP_LINKED_ID) != 0);
  }
}

void BKE_animdata_merge_copy(
    Main *bmain, ID *dst_id, ID *src_id, eAnimData_MergeCopy_Modes action_mode, bool fix_drivers)
{
  AnimData *src = BKE_animdata_from_id(src_id);
  AnimData *dst = BKE_animdata_from_id(dst_id);

  /* sanity checks */
  if (ELEM(NULL, dst, src)) {
    return;
  }

  /* TODO: we must unset all "tweak-mode" flags. */
  if ((src->flag & ADT_NLA_EDIT_ON) || (dst->flag & ADT_NLA_EDIT_ON)) {
    CLOG_ERROR(
        &LOG,
        "Merging AnimData blocks while editing NLA is dangerous as it may cause data corruption");
    return;
  }

  /* handle actions... */
  if (action_mode == ADT_MERGECOPY_SRC_COPY) {
    /* make a copy of the actions */
    dst->action = (bAction *)BKE_id_copy(bmain, &src->action->id);
    dst->tmpact = (bAction *)BKE_id_copy(bmain, &src->tmpact->id);
  }
  else if (action_mode == ADT_MERGECOPY_SRC_REF) {
    /* make a reference to it */
    dst->action = src->action;
    id_us_plus((ID *)dst->action);

    dst->tmpact = src->tmpact;
    id_us_plus((ID *)dst->tmpact);
  }

  /* duplicate NLA data */
  if (src->nla_tracks.first) {
    ListBase tracks = {NULL, NULL};

    BKE_nla_tracks_copy(bmain, &tracks, &src->nla_tracks, 0);
    BLI_movelisttolist(&dst->nla_tracks, &tracks);
  }

  /* duplicate drivers (F-Curves) */
  if (src->drivers.first) {
    ListBase drivers = {NULL, NULL};

    BKE_fcurves_copy(&drivers, &src->drivers);

    /* Fix up all driver targets using the old target id
     * - This assumes that the src ID is being merged into the dst ID
     */
    if (fix_drivers) {
      FCurve *fcu;

      for (fcu = drivers.first; fcu; fcu = fcu->next) {
        ChannelDriver *driver = fcu->driver;
        DriverVar *dvar;

        for (dvar = driver->variables.first; dvar; dvar = dvar->next) {
          DRIVER_TARGETS_USED_LOOPER_BEGIN (dvar) {
            if (dtar->id == src_id) {
              dtar->id = dst_id;
            }
          }
          DRIVER_TARGETS_LOOPER_END;
        }
      }
    }

    BLI_movelisttolist(&dst->drivers, &drivers);
  }
}

/* Sub-ID Regrouping ------------------------------------------- */

/**
 * Helper heuristic for determining if a path is compatible with the basepath
 *
 * \param path: Full RNA-path from some data (usually an F-Curve) to compare
 * \param basepath: Shorter path fragment to look for
 * \return Whether there is a match
 */
static bool animpath_matches_basepath(const char path[], const char basepath[])
{
  /* we need start of path to be basepath */
  return (path && basepath) && STRPREFIX(path, basepath);
}

static void animpath_update_basepath(FCurve *fcu,
                                     const char *old_basepath,
                                     const char *new_basepath)
{
  BLI_assert(animpath_matches_basepath(fcu->rna_path, old_basepath));
  if (STREQ(old_basepath, new_basepath)) {
    return;
  }

  char *new_path = BLI_sprintfN("%s%s", new_basepath, fcu->rna_path + strlen(old_basepath));
  MEM_freeN(fcu->rna_path);
  fcu->rna_path = new_path;
}

/* Move F-Curves in src action to dst action, setting up all the necessary groups
 * for this to happen, but only if the F-Curves being moved have the appropriate
 * "base path".
 * - This is used when data moves from one data-block to another, causing the
 *   F-Curves to need to be moved over too
 */
static void action_move_fcurves_by_basepath(bAction *srcAct,
                                            bAction *dstAct,
                                            const char *src_basepath,
                                            const char *dst_basepath)
{
  FCurve *fcu, *fcn = NULL;

  /* sanity checks */
  if (ELEM(NULL, srcAct, dstAct, src_basepath, dst_basepath)) {
    if (G.debug & G_DEBUG) {
      CLOG_ERROR(&LOG,
                 "srcAct: %p, dstAct: %p, src_basepath: %p, dst_basepath: %p has insufficient "
                 "info to work with",
                 (void *)srcAct,
                 (void *)dstAct,
                 (void *)src_basepath,
                 (void *)dst_basepath);
    }
    return;
  }

  /* clear 'temp' flags on all groups in src, as we'll be needing them later
   * to identify groups that we've managed to empty out here
   */
  action_groups_clear_tempflags(srcAct);

  /* iterate over all src F-Curves, moving over the ones that need to be moved */
  for (fcu = srcAct->curves.first; fcu; fcu = fcn) {
    /* store next pointer in case we move stuff */
    fcn = fcu->next;

    /* should F-Curve be moved over?
     * - we only need the start of the path to match basepath
     */
    if (animpath_matches_basepath(fcu->rna_path, src_basepath)) {
      bActionGroup *agrp = NULL;

      /* if grouped... */
      if (fcu->grp) {
        /* make sure there will be a matching group on the other side for the migrants */
        agrp = BKE_action_group_find_name(dstAct, fcu->grp->name);

        if (agrp == NULL) {
          /* add a new one with a similar name (usually will be the same though) */
          agrp = action_groups_add_new(dstAct, fcu->grp->name);
        }

        /* old groups should be tagged with 'temp' flags so they can be removed later
         * if we remove everything from them
         */
        fcu->grp->flag |= AGRP_TEMP;
      }

      /* perform the migration now */
      action_groups_remove_channel(srcAct, fcu);

      animpath_update_basepath(fcu, src_basepath, dst_basepath);

      if (agrp) {
        action_groups_add_channel(dstAct, agrp, fcu);
      }
      else {
        BLI_addtail(&dstAct->curves, fcu);
      }
    }
  }

  /* cleanup groups (if present) */
  if (srcAct->groups.first) {
    bActionGroup *agrp, *grp = NULL;

    for (agrp = srcAct->groups.first; agrp; agrp = grp) {
      grp = agrp->next;

      /* only tagged groups need to be considered - clearing these tags or removing them */
      if (agrp->flag & AGRP_TEMP) {
        /* if group is empty and tagged, then we can remove as this operation
         * moved out all the channels that were formerly here
         */
        if (BLI_listbase_is_empty(&agrp->channels)) {
          BLI_freelinkN(&srcAct->groups, agrp);
        }
        else {
          agrp->flag &= ~AGRP_TEMP;
        }
      }
    }
  }
}

static void animdata_move_drivers_by_basepath(AnimData *srcAdt,
                                              AnimData *dstAdt,
                                              const char *src_basepath,
                                              const char *dst_basepath)
{
  LISTBASE_FOREACH_MUTABLE (FCurve *, fcu, &srcAdt->drivers) {
    if (animpath_matches_basepath(fcu->rna_path, src_basepath)) {
      animpath_update_basepath(fcu, src_basepath, dst_basepath);
      BLI_remlink(&srcAdt->drivers, fcu);
      BLI_addtail(&dstAdt->drivers, fcu);

      /* TODO: add depsgraph flushing calls? */
    }
  }
}

void BKE_animdata_transfer_by_basepath(Main *bmain, ID *srcID, ID *dstID, ListBase *basepaths)
{
  AnimData *srcAdt = NULL, *dstAdt = NULL;

  /* sanity checks */
  if (ELEM(NULL, srcID, dstID)) {
    if (G.debug & G_DEBUG) {
      CLOG_ERROR(&LOG, "no source or destination ID to separate AnimData with");
    }
    return;
  }

  /* get animdata from src, and create for destination (if needed) */
  srcAdt = BKE_animdata_from_id(srcID);
  dstAdt = BKE_animdata_ensure_id(dstID);

  if (ELEM(NULL, srcAdt, dstAdt)) {
    if (G.debug & G_DEBUG) {
      CLOG_ERROR(&LOG, "no AnimData for this pair of ID's");
    }
    return;
  }

  /* active action */
  if (srcAdt->action) {
    /* Set up an action if necessary,
     * and name it in a similar way so that it can be easily found again. */
    if (dstAdt->action == NULL) {
      dstAdt->action = BKE_action_add(bmain, srcAdt->action->id.name + 2);
      BKE_animdata_action_ensure_idroot(dstID, dstAdt->action);
    }
    else if (dstAdt->action == srcAdt->action) {
      CLOG_WARN(&LOG,
                "Argh! Source and Destination share animation! "
                "('%s' and '%s' both use '%s') Making new empty action",
                srcID->name,
                dstID->name,
                srcAdt->action->id.name);

      /* TODO: review this... */
      id_us_min(&dstAdt->action->id);
      dstAdt->action = BKE_action_add(bmain, dstAdt->action->id.name + 2);
      BKE_animdata_action_ensure_idroot(dstID, dstAdt->action);
    }

    /* loop over base paths, trying to fix for each one... */
    LISTBASE_FOREACH (const AnimationBasePathChange *, basepath_change, basepaths) {
      action_move_fcurves_by_basepath(srcAdt->action,
                                      dstAdt->action,
                                      basepath_change->src_basepath,
                                      basepath_change->dst_basepath);
    }
  }

  /* drivers */
  if (srcAdt->drivers.first) {
    LISTBASE_FOREACH (const AnimationBasePathChange *, basepath_change, basepaths) {
      animdata_move_drivers_by_basepath(
          srcAdt, dstAdt, basepath_change->src_basepath, basepath_change->dst_basepath);
    }
  }
  /* Tag source action because list of fcurves changed. */
  DEG_id_tag_update(&srcAdt->action->id, ID_RECALC_COPY_ON_WRITE);
}

/* Path Validation -------------------------------------------- */

/* Check if a given RNA Path is valid, by tracing it from the given ID,
 * and seeing if we can resolve it. */
static bool check_rna_path_is_valid(ID *owner_id, const char *path)
{
  PointerRNA id_ptr, ptr;
  PropertyRNA *prop = NULL;

  /* make initial RNA pointer to start resolving from */
  RNA_id_pointer_create(owner_id, &id_ptr);

  /* try to resolve */
  return RNA_path_resolve_property(&id_ptr, path, &ptr, &prop);
}

/* Check if some given RNA Path needs fixing - free the given path and set a new one as appropriate
 * NOTE: we assume that oldName and newName have [" "] padding around them
 */
static char *rna_path_rename_fix(ID *owner_id,
                                 const char *prefix,
                                 const char *oldName,
                                 const char *newName,
                                 char *oldpath,
                                 bool verify_paths)
{
  char *prefixPtr = strstr(oldpath, prefix);
  char *oldNamePtr = strstr(oldpath, oldName);
  int prefixLen = strlen(prefix);
  int oldNameLen = strlen(oldName);

  /* only start fixing the path if the prefix and oldName feature in the path,
   * and prefix occurs immediately before oldName
   */
  if ((prefixPtr && oldNamePtr) && (prefixPtr + prefixLen == oldNamePtr)) {
    /* if we haven't aren't able to resolve the path now, try again after fixing it */
    if (!verify_paths || check_rna_path_is_valid(owner_id, oldpath) == 0) {
      DynStr *ds = BLI_dynstr_new();
      const char *postfixPtr = oldNamePtr + oldNameLen;
      char *newPath = NULL;

      /* add the part of the string that goes up to the start of the prefix */
      if (prefixPtr > oldpath) {
        BLI_dynstr_nappend(ds, oldpath, prefixPtr - oldpath);
      }

      /* add the prefix */
      BLI_dynstr_append(ds, prefix);

      /* add the new name (complete with brackets) */
      BLI_dynstr_append(ds, newName);

      /* add the postfix */
      BLI_dynstr_append(ds, postfixPtr);

      /* create new path, and cleanup old data */
      newPath = BLI_dynstr_get_cstring(ds);
      BLI_dynstr_free(ds);

      /* check if the new path will solve our problems */
      /* TODO: will need to check whether this step really helps in practice */
      if (!verify_paths || check_rna_path_is_valid(owner_id, newPath)) {
        /* free the old path, and return the new one, since we've solved the issues */
        MEM_freeN(oldpath);
        return newPath;
      }

      /* still couldn't resolve the path... so, might as well just leave it alone */
      MEM_freeN(newPath);
    }
  }

  /* the old path doesn't need to be changed */
  return oldpath;
}

/* Check RNA-Paths for a list of F-Curves */
static bool fcurves_path_rename_fix(ID *owner_id,
                                    const char *prefix,
                                    const char *oldName,
                                    const char *newName,
                                    const char *oldKey,
                                    const char *newKey,
                                    ListBase *curves,
                                    bool verify_paths)
{
  FCurve *fcu;
  bool is_changed = false;
  /* We need to check every curve. */
  for (fcu = curves->first; fcu; fcu = fcu->next) {
    if (fcu->rna_path == NULL) {
      continue;
    }
    const char *old_path = fcu->rna_path;
    /* Firstly, handle the F-Curve's own path. */
    fcu->rna_path = rna_path_rename_fix(
        owner_id, prefix, oldKey, newKey, fcu->rna_path, verify_paths);
    /* if path changed and the F-Curve is grouped, check if its group also needs renaming
     * (i.e. F-Curve is first of a bone's F-Curves;
     * hence renaming this should also trigger rename) */
    if (fcu->rna_path != old_path) {
      bActionGroup *agrp = fcu->grp;
      is_changed = true;
      if (oldName != NULL && (agrp != NULL) && STREQ(oldName, agrp->name)) {
        STRNCPY(agrp->name, newName);
      }
    }
  }
  return is_changed;
}

/* Check RNA-Paths for a list of Drivers */
static bool drivers_path_rename_fix(ID *owner_id,
                                    ID *ref_id,
                                    const char *prefix,
                                    const char *oldName,
                                    const char *newName,
                                    const char *oldKey,
                                    const char *newKey,
                                    ListBase *curves,
                                    bool verify_paths)
{
  bool is_changed = false;
  FCurve *fcu;
  /* We need to check every curve - drivers are F-Curves too. */
  for (fcu = curves->first; fcu; fcu = fcu->next) {
    /* firstly, handle the F-Curve's own path */
    if (fcu->rna_path != NULL) {
      const char *old_rna_path = fcu->rna_path;
      fcu->rna_path = rna_path_rename_fix(
          owner_id, prefix, oldKey, newKey, fcu->rna_path, verify_paths);
      is_changed |= (fcu->rna_path != old_rna_path);
    }
    if (fcu->driver == NULL) {
      continue;
    }
    ChannelDriver *driver = fcu->driver;
    DriverVar *dvar;
    /* driver variables */
    for (dvar = driver->variables.first; dvar; dvar = dvar->next) {
      /* only change the used targets, since the others will need fixing manually anyway */
      DRIVER_TARGETS_USED_LOOPER_BEGIN (dvar) {
        /* rename RNA path */
        if (dtar->rna_path && dtar->id) {
          const char *old_rna_path = dtar->rna_path;
          dtar->rna_path = rna_path_rename_fix(
              dtar->id, prefix, oldKey, newKey, dtar->rna_path, verify_paths);
          is_changed |= (dtar->rna_path != old_rna_path);
        }
        /* also fix the bone-name (if applicable) */
        if (strstr(prefix, "bones")) {
          if (((dtar->id) && (GS(dtar->id->name) == ID_OB) &&
               (!ref_id || ((Object *)(dtar->id))->data == ref_id)) &&
              (dtar->pchan_name[0]) && STREQ(oldName, dtar->pchan_name))
          {
            is_changed = true;
            STRNCPY(dtar->pchan_name, newName);
          }
        }
      }
      DRIVER_TARGETS_LOOPER_END;
    }
  }
  return is_changed;
}

/* Fix all RNA-Paths for Actions linked to NLA Strips */
static bool nlastrips_path_rename_fix(ID *owner_id,
                                      const char *prefix,
                                      const char *oldName,
                                      const char *newName,
                                      const char *oldKey,
                                      const char *newKey,
                                      ListBase *strips,
                                      bool verify_paths)
{
  NlaStrip *strip;
  bool is_changed = false;
  /* Recursively check strips, fixing only actions. */
  for (strip = strips->first; strip; strip = strip->next) {
    /* fix strip's action */
    if (strip->act != NULL) {
      is_changed |= fcurves_path_rename_fix(
          owner_id, prefix, oldName, newName, oldKey, newKey, &strip->act->curves, verify_paths);
    }
    /* Ignore own F-Curves, since those are local. */
    /* Check sub-strips (if meta-strips). */
    is_changed |= nlastrips_path_rename_fix(
        owner_id, prefix, oldName, newName, oldKey, newKey, &strip->strips, verify_paths);
  }
  return is_changed;
}

/* Rename Sub-ID Entities in RNA Paths ----------------------- */

char *BKE_animsys_fix_rna_path_rename(ID *owner_id,
                                      char *old_path,
                                      const char *prefix,
                                      const char *oldName,
                                      const char *newName,
                                      int oldSubscript,
                                      int newSubscript,
                                      bool verify_paths)
{
  char *oldN, *newN;
  char *result;

  /* if no action, no need to proceed */
  if (ELEM(NULL, owner_id, old_path)) {
    if (G.debug & G_DEBUG) {
      CLOG_WARN(&LOG, "early abort");
    }
    return old_path;
  }

  /* Name sanitation logic - copied from BKE_animdata_fix_paths_rename() */
  if ((oldName != NULL) && (newName != NULL)) {
    /* pad the names with [" "] so that only exact matches are made */
    const size_t name_old_len = strlen(oldName);
    const size_t name_new_len = strlen(newName);
    char *name_old_esc = BLI_array_alloca(name_old_esc, (name_old_len * 2) + 1);
    char *name_new_esc = BLI_array_alloca(name_new_esc, (name_new_len * 2) + 1);

    BLI_str_escape(name_old_esc, oldName, (name_old_len * 2) + 1);
    BLI_str_escape(name_new_esc, newName, (name_new_len * 2) + 1);
    oldN = BLI_sprintfN("[\"%s\"]", name_old_esc);
    newN = BLI_sprintfN("[\"%s\"]", name_new_esc);
  }
  else {
    oldN = BLI_sprintfN("[%d]", oldSubscript);
    newN = BLI_sprintfN("[%d]", newSubscript);
  }

  /* fix given path */
  if (G.debug & G_DEBUG) {
    printf("%s | %s  | oldpath = %p ", oldN, newN, old_path);
  }
  result = rna_path_rename_fix(owner_id, prefix, oldN, newN, old_path, verify_paths);
  if (G.debug & G_DEBUG) {
    printf("path rename result = %p\n", result);
  }

  /* free the temp names */
  MEM_freeN(oldN);
  MEM_freeN(newN);

  /* return the resulting path - may be the same path again if nothing changed */
  return result;
}

void BKE_action_fix_paths_rename(ID *owner_id,
                                 bAction *act,
                                 const char *prefix,
                                 const char *oldName,
                                 const char *newName,
                                 int oldSubscript,
                                 int newSubscript,
                                 bool verify_paths)
{
  char *oldN, *newN;

  /* if no action, no need to proceed */
  if (ELEM(NULL, owner_id, act)) {
    return;
  }

  /* Name sanitation logic - copied from BKE_animdata_fix_paths_rename() */
  if ((oldName != NULL) && (newName != NULL)) {
    /* pad the names with [" "] so that only exact matches are made */
    const size_t name_old_len = strlen(oldName);
    const size_t name_new_len = strlen(newName);
    char *name_old_esc = BLI_array_alloca(name_old_esc, (name_old_len * 2) + 1);
    char *name_new_esc = BLI_array_alloca(name_new_esc, (name_new_len * 2) + 1);

    BLI_str_escape(name_old_esc, oldName, (name_old_len * 2) + 1);
    BLI_str_escape(name_new_esc, newName, (name_new_len * 2) + 1);
    oldN = BLI_sprintfN("[\"%s\"]", name_old_esc);
    newN = BLI_sprintfN("[\"%s\"]", name_new_esc);
  }
  else {
    oldN = BLI_sprintfN("[%d]", oldSubscript);
    newN = BLI_sprintfN("[%d]", newSubscript);
  }

  /* fix paths in action */
  fcurves_path_rename_fix(
      owner_id, prefix, oldName, newName, oldN, newN, &act->curves, verify_paths);

  /* free the temp names */
  MEM_freeN(oldN);
  MEM_freeN(newN);
}

void BKE_animdata_fix_paths_rename(ID *owner_id,
                                   AnimData *adt,
                                   ID *ref_id,
                                   const char *prefix,
                                   const char *oldName,
                                   const char *newName,
                                   int oldSubscript,
                                   int newSubscript,
                                   bool verify_paths)
{
  NlaTrack *nlt;
  char *oldN, *newN;
  /* If no AnimData, no need to proceed. */
  if (ELEM(NULL, owner_id, adt)) {
    return;
  }
  bool is_self_changed = false;
  /* Name sanitation logic - shared with BKE_action_fix_paths_rename(). */
  if ((oldName != NULL) && (newName != NULL)) {
    /* Pad the names with [" "] so that only exact matches are made. */
    const size_t name_old_len = strlen(oldName);
    const size_t name_new_len = strlen(newName);
    char *name_old_esc = BLI_array_alloca(name_old_esc, (name_old_len * 2) + 1);
    char *name_new_esc = BLI_array_alloca(name_new_esc, (name_new_len * 2) + 1);

    BLI_str_escape(name_old_esc, oldName, (name_old_len * 2) + 1);
    BLI_str_escape(name_new_esc, newName, (name_new_len * 2) + 1);
    oldN = BLI_sprintfN("[\"%s\"]", name_old_esc);
    newN = BLI_sprintfN("[\"%s\"]", name_new_esc);
  }
  else {
    oldN = BLI_sprintfN("[%d]", oldSubscript);
    newN = BLI_sprintfN("[%d]", newSubscript);
  }
  /* Active action and temp action. */
  if (adt->action != NULL) {
    if (fcurves_path_rename_fix(
            owner_id, prefix, oldName, newName, oldN, newN, &adt->action->curves, verify_paths))
    {
      DEG_id_tag_update(&adt->action->id, ID_RECALC_COPY_ON_WRITE);
    }
  }
  if (adt->tmpact) {
    if (fcurves_path_rename_fix(
            owner_id, prefix, oldName, newName, oldN, newN, &adt->tmpact->curves, verify_paths))
    {
      DEG_id_tag_update(&adt->tmpact->id, ID_RECALC_COPY_ON_WRITE);
    }
  }
  /* Drivers - Drivers are really F-Curves */
  is_self_changed |= drivers_path_rename_fix(
      owner_id, ref_id, prefix, oldName, newName, oldN, newN, &adt->drivers, verify_paths);
  /* NLA Data - Animation Data for Strips */
  for (nlt = adt->nla_tracks.first; nlt; nlt = nlt->next) {
    is_self_changed |= nlastrips_path_rename_fix(
        owner_id, prefix, oldName, newName, oldN, newN, &nlt->strips, verify_paths);
  }
  /* Tag owner ID if it */
  if (is_self_changed) {
    DEG_id_tag_update(owner_id, ID_RECALC_COPY_ON_WRITE);
  }
  /* free the temp names */
  MEM_freeN(oldN);
  MEM_freeN(newN);
}

/* Remove FCurves with Prefix  -------------------------------------- */

/* Check RNA-Paths for a list of F-Curves */
static bool fcurves_path_remove_fix(const char *prefix, ListBase *curves)
{
  FCurve *fcu, *fcn;
  bool any_removed = false;
  if (!prefix) {
    return any_removed;
  }

  /* we need to check every curve... */
  for (fcu = curves->first; fcu; fcu = fcn) {
    fcn = fcu->next;

    if (fcu->rna_path) {
      if (STRPREFIX(fcu->rna_path, prefix)) {
        BLI_remlink(curves, fcu);
        BKE_fcurve_free(fcu);
        any_removed = true;
      }
    }
  }
  return any_removed;
}

/* Check RNA-Paths for a list of F-Curves */
static bool nlastrips_path_remove_fix(const char *prefix, ListBase *strips)
{
  NlaStrip *strip;
  bool any_removed = false;

  /* recursively check strips, fixing only actions... */
  for (strip = strips->first; strip; strip = strip->next) {
    /* fix strip's action */
    if (strip->act) {
      any_removed |= fcurves_path_remove_fix(prefix, &strip->act->curves);
    }

    /* Check sub-strips (if meta-strips). */
    any_removed |= nlastrips_path_remove_fix(prefix, &strip->strips);
  }
  return any_removed;
}

bool BKE_animdata_fix_paths_remove(ID *id, const char *prefix)
{
  /* Only some ID-blocks have this info for now, so we cast the
   * types that do to be of type IdAdtTemplate
   */
  if (!id_can_have_animdata(id)) {
    return false;
  }
  bool any_removed = false;
  IdAdtTemplate *iat = (IdAdtTemplate *)id;
  AnimData *adt = iat->adt;
  /* check if there's any AnimData to start with */
  if (adt) {
    /* free fcurves */
    if (adt->action != NULL) {
      any_removed |= fcurves_path_remove_fix(prefix, &adt->action->curves);
    }
    if (adt->tmpact != NULL) {
      any_removed |= fcurves_path_remove_fix(prefix, &adt->tmpact->curves);
    }
    /* free drivers - stored as a list of F-Curves */
    any_removed |= fcurves_path_remove_fix(prefix, &adt->drivers);
    /* NLA Data - Animation Data for Strips */
    LISTBASE_FOREACH (NlaTrack *, nlt, &adt->nla_tracks) {
      any_removed |= nlastrips_path_remove_fix(prefix, &nlt->strips);
    }
  }
  return any_removed;
}

/* Apply Op to All FCurves in Database --------------------------- */

/* "User-Data" wrapper used by BKE_fcurves_main_cb() */
typedef struct AllFCurvesCbWrapper {
  ID_FCurve_Edit_Callback func; /* Operation to apply on F-Curve */
  void *user_data;              /* Custom data for that operation */
} AllFCurvesCbWrapper;

/* Helper for adt_apply_all_fcurves_cb() - Apply wrapped operator to list of F-Curves */
static void fcurves_apply_cb(ID *id,
                             ListBase *fcurves,
                             ID_FCurve_Edit_Callback func,
                             void *user_data)
{
  FCurve *fcu;

  for (fcu = fcurves->first; fcu; fcu = fcu->next) {
    func(id, fcu, user_data);
  }
}

/* Helper for adt_apply_all_fcurves_cb() - Recursively go through each NLA strip */
static void nlastrips_apply_all_curves_cb(ID *id, ListBase *strips, AllFCurvesCbWrapper *wrapper)
{
  NlaStrip *strip;

  for (strip = strips->first; strip; strip = strip->next) {
    /* fix strip's action */
    if (strip->act) {
      fcurves_apply_cb(id, &strip->act->curves, wrapper->func, wrapper->user_data);
    }

    /* Check sub-strips (if meta-strips). */
    nlastrips_apply_all_curves_cb(id, &strip->strips, wrapper);
  }
}

/* Helper for BKE_fcurves_main_cb() - Dispatch wrapped operator to all F-Curves */
static void adt_apply_all_fcurves_cb(ID *id, AnimData *adt, void *wrapper_data)
{
  AllFCurvesCbWrapper *wrapper = wrapper_data;
  NlaTrack *nlt;

  if (adt->action) {
    fcurves_apply_cb(id, &adt->action->curves, wrapper->func, wrapper->user_data);
  }

  if (adt->tmpact) {
    fcurves_apply_cb(id, &adt->tmpact->curves, wrapper->func, wrapper->user_data);
  }

  /* free drivers - stored as a list of F-Curves */
  fcurves_apply_cb(id, &adt->drivers, wrapper->func, wrapper->user_data);

  /* NLA Data - Animation Data for Strips */
  for (nlt = adt->nla_tracks.first; nlt; nlt = nlt->next) {
    nlastrips_apply_all_curves_cb(id, &nlt->strips, wrapper);
  }
}

void BKE_fcurves_id_cb(ID *id, ID_FCurve_Edit_Callback func, void *user_data)
{
  AnimData *adt = BKE_animdata_from_id(id);
  if (adt != NULL) {
    AllFCurvesCbWrapper wrapper = {func, user_data};
    adt_apply_all_fcurves_cb(id, adt, &wrapper);
  }
}

void BKE_fcurves_main_cb(Main *bmain, ID_FCurve_Edit_Callback func, void *user_data)
{
  /* Wrap F-Curve operation stuff to pass to the general AnimData-level func */
  AllFCurvesCbWrapper wrapper = {func, user_data};

  /* Use the AnimData-based function so that we don't have to reimplement all that stuff */
  BKE_animdata_main_cb(bmain, adt_apply_all_fcurves_cb, &wrapper);
}

/* Whole Database Ops -------------------------------------------- */

void BKE_animdata_main_cb(Main *bmain, ID_AnimData_Edit_Callback func, void *user_data)
{
  ID *id;

  /* standard data version */
#define ANIMDATA_IDS_CB(first) \
  for (id = first; id; id = id->next) { \
    AnimData *adt = BKE_animdata_from_id(id); \
    if (adt) { \
      func(id, adt, user_data); \
    } \
  } \
  (void)0

  /* "embedded" nodetree cases (i.e. scene/material/texture->nodetree) */
#define ANIMDATA_NODETREE_IDS_CB(first, NtId_Type) \
  for (id = first; id; id = id->next) { \
    AnimData *adt = BKE_animdata_from_id(id); \
    NtId_Type *ntp = (NtId_Type *)id; \
    if (ntp->nodetree) { \
      AnimData *adt2 = BKE_animdata_from_id((ID *)ntp->nodetree); \
      if (adt2) { \
        func(id, adt2, user_data); \
      } \
    } \
    if (adt) { \
      func(id, adt, user_data); \
    } \
  } \
  (void)0

  /* nodes */
  ANIMDATA_IDS_CB(bmain->nodetrees.first);

  /* textures */
  ANIMDATA_NODETREE_IDS_CB(bmain->textures.first, Tex);

  /* lights */
  ANIMDATA_NODETREE_IDS_CB(bmain->lights.first, Light);

  /* materials */
  ANIMDATA_NODETREE_IDS_CB(bmain->materials.first, Material);

  /* cameras */
  ANIMDATA_IDS_CB(bmain->cameras.first);

  /* shapekeys */
  ANIMDATA_IDS_CB(bmain->shapekeys.first);

  /* metaballs */
  ANIMDATA_IDS_CB(bmain->metaballs.first);

  /* curves */
  ANIMDATA_IDS_CB(bmain->curves.first);

  /* armatures */
  ANIMDATA_IDS_CB(bmain->armatures.first);

  /* lattices */
  ANIMDATA_IDS_CB(bmain->lattices.first);

  /* meshes */
  ANIMDATA_IDS_CB(bmain->meshes.first);

  /* particles */
  ANIMDATA_IDS_CB(bmain->particles.first);

  /* speakers */
  ANIMDATA_IDS_CB(bmain->speakers.first);

  /* movie clips */
  ANIMDATA_IDS_CB(bmain->movieclips.first);

  /* objects */
  ANIMDATA_IDS_CB(bmain->objects.first);

  /* masks */
  ANIMDATA_IDS_CB(bmain->masks.first);

  /* worlds */
  ANIMDATA_NODETREE_IDS_CB(bmain->worlds.first, World);

  /* scenes */
  ANIMDATA_NODETREE_IDS_CB(bmain->scenes.first, Scene);

  /* line styles */
  ANIMDATA_IDS_CB(bmain->linestyles.first);

  /* grease pencil */
  ANIMDATA_IDS_CB(bmain->gpencils.first);

  /* palettes */
  ANIMDATA_IDS_CB(bmain->palettes.first);

  /* cache files */
  ANIMDATA_IDS_CB(bmain->cachefiles.first);

  /* Hair Curves. */
  ANIMDATA_IDS_CB(bmain->hair_curves.first);

  /* pointclouds */
  ANIMDATA_IDS_CB(bmain->pointclouds.first);

  /* volumes */
  ANIMDATA_IDS_CB(bmain->volumes.first);

  /* simulations */
  ANIMDATA_IDS_CB(bmain->simulations.first);
}

void BKE_animdata_fix_paths_rename_all(ID *ref_id,
                                       const char *prefix,
                                       const char *oldName,
                                       const char *newName)
{
  Main *bmain = G.main; /* XXX UGLY! */
  BKE_animdata_fix_paths_rename_all_ex(bmain, ref_id, prefix, oldName, newName, 0, 0, 1);
}

void BKE_animdata_fix_paths_rename_all_ex(Main *bmain,
                                          ID *ref_id,
                                          const char *prefix,
                                          const char *oldName,
                                          const char *newName,
                                          const int oldSubscript,
                                          const int newSubscript,
                                          const bool verify_paths)
{
  /* TODO: use BKE_animdata_main_cb for looping over all data. */

  ID *id;

  /* macro for less typing
   * - whether animdata exists is checked for by the main renaming callback, though taking
   *   this outside of the function may make things slightly faster?
   */
#define RENAMEFIX_ANIM_IDS(first) \
  for (id = first; id; id = id->next) { \
    AnimData *adt = BKE_animdata_from_id(id); \
    BKE_animdata_fix_paths_rename( \
        id, adt, ref_id, prefix, oldName, newName, oldSubscript, newSubscript, verify_paths); \
  } \
  (void)0

  /* another version of this macro for nodetrees */
#define RENAMEFIX_ANIM_NODETREE_IDS(first, NtId_Type) \
  for (id = first; id; id = id->next) { \
    AnimData *adt = BKE_animdata_from_id(id); \
    NtId_Type *ntp = (NtId_Type *)id; \
    if (ntp->nodetree) { \
      AnimData *adt2 = BKE_animdata_from_id((ID *)ntp->nodetree); \
      BKE_animdata_fix_paths_rename((ID *)ntp->nodetree, \
                                    adt2, \
                                    ref_id, \
                                    prefix, \
                                    oldName, \
                                    newName, \
                                    oldSubscript, \
                                    newSubscript, \
                                    verify_paths); \
    } \
    BKE_animdata_fix_paths_rename( \
        id, adt, ref_id, prefix, oldName, newName, oldSubscript, newSubscript, verify_paths); \
  } \
  (void)0

  /* nodes */
  RENAMEFIX_ANIM_IDS(bmain->nodetrees.first);

  /* textures */
  RENAMEFIX_ANIM_NODETREE_IDS(bmain->textures.first, Tex);

  /* lights */
  RENAMEFIX_ANIM_NODETREE_IDS(bmain->lights.first, Light);

  /* materials */
  RENAMEFIX_ANIM_NODETREE_IDS(bmain->materials.first, Material);

  /* cameras */
  RENAMEFIX_ANIM_IDS(bmain->cameras.first);

  /* shapekeys */
  RENAMEFIX_ANIM_IDS(bmain->shapekeys.first);

  /* metaballs */
  RENAMEFIX_ANIM_IDS(bmain->metaballs.first);

  /* curves */
  RENAMEFIX_ANIM_IDS(bmain->curves.first);

  /* armatures */
  RENAMEFIX_ANIM_IDS(bmain->armatures.first);

  /* lattices */
  RENAMEFIX_ANIM_IDS(bmain->lattices.first);

  /* meshes */
  RENAMEFIX_ANIM_IDS(bmain->meshes.first);

  /* particles */
  RENAMEFIX_ANIM_IDS(bmain->particles.first);

  /* speakers */
  RENAMEFIX_ANIM_IDS(bmain->speakers.first);

  /* movie clips */
  RENAMEFIX_ANIM_IDS(bmain->movieclips.first);

  /* objects */
  RENAMEFIX_ANIM_IDS(bmain->objects.first);

  /* masks */
  RENAMEFIX_ANIM_IDS(bmain->masks.first);

  /* worlds */
  RENAMEFIX_ANIM_NODETREE_IDS(bmain->worlds.first, World);

  /* linestyles */
  RENAMEFIX_ANIM_IDS(bmain->linestyles.first);

  /* grease pencil */
  RENAMEFIX_ANIM_IDS(bmain->gpencils.first);

  /* cache files */
  RENAMEFIX_ANIM_IDS(bmain->cachefiles.first);

  /* Hair Curves. */
  RENAMEFIX_ANIM_IDS(bmain->hair_curves.first);

  /* pointclouds */
  RENAMEFIX_ANIM_IDS(bmain->pointclouds.first);

  /* volumes */
  RENAMEFIX_ANIM_IDS(bmain->volumes.first);

  /* simulations */
  RENAMEFIX_ANIM_IDS(bmain->simulations.first);

  /* scenes */
  RENAMEFIX_ANIM_NODETREE_IDS(bmain->scenes.first, Scene);
}

/* .blend file API -------------------------------------------- */

void BKE_animdata_blend_write(BlendWriter *writer, struct AnimData *adt)
{
  /* firstly, just write the AnimData block */
  BLO_write_struct(writer, AnimData, adt);

  /* write drivers */
  BKE_fcurve_blend_write(writer, &adt->drivers);

  /* write overrides */
  /* FIXME: are these needed? */
  LISTBASE_FOREACH (AnimOverride *, aor, &adt->overrides) {
    /* overrides consist of base data + rna_path */
    BLO_write_struct(writer, AnimOverride, aor);
    BLO_write_string(writer, aor->rna_path);
  }

  /* TODO: write the remaps (if they are needed). */

  /* write NLA data */
  BKE_nla_blend_write(writer, &adt->nla_tracks);
}

void BKE_animdata_blend_read_data(BlendDataReader *reader, AnimData *adt)
{
  /* NOTE: must have called BLO_read_data_address already before doing this... */
  if (adt == NULL) {
    return;
  }

  /* link drivers */
  BLO_read_list(reader, &adt->drivers);
  BKE_fcurve_blend_read_data(reader, &adt->drivers);
  adt->driver_array = NULL;

  /* link overrides */
  /* TODO... */

  /* link NLA-data */
  BLO_read_list(reader, &adt->nla_tracks);
  BKE_nla_blend_read_data(reader, &adt->nla_tracks);

  /* relink active track/strip - even though strictly speaking this should only be used
   * if we're in 'tweaking mode', we need to be able to have this loaded back for
   * undo, but also since users may not exit tweak-mode before saving (#24535).
   */
  /* TODO: it's not really nice that anyone should be able to save the file in this
   *       state, but it's going to be too hard to enforce this single case. */
  BLO_read_data_address(reader, &adt->act_track);
  BLO_read_data_address(reader, &adt->actstrip);
}

void BKE_animdata_blend_read_lib(BlendLibReader *reader, ID *id, AnimData *adt)
{
  if (adt == NULL) {
    return;
  }

  /* link action data */
  BLO_read_id_address(reader, id->lib, &adt->action);
  BLO_read_id_address(reader, id->lib, &adt->tmpact);

  /* link drivers */
  BKE_fcurve_blend_read_lib(reader, id, &adt->drivers);

  /* overrides don't have lib-link for now, so no need to do anything */

  /* link NLA-data */
  BKE_nla_blend_read_lib(reader, id, &adt->nla_tracks);
}

void BKE_animdata_blend_read_expand(struct BlendExpander *expander, AnimData *adt)
{
  /* own action */
  BLO_expand(expander, adt->action);
  BLO_expand(expander, adt->tmpact);

  /* drivers - assume that these F-Curves have driver data to be in this list... */
  BKE_fcurve_blend_read_expand(expander, &adt->drivers);

  /* NLA data - referenced actions. */
  BKE_nla_blend_read_expand(expander, &adt->nla_tracks);
}<|MERGE_RESOLUTION|>--- conflicted
+++ resolved
@@ -377,11 +377,7 @@
 
 void BKE_animdata_duplicate_id_action(struct Main *bmain,
                                       struct ID *id,
-<<<<<<< HEAD
-                                      const uint duplicate_flags)
-=======
                                       const /*eDupli_ID_Flags*/ uint duplicate_flags)
->>>>>>> f62add82
 {
   if (duplicate_flags & USER_DUP_ACT) {
     animdata_copy_id_action(bmain, id, true, (duplicate_flags & USER_DUP_LINKED_ID) != 0);
