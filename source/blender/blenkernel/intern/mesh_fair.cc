--- conflicted
+++ resolved
@@ -204,15 +204,10 @@
     mloop_ = mesh->loops();
     BKE_mesh_vert_loop_map_create(&vlmap_,
                                   &vlmap_mem_,
-<<<<<<< HEAD
-                                  mesh->mvert,
-                                  mesh->medge,
-                                  mesh->mpoly,
-                                  mesh->mloop,
-=======
+                                  mesh->verts().data(),
+                                  medge_.data(),
                                   mpoly_.data(),
                                   mloop_.data(),
->>>>>>> b37954d0
                                   mesh->totvert,
                                   mesh->totpoly,
                                   mesh->totloop,
@@ -231,15 +226,13 @@
     if (deform_mverts) {
       deform_mvert_ = deform_mverts;
     }
+#if 0
     else {
-<<<<<<< HEAD
-      deform_mvert_ = mesh->mvert;
-=======
       for (int i = 0; i < mesh->totvert; i++) {
         co_[i] = verts[i].co;
       }
->>>>>>> b37954d0
-    }
+    }
+#endif
 
     loop_to_poly_map_.resize(mesh->totloop);
     for (int i = 0; i < mesh->totpoly; i++) {
@@ -576,7 +569,6 @@
   }
 };
 
-<<<<<<< HEAD
 class CotangentLoopWeight : public LoopWeight {
  public:
   CotangentLoopWeight(FairingContext *fairing_context)
@@ -606,41 +598,25 @@
   FairingContext *fairing_context_;
 };
 
-static void prefair_and_fair_vertices(FairingContext *fairing_context,
-                                      bool *affected_vertices,
-                                      const eMeshFairingDepth depth)
-=======
 static void prefair_and_fair_verts(FairingContext *fairing_context,
                                    bool *affected_verts,
                                    const eMeshFairingDepth depth)
->>>>>>> b37954d0
 {
   /* Prefair. */
   UniformVertexWeight *uniform_vertex_weights = new UniformVertexWeight(fairing_context);
   UniformLoopWeight *uniform_loop_weights = new UniformLoopWeight();
-<<<<<<< HEAD
-  fairing_context->fair_vertices(affected_vertices,
-                                 MESH_FAIRING_DEPTH_POSITION,
-                                 uniform_vertex_weights,
-                                 uniform_loop_weights);
-
-=======
-  fairing_context->fair_verts(affected_verts, depth, uniform_vertex_weights, uniform_loop_weights);
->>>>>>> b37954d0
+  fairing_context->fair_verts(
+      affected_verts, MESH_FAIRING_DEPTH_POSITION, uniform_vertex_weights, uniform_loop_weights);
+
   delete uniform_vertex_weights;
   delete uniform_loop_weights;
 
   /* Fair. */
   VoronoiVertexWeight *voronoi_vertex_weights = new VoronoiVertexWeight(fairing_context);
-<<<<<<< HEAD
   CotangentLoopWeight *cotangent_loop_weights = new CotangentLoopWeight(fairing_context);
 
-  fairing_context->fair_vertices(
-      affected_vertices, depth, voronoi_vertex_weights, cotangent_loop_weights);
-=======
-  /* TODO: Implement cotangent loop weights. */
-  fairing_context->fair_verts(affected_verts, depth, voronoi_vertex_weights, uniform_loop_weights);
->>>>>>> b37954d0
+  fairing_context->fair_verts(
+      affected_verts, depth, voronoi_vertex_weights, cotangent_loop_weights);
 
   delete voronoi_vertex_weights;
   delete cotangent_loop_weights;
