/* SPDX-License-Identifier: GPL-2.0-or-later */

/** \file
 * \ingroup bke
 */

#include "MEM_guardedalloc.h"

#include "DNA_brush_types.h"
#include "DNA_defaults.h"
#include "DNA_gpencil_types.h"
#include "DNA_material_types.h"
#include "DNA_object_types.h"
#include "DNA_scene_types.h"

#include "BLI_listbase.h"
#include "BLI_math.h"
#include "BLI_rand.h"

#include "BLT_translation.h"

#include "BKE_bpath.h"
#include "BKE_brush.h"
#include "BKE_brush_engine.h"
#include "BKE_colortools.h"
#include "BKE_context.h"
#include "BKE_curvemapping_cache.h"
#include "BKE_gpencil.h"
#include "BKE_icons.h"
#include "BKE_idtype.h"
#include "BKE_lib_id.h"
#include "BKE_lib_query.h"
#include "BKE_lib_remap.h"
#include "BKE_main.h"
#include "BKE_material.h"
#include "BKE_paint.h"
#include "BKE_texture.h"

#include "IMB_colormanagement.h"
#include "IMB_imbuf.h"
#include "IMB_imbuf_types.h"

#include "RE_texture.h" /* RE_texture_evaluate */

#include "BLO_read_write.h"

static void brush_init_data(ID *id)
{
  Brush *brush = (Brush *)id;
  BLI_assert(MEMCMP_STRUCT_AFTER_IS_ZERO(brush, id));

  MEMCPY_STRUCT_AFTER(brush, DNA_struct_default_get(Brush), id);

  brush->channels = BKE_brush_channelset_create(NULL);

  /* enable fake user by default */
  id_fake_user_set(&brush->id);

  /* the default alpha falloff curve */
  BKE_brush_curve_preset(brush, CURVE_PRESET_SMOOTH);
}

static void brush_copy_data(Main *UNUSED(bmain), ID *id_dst, const ID *id_src, const int flag)
{
  Brush *brush_dst = (Brush *)id_dst;
  const Brush *brush_src = (const Brush *)id_src;
  if (brush_src->icon_imbuf) {
    brush_dst->icon_imbuf = IMB_dupImBuf(brush_src->icon_imbuf);
  }

  if (brush_src->channels) {
    brush_dst->channels = BKE_brush_channelset_copy(brush_src->channels);
  }

  if ((flag & LIB_ID_COPY_NO_PREVIEW) == 0) {
    BKE_previewimg_id_copy(&brush_dst->id, &brush_src->id);
  }
  else {
    brush_dst->preview = nullptr;
  }

  brush_dst->curve = BKE_curvemapping_copy(brush_src->curve);
  brush_dst->automasking_cavity_curve = BKE_curvemapping_copy(brush_src->automasking_cavity_curve);

  if (brush_src->gpencil_settings != nullptr) {
    brush_dst->gpencil_settings = MEM_cnew(__func__, *(brush_src->gpencil_settings));
    brush_dst->gpencil_settings->curve_sensitivity = BKE_curvemapping_copy(
        brush_src->gpencil_settings->curve_sensitivity);
    brush_dst->gpencil_settings->curve_strength = BKE_curvemapping_copy(
        brush_src->gpencil_settings->curve_strength);
    brush_dst->gpencil_settings->curve_jitter = BKE_curvemapping_copy(
        brush_src->gpencil_settings->curve_jitter);

    brush_dst->gpencil_settings->curve_rand_pressure = BKE_curvemapping_copy(
        brush_src->gpencil_settings->curve_rand_pressure);
    brush_dst->gpencil_settings->curve_rand_strength = BKE_curvemapping_copy(
        brush_src->gpencil_settings->curve_rand_strength);
    brush_dst->gpencil_settings->curve_rand_uv = BKE_curvemapping_copy(
        brush_src->gpencil_settings->curve_rand_uv);
    brush_dst->gpencil_settings->curve_rand_hue = BKE_curvemapping_copy(
        brush_src->gpencil_settings->curve_rand_hue);
    brush_dst->gpencil_settings->curve_rand_saturation = BKE_curvemapping_copy(
        brush_src->gpencil_settings->curve_rand_saturation);
    brush_dst->gpencil_settings->curve_rand_value = BKE_curvemapping_copy(
        brush_src->gpencil_settings->curve_rand_value);
  }
  if (brush_src->curves_sculpt_settings != nullptr) {
    brush_dst->curves_sculpt_settings = MEM_cnew(__func__, *(brush_src->curves_sculpt_settings));
  }

  /* enable fake user by default */
  id_fake_user_set(&brush_dst->id);
}

static void brush_free_data(ID *id)
{
  Brush *brush = (Brush *)id;
  if (brush->icon_imbuf) {
    IMB_freeImBuf(brush->icon_imbuf);
  }
  BKE_curvemapping_free(brush->curve);
<<<<<<< HEAD
  BKE_curvemapping_free(brush->pressure_size_curve);
  BKE_curvemapping_free(brush->pressure_strength_curve);
=======
  BKE_curvemapping_free(brush->automasking_cavity_curve);
>>>>>>> 46076e48

  if (brush->gpencil_settings != nullptr) {
    BKE_curvemapping_free(brush->gpencil_settings->curve_sensitivity);
    BKE_curvemapping_free(brush->gpencil_settings->curve_strength);
    BKE_curvemapping_free(brush->gpencil_settings->curve_jitter);

    BKE_curvemapping_free(brush->gpencil_settings->curve_rand_pressure);
    BKE_curvemapping_free(brush->gpencil_settings->curve_rand_strength);
    BKE_curvemapping_free(brush->gpencil_settings->curve_rand_uv);
    BKE_curvemapping_free(brush->gpencil_settings->curve_rand_hue);
    BKE_curvemapping_free(brush->gpencil_settings->curve_rand_saturation);
    BKE_curvemapping_free(brush->gpencil_settings->curve_rand_value);

    MEM_SAFE_FREE(brush->gpencil_settings);
  }
  if (brush->curves_sculpt_settings != nullptr) {
    MEM_freeN(brush->curves_sculpt_settings);
  }

  MEM_SAFE_FREE(brush->gradient);

  BKE_previewimg_free(&(brush->preview));

  if (brush->channels) {
    BKE_brush_channelset_free(brush->channels);
  }
}

static void brush_make_local(Main *bmain, ID *id, const int flags)
{
  if (!ID_IS_LINKED(id)) {
    return;
  }

  Brush *brush = (Brush *)id;
  const bool lib_local = (flags & LIB_ID_MAKELOCAL_FULL_LIBRARY) != 0;

  bool is_local = false, is_lib = false;

  if (brush->channels) {
    brush->channels = BKE_brush_channelset_copy(brush->channels);
  }

  /* - only lib users: do nothing (unless force_local is set)
   * - only local users: set flag
   * - mixed: make copy
   */
  bool force_local, force_copy;
  BKE_lib_id_make_local_generic_action_define(bmain, id, flags, &force_local, &force_copy);

  if (brush->clone.image) {
    /* Special case: ima always local immediately. Clone image should only have one user anyway. */
    /* FIXME: Recursive calls affecting other non-embedded IDs are really bad and should be avoided
     * in IDType callbacks. Higher-level ID management code usually does not expect such things and
     * does not deal properly with it. */
    /* NOTE: assert below ensures that the comment above is valid, and that exception is
     * acceptable for the time being. */
    BKE_lib_id_make_local(bmain, &brush->clone.image->id, 0);
    BLI_assert(!ID_IS_LINKED(brush->clone.image) && brush->clone.image->id.newid == nullptr);
  }

  if (force_local) {
    BKE_lib_id_clear_library_data(bmain, &brush->id, flags);
    BKE_lib_id_expand_local(bmain, &brush->id, flags);

    /* enable fake user by default */
    id_fake_user_set(&brush->id);
  }
  else if (force_copy) {
    Brush *brush_new = (Brush *)BKE_id_copy(bmain, &brush->id); /* Ensures FAKE_USER is set */

    brush_new->id.us = 0;

    /* setting newid is mandatory for complex make_lib_local logic... */
    ID_NEW_SET(brush, brush_new);

    if (!lib_local) {
      BKE_libblock_remap(bmain, brush, brush_new, ID_REMAP_SKIP_INDIRECT_USAGE);
    }
  }
}

static void brush_foreach_id(ID *id, LibraryForeachIDData *data)
{
  Brush *brush = (Brush *)id;

  BKE_LIB_FOREACHID_PROCESS_IDSUPER(data, brush->toggle_brush, IDWALK_CB_NOP);
  BKE_LIB_FOREACHID_PROCESS_IDSUPER(data, brush->clone.image, IDWALK_CB_NOP);
  BKE_LIB_FOREACHID_PROCESS_IDSUPER(data, brush->paint_curve, IDWALK_CB_USER);
  if (brush->gpencil_settings) {
    BKE_LIB_FOREACHID_PROCESS_IDSUPER(data, brush->gpencil_settings->material, IDWALK_CB_USER);
    BKE_LIB_FOREACHID_PROCESS_IDSUPER(data, brush->gpencil_settings->material_alt, IDWALK_CB_USER);
  }

  BKE_LIB_FOREACHID_PROCESS_FUNCTION_CALL(data, BKE_texture_mtex_foreach_id(data, &brush->mtex));
  BKE_LIB_FOREACHID_PROCESS_FUNCTION_CALL(data,
                                          BKE_texture_mtex_foreach_id(data, &brush->mask_mtex));

  if (brush->channels) {
    /* TODO: deal with textures once they've been moved into the brush channel system */
  }
}

static void brush_foreach_path(ID *id, BPathForeachPathData *bpath_data)
{
  Brush *brush = (Brush *)id;
  if (brush->icon_filepath[0] != '\0') {
    BKE_bpath_foreach_path_fixed_process(bpath_data, brush->icon_filepath);
  }
}

static void brush_blend_write(BlendWriter *writer, ID *id, const void *id_address)
{
  Brush *brush = (Brush *)id;

  BLO_write_id_struct(writer, Brush, id_address, &brush->id);
  BKE_id_blend_write(writer, &brush->id);

  if (brush->curve) {
    BKE_curvemapping_blend_write(writer, brush->curve);
  }
  if (brush->pressure_size_curve) {
    BKE_curvemapping_blend_write(writer, brush->pressure_size_curve);
  }
  if (brush->pressure_strength_curve) {
    BKE_curvemapping_blend_write(writer, brush->pressure_strength_curve);
  }

  if (brush->automasking_cavity_curve) {
    BKE_curvemapping_blend_write(writer, brush->automasking_cavity_curve);
  }

  if (brush->gpencil_settings) {
    BLO_write_struct(writer, BrushGpencilSettings, brush->gpencil_settings);

    if (brush->gpencil_settings->curve_sensitivity) {
      BKE_curvemapping_blend_write(writer, brush->gpencil_settings->curve_sensitivity);
    }
    if (brush->gpencil_settings->curve_strength) {
      BKE_curvemapping_blend_write(writer, brush->gpencil_settings->curve_strength);
    }
    if (brush->gpencil_settings->curve_jitter) {
      BKE_curvemapping_blend_write(writer, brush->gpencil_settings->curve_jitter);
    }
    if (brush->gpencil_settings->curve_rand_pressure) {
      BKE_curvemapping_blend_write(writer, brush->gpencil_settings->curve_rand_pressure);
    }
    if (brush->gpencil_settings->curve_rand_strength) {
      BKE_curvemapping_blend_write(writer, brush->gpencil_settings->curve_rand_strength);
    }
    if (brush->gpencil_settings->curve_rand_uv) {
      BKE_curvemapping_blend_write(writer, brush->gpencil_settings->curve_rand_uv);
    }
    if (brush->gpencil_settings->curve_rand_hue) {
      BKE_curvemapping_blend_write(writer, brush->gpencil_settings->curve_rand_hue);
    }
    if (brush->gpencil_settings->curve_rand_saturation) {
      BKE_curvemapping_blend_write(writer, brush->gpencil_settings->curve_rand_saturation);
    }
    if (brush->gpencil_settings->curve_rand_value) {
      BKE_curvemapping_blend_write(writer, brush->gpencil_settings->curve_rand_value);
    }
  }
  if (brush->curves_sculpt_settings) {
    BLO_write_struct(writer, BrushCurvesSculptSettings, brush->curves_sculpt_settings);
  }
  if (brush->gradient) {
    BLO_write_struct(writer, ColorBand, brush->gradient);
  }

  if (brush->channels) {
    BKE_brush_channelset_write(writer, brush->channels);
  }
}

static void brush_reset_input_curve(CurveMapping *cumap)
{
  cumap->flag &= ~CUMA_EXTEND_EXTRAPOLATE;
  cumap->preset = CURVE_PRESET_LINE;

  CurveMap *cuma = cumap->cm;
  BKE_curvemap_reset(cuma, &cumap->clipr, cumap->preset, CURVEMAP_SLOPE_POSITIVE);
  BKE_curvemapping_changed(cumap, false);
  BKE_curvemapping_init(cumap);
}

void BKE_brush_default_input_curves_set(Brush *brush)
{
  if (brush->pressure_size_curve) {
    BKE_curvemapping_free(brush->pressure_size_curve);
  }
  brush->pressure_size_curve = BKE_curvemapping_add(1, 0, 0, 1, 1);
  brush_reset_input_curve(brush->pressure_size_curve);

  if (brush->pressure_strength_curve) {
    BKE_curvemapping_free(brush->pressure_strength_curve);
  }
  brush->pressure_strength_curve = BKE_curvemapping_add(1, 0, 0, 1, 1);
  brush_reset_input_curve(brush->pressure_strength_curve);
}

static void brush_blend_read_data(BlendDataReader *reader, ID *id)
{
  Brush *brush = (Brush *)id;

  /* Falloff curve. */
  BLO_read_data_address(reader, &brush->curve);

  if (brush->curve) {
    BKE_curvemapping_blend_read(reader, brush->curve);
  }
  else {
    BKE_brush_curve_preset(brush, CURVE_PRESET_SHARP);
  }

<<<<<<< HEAD
  if (brush->channels) {
    BLO_read_data_address(reader, &brush->channels);

    BKE_brush_channelset_read(reader, brush->channels);
    BKE_brush_builtin_patch(brush, brush->sculpt_tool);
  }
  else {
    BKE_brush_builtin_create(brush, brush->sculpt_tool);
    BKE_brush_channelset_ui_init(brush, brush->sculpt_tool);
  }

  if (brush->dyntopo.radius_scale == 0.0f) {
    brush->dyntopo.radius_scale = 1.0f;
    brush->dyntopo.inherit |= DYNTOPO_INHERIT_RADIUS_SCALE;
  }

  // detect old file data
  if (brush->autosmooth_radius_factor == 0.0f) {
    brush->autosmooth_radius_factor = 1.0f;
  }

  if (brush->topology_rake_radius_factor == 0.0f) {
    brush->topology_rake_radius_factor = 1.0f;
  }

  if (brush->autosmooth_spacing == 0.0f) {
    brush->autosmooth_spacing = 12;
  }

  if (brush->topology_rake_spacing == 0.0f) {
    brush->topology_rake_spacing = 12;
    brush->topology_rake_projection = 1.0f;
  }

  /* Input Curves. */
  BLO_read_data_address(reader, &brush->pressure_size_curve);
  BLO_read_data_address(reader, &brush->pressure_strength_curve);

  BLO_read_data_address(reader, &brush->gradient);

  if (brush->pressure_size_curve) {
    BKE_curvemapping_blend_read(reader, brush->pressure_size_curve);
  }
  else {
    BKE_brush_default_input_curves_set(brush);
  }

  if (brush->pressure_strength_curve) {
    BKE_curvemapping_blend_read(reader, brush->pressure_strength_curve);
  }
  else {
    BKE_brush_default_input_curves_set(brush);
=======
  BLO_read_data_address(reader, &brush->automasking_cavity_curve);
  if (brush->automasking_cavity_curve) {
    BKE_curvemapping_blend_read(reader, brush->automasking_cavity_curve);
  }
  else {
    brush->automasking_cavity_curve = BKE_sculpt_default_cavity_curve();
>>>>>>> 46076e48
  }

  /* grease pencil */
  BLO_read_data_address(reader, &brush->gpencil_settings);
  if (brush->gpencil_settings != nullptr) {
    BLO_read_data_address(reader, &brush->gpencil_settings->curve_sensitivity);
    BLO_read_data_address(reader, &brush->gpencil_settings->curve_strength);
    BLO_read_data_address(reader, &brush->gpencil_settings->curve_jitter);

    BLO_read_data_address(reader, &brush->gpencil_settings->curve_rand_pressure);
    BLO_read_data_address(reader, &brush->gpencil_settings->curve_rand_strength);
    BLO_read_data_address(reader, &brush->gpencil_settings->curve_rand_uv);
    BLO_read_data_address(reader, &brush->gpencil_settings->curve_rand_hue);
    BLO_read_data_address(reader, &brush->gpencil_settings->curve_rand_saturation);
    BLO_read_data_address(reader, &brush->gpencil_settings->curve_rand_value);

    if (brush->gpencil_settings->curve_sensitivity) {
      BKE_curvemapping_blend_read(reader, brush->gpencil_settings->curve_sensitivity);
    }

    if (brush->gpencil_settings->curve_strength) {
      BKE_curvemapping_blend_read(reader, brush->gpencil_settings->curve_strength);
    }

    if (brush->gpencil_settings->curve_jitter) {
      BKE_curvemapping_blend_read(reader, brush->gpencil_settings->curve_jitter);
    }

    if (brush->gpencil_settings->curve_rand_pressure) {
      BKE_curvemapping_blend_read(reader, brush->gpencil_settings->curve_rand_pressure);
    }

    if (brush->gpencil_settings->curve_rand_strength) {
      BKE_curvemapping_blend_read(reader, brush->gpencil_settings->curve_rand_strength);
    }

    if (brush->gpencil_settings->curve_rand_uv) {
      BKE_curvemapping_blend_read(reader, brush->gpencil_settings->curve_rand_uv);
    }

    if (brush->gpencil_settings->curve_rand_hue) {
      BKE_curvemapping_blend_read(reader, brush->gpencil_settings->curve_rand_hue);
    }

    if (brush->gpencil_settings->curve_rand_saturation) {
      BKE_curvemapping_blend_read(reader, brush->gpencil_settings->curve_rand_saturation);
    }

    if (brush->gpencil_settings->curve_rand_value) {
      BKE_curvemapping_blend_read(reader, brush->gpencil_settings->curve_rand_value);
    }
  }

  BLO_read_data_address(reader, &brush->curves_sculpt_settings);

  brush->preview = nullptr;
  brush->icon_imbuf = nullptr;
}

static void brush_blend_read_lib(BlendLibReader *reader, ID *id)
{
  Brush *brush = (Brush *)id;

  /* brush->(mask_)mtex.obj is ignored on purpose? */
  BLO_read_id_address(reader, brush->id.lib, &brush->mtex.tex);
  BLO_read_id_address(reader, brush->id.lib, &brush->mask_mtex.tex);
  BLO_read_id_address(reader, brush->id.lib, &brush->clone.image);
  BLO_read_id_address(reader, brush->id.lib, &brush->toggle_brush);
  BLO_read_id_address(reader, brush->id.lib, &brush->paint_curve);

  /* link default grease pencil palette */
  if (brush->gpencil_settings != nullptr) {
    if (brush->gpencil_settings->flag & GP_BRUSH_MATERIAL_PINNED) {
      BLO_read_id_address(reader, brush->id.lib, &brush->gpencil_settings->material);

      if (!brush->gpencil_settings->material) {
        brush->gpencil_settings->flag &= ~GP_BRUSH_MATERIAL_PINNED;
      }
    }
    else {
      brush->gpencil_settings->material = nullptr;
    }
    BLO_read_id_address(reader, brush->id.lib, &brush->gpencil_settings->material_alt);
  }

  if (brush->channels) {
    BKE_brush_channelset_read_lib(reader, id, brush->channels);
  }
}

static void brush_blend_read_expand(BlendExpander *expander, ID *id)
{
  Brush *brush = (Brush *)id;
  BLO_expand(expander, brush->mtex.tex);
  BLO_expand(expander, brush->mask_mtex.tex);
  BLO_expand(expander, brush->clone.image);
  BLO_expand(expander, brush->paint_curve);
  if (brush->gpencil_settings != nullptr) {
    BLO_expand(expander, brush->gpencil_settings->material);
    BLO_expand(expander, brush->gpencil_settings->material_alt);
  }

  if (brush->channels) {
    BKE_brush_channelset_expand(expander, id, brush->channels);
  }
}

static int brush_undo_preserve_cb(LibraryIDLinkCallbackData *cb_data)
{
  BlendLibReader *reader = (BlendLibReader *)cb_data->user_data;
  ID *id_old = *cb_data->id_pointer;
  /* Old data has not been remapped to new values of the pointers, if we want to keep the old
   * pointer here we need its new address. */
  ID *id_old_new = id_old != nullptr ? BLO_read_get_new_id_address(reader, id_old->lib, id_old) :
                                       nullptr;
  BLI_assert(id_old_new == nullptr || ELEM(id_old, id_old_new, id_old_new->orig_id));
  if (cb_data->cb_flag & IDWALK_CB_USER) {
    id_us_plus_no_lib(id_old_new);
    id_us_min(id_old);
  }
  *cb_data->id_pointer = id_old_new;
  return IDWALK_RET_NOP;
}

static void brush_undo_preserve(BlendLibReader *reader, ID *id_new, ID *id_old)
{
  /* Whole Brush is preserved across undo-steps. */
  BKE_lib_id_swap(nullptr, id_new, id_old);

  /* `id_new` now has content from `id_old`, we need to ensure those old ID pointers are valid.
   * NOTE: Since we want to re-use all old pointers here, code is much simpler than for Scene. */
  BKE_library_foreach_ID_link(nullptr, id_new, brush_undo_preserve_cb, reader, IDWALK_NOP);

  /* NOTE: We do not swap IDProperties, as dealing with potential ID pointers in those would be
   *       fairly delicate. */
  SWAP(IDProperty *, id_new->properties, id_old->properties);
}

IDTypeInfo IDType_ID_BR = {
    /* id_code */ ID_BR,
    /* id_filter */ FILTER_ID_BR,
    /* main_listbase_index */ INDEX_ID_BR,
    /* struct_size */ sizeof(Brush),
    /* name */ "Brush",
    /* name_plural */ "brushes",
    /* translation_context */ BLT_I18NCONTEXT_ID_BRUSH,
    /* flags */ IDTYPE_FLAGS_NO_ANIMDATA,
    /* asset_type_info */ nullptr,

    /* init_data */ brush_init_data,
    /* copy_data */ brush_copy_data,
    /* free_data */ brush_free_data,
    /* make_local */ brush_make_local,
    /* foreach_id */ brush_foreach_id,
    /* foreach_cache */ nullptr,
    /* foreach_path */ brush_foreach_path,
    /* owner_pointer_get */ nullptr,

    /* blend_write */ brush_blend_write,
    /* blend_read_data */ brush_blend_read_data,
    /* blend_read_lib */ brush_blend_read_lib,
    /* blend_read_expand */ brush_blend_read_expand,

    /* blend_read_undo_preserve */ brush_undo_preserve,

    /* lib_override_apply_post */ nullptr,
};

static RNG *brush_rng;

void BKE_brush_system_init(void)
{
  BKE_brush_channel_system_init();

  brush_rng = BLI_rng_new(0);
  BLI_rng_srandom(brush_rng, 31415682);
}

void BKE_brush_system_exit(void)
{
  BKE_brush_channel_system_exit();

  if (brush_rng == nullptr) {
    return;
  }
  BLI_rng_free(brush_rng);
  brush_rng = nullptr;
}

static void brush_defaults(Brush *brush)
{

  const Brush *brush_def = DNA_struct_default_get(Brush);

#define FROM_DEFAULT(member) \
  memcpy((void *)&brush->member, (void *)&brush_def->member, sizeof(brush->member))
#define FROM_DEFAULT_PTR(member) memcpy(brush->member, brush_def->member, sizeof(brush->member))

  FROM_DEFAULT(blend);
  FROM_DEFAULT(flag);
  FROM_DEFAULT(weight);
  FROM_DEFAULT(size);
  FROM_DEFAULT(alpha);
  FROM_DEFAULT(hardness);
  FROM_DEFAULT(autosmooth_factor);
  FROM_DEFAULT(autosmooth_projection);
  FROM_DEFAULT(autosmooth_radius_factor);
  FROM_DEFAULT(autosmooth_spacing);
  FROM_DEFAULT(topology_rake_factor);
  FROM_DEFAULT(topology_rake_radius_factor);
  FROM_DEFAULT(topology_rake_projection);
  FROM_DEFAULT(topology_rake_spacing);
  FROM_DEFAULT(crease_pinch_factor);
  FROM_DEFAULT(normal_radius_factor);
  FROM_DEFAULT(wet_paint_radius_factor);
  FROM_DEFAULT(area_radius_factor);
  FROM_DEFAULT(disconnected_distance_max);
  FROM_DEFAULT(sculpt_plane);
  FROM_DEFAULT(plane_offset);
  FROM_DEFAULT(clone.alpha);
  FROM_DEFAULT(normal_weight);
  FROM_DEFAULT(fill_threshold);
  FROM_DEFAULT(flag);
  FROM_DEFAULT(sampling_flag);
  FROM_DEFAULT_PTR(rgb);
  FROM_DEFAULT_PTR(secondary_rgb);
  FROM_DEFAULT(spacing);
  FROM_DEFAULT(smooth_stroke_radius);
  FROM_DEFAULT(smooth_stroke_factor);
  FROM_DEFAULT(rate);
  FROM_DEFAULT(jitter);
  FROM_DEFAULT(texture_sample_bias);
  FROM_DEFAULT(texture_overlay_alpha);
  FROM_DEFAULT(mask_overlay_alpha);
  FROM_DEFAULT(cursor_overlay_alpha);
  FROM_DEFAULT(overlay_flags);
  FROM_DEFAULT_PTR(add_col);
  FROM_DEFAULT_PTR(sub_col);
  FROM_DEFAULT(stencil_pos);
  FROM_DEFAULT(stencil_dimension);
  FROM_DEFAULT(mtex);
  FROM_DEFAULT(mask_mtex);
  FROM_DEFAULT(dyntopo);

#undef FROM_DEFAULT
#undef FROM_DEFAULT_PTR
}

/* Datablock add/copy/free/make_local */

Brush *BKE_brush_add(Main *bmain, const char *name, const eObjectMode ob_mode)
{
  Brush *brush = (Brush *)BKE_id_new(bmain, ID_BR, name);

  brush->ob_mode = ob_mode;

  if (ob_mode & OB_MODE_SCULPT) {
    BKE_brush_sculpt_reset(brush);
  }

  if (ob_mode == OB_MODE_SCULPT_CURVES) {
    BKE_brush_init_curves_sculpt_settings(brush);
  }

  return brush;
}

void BKE_brush_init_gpencil_settings(Brush *brush)
{
  if (brush->gpencil_settings == nullptr) {
    brush->gpencil_settings = MEM_cnew<BrushGpencilSettings>("BrushGpencilSettings");
  }

  brush->gpencil_settings->draw_smoothlvl = 1;
  brush->gpencil_settings->flag = 0;
  brush->gpencil_settings->flag |= GP_BRUSH_USE_PRESSURE;
  brush->gpencil_settings->draw_strength = 1.0f;
  brush->gpencil_settings->draw_jitter = 0.0f;
  brush->gpencil_settings->flag |= GP_BRUSH_USE_JITTER_PRESSURE;
  brush->gpencil_settings->icon_id = GP_BRUSH_ICON_PEN;

  /* curves */
  brush->gpencil_settings->curve_sensitivity = BKE_curvemapping_add(1, 0.0f, 0.0f, 1.0f, 1.0f);
  brush->gpencil_settings->curve_strength = BKE_curvemapping_add(1, 0.0f, 0.0f, 1.0f, 1.0f);
  brush->gpencil_settings->curve_jitter = BKE_curvemapping_add(1, 0.0f, 0.0f, 1.0f, 1.0f);

  brush->gpencil_settings->curve_rand_pressure = BKE_curvemapping_add(1, 0.0f, 0.0f, 1.0f, 1.0f);
  brush->gpencil_settings->curve_rand_strength = BKE_curvemapping_add(1, 0.0f, 0.0f, 1.0f, 1.0f);
  brush->gpencil_settings->curve_rand_uv = BKE_curvemapping_add(1, 0.0f, 0.0f, 1.0f, 1.0f);
  brush->gpencil_settings->curve_rand_hue = BKE_curvemapping_add(1, 0.0f, 0.0f, 1.0f, 1.0f);
  brush->gpencil_settings->curve_rand_saturation = BKE_curvemapping_add(1, 0.0f, 0.0f, 1.0f, 1.0f);
  brush->gpencil_settings->curve_rand_value = BKE_curvemapping_add(1, 0.0f, 0.0f, 1.0f, 1.0f);
}

Brush *BKE_brush_add_gpencil(Main *bmain, ToolSettings *ts, const char *name, eObjectMode mode)
{
  Paint *paint = nullptr;
  Brush *brush;
  switch (mode) {
    case OB_MODE_PAINT_GPENCIL: {
      paint = &ts->gp_paint->paint;
      break;
    }
    case OB_MODE_SCULPT_GPENCIL: {
      paint = &ts->gp_sculptpaint->paint;
      break;
    }
    case OB_MODE_WEIGHT_GPENCIL: {
      paint = &ts->gp_weightpaint->paint;
      break;
    }
    case OB_MODE_VERTEX_GPENCIL: {
      paint = &ts->gp_vertexpaint->paint;
      break;
    }
    default:
      paint = &ts->gp_paint->paint;
  }

  brush = BKE_brush_add(bmain, name, mode);

  BKE_paint_brush_set(paint, brush);
  id_us_min(&brush->id);

  brush->size = 3;

  /* grease pencil basic settings */
  BKE_brush_init_gpencil_settings(brush);

  /* return brush */
  return brush;
}

bool BKE_brush_delete(Main *bmain, Brush *brush)
{
  if (brush->id.tag & LIB_TAG_INDIRECT) {
    return false;
  }
  if (ID_REAL_USERS(brush) <= 1 && ID_EXTRA_USERS(brush) == 0 &&
      BKE_library_ID_is_indirectly_used(bmain, brush)) {
    return false;
  }

  BKE_id_delete(bmain, brush);

  return true;
}

/** Local grease pencil curve mapping preset. */
using eGPCurveMappingPreset = enum eGPCurveMappingPreset {
  GPCURVE_PRESET_PENCIL = 0,
  GPCURVE_PRESET_INK = 1,
  GPCURVE_PRESET_INKNOISE = 2,
  GPCURVE_PRESET_MARKER = 3,
  GPCURVE_PRESET_CHISEL_SENSIVITY = 4,
  GPCURVE_PRESET_CHISEL_STRENGTH = 5,
};

static void brush_gpencil_curvemap_reset(CurveMap *cuma, int tot, eGPCurveMappingPreset preset)
{
  if (cuma->curve) {
    MEM_freeN(cuma->curve);
  }

  cuma->totpoint = tot;
  cuma->curve = (CurveMapPoint *)MEM_callocN(cuma->totpoint * sizeof(CurveMapPoint), __func__);

  switch (preset) {
    case GPCURVE_PRESET_PENCIL:
      cuma->curve[0].x = 0.0f;
      cuma->curve[0].y = 0.0f;
      cuma->curve[1].x = 0.75115f;
      cuma->curve[1].y = 0.25f;
      cuma->curve[2].x = 1.0f;
      cuma->curve[2].y = 1.0f;
      break;
    case GPCURVE_PRESET_INK:
      cuma->curve[0].x = 0.0f;
      cuma->curve[0].y = 0.0f;
      cuma->curve[1].x = 0.63448f;
      cuma->curve[1].y = 0.375f;
      cuma->curve[2].x = 1.0f;
      cuma->curve[2].y = 1.0f;
      break;
    case GPCURVE_PRESET_INKNOISE:
      cuma->curve[0].x = 0.0f;
      cuma->curve[0].y = 0.0f;
      cuma->curve[1].x = 0.55f;
      cuma->curve[1].y = 0.45f;
      cuma->curve[2].x = 0.85f;
      cuma->curve[2].y = 1.0f;
      break;
    case GPCURVE_PRESET_MARKER:
      cuma->curve[0].x = 0.0f;
      cuma->curve[0].y = 0.0f;
      cuma->curve[1].x = 0.38f;
      cuma->curve[1].y = 0.22f;
      cuma->curve[2].x = 0.65f;
      cuma->curve[2].y = 0.68f;
      cuma->curve[3].x = 1.0f;
      cuma->curve[3].y = 1.0f;
      break;
    case GPCURVE_PRESET_CHISEL_SENSIVITY:
      cuma->curve[0].x = 0.0f;
      cuma->curve[0].y = 0.0f;
      cuma->curve[1].x = 0.25f;
      cuma->curve[1].y = 0.40f;
      cuma->curve[2].x = 1.0f;
      cuma->curve[2].y = 1.0f;
      break;
    case GPCURVE_PRESET_CHISEL_STRENGTH:
      cuma->curve[0].x = 0.0f;
      cuma->curve[0].y = 0.0f;
      cuma->curve[1].x = 0.31f;
      cuma->curve[1].y = 0.22f;
      cuma->curve[2].x = 0.61f;
      cuma->curve[2].y = 0.88f;
      cuma->curve[3].x = 1.0f;
      cuma->curve[3].y = 1.0f;
      break;
    default:
      break;
  }

  MEM_SAFE_FREE(cuma->table);
}

void BKE_gpencil_brush_preset_set(Main *bmain, Brush *brush, const short type)
{
#define SMOOTH_STROKE_RADIUS 40
#define SMOOTH_STROKE_FACTOR 0.9f
#define ACTIVE_SMOOTH 0.35f

  CurveMapping *custom_curve = nullptr;

  /* Optionally assign a material preset. */
  enum {
    PRESET_MATERIAL_NONE = 0,
    PRESET_MATERIAL_DOT_STROKE,
  } material_preset = PRESET_MATERIAL_NONE;

  /* Set general defaults at brush level. */
  brush->smooth_stroke_radius = SMOOTH_STROKE_RADIUS;
  brush->smooth_stroke_factor = SMOOTH_STROKE_FACTOR;

  brush->rgb[0] = 0.498f;
  brush->rgb[1] = 1.0f;
  brush->rgb[2] = 0.498f;

  brush->secondary_rgb[0] = 1.0f;
  brush->secondary_rgb[1] = 1.0f;
  brush->secondary_rgb[2] = 1.0f;

  brush->curve_preset = BRUSH_CURVE_SMOOTH;

  if (brush->gpencil_settings == nullptr) {
    return;
  }

  /* Set preset type. */
  brush->gpencil_settings->preset_type = type;

  /* Set vertex mix factor. */
  brush->gpencil_settings->vertex_mode = GPPAINT_MODE_BOTH;
  brush->gpencil_settings->vertex_factor = 1.0f;
  brush->gpencil_settings->material_alt = nullptr;

  switch (type) {
    case GP_BRUSH_PRESET_AIRBRUSH: {
      brush->size = 300.0f;
      brush->gpencil_settings->flag |= GP_BRUSH_USE_PRESSURE;

      brush->gpencil_settings->draw_strength = 0.4f;
      brush->gpencil_settings->flag |= GP_BRUSH_USE_STRENGTH_PRESSURE;

      brush->gpencil_settings->input_samples = 10;
      brush->gpencil_settings->active_smooth = ACTIVE_SMOOTH;
      brush->gpencil_settings->draw_angle = 0.0f;
      brush->gpencil_settings->draw_angle_factor = 0.0f;
      brush->gpencil_settings->hardeness = 0.9f;
      copy_v2_fl(brush->gpencil_settings->aspect_ratio, 1.0f);

      brush->gpencil_tool = GPAINT_TOOL_DRAW;
      brush->gpencil_settings->icon_id = GP_BRUSH_ICON_AIRBRUSH;

      zero_v3(brush->secondary_rgb);

      material_preset = PRESET_MATERIAL_DOT_STROKE;

      break;
    }
    case GP_BRUSH_PRESET_INK_PEN: {

      brush->size = 60.0f;
      brush->gpencil_settings->flag |= GP_BRUSH_USE_PRESSURE;

      brush->gpencil_settings->draw_strength = 1.0f;

      brush->gpencil_settings->input_samples = 10;
      brush->gpencil_settings->active_smooth = ACTIVE_SMOOTH;
      brush->gpencil_settings->draw_angle = 0.0f;
      brush->gpencil_settings->draw_angle_factor = 0.0f;
      brush->gpencil_settings->hardeness = 1.0f;
      copy_v2_fl(brush->gpencil_settings->aspect_ratio, 1.0f);

      brush->gpencil_settings->flag |= GP_BRUSH_GROUP_SETTINGS;
      brush->gpencil_settings->draw_smoothfac = 0.1f;
      brush->gpencil_settings->draw_smoothlvl = 1;
      brush->gpencil_settings->draw_subdivide = 0;
      brush->gpencil_settings->simplify_f = 0.002f;

      brush->gpencil_settings->draw_random_press = 0.0f;
      brush->gpencil_settings->draw_jitter = 0.0f;
      brush->gpencil_settings->flag |= GP_BRUSH_USE_JITTER_PRESSURE;

      /* Curve. */
      custom_curve = brush->gpencil_settings->curve_sensitivity;
      BKE_curvemapping_set_defaults(custom_curve, 0, 0.0f, 0.0f, 1.0f, 1.0f);
      BKE_curvemapping_init(custom_curve);
      brush_gpencil_curvemap_reset(custom_curve->cm, 3, GPCURVE_PRESET_INK);

      brush->gpencil_settings->icon_id = GP_BRUSH_ICON_INK;
      brush->gpencil_tool = GPAINT_TOOL_DRAW;

      zero_v3(brush->secondary_rgb);
      break;
    }
    case GP_BRUSH_PRESET_INK_PEN_ROUGH: {
      brush->size = 60.0f;
      brush->gpencil_settings->flag |= GP_BRUSH_USE_PRESSURE;

      brush->gpencil_settings->draw_strength = 1.0f;

      brush->gpencil_settings->input_samples = 10;
      brush->gpencil_settings->active_smooth = ACTIVE_SMOOTH;
      brush->gpencil_settings->draw_angle = 0.0f;
      brush->gpencil_settings->draw_angle_factor = 0.0f;
      brush->gpencil_settings->hardeness = 1.0f;
      copy_v2_fl(brush->gpencil_settings->aspect_ratio, 1.0f);

      brush->gpencil_settings->flag &= ~GP_BRUSH_GROUP_SETTINGS;
      brush->gpencil_settings->draw_smoothfac = 0.0f;
      brush->gpencil_settings->draw_smoothlvl = 2;
      brush->gpencil_settings->draw_subdivide = 0;
      brush->gpencil_settings->simplify_f = 0.000f;

      brush->gpencil_settings->flag |= GP_BRUSH_GROUP_RANDOM;
      brush->gpencil_settings->draw_random_press = 0.6f;
      brush->gpencil_settings->draw_random_strength = 0.0f;
      brush->gpencil_settings->draw_jitter = 0.0f;
      brush->gpencil_settings->flag |= GP_BRUSH_USE_JITTER_PRESSURE;

      /* Curve. */
      custom_curve = brush->gpencil_settings->curve_sensitivity;
      BKE_curvemapping_set_defaults(custom_curve, 0, 0.0f, 0.0f, 1.0f, 1.0f);
      BKE_curvemapping_init(custom_curve);
      brush_gpencil_curvemap_reset(custom_curve->cm, 3, GPCURVE_PRESET_INKNOISE);

      brush->gpencil_settings->icon_id = GP_BRUSH_ICON_INKNOISE;
      brush->gpencil_tool = GPAINT_TOOL_DRAW;

      zero_v3(brush->secondary_rgb);
      break;
    }
    case GP_BRUSH_PRESET_MARKER_BOLD: {
      brush->size = 150.0f;
      brush->gpencil_settings->flag &= ~GP_BRUSH_USE_PRESSURE;

      brush->gpencil_settings->draw_strength = 0.3f;

      brush->gpencil_settings->input_samples = 10;
      brush->gpencil_settings->active_smooth = ACTIVE_SMOOTH;
      brush->gpencil_settings->draw_angle = 0.0f;
      brush->gpencil_settings->draw_angle_factor = 0.0f;
      brush->gpencil_settings->hardeness = 1.0f;
      copy_v2_fl(brush->gpencil_settings->aspect_ratio, 1.0f);

      brush->gpencil_settings->flag |= GP_BRUSH_GROUP_SETTINGS;
      brush->gpencil_settings->draw_smoothfac = 0.1f;
      brush->gpencil_settings->draw_smoothlvl = 1;
      brush->gpencil_settings->draw_subdivide = 0;
      brush->gpencil_settings->simplify_f = 0.002f;

      brush->gpencil_settings->flag &= ~GP_BRUSH_GROUP_RANDOM;
      brush->gpencil_settings->draw_random_press = 0.0f;
      brush->gpencil_settings->draw_random_strength = 0.0f;
      brush->gpencil_settings->draw_jitter = 0.0f;
      brush->gpencil_settings->flag |= GP_BRUSH_USE_JITTER_PRESSURE;

      /* Curve. */
      custom_curve = brush->gpencil_settings->curve_sensitivity;
      BKE_curvemapping_set_defaults(custom_curve, 0, 0.0f, 0.0f, 1.0f, 1.0f);
      BKE_curvemapping_init(custom_curve);
      brush_gpencil_curvemap_reset(custom_curve->cm, 4, GPCURVE_PRESET_MARKER);

      brush->gpencil_settings->icon_id = GP_BRUSH_ICON_MARKER;
      brush->gpencil_tool = GPAINT_TOOL_DRAW;

      zero_v3(brush->secondary_rgb);
      break;
    }
    case GP_BRUSH_PRESET_MARKER_CHISEL: {
      brush->size = 150.0f;
      brush->gpencil_settings->flag |= GP_BRUSH_USE_PRESSURE;

      brush->gpencil_settings->draw_strength = 1.0f;

      brush->gpencil_settings->input_samples = 10;
      brush->gpencil_settings->active_smooth = 0.3f;
      brush->gpencil_settings->draw_angle = DEG2RAD(35.0f);
      brush->gpencil_settings->draw_angle_factor = 0.5f;
      brush->gpencil_settings->hardeness = 1.0f;
      copy_v2_fl(brush->gpencil_settings->aspect_ratio, 1.0f);

      brush->gpencil_settings->flag |= GP_BRUSH_GROUP_SETTINGS;
      brush->gpencil_settings->draw_smoothfac = 0.0f;
      brush->gpencil_settings->draw_smoothlvl = 1;
      brush->gpencil_settings->draw_subdivide = 0;
      brush->gpencil_settings->simplify_f = 0.002f;

      brush->gpencil_settings->flag &= ~GP_BRUSH_GROUP_RANDOM;
      brush->gpencil_settings->draw_random_press = 0.0f;
      brush->gpencil_settings->draw_jitter = 0.0f;
      brush->gpencil_settings->flag |= GP_BRUSH_USE_JITTER_PRESSURE;

      /* Curve. */
      custom_curve = brush->gpencil_settings->curve_sensitivity;
      BKE_curvemapping_set_defaults(custom_curve, 0, 0.0f, 0.0f, 1.0f, 1.0f);
      BKE_curvemapping_init(custom_curve);
      brush_gpencil_curvemap_reset(custom_curve->cm, 3, GPCURVE_PRESET_CHISEL_SENSIVITY);

      custom_curve = brush->gpencil_settings->curve_strength;
      BKE_curvemapping_set_defaults(custom_curve, 0, 0.0f, 0.0f, 1.0f, 1.0f);
      BKE_curvemapping_init(custom_curve);
      brush_gpencil_curvemap_reset(custom_curve->cm, 4, GPCURVE_PRESET_CHISEL_STRENGTH);

      brush->gpencil_settings->icon_id = GP_BRUSH_ICON_CHISEL;
      brush->gpencil_tool = GPAINT_TOOL_DRAW;

      zero_v3(brush->secondary_rgb);
      break;
    }
    case GP_BRUSH_PRESET_PEN: {
      brush->size = 25.0f;
      brush->gpencil_settings->flag &= ~GP_BRUSH_USE_PRESSURE;

      brush->gpencil_settings->draw_strength = 1.0f;
      brush->gpencil_settings->flag &= ~GP_BRUSH_USE_STRENGTH_PRESSURE;

      brush->gpencil_settings->input_samples = 10;
      brush->gpencil_settings->active_smooth = ACTIVE_SMOOTH;
      brush->gpencil_settings->draw_angle = 0.0f;
      brush->gpencil_settings->draw_angle_factor = 0.0f;
      brush->gpencil_settings->hardeness = 1.0f;
      copy_v2_fl(brush->gpencil_settings->aspect_ratio, 1.0f);

      brush->gpencil_settings->flag |= GP_BRUSH_GROUP_SETTINGS;
      brush->gpencil_settings->draw_smoothfac = 0.0f;
      brush->gpencil_settings->draw_smoothlvl = 1;
      brush->gpencil_settings->draw_subdivide = 1;
      brush->gpencil_settings->simplify_f = 0.002f;

      brush->gpencil_settings->draw_random_press = 0.0f;
      brush->gpencil_settings->draw_random_strength = 0.0f;
      brush->gpencil_settings->draw_jitter = 0.0f;
      brush->gpencil_settings->flag |= GP_BRUSH_USE_JITTER_PRESSURE;

      brush->gpencil_settings->icon_id = GP_BRUSH_ICON_PEN;
      brush->gpencil_tool = GPAINT_TOOL_DRAW;

      zero_v3(brush->secondary_rgb);
      break;
    }
    case GP_BRUSH_PRESET_PENCIL_SOFT: {
      brush->size = 80.0f;
      brush->gpencil_settings->flag |= GP_BRUSH_USE_PRESSURE;

      brush->gpencil_settings->draw_strength = 0.4f;
      brush->gpencil_settings->flag |= GP_BRUSH_USE_STRENGTH_PRESSURE;

      brush->gpencil_settings->input_samples = 10;
      brush->gpencil_settings->active_smooth = ACTIVE_SMOOTH;
      brush->gpencil_settings->draw_angle = 0.0f;
      brush->gpencil_settings->draw_angle_factor = 0.0f;
      brush->gpencil_settings->hardeness = 0.8f;
      copy_v2_fl(brush->gpencil_settings->aspect_ratio, 1.0f);

      brush->gpencil_settings->flag |= GP_BRUSH_GROUP_SETTINGS;
      brush->gpencil_settings->draw_smoothfac = 0.0f;
      brush->gpencil_settings->draw_smoothlvl = 1;
      brush->gpencil_settings->draw_subdivide = 0;
      brush->gpencil_settings->simplify_f = 0.000f;

      brush->gpencil_settings->draw_random_press = 0.0f;
      brush->gpencil_settings->draw_random_strength = 0.0f;
      brush->gpencil_settings->draw_jitter = 0.0f;
      brush->gpencil_settings->flag |= GP_BRUSH_USE_JITTER_PRESSURE;

      brush->gpencil_settings->icon_id = GP_BRUSH_ICON_PENCIL;
      brush->gpencil_tool = GPAINT_TOOL_DRAW;

      zero_v3(brush->secondary_rgb);

      material_preset = PRESET_MATERIAL_DOT_STROKE;

      break;
    }
    case GP_BRUSH_PRESET_PENCIL: {
      brush->size = 20.0f;
      brush->gpencil_settings->flag |= GP_BRUSH_USE_PRESSURE;

      brush->gpencil_settings->draw_strength = 0.6f;
      brush->gpencil_settings->flag |= GP_BRUSH_USE_STRENGTH_PRESSURE;

      brush->gpencil_settings->input_samples = 10;
      brush->gpencil_settings->active_smooth = ACTIVE_SMOOTH;
      brush->gpencil_settings->draw_angle = 0.0f;
      brush->gpencil_settings->draw_angle_factor = 0.0f;
      brush->gpencil_settings->hardeness = 1.0f;
      copy_v2_fl(brush->gpencil_settings->aspect_ratio, 1.0f);

      brush->gpencil_settings->flag |= GP_BRUSH_GROUP_SETTINGS;
      brush->gpencil_settings->draw_smoothfac = 0.0f;
      brush->gpencil_settings->draw_smoothlvl = 1;
      brush->gpencil_settings->draw_subdivide = 0;
      brush->gpencil_settings->simplify_f = 0.002f;

      brush->gpencil_settings->draw_random_press = 0.0f;
      brush->gpencil_settings->draw_jitter = 0.0f;
      brush->gpencil_settings->flag |= GP_BRUSH_USE_JITTER_PRESSURE;

      brush->gpencil_settings->icon_id = GP_BRUSH_ICON_PENCIL;
      brush->gpencil_tool = GPAINT_TOOL_DRAW;

      zero_v3(brush->secondary_rgb);
      break;
    }
    case GP_BRUSH_PRESET_FILL_AREA: {
      brush->size = 5.0f;

      brush->gpencil_settings->fill_threshold = 0.1f;
      brush->gpencil_settings->fill_simplylvl = 1;
      brush->gpencil_settings->fill_factor = 1.0f;

      brush->gpencil_settings->draw_strength = 1.0f;
      brush->gpencil_settings->hardeness = 1.0f;
      copy_v2_fl(brush->gpencil_settings->aspect_ratio, 1.0f);
      brush->gpencil_settings->draw_smoothfac = 0.1f;
      brush->gpencil_settings->draw_smoothlvl = 1;
      brush->gpencil_settings->draw_subdivide = 1;
      brush->gpencil_settings->dilate_pixels = 1;

      brush->gpencil_settings->flag |= GP_BRUSH_FILL_SHOW_EXTENDLINES;

      brush->gpencil_settings->icon_id = GP_BRUSH_ICON_FILL;
      brush->gpencil_tool = GPAINT_TOOL_FILL;
      brush->gpencil_settings->vertex_mode = GPPAINT_MODE_FILL;

      zero_v3(brush->secondary_rgb);
      break;
    }
    case GP_BRUSH_PRESET_ERASER_SOFT: {
      brush->size = 30.0f;
      brush->gpencil_settings->draw_strength = 0.5f;
      brush->gpencil_settings->flag |= GP_BRUSH_DEFAULT_ERASER;
      brush->gpencil_settings->flag |= GP_BRUSH_USE_PRESSURE;
      brush->gpencil_settings->flag |= GP_BRUSH_USE_STRENGTH_PRESSURE;
      brush->gpencil_settings->icon_id = GP_BRUSH_ICON_ERASE_SOFT;
      brush->gpencil_tool = GPAINT_TOOL_ERASE;
      brush->gpencil_settings->eraser_mode = GP_BRUSH_ERASER_SOFT;
      brush->gpencil_settings->era_strength_f = 100.0f;
      brush->gpencil_settings->era_thickness_f = 10.0f;

      break;
    }
    case GP_BRUSH_PRESET_ERASER_HARD: {
      brush->size = 30.0f;
      brush->gpencil_settings->draw_strength = 1.0f;
      brush->gpencil_settings->eraser_mode = GP_BRUSH_ERASER_SOFT;
      brush->gpencil_settings->era_strength_f = 100.0f;
      brush->gpencil_settings->era_thickness_f = 50.0f;

      brush->gpencil_settings->icon_id = GP_BRUSH_ICON_ERASE_HARD;
      brush->gpencil_tool = GPAINT_TOOL_ERASE;

      break;
    }
    case GP_BRUSH_PRESET_ERASER_POINT: {
      brush->size = 30.0f;
      brush->gpencil_settings->eraser_mode = GP_BRUSH_ERASER_HARD;

      brush->gpencil_settings->icon_id = GP_BRUSH_ICON_ERASE_HARD;
      brush->gpencil_tool = GPAINT_TOOL_ERASE;

      break;
    }
    case GP_BRUSH_PRESET_ERASER_STROKE: {
      brush->size = 30.0f;
      brush->gpencil_settings->eraser_mode = GP_BRUSH_ERASER_STROKE;

      brush->gpencil_settings->icon_id = GP_BRUSH_ICON_ERASE_STROKE;
      brush->gpencil_tool = GPAINT_TOOL_ERASE;

      break;
    }
    case GP_BRUSH_PRESET_TINT: {
      brush->gpencil_settings->icon_id = GP_BRUSH_ICON_TINT;
      brush->gpencil_tool = GPAINT_TOOL_TINT;

      brush->size = 25.0f;
      brush->gpencil_settings->flag |= GP_BRUSH_USE_PRESSURE;

      brush->gpencil_settings->draw_strength = 0.8f;
      brush->gpencil_settings->flag |= GP_BRUSH_USE_STRENGTH_PRESSURE;

      zero_v3(brush->secondary_rgb);
      break;
    }
    case GP_BRUSH_PRESET_VERTEX_DRAW: {
      brush->gpencil_settings->icon_id = GP_BRUSH_ICON_VERTEX_DRAW;
      brush->gpencil_vertex_tool = GPVERTEX_TOOL_DRAW;

      brush->size = 25.0f;
      brush->gpencil_settings->flag |= GP_BRUSH_USE_PRESSURE;

      brush->gpencil_settings->draw_strength = 0.8f;
      brush->gpencil_settings->flag |= GP_BRUSH_USE_STRENGTH_PRESSURE;

      zero_v3(brush->secondary_rgb);
      break;
    }
    case GP_BRUSH_PRESET_VERTEX_BLUR: {
      brush->gpencil_settings->icon_id = GP_BRUSH_ICON_VERTEX_BLUR;
      brush->gpencil_vertex_tool = GPVERTEX_TOOL_BLUR;

      brush->size = 25.0f;
      brush->gpencil_settings->flag |= GP_BRUSH_USE_PRESSURE;

      brush->gpencil_settings->draw_strength = 0.8f;
      brush->gpencil_settings->flag |= GP_BRUSH_USE_STRENGTH_PRESSURE;

      zero_v3(brush->secondary_rgb);
      break;
    }
    case GP_BRUSH_PRESET_VERTEX_AVERAGE: {
      brush->gpencil_settings->icon_id = GP_BRUSH_ICON_VERTEX_AVERAGE;
      brush->gpencil_vertex_tool = GPVERTEX_TOOL_AVERAGE;

      brush->size = 25.0f;
      brush->gpencil_settings->flag |= GP_BRUSH_USE_PRESSURE;

      brush->gpencil_settings->draw_strength = 0.8f;
      brush->gpencil_settings->flag |= GP_BRUSH_USE_STRENGTH_PRESSURE;

      zero_v3(brush->secondary_rgb);
      break;
    }
    case GP_BRUSH_PRESET_VERTEX_SMEAR: {
      brush->gpencil_settings->icon_id = GP_BRUSH_ICON_VERTEX_SMEAR;
      brush->gpencil_vertex_tool = GPVERTEX_TOOL_SMEAR;

      brush->size = 25.0f;
      brush->gpencil_settings->flag |= GP_BRUSH_USE_PRESSURE;

      brush->gpencil_settings->draw_strength = 0.8f;
      brush->gpencil_settings->flag |= GP_BRUSH_USE_STRENGTH_PRESSURE;

      zero_v3(brush->secondary_rgb);
      break;
    }
    case GP_BRUSH_PRESET_VERTEX_REPLACE: {
      brush->gpencil_settings->icon_id = GP_BRUSH_ICON_VERTEX_REPLACE;
      brush->gpencil_vertex_tool = GPVERTEX_TOOL_REPLACE;

      brush->size = 25.0f;
      brush->gpencil_settings->flag |= GP_BRUSH_USE_PRESSURE;

      brush->gpencil_settings->draw_strength = 0.8f;
      brush->gpencil_settings->flag |= GP_BRUSH_USE_STRENGTH_PRESSURE;

      zero_v3(brush->secondary_rgb);
      break;
    }
    case GP_BRUSH_PRESET_SMOOTH_STROKE: {
      brush->gpencil_settings->icon_id = GP_BRUSH_ICON_GPBRUSH_SMOOTH;
      brush->gpencil_sculpt_tool = GPSCULPT_TOOL_SMOOTH;

      brush->size = 25.0f;
      brush->gpencil_settings->flag |= GP_BRUSH_USE_PRESSURE;

      brush->gpencil_settings->draw_strength = 0.3f;
      brush->gpencil_settings->flag |= GP_BRUSH_USE_STRENGTH_PRESSURE;
      brush->gpencil_settings->sculpt_flag = GP_SCULPT_FLAGMODE_APPLY_THICKNESS;
      brush->gpencil_settings->sculpt_mode_flag |= GP_SCULPT_FLAGMODE_APPLY_POSITION;

      break;
    }
    case GP_BRUSH_PRESET_STRENGTH_STROKE: {
      brush->gpencil_settings->icon_id = GP_BRUSH_ICON_GPBRUSH_STRENGTH;
      brush->gpencil_sculpt_tool = GPSCULPT_TOOL_STRENGTH;

      brush->size = 25.0f;
      brush->gpencil_settings->flag |= GP_BRUSH_USE_PRESSURE;

      brush->gpencil_settings->draw_strength = 0.3f;
      brush->gpencil_settings->flag |= GP_BRUSH_USE_STRENGTH_PRESSURE;
      brush->gpencil_settings->sculpt_mode_flag |= GP_SCULPT_FLAGMODE_APPLY_POSITION;

      break;
    }
    case GP_BRUSH_PRESET_THICKNESS_STROKE: {
      brush->gpencil_settings->icon_id = GP_BRUSH_ICON_GPBRUSH_THICKNESS;
      brush->gpencil_sculpt_tool = GPSCULPT_TOOL_THICKNESS;

      brush->size = 25.0f;
      brush->gpencil_settings->flag |= GP_BRUSH_USE_PRESSURE;

      brush->gpencil_settings->draw_strength = 0.5f;
      brush->gpencil_settings->flag |= GP_BRUSH_USE_STRENGTH_PRESSURE;
      brush->gpencil_settings->sculpt_mode_flag |= GP_SCULPT_FLAGMODE_APPLY_POSITION;

      break;
    }
    case GP_BRUSH_PRESET_GRAB_STROKE: {
      brush->gpencil_settings->icon_id = GP_BRUSH_ICON_GPBRUSH_GRAB;
      brush->gpencil_sculpt_tool = GPSCULPT_TOOL_GRAB;
      brush->gpencil_settings->flag &= ~GP_BRUSH_USE_PRESSURE;

      brush->size = 25.0f;

      brush->gpencil_settings->draw_strength = 0.3f;
      brush->gpencil_settings->flag |= GP_BRUSH_USE_STRENGTH_PRESSURE;
      brush->gpencil_settings->sculpt_mode_flag |= GP_SCULPT_FLAGMODE_APPLY_POSITION;

      break;
    }
    case GP_BRUSH_PRESET_PUSH_STROKE: {
      brush->gpencil_settings->icon_id = GP_BRUSH_ICON_GPBRUSH_PUSH;
      brush->gpencil_sculpt_tool = GPSCULPT_TOOL_PUSH;

      brush->size = 25.0f;
      brush->gpencil_settings->flag |= GP_BRUSH_USE_PRESSURE;

      brush->gpencil_settings->draw_strength = 0.3f;
      brush->gpencil_settings->flag |= GP_BRUSH_USE_STRENGTH_PRESSURE;
      brush->gpencil_settings->sculpt_mode_flag |= GP_SCULPT_FLAGMODE_APPLY_POSITION;

      break;
    }
    case GP_BRUSH_PRESET_TWIST_STROKE: {
      brush->gpencil_settings->icon_id = GP_BRUSH_ICON_GPBRUSH_TWIST;
      brush->gpencil_sculpt_tool = GPSCULPT_TOOL_TWIST;

      brush->size = 50.0f;
      brush->gpencil_settings->flag |= GP_BRUSH_USE_PRESSURE;

      brush->gpencil_settings->draw_strength = 0.3f;
      brush->gpencil_settings->flag |= GP_BRUSH_USE_STRENGTH_PRESSURE;
      brush->gpencil_settings->sculpt_mode_flag |= GP_SCULPT_FLAGMODE_APPLY_POSITION;

      break;
    }
    case GP_BRUSH_PRESET_PINCH_STROKE: {
      brush->gpencil_settings->icon_id = GP_BRUSH_ICON_GPBRUSH_PINCH;
      brush->gpencil_sculpt_tool = GPSCULPT_TOOL_PINCH;

      brush->size = 50.0f;
      brush->gpencil_settings->flag |= GP_BRUSH_USE_PRESSURE;

      brush->gpencil_settings->draw_strength = 0.5f;
      brush->gpencil_settings->flag |= GP_BRUSH_USE_STRENGTH_PRESSURE;
      brush->gpencil_settings->sculpt_mode_flag |= GP_SCULPT_FLAGMODE_APPLY_POSITION;

      break;
    }
    case GP_BRUSH_PRESET_RANDOMIZE_STROKE: {
      brush->gpencil_settings->icon_id = GP_BRUSH_ICON_GPBRUSH_RANDOMIZE;
      brush->gpencil_sculpt_tool = GPSCULPT_TOOL_RANDOMIZE;

      brush->size = 25.0f;
      brush->gpencil_settings->flag |= GP_BRUSH_USE_PRESSURE;

      brush->gpencil_settings->draw_strength = 0.5f;
      brush->gpencil_settings->flag |= GP_BRUSH_USE_STRENGTH_PRESSURE;
      brush->gpencil_settings->sculpt_mode_flag |= GP_SCULPT_FLAGMODE_APPLY_POSITION;

      break;
    }
    case GP_BRUSH_PRESET_CLONE_STROKE: {
      brush->gpencil_settings->icon_id = GP_BRUSH_ICON_GPBRUSH_CLONE;
      brush->gpencil_sculpt_tool = GPSCULPT_TOOL_CLONE;
      brush->gpencil_settings->flag &= ~GP_BRUSH_USE_PRESSURE;

      brush->size = 25.0f;

      brush->gpencil_settings->draw_strength = 1.0f;
      brush->gpencil_settings->flag |= GP_BRUSH_USE_STRENGTH_PRESSURE;
      brush->gpencil_settings->sculpt_mode_flag |= GP_SCULPT_FLAGMODE_APPLY_POSITION;

      break;
    }
    case GP_BRUSH_PRESET_DRAW_WEIGHT: {
      brush->gpencil_settings->icon_id = GP_BRUSH_ICON_GPBRUSH_WEIGHT;
      brush->gpencil_weight_tool = GPWEIGHT_TOOL_DRAW;

      brush->size = 25.0f;
      brush->gpencil_settings->flag |= GP_BRUSH_USE_PRESSURE;

      brush->gpencil_settings->draw_strength = 0.8f;
      brush->gpencil_settings->flag |= GP_BRUSH_USE_STRENGTH_PRESSURE;
      brush->gpencil_settings->sculpt_mode_flag |= GP_SCULPT_FLAGMODE_APPLY_POSITION;

      break;
    }
    default:
      break;
  }

  switch (material_preset) {
    case PRESET_MATERIAL_NONE:
      break;
    case PRESET_MATERIAL_DOT_STROKE: {
      /* Create and link Black Dots material to brush.
       * This material is required because the brush uses the material
       * to define how the stroke is drawn. */
      const char *ma_id = "Dots Stroke";
      Material *ma = (Material *)BLI_findstring(&bmain->materials, ma_id, offsetof(ID, name) + 2);
      if (ma == nullptr) {
        ma = BKE_gpencil_material_add(bmain, ma_id);
        ma->gp_style->mode = GP_MATERIAL_MODE_DOT;
        BLI_assert(ma->id.us == 1);
        id_us_min(&ma->id);
      }

      BKE_gpencil_brush_material_set(brush, ma);

      /* Pin the material to the brush. */
      brush->gpencil_settings->flag |= GP_BRUSH_MATERIAL_PINNED;
      break;
    }
  }
}

static Brush *gpencil_brush_ensure(
    Main *bmain, ToolSettings *ts, const char *brush_name, eObjectMode mode, bool *r_new)
{
  *r_new = false;
  Brush *brush = (Brush *)BLI_findstring(&bmain->brushes, brush_name, offsetof(ID, name) + 2);

  /* If the brush exist, but the type is not GPencil or the mode is wrong, create a new one. */
  if ((brush != nullptr) && ((brush->gpencil_settings == nullptr) || (brush->ob_mode != mode))) {
    brush = nullptr;
  }

  if (brush == nullptr) {
    brush = BKE_brush_add_gpencil(bmain, ts, brush_name, mode);
    *r_new = true;
  }

  if (brush->gpencil_settings == nullptr) {
    BKE_brush_init_gpencil_settings(brush);
  }

  return brush;
}

void BKE_brush_gpencil_paint_presets(Main *bmain, ToolSettings *ts, const bool reset)
{
  bool r_new = false;

  Paint *paint = &ts->gp_paint->paint;
  Brush *brush_prev = paint->brush;
  Brush *brush, *deft_draw;
  /* Airbrush brush. */
  brush = gpencil_brush_ensure(bmain, ts, "Airbrush", OB_MODE_PAINT_GPENCIL, &r_new);
  if ((reset) || (r_new)) {
    BKE_gpencil_brush_preset_set(bmain, brush, GP_BRUSH_PRESET_AIRBRUSH);
  }

  /* Ink Pen brush. */
  brush = gpencil_brush_ensure(bmain, ts, "Ink Pen", OB_MODE_PAINT_GPENCIL, &r_new);
  if ((reset) || (r_new)) {
    BKE_gpencil_brush_preset_set(bmain, brush, GP_BRUSH_PRESET_INK_PEN);
  }

  /* Ink Pen Rough brush. */
  brush = gpencil_brush_ensure(bmain, ts, "Ink Pen Rough", OB_MODE_PAINT_GPENCIL, &r_new);
  if ((reset) || (r_new)) {
    BKE_gpencil_brush_preset_set(bmain, brush, GP_BRUSH_PRESET_INK_PEN_ROUGH);
  }

  /* Marker Bold brush. */
  brush = gpencil_brush_ensure(bmain, ts, "Marker Bold", OB_MODE_PAINT_GPENCIL, &r_new);
  if ((reset) || (r_new)) {
    BKE_gpencil_brush_preset_set(bmain, brush, GP_BRUSH_PRESET_MARKER_BOLD);
  }

  /* Marker Chisel brush. */
  brush = gpencil_brush_ensure(bmain, ts, "Marker Chisel", OB_MODE_PAINT_GPENCIL, &r_new);
  if ((reset) || (r_new)) {
    BKE_gpencil_brush_preset_set(bmain, brush, GP_BRUSH_PRESET_MARKER_CHISEL);
  }

  /* Pen brush. */
  brush = gpencil_brush_ensure(bmain, ts, "Pen", OB_MODE_PAINT_GPENCIL, &r_new);
  if ((reset) || (r_new)) {
    BKE_gpencil_brush_preset_set(bmain, brush, GP_BRUSH_PRESET_PEN);
  }

  /* Pencil Soft brush. */
  brush = gpencil_brush_ensure(bmain, ts, "Pencil Soft", OB_MODE_PAINT_GPENCIL, &r_new);
  if ((reset) || (r_new)) {
    BKE_gpencil_brush_preset_set(bmain, brush, GP_BRUSH_PRESET_PENCIL_SOFT);
  }

  /* Pencil brush. */
  brush = gpencil_brush_ensure(bmain, ts, "Pencil", OB_MODE_PAINT_GPENCIL, &r_new);
  if ((reset) || (r_new)) {
    BKE_gpencil_brush_preset_set(bmain, brush, GP_BRUSH_PRESET_PENCIL);
  }
  deft_draw = brush; /* save default brush. */

  /* Fill brush. */
  brush = gpencil_brush_ensure(bmain, ts, "Fill Area", OB_MODE_PAINT_GPENCIL, &r_new);
  if ((reset) || (r_new)) {
    BKE_gpencil_brush_preset_set(bmain, brush, GP_BRUSH_PRESET_FILL_AREA);
  }

  /* Soft Eraser brush. */
  brush = gpencil_brush_ensure(bmain, ts, "Eraser Soft", OB_MODE_PAINT_GPENCIL, &r_new);
  if ((reset) || (r_new)) {
    BKE_gpencil_brush_preset_set(bmain, brush, GP_BRUSH_PRESET_ERASER_SOFT);
  }

  /* Hard Eraser brush. */
  brush = gpencil_brush_ensure(bmain, ts, "Eraser Hard", OB_MODE_PAINT_GPENCIL, &r_new);
  if ((reset) || (r_new)) {
    BKE_gpencil_brush_preset_set(bmain, brush, GP_BRUSH_PRESET_ERASER_HARD);
  }

  /* Point Eraser brush. */
  brush = gpencil_brush_ensure(bmain, ts, "Eraser Point", OB_MODE_PAINT_GPENCIL, &r_new);
  if ((reset) || (r_new)) {
    BKE_gpencil_brush_preset_set(bmain, brush, GP_BRUSH_PRESET_ERASER_POINT);
  }

  /* Stroke Eraser brush. */
  brush = gpencil_brush_ensure(bmain, ts, "Eraser Stroke", OB_MODE_PAINT_GPENCIL, &r_new);
  if ((reset) || (r_new)) {
    BKE_gpencil_brush_preset_set(bmain, brush, GP_BRUSH_PRESET_ERASER_STROKE);
  }

  /* Tint brush. */
  brush = gpencil_brush_ensure(bmain, ts, "Tint", OB_MODE_PAINT_GPENCIL, &r_new);
  if ((reset) || (r_new)) {
    BKE_gpencil_brush_preset_set(bmain, brush, GP_BRUSH_PRESET_TINT);
  }

  /* Set default Draw brush. */
  if ((reset == false) && (brush_prev != nullptr)) {
    BKE_paint_brush_set(paint, brush_prev);
  }
  else {
    BKE_paint_brush_set(paint, deft_draw);
  }
}

void BKE_brush_gpencil_vertex_presets(Main *bmain, ToolSettings *ts, const bool reset)
{
  bool r_new = false;

  Paint *vertexpaint = &ts->gp_vertexpaint->paint;
  Brush *brush_prev = vertexpaint->brush;
  Brush *brush, *deft_vertex;
  /* Vertex Draw brush. */
  brush = gpencil_brush_ensure(bmain, ts, "Vertex Draw", OB_MODE_VERTEX_GPENCIL, &r_new);
  if ((reset) || (r_new)) {
    BKE_gpencil_brush_preset_set(bmain, brush, GP_BRUSH_PRESET_VERTEX_DRAW);
  }
  deft_vertex = brush; /* save default brush. */

  /* Vertex Blur brush. */
  brush = gpencil_brush_ensure(bmain, ts, "Vertex Blur", OB_MODE_VERTEX_GPENCIL, &r_new);
  if ((reset) || (r_new)) {
    BKE_gpencil_brush_preset_set(bmain, brush, GP_BRUSH_PRESET_VERTEX_BLUR);
  }
  /* Vertex Average brush. */
  brush = gpencil_brush_ensure(bmain, ts, "Vertex Average", OB_MODE_VERTEX_GPENCIL, &r_new);
  if ((reset) || (r_new)) {
    BKE_gpencil_brush_preset_set(bmain, brush, GP_BRUSH_PRESET_VERTEX_AVERAGE);
  }
  /* Vertex Smear brush. */
  brush = gpencil_brush_ensure(bmain, ts, "Vertex Smear", OB_MODE_VERTEX_GPENCIL, &r_new);
  if ((reset) || (r_new)) {
    BKE_gpencil_brush_preset_set(bmain, brush, GP_BRUSH_PRESET_VERTEX_SMEAR);
  }
  /* Vertex Replace brush. */
  brush = gpencil_brush_ensure(bmain, ts, "Vertex Replace", OB_MODE_VERTEX_GPENCIL, &r_new);
  if ((reset) || (r_new)) {
    BKE_gpencil_brush_preset_set(bmain, brush, GP_BRUSH_PRESET_VERTEX_REPLACE);
  }

  /* Set default Vertex brush. */
  if (reset || brush_prev == nullptr) {
    BKE_paint_brush_set(vertexpaint, deft_vertex);
  }
  else {
    if (brush_prev != nullptr) {
      BKE_paint_brush_set(vertexpaint, brush_prev);
    }
  }
}

void BKE_brush_gpencil_sculpt_presets(Main *bmain, ToolSettings *ts, const bool reset)
{
  bool r_new = false;

  Paint *sculptpaint = &ts->gp_sculptpaint->paint;
  Brush *brush_prev = sculptpaint->brush;
  Brush *brush, *deft_sculpt;

  /* Smooth brush. */
  brush = gpencil_brush_ensure(bmain, ts, "Smooth Stroke", OB_MODE_SCULPT_GPENCIL, &r_new);
  if ((reset) || (r_new)) {
    BKE_gpencil_brush_preset_set(bmain, brush, GP_BRUSH_PRESET_SMOOTH_STROKE);
  }
  deft_sculpt = brush;

  /* Strength brush. */
  brush = gpencil_brush_ensure(bmain, ts, "Strength Stroke", OB_MODE_SCULPT_GPENCIL, &r_new);
  if ((reset) || (r_new)) {
    BKE_gpencil_brush_preset_set(bmain, brush, GP_BRUSH_PRESET_STRENGTH_STROKE);
  }

  /* Thickness brush. */
  brush = gpencil_brush_ensure(bmain, ts, "Thickness Stroke", OB_MODE_SCULPT_GPENCIL, &r_new);
  if ((reset) || (r_new)) {
    BKE_gpencil_brush_preset_set(bmain, brush, GP_BRUSH_PRESET_THICKNESS_STROKE);
  }

  /* Grab brush. */
  brush = gpencil_brush_ensure(bmain, ts, "Grab Stroke", OB_MODE_SCULPT_GPENCIL, &r_new);
  if ((reset) || (r_new)) {
    BKE_gpencil_brush_preset_set(bmain, brush, GP_BRUSH_PRESET_GRAB_STROKE);
  }

  /* Push brush. */
  brush = gpencil_brush_ensure(bmain, ts, "Push Stroke", OB_MODE_SCULPT_GPENCIL, &r_new);
  if ((reset) || (r_new)) {
    BKE_gpencil_brush_preset_set(bmain, brush, GP_BRUSH_PRESET_PUSH_STROKE);
  }

  /* Twist brush. */
  brush = gpencil_brush_ensure(bmain, ts, "Twist Stroke", OB_MODE_SCULPT_GPENCIL, &r_new);
  if ((reset) || (r_new)) {
    BKE_gpencil_brush_preset_set(bmain, brush, GP_BRUSH_PRESET_TWIST_STROKE);
  }

  /* Pinch brush. */
  brush = gpencil_brush_ensure(bmain, ts, "Pinch Stroke", OB_MODE_SCULPT_GPENCIL, &r_new);
  if ((reset) || (r_new)) {
    BKE_gpencil_brush_preset_set(bmain, brush, GP_BRUSH_PRESET_PINCH_STROKE);
  }

  /* Randomize brush. */
  brush = gpencil_brush_ensure(bmain, ts, "Randomize Stroke", OB_MODE_SCULPT_GPENCIL, &r_new);
  if ((reset) || (r_new)) {
    BKE_gpencil_brush_preset_set(bmain, brush, GP_BRUSH_PRESET_RANDOMIZE_STROKE);
  }

  /* Clone brush. */
  brush = gpencil_brush_ensure(bmain, ts, "Clone Stroke", OB_MODE_SCULPT_GPENCIL, &r_new);
  if ((reset) || (r_new)) {
    BKE_gpencil_brush_preset_set(bmain, brush, GP_BRUSH_PRESET_CLONE_STROKE);
  }

  /* Set default brush. */
  if (reset || brush_prev == nullptr) {
    BKE_paint_brush_set(sculptpaint, deft_sculpt);
  }
  else {
    if (brush_prev != nullptr) {
      BKE_paint_brush_set(sculptpaint, brush_prev);
    }
  }
}

void BKE_brush_gpencil_weight_presets(Main *bmain, ToolSettings *ts, const bool reset)
{
  bool r_new = false;

  Paint *weightpaint = &ts->gp_weightpaint->paint;
  Brush *brush_prev = weightpaint->brush;
  Brush *brush, *deft_weight;
  /* Vertex Draw brush. */
  brush = gpencil_brush_ensure(bmain, ts, "Draw Weight", OB_MODE_WEIGHT_GPENCIL, &r_new);
  if ((reset) || (r_new)) {
    BKE_gpencil_brush_preset_set(bmain, brush, GP_BRUSH_PRESET_DRAW_WEIGHT);
  }
  deft_weight = brush; /* save default brush. */

  /* Set default brush. */
  if (reset || brush_prev == nullptr) {
    BKE_paint_brush_set(weightpaint, deft_weight);
  }
  else {
    if (brush_prev != nullptr) {
      BKE_paint_brush_set(weightpaint, brush_prev);
    }
  }
}

void BKE_brush_init_curves_sculpt_settings(Brush *brush)
{
  if (brush->curves_sculpt_settings == nullptr) {
    brush->curves_sculpt_settings = MEM_cnew<BrushCurvesSculptSettings>(__func__);
  }
  BrushCurvesSculptSettings *settings = brush->curves_sculpt_settings;
  settings->add_amount = 1;
  settings->points_per_curve = 8;
  settings->minimum_length = 0.01f;
  settings->curve_length = 0.3f;
  settings->density_add_attempts = 100;
}

struct Brush *BKE_brush_first_search(struct Main *bmain, const eObjectMode ob_mode)
{
  LISTBASE_FOREACH (Brush *, brush, &bmain->brushes) {
    if (brush->ob_mode & ob_mode) {
      return brush;
    }
  }
  return nullptr;
}

void BKE_brush_debug_print_state(Brush *br)
{
  /* create a fake brush and set it to the defaults */
  Brush def = {{nullptr}};
  brush_defaults(&def);

#define BR_TEST(field, t) \
  if (br->field != def.field) { \
    printf("br->" #field " = %" #t ";\n", br->field); \
  } \
  ((void)0)

#define BR_TEST_FLAG(_f) \
  if ((br->flag & _f) && !(def.flag & _f)) { \
    printf("br->flag |= " #_f ";\n"); \
  } \
  else if (!(br->flag & _f) && (def.flag & _f)) { \
    printf("br->flag &= ~" #_f ";\n"); \
  } \
  ((void)0)

#define BR_TEST_FLAG_OVERLAY(_f) \
  if ((br->overlay_flags & _f) && !(def.overlay_flags & _f)) { \
    printf("br->overlay_flags |= " #_f ";\n"); \
  } \
  else if (!(br->overlay_flags & _f) && (def.overlay_flags & _f)) { \
    printf("br->overlay_flags &= ~" #_f ";\n"); \
  } \
  ((void)0)

  /* print out any non-default brush state */
  BR_TEST(normal_weight, f);

  BR_TEST(blend, d);
  BR_TEST(size, d);

  /* br->flag */
  BR_TEST_FLAG(BRUSH_AIRBRUSH);
  BR_TEST_FLAG(BRUSH_ALPHA_PRESSURE);
  BR_TEST_FLAG(BRUSH_SIZE_PRESSURE);
  BR_TEST_FLAG(BRUSH_JITTER_PRESSURE);
  BR_TEST_FLAG(BRUSH_SPACING_PRESSURE);
  BR_TEST_FLAG(BRUSH_ANCHORED);
  BR_TEST_FLAG(BRUSH_DIR_IN);
  BR_TEST_FLAG(BRUSH_SPACE);
  BR_TEST_FLAG(BRUSH_SMOOTH_STROKE);
  BR_TEST_FLAG(BRUSH_PERSISTENT);
  BR_TEST_FLAG(BRUSH_ACCUMULATE);
  BR_TEST_FLAG(BRUSH_LOCK_ALPHA);
  BR_TEST_FLAG(BRUSH_ORIGINAL_NORMAL);
  BR_TEST_FLAG(BRUSH_OFFSET_PRESSURE);
  BR_TEST_FLAG(BRUSH_SPACE_ATTEN);
  BR_TEST_FLAG(BRUSH_ADAPTIVE_SPACE);
  BR_TEST_FLAG(BRUSH_LOCK_SIZE);
  BR_TEST_FLAG(BRUSH_EDGE_TO_EDGE);
  BR_TEST_FLAG(BRUSH_DRAG_DOT);
  BR_TEST_FLAG(BRUSH_INVERSE_SMOOTH_PRESSURE);
  BR_TEST_FLAG(BRUSH_PLANE_TRIM);
  BR_TEST_FLAG(BRUSH_FRONTFACE);
  BR_TEST_FLAG(BRUSH_CUSTOM_ICON);

  BR_TEST_FLAG_OVERLAY(BRUSH_OVERLAY_CURSOR);
  BR_TEST_FLAG_OVERLAY(BRUSH_OVERLAY_PRIMARY);
  BR_TEST_FLAG_OVERLAY(BRUSH_OVERLAY_SECONDARY);
  BR_TEST_FLAG_OVERLAY(BRUSH_OVERLAY_CURSOR_OVERRIDE_ON_STROKE);
  BR_TEST_FLAG_OVERLAY(BRUSH_OVERLAY_PRIMARY_OVERRIDE_ON_STROKE);
  BR_TEST_FLAG_OVERLAY(BRUSH_OVERLAY_SECONDARY_OVERRIDE_ON_STROKE);

  BR_TEST(jitter, f);
  BR_TEST(spacing, d);
  BR_TEST(smooth_stroke_radius, d);
  BR_TEST(smooth_stroke_factor, f);
  BR_TEST(rate, f);

  BR_TEST(alpha, f);

  BR_TEST(sculpt_plane, d);

  BR_TEST(plane_offset, f);

  BR_TEST(autosmooth_factor, f);
  BR_TEST(autosmooth_projection, f);
  BR_TEST(autosmooth_radius_factor, f);

  BR_TEST(topology_rake_factor, f);

  BR_TEST(crease_pinch_factor, f);

  BR_TEST(plane_trim, f);

  BR_TEST(texture_sample_bias, f);
  BR_TEST(texture_overlay_alpha, d);

  BR_TEST(add_col[0], f);
  BR_TEST(add_col[1], f);
  BR_TEST(add_col[2], f);
  BR_TEST(add_col[3], f);
  BR_TEST(sub_col[0], f);
  BR_TEST(sub_col[1], f);
  BR_TEST(sub_col[2], f);
  BR_TEST(sub_col[3], f);

  printf("\n");

#undef BR_TEST
#undef BR_TEST_FLAG
}

void BKE_brush_sculpt_reset(Brush *br)
{
  /* enable this to see any non-default
   * settings used by a brush: */
  // BKE_brush_debug_print_state(br);

  if (br->channels) {
    BrushChannel *ch;

    for (ch = (BrushChannel *)br->channels->channels.first; ch; ch = ch->next) {
      BrushChannelType *def = ch->def;

      BKE_brush_channel_free_data(ch);
      BKE_brush_channel_init(ch, def);
    }
  }

  BKE_brush_builtin_create(br, br->sculpt_tool);
  BKE_brush_channelset_ui_init(br, br->sculpt_tool);

  brush_defaults(br);
  BKE_brush_curve_preset(br, CURVE_PRESET_SMOOTH);
  BKE_brush_default_input_curves_set(br);

  /* Use the curve presets by default */
  br->curve_preset = BRUSH_CURVE_SMOOTH;

  /* Note that sculpt defaults where set when 0.5 was the default (now it's 1.0)
   * assign this so logic below can remain the same. */
  br->alpha = 0.5f;

  bool disable_dyntopo = false;

  // XXX basic face set setup for all organic brushes
  br->autosmooth_fset_slide = 1.0f;
  br->flag2 |= BRUSH_SMOOTH_PRESERVE_FACE_SETS | BRUSH_SMOOTH_USE_AREA_WEIGHT;

  /* Brush settings */
  switch (br->sculpt_tool) {
    case SCULPT_TOOL_DRAW_SHARP:
      br->flag |= BRUSH_DIR_IN;
      br->flag |= BRUSH_SIZE_PRESSURE;
      br->curve_preset = BRUSH_CURVE_POW4;
      br->spacing = 5;
      break;
    case SCULPT_TOOL_DISPLACEMENT_ERASER:
      br->curve_preset = BRUSH_CURVE_SMOOTHER;
      br->spacing = 10;
      br->alpha = 1.0f;

      disable_dyntopo = true;

      break;
    case SCULPT_TOOL_FAIRING:
      br->curve_preset = BRUSH_CURVE_SMOOTHER;
      br->flag &= ~BRUSH_SPACE_ATTEN;
      br->spacing = 10;
      br->alpha = 1.0f;
      break;
    case SCULPT_TOOL_SCENE_PROJECT:
      br->curve_preset = BRUSH_CURVE_SMOOTHER;
      br->flag &= ~BRUSH_SPACE_ATTEN;
      br->spacing = 10;
      br->alpha = 1.0f;
      break;
    case SCULPT_TOOL_SLIDE_RELAX:
      br->spacing = 10;
      br->alpha = 1.0f;
      br->slide_deform_type = BRUSH_SLIDE_DEFORM_DRAG;

      disable_dyntopo = true;
      break;
    case SCULPT_TOOL_CLAY:
      br->flag |= BRUSH_SIZE_PRESSURE;
      br->spacing = 3;
      br->autosmooth_factor = 0.25f;
      br->normal_radius_factor = 0.75f;
      br->hardness = 0.65f;
      break;
    case SCULPT_TOOL_CLAY_THUMB:
      br->alpha = 0.5f;
      br->normal_radius_factor = 1.0f;
      br->spacing = 6;
      br->hardness = 0.5f;
      br->flag |= BRUSH_SIZE_PRESSURE;
      br->flag &= ~BRUSH_SPACE_ATTEN;
      break;
    case SCULPT_TOOL_TWIST:
      br->alpha = 0.5f;
      br->normal_radius_factor = 1.0f;
      br->spacing = 6;
      br->hardness = 0.5f;
      br->flag &= ~BRUSH_SPACE_ATTEN;
      br->flag &= ~BRUSH_SIZE_PRESSURE;
      break;
    case SCULPT_TOOL_CLAY_STRIPS: {
      br->flag |= BRUSH_ACCUMULATE | BRUSH_SIZE_PRESSURE;
      br->flag &= ~BRUSH_SPACE_ATTEN;
      br->alpha = 0.8f;
      br->spacing = 7;
      br->normal_radius_factor = 1.35f;
      br->tip_roundness = 0.18f;
      br->curve_preset = BRUSH_CURVE_SMOOTHER;

      CurveMap *cuma = br->pressure_size_curve->cm;
      cuma->curve[0].x = 0.0f;
      cuma->curve[0].y = 0.55f;
      BKE_curvemap_insert(cuma, 0.5f, 0.7f);
      cuma->curve[2].x = 1.0f;
      cuma->curve[2].y = 1.0f;
      BKE_curvemapping_changed(br->pressure_size_curve, true);

      cuma = br->pressure_strength_curve->cm;
      BKE_curvemap_insert(cuma, 0.6f, 0.25f);
      BKE_curvemapping_changed(br->pressure_strength_curve, true);

    } break;
    case SCULPT_TOOL_MULTIPLANE_SCRAPE:
      br->flag2 |= BRUSH_MULTIPLANE_SCRAPE_DYNAMIC | BRUSH_MULTIPLANE_SCRAPE_PLANES_PREVIEW;
      br->alpha = 0.7f;
      br->normal_radius_factor = 0.70f;
      br->multiplane_scrape_angle = 60;
      br->curve_preset = BRUSH_CURVE_SMOOTH;
      br->spacing = 5;
      break;
    case SCULPT_TOOL_CREASE:
      br->flag |= BRUSH_DIR_IN;
      br->alpha = 0.25;
      break;
    case SCULPT_TOOL_SCRAPE:
    case SCULPT_TOOL_FILL:
      br->alpha = 0.7f;
      br->area_radius_factor = 0.5f;
      br->spacing = 7;
      br->flag |= BRUSH_ACCUMULATE;
      br->flag |= BRUSH_INVERT_TO_SCRAPE_FILL;
      break;
    case SCULPT_TOOL_ROTATE:
      br->alpha = 1.0;
      disable_dyntopo = true;

      break;
    case SCULPT_TOOL_SMOOTH:
      br->flag &= ~BRUSH_SPACE_ATTEN;
      br->flag2 |= BRUSH_SMOOTH_PRESERVE_FACE_SETS | BRUSH_SMOOTH_USE_AREA_WEIGHT;

      br->spacing = 5;
      br->alpha = 0.7f;
      br->surface_smooth_shape_preservation = 0.5f;
      br->surface_smooth_current_vertex = 0.5f;
      br->surface_smooth_iterations = 4;

      disable_dyntopo = true;
      break;
    case SCULPT_TOOL_SNAKE_HOOK:
      br->alpha = 1.0f;
      br->rake_factor = 1.0f;
      br->dyntopo.inherit = DYNTOPO_INHERIT_BITMASK &
                            ~(DYNTOPO_INHERIT_ALL | DYNTOPO_LOCAL_COLLAPSE |
                              DYNTOPO_INHERIT_DETAIL_RANGE);
      br->dyntopo.flag |= DYNTOPO_LOCAL_COLLAPSE;
      br->dyntopo.detail_range = 0.4f;
      break;
    case SCULPT_TOOL_THUMB:
      br->size = 75;
      br->flag &= ~BRUSH_ALPHA_PRESSURE;
      br->flag &= ~BRUSH_SPACE;
      br->flag &= ~BRUSH_SPACE_ATTEN;
      break;
    case SCULPT_TOOL_ELASTIC_DEFORM:
      br->elastic_deform_volume_preservation = 0.4f;
      br->elastic_deform_type = BRUSH_ELASTIC_DEFORM_GRAB_TRISCALE;
      br->flag &= ~BRUSH_ALPHA_PRESSURE;
      br->flag &= ~BRUSH_SPACE;
      br->flag &= ~BRUSH_SPACE_ATTEN;

      disable_dyntopo = true;
      break;
    case SCULPT_TOOL_POSE:
      br->pose_smooth_iterations = 4;
      br->pose_ik_segments = 1;
      br->flag2 |= BRUSH_POSE_IK_ANCHORED | BRUSH_USE_CONNECTED_ONLY;
      br->flag &= ~BRUSH_ALPHA_PRESSURE;
      br->flag &= ~BRUSH_SPACE;
      br->flag &= ~BRUSH_SPACE_ATTEN;

      disable_dyntopo = true;
      break;
    case SCULPT_TOOL_BOUNDARY:
      br->flag &= ~BRUSH_ALPHA_PRESSURE;
      br->flag &= ~BRUSH_SPACE;
      br->flag &= ~BRUSH_SPACE_ATTEN;
      br->curve_preset = BRUSH_CURVE_CONSTANT;

      disable_dyntopo = true;
      break;
    case SCULPT_TOOL_DRAW_FACE_SETS:
      br->alpha = 0.5f;
      br->flag &= ~BRUSH_ALPHA_PRESSURE;
      br->flag &= ~BRUSH_SPACE;
      br->flag &= ~BRUSH_SPACE_ATTEN;

      disable_dyntopo = true;
      break;
    case SCULPT_TOOL_GRAB:
      br->alpha = 0.4f;
      br->size = 75;
      br->flag &= ~BRUSH_ALPHA_PRESSURE;
      br->flag &= ~BRUSH_SPACE;
      br->flag &= ~BRUSH_SPACE_ATTEN;

      disable_dyntopo = true;
      break;
    case SCULPT_TOOL_CLOTH:
      br->cloth_mass = 1.0f;
      br->cloth_damping = 0.01f;
      br->cloth_sim_limit = 2.5f;
      br->cloth_sim_falloff = 0.75f;
      br->cloth_deform_type = BRUSH_CLOTH_DEFORM_DRAG;
      br->flag &= ~(BRUSH_ALPHA_PRESSURE | BRUSH_SIZE_PRESSURE);

      disable_dyntopo = true;
      break;
    case SCULPT_TOOL_LAYER:
      br->flag &= ~BRUSH_SPACE_ATTEN;
      br->hardness = 0.35f;
      br->alpha = 1.0f;
      br->height = 0.05f;
      break;
    case SCULPT_TOOL_PAINT:
      br->hardness = 0.4f;
      br->spacing = 10;
      br->alpha = 0.6f;
      br->flow = 1.0f;
      br->tip_scale_x = 1.0f;
      br->tip_roundness = 1.0f;
      br->density = 1.0f;
      br->flag &= ~BRUSH_SPACE_ATTEN;
      zero_v3(br->rgb);

      disable_dyntopo = true;
      copy_v3_fl(br->rgb, 1.0f);
      zero_v3(br->secondary_rgb);
      break;
    case SCULPT_TOOL_SMEAR:
      br->alpha = 1.0f;
      br->spacing = 5;
      br->flag &= ~BRUSH_ALPHA_PRESSURE;
      br->flag &= ~BRUSH_SPACE_ATTEN;
      br->curve_preset = BRUSH_CURVE_SPHERE;

      disable_dyntopo = true;
      break;
    case SCULPT_TOOL_VCOL_BOUNDARY:
      br->flag &= ~BRUSH_SPACE_ATTEN;
      br->spacing = 5;
      br->alpha = 0.7f;
      br->surface_smooth_shape_preservation = 0.5f;
      br->surface_smooth_current_vertex = 0.5f;
      br->surface_smooth_iterations = 4;

      disable_dyntopo = true;
      break;
    case SCULPT_TOOL_DISPLACEMENT_SMEAR:
      br->alpha = 1.0f;
      br->spacing = 5;
      br->hardness = 0.7f;
      br->flag &= ~BRUSH_ALPHA_PRESSURE;
      br->flag &= ~BRUSH_SPACE_ATTEN;
      br->curve_preset = BRUSH_CURVE_SMOOTHER;
      disable_dyntopo = true;
      break;
    default:
      break;
  }

  if (disable_dyntopo) {
    // disabled flag is never inherited
    br->dyntopo.flag |= DYNTOPO_DISABLED;
  }

  /* Cursor colors */

  /* Default Alpha */
  br->add_col[3] = 0.90f;
  br->sub_col[3] = 0.90f;

  switch (br->sculpt_tool) {
    case SCULPT_TOOL_DRAW:
    case SCULPT_TOOL_DRAW_SHARP:
    case SCULPT_TOOL_CLAY:
    case SCULPT_TOOL_CLAY_STRIPS:
    case SCULPT_TOOL_CLAY_THUMB:
    case SCULPT_TOOL_LAYER:
    case SCULPT_TOOL_INFLATE:
    case SCULPT_TOOL_BLOB:
    case SCULPT_TOOL_CREASE:
      br->add_col[0] = 0.0f;
      br->add_col[1] = 0.5f;
      br->add_col[2] = 1.0f;
      br->sub_col[0] = 0.0f;
      br->sub_col[1] = 0.5f;
      br->sub_col[2] = 1.0f;
      break;

    case SCULPT_TOOL_SMOOTH:
    case SCULPT_TOOL_FLATTEN:
    case SCULPT_TOOL_FILL:
    case SCULPT_TOOL_SCRAPE:
    case SCULPT_TOOL_MULTIPLANE_SCRAPE:
      br->add_col[0] = 0.877f;
      br->add_col[1] = 0.142f;
      br->add_col[2] = 0.117f;
      br->sub_col[0] = 0.877f;
      br->sub_col[1] = 0.142f;
      br->sub_col[2] = 0.117f;
      break;

    case SCULPT_TOOL_PINCH:
    case SCULPT_TOOL_GRAB:
    case SCULPT_TOOL_SNAKE_HOOK:
    case SCULPT_TOOL_THUMB:
    case SCULPT_TOOL_NUDGE:
    case SCULPT_TOOL_ROTATE:
    case SCULPT_TOOL_ELASTIC_DEFORM:
    case SCULPT_TOOL_POSE:
    case SCULPT_TOOL_BOUNDARY:
    case SCULPT_TOOL_SLIDE_RELAX:
    case SCULPT_TOOL_TWIST:
      br->add_col[0] = 1.0f;
      br->add_col[1] = 0.95f;
      br->add_col[2] = 0.005f;
      br->sub_col[0] = 1.0f;
      br->sub_col[1] = 0.95f;
      br->sub_col[2] = 0.005f;
      break;

    case SCULPT_TOOL_SIMPLIFY:
      // don't use DYNTOPO_INHERIT_BITMASK, we want to include
      // future bits

      br->flag2 |= BRUSH_SMOOTH_PRESERVE_FACE_SETS | BRUSH_SMOOTH_USE_AREA_WEIGHT |
                   BRUSH_CURVATURE_RAKE;
      br->dyntopo.inherit = 0x7FFFFFFF &
                            ~(DYNTOPO_INHERIT_ALL | DYNTOPO_SUBDIVIDE | DYNTOPO_COLLAPSE);
      br->dyntopo.flag |= DYNTOPO_COLLAPSE | DYNTOPO_SUBDIVIDE;
      br->autosmooth_factor = 0.05;
      br->topology_rake_factor = 0.35;
      br->topology_rake_projection = 0.975;

      break;
    case SCULPT_TOOL_VCOL_BOUNDARY:
    case SCULPT_TOOL_PAINT:
    case SCULPT_TOOL_MASK:
    case SCULPT_TOOL_DRAW_FACE_SETS:
    case SCULPT_TOOL_DISPLACEMENT_ERASER:
    case SCULPT_TOOL_DISPLACEMENT_SMEAR:
    case SCULPT_TOOL_ARRAY:
      br->add_col[0] = 0.75f;
      br->add_col[1] = 0.75f;
      br->add_col[2] = 0.75f;
      br->sub_col[0] = 0.75f;
      br->sub_col[1] = 0.75f;
      br->sub_col[2] = 0.75f;
      break;

    case SCULPT_TOOL_CLOTH:
      br->add_col[0] = 1.0f;
      br->add_col[1] = 0.5f;
      br->add_col[2] = 0.1f;
      br->sub_col[0] = 1.0f;
      br->sub_col[1] = 0.5f;
      br->sub_col[2] = 0.1f;
      break;
    default:
      break;
  }
}

void BKE_brush_curve_preset(Brush *b, eCurveMappingPreset preset)
{
  CurveMapping *cumap = nullptr;
  CurveMap *cuma = nullptr;

  if (!b->curve) {
    b->curve = BKE_curvemapping_add(1, 0, 0, 1, 1);
  }
  cumap = b->curve;
  cumap->flag &= ~CUMA_EXTEND_EXTRAPOLATE;
  cumap->preset = preset;

  cuma = b->curve->cm;
  BKE_curvemap_reset(cuma, &cumap->clipr, cumap->preset, CURVEMAP_SLOPE_NEGATIVE);
  BKE_curvemapping_changed(cumap, false);
}

float BKE_brush_sample_tex_3d(const Scene *scene,
                              const Brush *br,
                              const float point[3],
                              float rgba[4],
                              const int thread,
                              struct ImagePool *pool)
{
  UnifiedPaintSettings *ups = &scene->toolsettings->unified_paint_settings;
  const MTex *mtex = &br->mtex;
  float intensity = 1.0;
  bool hasrgb = false;

  if (!mtex->tex) {
    intensity = 1;
  }
  else if (mtex->brush_map_mode == MTEX_MAP_MODE_3D) {
    /* Get strength by feeding the vertex
     * location directly into a texture */
    hasrgb = RE_texture_evaluate(mtex, point, thread, pool, false, false, &intensity, rgba);
  }
  else if (mtex->brush_map_mode == MTEX_MAP_MODE_STENCIL) {
    float rotation = -mtex->rot;
    const float point_2d[2] = {point[0], point[1]};
    float x, y;
    float co[3];

    x = point_2d[0] - br->stencil_pos[0];
    y = point_2d[1] - br->stencil_pos[1];

    if (rotation > 0.001f || rotation < -0.001f) {
      const float angle = atan2f(y, x) + rotation;
      const float flen = sqrtf(x * x + y * y);

      x = flen * cosf(angle);
      y = flen * sinf(angle);
    }

    if (fabsf(x) > br->stencil_dimension[0] || fabsf(y) > br->stencil_dimension[1]) {
      zero_v4(rgba);
      return 0.0f;
    }
    x /= (br->stencil_dimension[0]);
    y /= (br->stencil_dimension[1]);

    co[0] = x;
    co[1] = y;
    co[2] = 0.0f;

    hasrgb = RE_texture_evaluate(mtex, co, thread, pool, false, false, &intensity, rgba);
  }
  else {
    float rotation = -mtex->rot;
    const float point_2d[2] = {point[0], point[1]};
    float x = 0.0f, y = 0.0f; /* Quite warnings */
    float invradius = 1.0f;   /* Quite warnings */
    float co[3];

    if (mtex->brush_map_mode == MTEX_MAP_MODE_VIEW) {
      /* keep coordinates relative to mouse */

      rotation += ups->brush_rotation;

      x = point_2d[0] - ups->tex_mouse[0];
      y = point_2d[1] - ups->tex_mouse[1];

      /* use pressure adjusted size for fixed mode */
      invradius = 1.0f / ups->pixel_radius;
    }
    else if (mtex->brush_map_mode == MTEX_MAP_MODE_TILED) {
      /* leave the coordinates relative to the screen */

      /* use unadjusted size for tiled mode */
      invradius = 1.0f / ups->start_pixel_radius;

      x = point_2d[0];
      y = point_2d[1];
    }
    else if (mtex->brush_map_mode == MTEX_MAP_MODE_RANDOM) {
      rotation += ups->brush_rotation;
      /* these contain a random coordinate */
      x = point_2d[0] - ups->tex_mouse[0];
      y = point_2d[1] - ups->tex_mouse[1];

      invradius = 1.0f / ups->pixel_radius;
    }
    else if (mtex->brush_map_mode == MTEX_MAP_MODE_ROLL) {
      /* leave the coordinates relative to the screen */

      /* use unadjusted size for tiled mode */
      invradius = 1.0f / BKE_brush_size_get(scene, br, false);

      x = point_2d[0];
      y = point_2d[1];
    }

    x *= invradius;
    y *= invradius;

    /* it is probably worth optimizing for those cases where
     * the texture is not rotated by skipping the calls to
     * atan2, sqrtf, sin, and cos. */
    if (rotation > 0.001f || rotation < -0.001f) {
      const float angle = atan2f(y, x) + rotation;
      const float flen = sqrtf(x * x + y * y);

      x = flen * cosf(angle);
      y = flen * sinf(angle);
    }

    co[0] = x;
    co[1] = y;
    co[2] = 0.0f;

    hasrgb = RE_texture_evaluate(mtex, co, thread, pool, false, false, &intensity, rgba);
  }

  intensity += br->texture_sample_bias;

  if (!hasrgb) {
    rgba[0] = intensity;
    rgba[1] = intensity;
    rgba[2] = intensity;
    rgba[3] = 1.0f;
  }
  /* For consistency, sampling always returns color in linear space */
  else if (ups->do_linear_conversion) {
    IMB_colormanagement_colorspace_to_scene_linear_v3(rgba, ups->colorspace);
  }

  return intensity;
}

float BKE_brush_sample_masktex(
    const Scene *scene, Brush *br, const float point[2], const int thread, struct ImagePool *pool)
{
  UnifiedPaintSettings *ups = &scene->toolsettings->unified_paint_settings;
  MTex *mtex = &br->mask_mtex;
  float rgba[4], intensity;

  if (!mtex->tex) {
    return 1.0f;
  }
  if (mtex->brush_map_mode == MTEX_MAP_MODE_STENCIL) {
    float rotation = -mtex->rot;
    const float point_2d[2] = {point[0], point[1]};
    float x, y;
    float co[3];

    x = point_2d[0] - br->mask_stencil_pos[0];
    y = point_2d[1] - br->mask_stencil_pos[1];

    if (rotation > 0.001f || rotation < -0.001f) {
      const float angle = atan2f(y, x) + rotation;
      const float flen = sqrtf(x * x + y * y);

      x = flen * cosf(angle);
      y = flen * sinf(angle);
    }

    if (fabsf(x) > br->mask_stencil_dimension[0] || fabsf(y) > br->mask_stencil_dimension[1]) {
      zero_v4(rgba);
      return 0.0f;
    }
    x /= (br->mask_stencil_dimension[0]);
    y /= (br->mask_stencil_dimension[1]);

    co[0] = x;
    co[1] = y;
    co[2] = 0.0f;

    RE_texture_evaluate(mtex, co, thread, pool, false, false, &intensity, rgba);
  }
  else {
    float rotation = -mtex->rot;
    const float point_2d[2] = {point[0], point[1]};
    float x = 0.0f, y = 0.0f; /* Quite warnings */
    float invradius = 1.0f;   /* Quite warnings */
    float co[3];

    if (mtex->brush_map_mode == MTEX_MAP_MODE_VIEW) {
      /* keep coordinates relative to mouse */

      rotation += ups->brush_rotation_sec;

      x = point_2d[0] - ups->mask_tex_mouse[0];
      y = point_2d[1] - ups->mask_tex_mouse[1];

      /* use pressure adjusted size for fixed mode */
      invradius = 1.0f / ups->pixel_radius;
    }
    else if (mtex->brush_map_mode == MTEX_MAP_MODE_TILED) {
      /* leave the coordinates relative to the screen */

      /* use unadjusted size for tiled mode */
      invradius = 1.0f / ups->start_pixel_radius;

      x = point_2d[0];
      y = point_2d[1];
    }
    else if (mtex->brush_map_mode == MTEX_MAP_MODE_RANDOM) {
      rotation += ups->brush_rotation_sec;
      /* these contain a random coordinate */
      x = point_2d[0] - ups->mask_tex_mouse[0];
      y = point_2d[1] - ups->mask_tex_mouse[1];

      invradius = 1.0f / ups->pixel_radius;
    }

    x *= invradius;
    y *= invradius;

    /* it is probably worth optimizing for those cases where
     * the texture is not rotated by skipping the calls to
     * atan2, sqrtf, sin, and cos. */
    if (rotation > 0.001f || rotation < -0.001f) {
      const float angle = atan2f(y, x) + rotation;
      const float flen = sqrtf(x * x + y * y);

      x = flen * cosf(angle);
      y = flen * sinf(angle);
    }

    co[0] = x;
    co[1] = y;
    co[2] = 0.0f;

    RE_texture_evaluate(mtex, co, thread, pool, false, false, &intensity, rgba);
  }

  CLAMP(intensity, 0.0f, 1.0f);

  switch (br->mask_pressure) {
    case BRUSH_MASK_PRESSURE_CUTOFF:
      intensity = ((1.0f - intensity) < ups->size_pressure_value) ? 1.0f : 0.0f;
      break;
    case BRUSH_MASK_PRESSURE_RAMP:
      intensity = ups->size_pressure_value + intensity * (1.0f - ups->size_pressure_value);
      break;
    default:
      break;
  }

  return intensity;
}

/* Unified Size / Strength / Color */

/* XXX: be careful about setting size and unprojected radius
 * because they depend on one another
 * these functions do not set the other corresponding value
 * this can lead to odd behavior if size and unprojected
 * radius become inconsistent.
 * the biggest problem is that it isn't possible to change
 * unprojected radius because a view context is not
 * available.  my usual solution to this is to use the
 * ratio of change of the size to change the unprojected
 * radius.  Not completely convinced that is correct.
 * In any case, a better solution is needed to prevent
 * inconsistency. */

const float *BKE_brush_color_get(const struct Scene *scene, const struct Brush *brush)
{
  UnifiedPaintSettings *ups = &scene->toolsettings->unified_paint_settings;
  return (ups->flag & UNIFIED_PAINT_COLOR) ? ups->rgb : brush->rgb;
}

const float *BKE_brush_secondary_color_get(const struct Scene *scene, const struct Brush *brush)
{
  UnifiedPaintSettings *ups = &scene->toolsettings->unified_paint_settings;
  return (ups->flag & UNIFIED_PAINT_COLOR) ? ups->secondary_rgb : brush->secondary_rgb;
}

void BKE_brush_color_set(struct Scene *scene,
                         struct Brush *brush,
                         const float color[3],
                         const bool use_brush_channels)
{
  UnifiedPaintSettings *ups = &scene->toolsettings->unified_paint_settings;

  if (use_brush_channels) {
    BrushChannel *ch;

    ch = BRUSHSET_LOOKUP(brush->channels, color);

    if (!ch) {
      BKE_brush_channelset_add_builtin(brush->channels, "color");
      ch = BRUSHSET_LOOKUP(brush->channels, color);
    }

    if ((ch->flag & BRUSH_CHANNEL_INHERIT) && scene->toolsettings->sculpt &&
        scene->toolsettings->sculpt->channels) {
      BrushChannel *pch = BRUSHSET_LOOKUP(scene->toolsettings->sculpt->channels, color);

      if (pch) {
        ch = pch;
      }
    }

    if (ch) {
      copy_v3_v3(ch->vector, color);
    }
  }

  if (ups->flag & UNIFIED_PAINT_COLOR) {
    copy_v3_v3(ups->rgb, color);
  }
  else {
    copy_v3_v3(brush->rgb, color);
  }
}

void BKE_brush_size_set(Scene *scene, Brush *brush, int size, bool use_brush_channels)
{
  if (use_brush_channels) {
    if (scene->toolsettings->sculpt && scene->toolsettings->sculpt->channels) {
      BKE_brush_channelset_set_final_float(
          brush->channels, scene->toolsettings->sculpt->channels, "radius", (float)size);
      return;
    }
    else {
      BKE_brush_channelset_set_float(brush->channels, "radius", (float)size);
    }
  }

  UnifiedPaintSettings *ups = &scene->toolsettings->unified_paint_settings;

  /* make sure range is sane */
  CLAMP(size, 1, MAX_BRUSH_PIXEL_RADIUS);

  if (ups->flag & UNIFIED_PAINT_SIZE) {
    ups->size = size;
  }
  else {
    brush->size = size;
  }
}

int BKE_brush_size_get(const Scene *scene, const Brush *brush, bool use_brush_channel)
{
  if (!scene->toolsettings->sculpt || !scene->toolsettings->sculpt->channels || !brush->channels) {
    use_brush_channel = false;
  }

  if (use_brush_channel) {
    if (scene->toolsettings->sculpt) {
      return (int)BKE_brush_channelset_get_final_float(
          brush->channels, scene->toolsettings->sculpt->channels, "radius", NULL);
    }
    else {
      return (int)BKE_brush_channelset_get_float(brush->channels, "radius", NULL);
    }
  }

  UnifiedPaintSettings *ups = &scene->toolsettings->unified_paint_settings;
  int size = (ups->flag & UNIFIED_PAINT_SIZE) ? ups->size : brush->size;

  return size;
}

bool BKE_brush_use_locked_size(const Scene *scene, const Brush *brush, bool use_brush_channels)
{
  if (use_brush_channels) {
    Sculpt *sd = scene->toolsettings->sculpt;
    if (sd) {
      return BKE_brush_channelset_get_final_int(
          brush->channels, sd->channels, "radius_unit", NULL);
    }
    else {
      return BKE_brush_channelset_get_int(brush->channels, "radius_unit", NULL);
    }
  }
  else {
    const short us_flag = scene->toolsettings->unified_paint_settings.flag;

    return (us_flag & UNIFIED_PAINT_SIZE) ? (us_flag & UNIFIED_PAINT_BRUSH_LOCK_SIZE) :
                                            (brush->flag & BRUSH_LOCK_SIZE);
  }
}

bool BKE_brush_use_size_pressure(const ToolSettings *ts, const Brush *brush, bool use_channels)
{
  if (use_channels && brush->channels) {
    BrushChannel *child_ch = BRUSHSET_LOOKUP(brush->channels, radius);
    BrushChannel *parent_ch = ts && ts->sculpt && ts->sculpt->channels ?
                                  BRUSHSET_LOOKUP(ts->sculpt->channels, radius) :
                                  NULL;

    if (child_ch || parent_ch) {
      return BKE_brush_mapping_is_enabled(child_ch, parent_ch, BRUSH_MAPPING_PRESSURE);
    }
  }

  return brush->flag & BRUSH_SIZE_PRESSURE;
}

bool BKE_brush_use_alpha_pressure(const ToolSettings *ts, const Brush *brush, bool use_channels)
{
  if (use_channels && brush->channels) {
    BrushChannel *child_ch = BRUSHSET_LOOKUP(brush->channels, strength);
    BrushChannel *parent_ch = ts && ts->sculpt && ts->sculpt->channels ?
                                  BRUSHSET_LOOKUP(ts->sculpt->channels, strength) :
                                  NULL;

    if (child_ch || parent_ch) {
      return BKE_brush_mapping_is_enabled(child_ch, parent_ch, BRUSH_MAPPING_PRESSURE);
    }
  }

  return brush->flag & BRUSH_ALPHA_PRESSURE;
}

bool BKE_brush_sculpt_has_secondary_color(const Brush *brush)
{
  return ELEM(brush->sculpt_tool,
              SCULPT_TOOL_BLOB,
              SCULPT_TOOL_DRAW,
              SCULPT_TOOL_DRAW_SHARP,
              SCULPT_TOOL_INFLATE,
              SCULPT_TOOL_CLAY,
              SCULPT_TOOL_CLAY_STRIPS,
              SCULPT_TOOL_CLAY_THUMB,
              SCULPT_TOOL_PINCH,
              SCULPT_TOOL_CREASE,
              SCULPT_TOOL_LAYER,
              SCULPT_TOOL_FLATTEN,
              SCULPT_TOOL_FILL,
              SCULPT_TOOL_SCRAPE,
              SCULPT_TOOL_MASK);
}

void BKE_brush_unprojected_radius_set(Scene *scene,
                                      Brush *brush,
                                      float unprojected_radius,
                                      bool use_channels)
{
  UnifiedPaintSettings *ups = &scene->toolsettings->unified_paint_settings;

  if (use_channels) {
    BrushChannel *ch1 = BRUSHSET_LOOKUP(brush->channels, unprojected_radius);
    BrushChannel *ch2 = NULL;

    if (scene->toolsettings && scene->toolsettings->sculpt &&
        scene->toolsettings->sculpt->channels) {
      ch2 = BRUSHSET_LOOKUP(scene->toolsettings->sculpt->channels, unprojected_radius);
    }

    if (ch1 && ch2) {
      if (ch1->flag & BRUSH_CHANNEL_INHERIT) {
        ch2->fvalue = unprojected_radius;
      }
      else {
        ch1->fvalue = unprojected_radius;
      }
    }
    else if (ch1) {
      ch1->fvalue = unprojected_radius;
    }
    else if (ch2) {
      ch2->fvalue = unprojected_radius;
    }

    return;
  }

  if (ups->flag & UNIFIED_PAINT_SIZE) {
    ups->unprojected_radius = unprojected_radius;
  }
  else {
    brush->unprojected_radius = unprojected_radius;
  }
}

float BKE_brush_unprojected_radius_get(const Scene *scene, const Brush *brush, bool use_channels)
{
  if (use_channels) {
    BrushChannelSet *chset = NULL;

    if (scene->toolsettings && scene->toolsettings->sculpt) {
      chset = scene->toolsettings->sculpt->channels;
    }

    if (chset) {
      return BRUSHSET_GET_FINAL_FLOAT(brush->channels, chset, unprojected_radius, NULL);
    }
    else {
      return BRUSHSET_GET_FLOAT(brush->channels, unprojected_radius, NULL);
    }
  }

  UnifiedPaintSettings *ups = &scene->toolsettings->unified_paint_settings;

  return (ups->flag & UNIFIED_PAINT_SIZE) ? ups->unprojected_radius : brush->unprojected_radius;
}

void BKE_brush_alpha_set(Scene *scene, Brush *brush, float alpha)
{
  UnifiedPaintSettings *ups = &scene->toolsettings->unified_paint_settings;

  if (ups->flag & UNIFIED_PAINT_ALPHA) {
    ups->alpha = alpha;
  }
  else {
    brush->alpha = alpha;
  }
}

float BKE_brush_alpha_get(const Scene *scene, const Brush *brush)
{
  UnifiedPaintSettings *ups = &scene->toolsettings->unified_paint_settings;

  return (ups->flag & UNIFIED_PAINT_ALPHA) ? ups->alpha : brush->alpha;
}

float BKE_brush_weight_get(const Scene *scene, const Brush *brush)
{
  UnifiedPaintSettings *ups = &scene->toolsettings->unified_paint_settings;

  return (ups->flag & UNIFIED_PAINT_WEIGHT) ? ups->weight : brush->weight;
}

void BKE_brush_weight_set(const Scene *scene, Brush *brush, float value)
{
  UnifiedPaintSettings *ups = &scene->toolsettings->unified_paint_settings;

  if (ups->flag & UNIFIED_PAINT_WEIGHT) {
    ups->weight = value;
  }
  else {
    brush->weight = value;
  }
}

void BKE_brush_scale_unprojected_radius(float *unprojected_radius,
                                        int new_brush_size,
                                        int old_brush_size)
{
  float scale = new_brush_size;
  /* avoid division by zero */
  if (old_brush_size != 0) {
    scale /= float(old_brush_size);
  }
  (*unprojected_radius) *= scale;
}

void BKE_brush_scale_size(int *r_brush_size,
                          float new_unprojected_radius,
                          float old_unprojected_radius)
{
  float scale = new_unprojected_radius;
  /* avoid division by zero */
  if (old_unprojected_radius != 0) {
    scale /= new_unprojected_radius;
  }
  (*r_brush_size) = (int)((float)(*r_brush_size) * scale);
}

void BKE_brush_jitter_pos(const Scene *scene, Brush *brush, const float pos[2], float jitterpos[2])
{
  float rand_pos[2];
  float spread;
  int diameter;

  do {
    rand_pos[0] = BLI_rng_get_float(brush_rng) - 0.5f;
    rand_pos[1] = BLI_rng_get_float(brush_rng) - 0.5f;
  } while (len_squared_v2(rand_pos) > square_f(0.5f));

  if (brush->flag & BRUSH_ABSOLUTE_JITTER) {
    diameter = 2 * brush->jitter_absolute;
    spread = 1.0;
  }
  else {
    diameter = 2 * BKE_brush_size_get(scene, brush, false);
    spread = brush->jitter;
  }
  /* find random position within a circle of diameter 1 */
  jitterpos[0] = pos[0] + 2 * rand_pos[0] * diameter * spread;
  jitterpos[1] = pos[1] + 2 * rand_pos[1] * diameter * spread;
}

void BKE_brush_randomize_texture_coords(UnifiedPaintSettings *ups, bool mask)
{
  /* we multiply with brush radius as an optimization for the brush
   * texture sampling functions */
  if (mask) {
    ups->mask_tex_mouse[0] = BLI_rng_get_float(brush_rng) * ups->pixel_radius;
    ups->mask_tex_mouse[1] = BLI_rng_get_float(brush_rng) * ups->pixel_radius;
  }
  else {
    ups->tex_mouse[0] = BLI_rng_get_float(brush_rng) * ups->pixel_radius;
    ups->tex_mouse[1] = BLI_rng_get_float(brush_rng) * ups->pixel_radius;
  }
}

float BKE_brush_curve_strength_ex(
    int curve_preset, const CurveMapping *curve, float p, const float len, const bool invert)
{
  float strength = 1.0f;

  if (p >= len) {
    return invert ? 0.0f : 1.0f;
  }

  p = p / len;

  if (invert) {
    p = 1.0f - p;
  }

  switch (curve_preset) {
    case BRUSH_CURVE_CUSTOM:
      strength = BKE_curvemapping_evaluateF(curve, 0, p);
      break;
    case BRUSH_CURVE_SHARP:
      strength = p * p;
      break;
    case BRUSH_CURVE_SMOOTH:
      strength = 3.0f * p * p - 2.0f * p * p * p;
      break;
    case BRUSH_CURVE_SMOOTHER:
      strength = pow3f(p) * (p * (p * 6.0f - 15.0f) + 10.0f);
      break;
    case BRUSH_CURVE_ROOT:
      strength = sqrtf(p);
      break;
    case BRUSH_CURVE_LIN:
      strength = p;
      break;
    case BRUSH_CURVE_CONSTANT:
      strength = 1.0f;
      break;
    case BRUSH_CURVE_SPHERE:
      strength = sqrtf(2 * p - p * p);
      break;
    case BRUSH_CURVE_POW4:
      strength = p * p * p * p;
      break;
    case BRUSH_CURVE_INVSQUARE:
      strength = p * (2.0f - p);
      break;
  }

  return strength;
}

/* DEPRECATED: use BKE_brush_curve_strength_ex for new code.
 * Uses the brush curve control to find a strength value between 0 and 1
 */
float BKE_brush_curve_strength(const Brush *br, float p, const float len)
{
  if (p >= len) {
    return 0.0f;
  }

  return BKE_brush_curve_strength_ex(
      br->curve_preset, br->curve, p, len, br->curve_preset != BRUSH_CURVE_CUSTOM);
}

float BKE_brush_curve_strength_clamped(const Brush *br, float p, const float len)
{
  float strength = BKE_brush_curve_strength(br, p, len);

  CLAMP(strength, 0.0f, 1.0f);

  return strength;
}

/* TODO: should probably be unified with BrushPainter stuff? */
static bool brush_gen_texture(const Brush *br,
                              const int side,
                              const bool use_secondary,
                              float *rect)
{
  const MTex *mtex = (use_secondary) ? &br->mask_mtex : &br->mtex;
  if (mtex->tex == nullptr) {
    return false;
  }

  const float step = 2.0 / side;
  int ix, iy;
  float x, y;

  /* Do normalized canonical view coords for texture. */
  for (y = -1.0, iy = 0; iy < side; iy++, y += step) {
    for (x = -1.0, ix = 0; ix < side; ix++, x += step) {
      const float co[3] = {x, y, 0.0f};

      float intensity;
      float rgba_dummy[4];
      RE_texture_evaluate(mtex, co, 0, nullptr, false, false, &intensity, rgba_dummy);

      rect[iy * side + ix] = intensity;
    }
  }

  return true;
}

struct ImBuf *BKE_brush_gen_radial_control_imbuf(Brush *br, bool secondary, bool display_gradient)
{
  ImBuf *im = MEM_cnew<ImBuf>("radial control texture");
  int side = 512;
  int half = side / 2;

  BKE_curvemapping_init(br->curve);
  im->rect_float = (float *)MEM_callocN(sizeof(float) * side * side, "radial control rect");
  im->x = im->y = side;

  const bool have_texture = brush_gen_texture(br, side, secondary, im->rect_float);

  if (display_gradient || have_texture) {
    for (int i = 0; i < side; i++) {
      for (int j = 0; j < side; j++) {
        const float magn = sqrtf(pow2f(i - half) + pow2f(j - half));
        const float strength = BKE_brush_curve_strength_clamped(br, magn, half);
        im->rect_float[i * side + j] = (have_texture) ? im->rect_float[i * side + j] * strength :
                                                        strength;
      }
    }
  }

  return im;
}

bool BKE_brush_hard_edge_mode_get(const Scene *scene, const Brush *brush)
{
  UnifiedPaintSettings *ups = &scene->toolsettings->unified_paint_settings;
  bool ret = (ups->flag & UNIFIED_PAINT_FLAG_HARD_EDGE_MODE) ? ups->hard_edge_mode :
                                                               brush->flag2 & BRUSH_HARD_EDGE_MODE;

  return ret;
}

void BKE_brush_hard_edge_mode_set(Scene *scene, Brush *brush, bool val)
{
  UnifiedPaintSettings *ups = &scene->toolsettings->unified_paint_settings;

  if (ups->flag & UNIFIED_PAINT_FLAG_HARD_EDGE_MODE) {
    ups->hard_edge_mode = val;
  }
  else {
    if (val) {
      brush->flag2 |= BRUSH_HARD_EDGE_MODE;
    }
    else {
      brush->flag2 &= ~BRUSH_HARD_EDGE_MODE;
    }
  }
}

float BKE_brush_fset_slide_get(const Scene *scene, const Brush *brush)
{
  return BKE_brush_hard_edge_mode_get(scene, brush) ? 0.0f : brush->autosmooth_fset_slide;
}<|MERGE_RESOLUTION|>--- conflicted
+++ resolved
@@ -119,12 +119,9 @@
     IMB_freeImBuf(brush->icon_imbuf);
   }
   BKE_curvemapping_free(brush->curve);
-<<<<<<< HEAD
   BKE_curvemapping_free(brush->pressure_size_curve);
   BKE_curvemapping_free(brush->pressure_strength_curve);
-=======
   BKE_curvemapping_free(brush->automasking_cavity_curve);
->>>>>>> 46076e48
 
   if (brush->gpencil_settings != nullptr) {
     BKE_curvemapping_free(brush->gpencil_settings->curve_sensitivity);
@@ -340,7 +337,6 @@
     BKE_brush_curve_preset(brush, CURVE_PRESET_SHARP);
   }
 
-<<<<<<< HEAD
   if (brush->channels) {
     BLO_read_data_address(reader, &brush->channels);
 
@@ -393,14 +389,14 @@
   }
   else {
     BKE_brush_default_input_curves_set(brush);
-=======
+  }
+
   BLO_read_data_address(reader, &brush->automasking_cavity_curve);
   if (brush->automasking_cavity_curve) {
     BKE_curvemapping_blend_read(reader, brush->automasking_cavity_curve);
   }
   else {
     brush->automasking_cavity_curve = BKE_sculpt_default_cavity_curve();
->>>>>>> 46076e48
   }
 
   /* grease pencil */
