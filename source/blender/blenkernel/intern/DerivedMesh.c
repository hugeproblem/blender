--- conflicted
+++ resolved
@@ -962,42 +962,25 @@
 	MPoly *mp = dm->getPolyArray(dm);
 	ColorBand *coba= stored_cb;	/* warning, not a local var */
 	unsigned char *wtcol;
-<<<<<<< HEAD
 	unsigned char(*wlcol)[4] = NULL;
 	BLI_array_declare(wlcol);
 	int i, j, totface=dm->getNumTessFaces(dm), totloop;
 	int *origIndex = dm->getVertDataArray(dm, CD_ORIGINDEX);
 
-	int defbase_len = BLI_countlist(&ob->defbase);
-	char *defbase_sel = MEM_mallocN(defbase_len * sizeof(char), __func__);
-	int selected = get_selected_defgroups(ob, defbase_sel, defbase_len);
-	int unselected = defbase_len - selected;
-=======
-	int i;
-	
 	int defbase_tot = BLI_countlist(&ob->defbase);
 	char *defbase_sel = MEM_mallocN(defbase_tot * sizeof(char), __func__);
 	int selected = get_selected_defgroups(ob, defbase_sel, defbase_tot);
 	int unselected = defbase_tot - selected;
->>>>>>> a88b29c0
 
 	wtcol = MEM_callocN (sizeof (unsigned char) * totface*4*4, "weightmap");
 	
-<<<<<<< HEAD
 	/*first add colors to the tesselation faces*/
 	memset(wtcol, 0x55, sizeof (unsigned char) * totface*4*4);
 	for (i=0; i<totface; i++, mf++) {
 		/*origindex being NULL means we're operating on original mesh data*/
-		calc_weightpaint_vert_color(ob, coba, mf->v1, &wtcol[(i*4 + 0)*4], defbase_sel, selected, unselected, draw_flag);
-		calc_weightpaint_vert_color(ob, coba, mf->v2, &wtcol[(i*4 + 1)*4], defbase_sel, selected, unselected, draw_flag);
-		calc_weightpaint_vert_color(ob, coba, mf->v3, &wtcol[(i*4 + 2)*4], defbase_sel, selected, unselected, draw_flag);
-=======
-	memset(wtcol, 0x55, sizeof (unsigned char) * me->totface*4*4);
-	for (i=0; i<me->totface; i++, mf++) {
 		calc_weightpaint_vert_color(ob, defbase_tot, coba, mf->v1, &wtcol[(i*4 + 0)*4], defbase_sel, selected, unselected, draw_flag);
 		calc_weightpaint_vert_color(ob, defbase_tot, coba, mf->v2, &wtcol[(i*4 + 1)*4], defbase_sel, selected, unselected, draw_flag);
 		calc_weightpaint_vert_color(ob, defbase_tot, coba, mf->v3, &wtcol[(i*4 + 2)*4], defbase_sel, selected, unselected, draw_flag);
->>>>>>> a88b29c0
 		if (mf->v4)
 			calc_weightpaint_vert_color(ob, defbase_tot, coba, mf->v4, &wtcol[(i*4 + 3)*4], defbase_sel, selected, unselected, draw_flag);
 	}
@@ -1012,7 +995,7 @@
 		for (j=0; j<mp->totloop; j++, ml++, totloop++) {
 			BLI_array_growone(wlcol);
 
-			calc_weightpaint_vert_color(ob, coba, origIndex ? origIndex[ml->v] : ml->v,
+			calc_weightpaint_vert_color(ob, defbase_tot, coba, origIndex ? origIndex[ml->v] : ml->v,
 										(unsigned char *)&wlcol[totloop], defbase_sel, selected, unselected, draw_flag);
 		}
 	}
@@ -2245,11 +2228,11 @@
 void DM_calc_auto_bump_scale(DerivedMesh *dm)
 {
 	/* int totvert= dm->getNumVerts(dm); */ /* UNUSED */
-	int totface= dm->getNumFaces(dm);
+	int totface= dm->getNumTessFaces(dm);
 
 	MVert * mvert = dm->getVertArray(dm);
-	MFace * mface = dm->getFaceArray(dm);
-	MTFace * mtface = dm->getFaceDataArray(dm, CD_MTFACE);
+	MFace * mface = dm->getTessFaceArray(dm);
+	MTFace * mtface = dm->getTessFaceDataArray(dm, CD_MTFACE);
 
 	if(mtface)
 	{
@@ -2406,19 +2389,8 @@
 	memset(attribs, 0, sizeof(DMVertexAttribs));
 
 	vdata = &dm->vertData;
-<<<<<<< HEAD
 	fdata = tfdata = dm->getTessFaceDataLayout(dm);
 	
-=======
-	fdata = &dm->faceData;
-
-	/* ugly hack, editmesh derivedmesh doesn't copy face data, this way we
-	 * can use offsets instead */
-	if(dm->type == DM_TYPE_EDITMESH)
-		tfdata = &((EditMeshDerivedMesh*)dm)->em->fdata;
-	else
-		tfdata = fdata;
-
 	/* calc auto bump scale if necessary */
 #if 0
 	if(dm->auto_bump_scale<=0.0f)
@@ -2428,7 +2400,6 @@
 #endif
 
 
->>>>>>> a88b29c0
 	/* add a tangent layer if necessary */
 	for(b = 0; b < gattribs->totlayer; b++)
 		if(gattribs->layer[b].type == CD_TANGENT)
