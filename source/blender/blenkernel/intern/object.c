/* object.c
 *
 * 
 * $Id$
 *
 * ***** BEGIN GPL LICENSE BLOCK *****
 *
 * This program is free software; you can redistribute it and/or
 * modify it under the terms of the GNU General Public License
 * as published by the Free Software Foundation; either version 2
 * of the License, or (at your option) any later version.
 *
 * This program is distributed in the hope that it will be useful,
 * but WITHOUT ANY WARRANTY; without even the implied warranty of
 * MERCHANTABILITY or FITNESS FOR A PARTICULAR PURPOSE.  See the
 * GNU General Public License for more details.
 *
 * You should have received a copy of the GNU General Public License
 * along with this program; if not, write to the Free Software Foundation,
 * Inc., 51 Franklin Street, Fifth Floor, Boston, MA 02110-1301, USA.
 *
 * The Original Code is Copyright (C) 2001-2002 by NaN Holding BV.
 * All rights reserved.
 *
 * The Original Code is: all of this file.
 *
 * Contributor(s): none yet.
 *
 * ***** END GPL LICENSE BLOCK *****
 */

/** \file blender/blenkernel/intern/object.c
 *  \ingroup bke
 */


#include <string.h>
#include <math.h>
#include <stdio.h>			

#include "MEM_guardedalloc.h"

#include "DNA_anim_types.h"
#include "DNA_armature_types.h"
#include "DNA_camera_types.h"
#include "DNA_constraint_types.h"
#include "DNA_group_types.h"
#include "DNA_key_types.h"
#include "DNA_lamp_types.h"
#include "DNA_lattice_types.h"
#include "DNA_material_types.h"
#include "DNA_meta_types.h"
#include "DNA_meshdata_types.h"
#include "DNA_scene_types.h"
#include "DNA_screen_types.h"
#include "DNA_sequence_types.h"
#include "DNA_space_types.h"
#include "DNA_view3d_types.h"
#include "DNA_world_types.h"

#include "BLI_blenlib.h"
#include "BLI_editVert.h"
#include "BLI_math.h"
#include "BLI_pbvh.h"
#include "BLI_utildefines.h"

#include "BKE_main.h"
#include "BKE_global.h"
#include "BKE_idprop.h"
#include "BKE_armature.h"
#include "BKE_action.h"
#include "BKE_bullet.h"
#include "BKE_colortools.h"
#include "BKE_deform.h"
#include "BKE_DerivedMesh.h"
#include "BKE_animsys.h"
#include "BKE_anim.h"
#include "BKE_constraint.h"
#include "BKE_curve.h"
#include "BKE_displist.h"
#include "BKE_effect.h"
#include "BKE_fcurve.h"
#include "BKE_group.h"
#include "BKE_icons.h"
#include "BKE_key.h"
#include "BKE_lattice.h"
#include "BKE_library.h"
#include "BKE_mesh.h"
#include "BKE_mball.h"
#include "BKE_modifier.h"
#include "BKE_node.h"
#include "BKE_object.h"
#include "BKE_paint.h"
#include "BKE_particle.h"
#include "BKE_pointcache.h"
#include "BKE_property.h"
#include "BKE_sca.h"
#include "BKE_scene.h"
#include "BKE_sequencer.h"
#include "BKE_softbody.h"
#include "BKE_material.h"

#include "LBM_fluidsim.h"

#ifdef WITH_PYTHON
#include "BPY_extern.h"
#endif

#include "GPU_material.h"

/* Local function protos */
static void solve_parenting (Scene *scene, Object *ob, Object *par, float obmat[][4], float slowmat[][4], int simul);

float originmat[3][3];	/* after where_is_object(), can be used in other functions (bad!) */

void clear_workob(Object *workob)
{
	memset(workob, 0, sizeof(Object));
	
	workob->size[0]= workob->size[1]= workob->size[2]= 1.0f;
	workob->rotmode= ROT_MODE_EUL;
}

void copy_baseflags(struct Scene *scene)
{
	Base *base= scene->base.first;
	
	while(base) {
		base->object->flag= base->flag;
		base= base->next;
	}
}

void copy_objectflags(struct Scene *scene)
{
	Base *base= scene->base.first;
	
	while(base) {
		base->flag= base->object->flag;
		base= base->next;
	}
}

void update_base_layer(struct Scene *scene, Object *ob)
{
	Base *base= scene->base.first;

	while (base) {
		if (base->object == ob) base->lay= ob->lay;
		base= base->next;
	}
}

void object_free_particlesystems(Object *ob)
{
	while(ob->particlesystem.first){
		ParticleSystem *psys = ob->particlesystem.first;
		
		BLI_remlink(&ob->particlesystem,psys);
		
		psys_free(ob,psys);
	}
}

void object_free_softbody(Object *ob)
{
	if(ob->soft) {
		sbFree(ob->soft);
		ob->soft= NULL;
	}
}

void object_free_bulletsoftbody(Object *ob)
{
	if(ob->bsoft) {
		bsbFree(ob->bsoft);
		ob->bsoft= NULL;
	}
}

void object_free_modifiers(Object *ob)
{
	while (ob->modifiers.first) {
		ModifierData *md = ob->modifiers.first;
		
		BLI_remlink(&ob->modifiers, md);
		
		modifier_free(md);
	}

	/* particle modifiers were freed, so free the particlesystems as well */
	object_free_particlesystems(ob);

	/* same for softbody */
	object_free_softbody(ob);
}

void object_link_modifiers(struct Object *ob, struct Object *from)
{
	ModifierData *md;
	object_free_modifiers(ob);

	for (md=from->modifiers.first; md; md=md->next) {
		ModifierData *nmd = NULL;

		if(ELEM4(md->type, eModifierType_Hook, eModifierType_Softbody, eModifierType_ParticleInstance, eModifierType_Collision)) continue;

		nmd = modifier_new(md->type);
		modifier_copyData(md, nmd);
		BLI_addtail(&ob->modifiers, nmd);
	}

	copy_object_particlesystems(ob, from);
	copy_object_softbody(ob, from);

	// TODO: smoke?, cloth?
}

/* here we will collect all local displist stuff */
/* also (ab)used in depsgraph */
void object_free_display(Object *ob)
{
	if(ob->derivedDeform) {
		ob->derivedDeform->needsFree = 1;
		ob->derivedDeform->release(ob->derivedDeform);
		ob->derivedDeform= NULL;
	}
	if(ob->derivedFinal) {
		ob->derivedFinal->needsFree = 1;
		ob->derivedFinal->release(ob->derivedFinal);
		ob->derivedFinal= NULL;
	}
	
	freedisplist(&ob->disp);
}

void free_sculptsession(Object *ob)
{
	if(ob && ob->sculpt) {
		SculptSession *ss = ob->sculpt;
		DerivedMesh *dm= ob->derivedFinal;

		if(ss->pbvh)
			BLI_pbvh_free(ss->pbvh);
		if(dm && dm->getPBVH)
			dm->getPBVH(NULL, dm); /* signal to clear */

		if(ss->texcache)
			MEM_freeN(ss->texcache);

		if(ss->layer_co)
			MEM_freeN(ss->layer_co);

		if(ss->orig_cos)
			MEM_freeN(ss->orig_cos);
		if(ss->deform_cos)
			MEM_freeN(ss->deform_cos);
		if(ss->deform_imats)
			MEM_freeN(ss->deform_imats);

		MEM_freeN(ss);

		ob->sculpt = NULL;
	}
}

/* do not free object itself */
void free_object(Object *ob)
{
	int a;
	
	object_free_display(ob);
	
	/* disconnect specific data */
	if(ob->data) {
		ID *id= ob->data;
		id->us--;
		if(id->us==0) {
			if(ob->type==OB_MESH) unlink_mesh(ob->data);
			else if(ob->type==OB_CURVE) unlink_curve(ob->data);
			else if(ob->type==OB_MBALL) unlink_mball(ob->data);
		}
		ob->data= NULL;
	}
	
	for(a=0; a<ob->totcol; a++) {
		if(ob->mat[a]) ob->mat[a]->id.us--;
	}
	if(ob->mat) MEM_freeN(ob->mat);
	if(ob->matbits) MEM_freeN(ob->matbits);
	ob->mat= NULL;
	ob->matbits= NULL;
	if(ob->bb) MEM_freeN(ob->bb); 
	ob->bb= NULL;
	if(ob->path) free_path(ob->path); 
	ob->path= NULL;
	if(ob->adt) BKE_free_animdata((ID *)ob);
	if(ob->poselib) ob->poselib->id.us--;
	if(ob->gpd) ((ID *)ob->gpd)->us--;
	if(ob->defbase.first)
		BLI_freelistN(&ob->defbase);
	if(ob->pose)
		free_pose(ob->pose);
	if(ob->mpath)
		animviz_free_motionpath(ob->mpath);
	free_properties(&ob->prop);
	object_free_modifiers(ob);
	
	free_sensors(&ob->sensors);
	free_controllers(&ob->controllers);
	free_actuators(&ob->actuators);
	
	free_constraints(&ob->constraints);
	
	free_partdeflect(ob->pd);

	if(ob->soft) sbFree(ob->soft);
	if(ob->bsoft) bsbFree(ob->bsoft);
	if(ob->gpulamp.first) GPU_lamp_free(ob);

	free_sculptsession(ob);

	if(ob->pc_ids.first) BLI_freelistN(&ob->pc_ids);
}

static void unlink_object__unlinkModifierLinks(void *userData, Object *ob, Object **obpoin)
{
	Object *unlinkOb = userData;

	if (*obpoin==unlinkOb) {
		*obpoin = NULL;
		ob->recalc |= OB_RECALC_OB|OB_RECALC_DATA|OB_RECALC_TIME; // XXX: should this just be OB_RECALC_DATA?
	}
}

void unlink_object(Object *ob)
{
	Main *bmain= G.main;
	Object *obt;
	Material *mat;
	World *wrld;
	bScreen *sc;
	Scene *sce;
	Curve *cu;
	Tex *tex;
	Group *group;
	Camera *camera;
	bConstraint *con;
	//bActionStrip *strip; // XXX animsys 
	ModifierData *md;
	ARegion *ar;
	RegionView3D *rv3d;
	int a, found;
	
	unlink_controllers(&ob->controllers);
	unlink_actuators(&ob->actuators);
	
	/* check all objects: parents en bevels and fields, also from libraries */
	// FIXME: need to check all animation blocks (drivers)
	obt= bmain->object.first;
	while(obt) {
		if(obt->proxy==ob)
			obt->proxy= NULL;
		if(obt->proxy_from==ob) {
			obt->proxy_from= NULL;
			obt->recalc |= OB_RECALC_OB;
		}
		if(obt->proxy_group==ob)
			obt->proxy_group= NULL;
		
		if(obt->parent==ob) {
			obt->parent= NULL;
			obt->recalc |= OB_RECALC_OB|OB_RECALC_DATA|OB_RECALC_TIME;
		}
		
		modifiers_foreachObjectLink(obt, unlink_object__unlinkModifierLinks, ob);
		
		if ELEM(obt->type, OB_CURVE, OB_FONT) {
			cu= obt->data;

			if(cu->bevobj==ob) {
				cu->bevobj= NULL;
				obt->recalc |= OB_RECALC_OB|OB_RECALC_DATA|OB_RECALC_TIME;
			}
			if(cu->taperobj==ob) {
				cu->taperobj= NULL;
				obt->recalc |= OB_RECALC_OB|OB_RECALC_DATA|OB_RECALC_TIME;
			}
			if(cu->textoncurve==ob) {
				cu->textoncurve= NULL;
				obt->recalc |= OB_RECALC_OB|OB_RECALC_DATA|OB_RECALC_TIME;
			}
		}
		else if(obt->type==OB_ARMATURE && obt->pose) {
			bPoseChannel *pchan;
			for(pchan= obt->pose->chanbase.first; pchan; pchan= pchan->next) {
				for (con = pchan->constraints.first; con; con=con->next) {
					bConstraintTypeInfo *cti= constraint_get_typeinfo(con);
					ListBase targets = {NULL, NULL};
					bConstraintTarget *ct;
					
					if (cti && cti->get_constraint_targets) {
						cti->get_constraint_targets(con, &targets);
						
						for (ct= targets.first; ct; ct= ct->next) {
							if (ct->tar == ob) {
								ct->tar = NULL;
								strcpy(ct->subtarget, "");
								obt->recalc |= OB_RECALC_DATA;
							}
						}
						
						if (cti->flush_constraint_targets)
							cti->flush_constraint_targets(con, &targets, 0);
					}
				}
				if(pchan->custom==ob)
					pchan->custom= NULL;
			}
		} else if(ELEM(OB_MBALL, ob->type, obt->type)) {
			if(is_mball_basis_for(obt, ob))
				obt->recalc|= OB_RECALC_DATA;
		}
		
		sca_remove_ob_poin(obt, ob);
		
		for (con = obt->constraints.first; con; con=con->next) {
			bConstraintTypeInfo *cti= constraint_get_typeinfo(con);
			ListBase targets = {NULL, NULL};
			bConstraintTarget *ct;
			
			if (cti && cti->get_constraint_targets) {
				cti->get_constraint_targets(con, &targets);
				
				for (ct= targets.first; ct; ct= ct->next) {
					if (ct->tar == ob) {
						ct->tar = NULL;
						strcpy(ct->subtarget, "");
						obt->recalc |= OB_RECALC_DATA;
					}
				}
				
				if (cti->flush_constraint_targets)
					cti->flush_constraint_targets(con, &targets, 0);
			}
		}
		
		/* object is deflector or field */
		if(ob->pd) {
			if(obt->soft)
				obt->recalc |= OB_RECALC_DATA;

			/* cloth */
			for(md=obt->modifiers.first; md; md=md->next)
				if(md->type == eModifierType_Cloth)
					obt->recalc |= OB_RECALC_DATA;
		}
		
		/* strips */
#if 0 // XXX old animation system
		for(strip= obt->nlastrips.first; strip; strip= strip->next) {
			if(strip->object==ob)
				strip->object= NULL;
			
			if(strip->modifiers.first) {
				bActionModifier *amod;
				for(amod= strip->modifiers.first; amod; amod= amod->next)
					if(amod->ob==ob)
						amod->ob= NULL;
			}
		}
#endif // XXX old animation system

		/* particle systems */
		if(obt->particlesystem.first) {
			ParticleSystem *tpsys= obt->particlesystem.first;
			for(; tpsys; tpsys=tpsys->next) {
				BoidState *state = NULL;
				BoidRule *rule = NULL;

				ParticleTarget *pt = tpsys->targets.first;
				for(; pt; pt=pt->next) {
					if(pt->ob==ob) {
						pt->ob = NULL;
						obt->recalc |= OB_RECALC_DATA;
						break;
					}
				}

				if(tpsys->target_ob==ob) {
					tpsys->target_ob= NULL;
					obt->recalc |= OB_RECALC_DATA;
				}

				if(tpsys->part->dup_ob==ob)
					tpsys->part->dup_ob= NULL;

				if(tpsys->part->phystype==PART_PHYS_BOIDS) {
					ParticleData *pa;
					BoidParticle *bpa;
					int p;

					for(p=0,pa=tpsys->particles; p<tpsys->totpart; p++,pa++) {
						bpa = pa->boid;
						if(bpa->ground == ob)
							bpa->ground = NULL;
					}
				}
				if(tpsys->part->boids) {
					for(state = tpsys->part->boids->states.first; state; state=state->next) {
						for(rule = state->rules.first; rule; rule=rule->next) {
							if(rule->type==eBoidRuleType_Avoid) {
								BoidRuleGoalAvoid *gabr = (BoidRuleGoalAvoid*)rule;
								if(gabr->ob==ob)
									gabr->ob= NULL;
							}
							else if(rule->type==eBoidRuleType_FollowLeader) {
								BoidRuleFollowLeader *flbr = (BoidRuleFollowLeader*)rule;
								if(flbr->ob==ob)
									flbr->ob= NULL;
							}
						}
					}
				}
			}
			if(ob->pd)
				obt->recalc |= OB_RECALC_DATA;
		}

		obt= obt->id.next;
	}
	
	/* materials */
	mat= bmain->mat.first;
	while(mat) {
	
		for(a=0; a<MAX_MTEX; a++) {
			if(mat->mtex[a] && ob==mat->mtex[a]->object) {
				/* actually, test for lib here... to do */
				mat->mtex[a]->object= NULL;
			}
		}

		mat= mat->id.next;
	}
	
	/* textures */
	for(tex= bmain->tex.first; tex; tex= tex->id.next) {
		if(tex->env && (ob==tex->env->object)) tex->env->object= NULL;
		if(tex->pd  && (ob==tex->pd->object))  tex->pd->object= NULL;
		if(tex->vd  && (ob==tex->vd->object))  tex->vd->object= NULL;
	}

	/* worlds */
	wrld= bmain->world.first;
	while(wrld) {
		if(wrld->id.lib==NULL) {
			for(a=0; a<MAX_MTEX; a++) {
				if(wrld->mtex[a] && ob==wrld->mtex[a]->object)
					wrld->mtex[a]->object= NULL;
			}
		}
		
		wrld= wrld->id.next;
	}
		
	/* scenes */
	sce= bmain->scene.first;
	while(sce) {
		if(sce->id.lib==NULL) {
			if(sce->camera==ob) sce->camera= NULL;
			if(sce->toolsettings->skgen_template==ob) sce->toolsettings->skgen_template = NULL;
			if(sce->toolsettings->particle.object==ob) sce->toolsettings->particle.object= NULL;

#ifdef DURIAN_CAMERA_SWITCH
			{
				TimeMarker *m;

				for (m= sce->markers.first; m; m= m->next) {
					if(m->camera==ob)
						m->camera= NULL;
				}
			}
#endif
			if(sce->ed) {
				Sequence *seq;
				SEQ_BEGIN(sce->ed, seq)
					if(seq->scene_camera==ob) {
						seq->scene_camera= NULL;
					}
				SEQ_END
			}
		}

		sce= sce->id.next;
	}
	
#if 0 // XXX old animation system
	/* ipos */
	ipo= bmain->ipo.first;
	while(ipo) {
		if(ipo->id.lib==NULL) {
			IpoCurve *icu;
			for(icu= ipo->curve.first; icu; icu= icu->next) {
				if(icu->driver && icu->driver->ob==ob)
					icu->driver->ob= NULL;
			}
		}
		ipo= ipo->id.next;
	}
#endif // XXX old animation system
	
	/* screens */
	sc= bmain->screen.first;
	while(sc) {
		ScrArea *sa= sc->areabase.first;
		while(sa) {
			SpaceLink *sl;

			for (sl= sa->spacedata.first; sl; sl= sl->next) {
				if(sl->spacetype==SPACE_VIEW3D) {
					View3D *v3d= (View3D*) sl;

					found= 0;
					if(v3d->camera==ob) {
						v3d->camera= NULL;
						found= 1;
					}
					if(v3d->localvd && v3d->localvd->camera==ob ) {
						v3d->localvd->camera= NULL;
						found += 2;
					}

					if (found) {
						if (sa->spacetype == SPACE_VIEW3D) {
							for (ar= sa->regionbase.first; ar; ar= ar->next) {
								if (ar->regiontype==RGN_TYPE_WINDOW) {
									rv3d= (RegionView3D *)ar->regiondata;
									if (found == 1 || found == 3) {
										if (rv3d->persp == RV3D_CAMOB)
											rv3d->persp= RV3D_PERSP;
									}
									if (found == 2 || found == 3) {
										if (rv3d->localvd && rv3d->localvd->persp == RV3D_CAMOB)
											rv3d->localvd->persp= RV3D_PERSP;
									}
								}
							}
						}
					}
				}
				else if(sl->spacetype==SPACE_OUTLINER) {
					SpaceOops *so= (SpaceOops *)sl;

					if(so->treestore) {
						TreeStoreElem *tselem= so->treestore->data;
						int a;
						for(a=0; a<so->treestore->usedelem; a++, tselem++) {
							if(tselem->id==(ID *)ob) tselem->id= NULL;
						}
					}
				}
				else if(sl->spacetype==SPACE_BUTS) {
					SpaceButs *sbuts= (SpaceButs *)sl;

					if(sbuts->pinid==(ID *)ob) {
						sbuts->flag&= ~SB_PIN_CONTEXT;
						sbuts->pinid= NULL;
					}
				}
			}

			sa= sa->next;
		}
		sc= sc->id.next;
	}

	/* groups */
	group= bmain->group.first;
	while(group) {
		rem_from_group(group, ob, NULL, NULL);
		group= group->id.next;
	}
	
	/* cameras */
	camera= bmain->camera.first;
	while(camera) {
		if (camera->dof_ob==ob) {
			camera->dof_ob = NULL;
		}
		camera= camera->id.next;
	}
}

int exist_object(Object *obtest)
{
	Object *ob;
	
	if(obtest==NULL) return 0;
	
	ob= G.main->object.first;
	while(ob) {
		if(ob==obtest) return 1;
		ob= ob->id.next;
	}
	return 0;
}

void *add_camera(const char *name)
{
	Camera *cam;
	
	cam=  alloc_libblock(&G.main->camera, ID_CA, name);

	cam->lens= 35.0f;
	cam->clipsta= 0.1f;
	cam->clipend= 100.0f;
	cam->drawsize= 0.5f;
	cam->ortho_scale= 6.0;
	cam->flag |= CAM_SHOWPASSEPARTOUT;
	cam->passepartalpha = 0.5f;
	
	return cam;
}

Camera *copy_camera(Camera *cam)
{
	Camera *camn;
	
	camn= copy_libblock(cam);
	
	return camn;
}



void make_local_camera(Camera *cam)
{
	Main *bmain= G.main;
	Object *ob;
	int local=0, lib=0;

	/* - only lib users: do nothing
	 * - only local users: set flag
	 * - mixed: make copy
	 */
	
	if(cam->id.lib==NULL) return;
	if(cam->id.us==1) {
		cam->id.lib= NULL;
		cam->id.flag= LIB_LOCAL;
		new_id(&bmain->camera, (ID *)cam, NULL);
		return;
	}
	
	for(ob= bmain->object.first; ob && ELEM(0, lib, local); ob= ob->id.next) {
		if(ob->data==cam) {
			if(ob->id.lib) lib= 1;
			else local= 1;
		}
	}
	
	if(local && lib==0) {
		cam->id.lib= NULL;
		cam->id.flag= LIB_LOCAL;
		new_id(&bmain->camera, (ID *)cam, NULL);
	}
	else if(local && lib) {
		Camera *camn= copy_camera(cam);
		camn->id.us= 0;
		
		for(ob= bmain->object.first; ob; ob= ob->id.next) {
			if(ob->data == cam) {
				if(ob->id.lib==NULL) {
					ob->data= camn;
					camn->id.us++;
					cam->id.us--;
				}
			}
		}
	}
}

/* get the camera's dof value, takes the dof object into account */
float dof_camera(Object *ob)
{
	Camera *cam = (Camera *)ob->data; 
	if (ob->type != OB_CAMERA)
		return 0.0f;
	if (cam->dof_ob) {	
		/* too simple, better to return the distance on the view axis only
		 * return len_v3v3(ob->obmat[3], cam->dof_ob->obmat[3]); */
		float mat[4][4], imat[4][4], obmat[4][4];
		
		copy_m4_m4(obmat, ob->obmat);
		normalize_m4(obmat);
		invert_m4_m4(imat, obmat);
		mul_m4_m4m4(mat, cam->dof_ob->obmat, imat);
		return (float)fabs(mat[3][2]);
	}
	return cam->YF_dofdist;
}

void *add_lamp(const char *name)
{
	Lamp *la;
	
	la=  alloc_libblock(&G.main->lamp, ID_LA, name);
	
	la->r= la->g= la->b= la->k= 1.0f;
	la->haint= la->energy= 1.0f;
	la->dist= 25.0f;
	la->spotsize= 45.0f;
	la->spotblend= 0.15f;
	la->att2= 1.0f;
	la->mode= LA_SHAD_BUF;
	la->bufsize= 512;
	la->clipsta= 0.5f;
	la->clipend= 40.0f;
	la->shadspotsize= 45.0f;
	la->samp= 3;
	la->bias= 1.0f;
	la->soft= 3.0f;
	la->compressthresh= 0.05f;
	la->ray_samp= la->ray_sampy= la->ray_sampz= 1; 
	la->area_size=la->area_sizey=la->area_sizez= 1.0f; 
	la->buffers= 1;
	la->buftype= LA_SHADBUF_HALFWAY;
	la->ray_samp_method = LA_SAMP_HALTON;
	la->adapt_thresh = 0.001f;
	la->preview=NULL;
	la->falloff_type = LA_FALLOFF_INVSQUARE;
	la->curfalloff = curvemapping_add(1, 0.0f, 1.0f, 1.0f, 0.0f);
	la->sun_effect_type = 0;
	la->horizon_brightness = 1.0;
	la->spread = 1.0;
	la->sun_brightness = 1.0;
	la->sun_size = 1.0;
	la->backscattered_light = 1.0f;
	la->atm_turbidity = 2.0f;
	la->atm_inscattering_factor = 1.0f;
	la->atm_extinction_factor = 1.0f;
	la->atm_distance_factor = 1.0f;
	la->sun_intensity = 1.0f;
	la->skyblendtype= MA_RAMP_ADD;
	la->skyblendfac= 1.0f;
	la->sky_colorspace= BLI_XYZ_CIE;
	la->sky_exposure= 1.0f;
	
	curvemapping_initialize(la->curfalloff);
	return la;
}

Lamp *copy_lamp(Lamp *la)
{
	Lamp *lan;
	int a;
	
	lan= copy_libblock(la);

	for(a=0; a<MAX_MTEX; a++) {
		if(lan->mtex[a]) {
			lan->mtex[a]= MEM_mallocN(sizeof(MTex), "copy_lamp");
			memcpy(lan->mtex[a], la->mtex[a], sizeof(MTex));
			id_us_plus((ID *)lan->mtex[a]->tex);
		}
	}
	
	lan->curfalloff = curvemapping_copy(la->curfalloff);
<<<<<<< HEAD

	if(la->nodetree)
		lan->nodetree= ntreeCopyTree(la->nodetree);
	
	if (la->preview) lan->preview = BKE_previewimg_copy(la->preview);
=======
	
	if(la->preview)
		lan->preview = BKE_previewimg_copy(la->preview);
	
	return lan;
}

Lamp *localize_lamp(Lamp *la)
{
	Lamp *lan;
	int a;
	
	lan= copy_libblock(la);
	BLI_remlink(&G.main->lamp, lan);

	for(a=0; a<MAX_MTEX; a++) {
		if(lan->mtex[a]) {
			lan->mtex[a]= MEM_mallocN(sizeof(MTex), "localize_lamp");
			memcpy(lan->mtex[a], la->mtex[a], sizeof(MTex));
			/* free lamp decrements */
			id_us_plus((ID *)lan->mtex[a]->tex);
		}
	}
	
	lan->curfalloff = curvemapping_copy(la->curfalloff);

	lan->preview= NULL;
>>>>>>> e088f592
	
	return lan;
}

Lamp *localize_lamp(Lamp *la)
{
	Lamp *lan;
	int a;
	
	lan= copy_libblock(la);
	BLI_remlink(&G.main->lamp, lan);

	for(a=0; a<MAX_MTEX; a++) {
		if(lan->mtex[a]) {
			lan->mtex[a]= MEM_mallocN(sizeof(MTex), "localize_lamp");
			memcpy(lan->mtex[a], la->mtex[a], sizeof(MTex));
			/* free lamp decrements */
			id_us_plus((ID *)lan->mtex[a]->tex);
		}
	}
	
	lan->curfalloff = curvemapping_copy(la->curfalloff);

	if(la->nodetree)
		lan->nodetree= ntreeLocalize(la->nodetree);
	
	lan->preview= NULL;
	
	return lan;
}

void make_local_lamp(Lamp *la)
{
	Main *bmain= G.main;
	Object *ob;
	Lamp *lan;
	int local=0, lib=0;

	/* - only lib users: do nothing
		* - only local users: set flag
		* - mixed: make copy
		*/
	
	if(la->id.lib==NULL) return;
	if(la->id.us==1) {
		la->id.lib= NULL;
		la->id.flag= LIB_LOCAL;
		new_id(&bmain->lamp, (ID *)la, NULL);
		return;
	}
	
	ob= bmain->object.first;
	while(ob) {
		if(ob->data==la) {
			if(ob->id.lib) lib= 1;
			else local= 1;
		}
		ob= ob->id.next;
	}
	
	if(local && lib==0) {
		la->id.lib= NULL;
		la->id.flag= LIB_LOCAL;
		new_id(&bmain->lamp, (ID *)la, NULL);
	}
	else if(local && lib) {
		lan= copy_lamp(la);
		lan->id.us= 0;
		
		ob= bmain->object.first;
		while(ob) {
			if(ob->data==la) {
				
				if(ob->id.lib==NULL) {
					ob->data= lan;
					lan->id.us++;
					la->id.us--;
				}
			}
			ob= ob->id.next;
		}
	}
}

void free_camera(Camera *ca)
{
	BKE_free_animdata((ID *)ca);
}

void free_lamp(Lamp *la)
{
	MTex *mtex;
	int a;

	for(a=0; a<MAX_MTEX; a++) {
		mtex= la->mtex[a];
		if(mtex && mtex->tex) mtex->tex->id.us--;
		if(mtex) MEM_freeN(mtex);
	}
	
	BKE_free_animdata((ID *)la);

	curvemapping_free(la->curfalloff);

	/* is no lib link block, but lamp extension */
	if(la->nodetree) {
		ntreeFreeTree(la->nodetree);
		MEM_freeN(la->nodetree);
	}
	
	BKE_previewimg_free(&la->preview);
	BKE_icon_delete(&la->id);
	la->id.icon_id = 0;
}

/* *************************************************** */

static void *add_obdata_from_type(int type)
{
	switch (type) {
	case OB_MESH: return add_mesh("Mesh");
	case OB_CURVE: return add_curve("Curve", OB_CURVE);
	case OB_SURF: return add_curve("Surf", OB_SURF);
	case OB_FONT: return add_curve("Text", OB_FONT);
	case OB_MBALL: return add_mball("Meta");
	case OB_CAMERA: return add_camera("Camera");
	case OB_LAMP: return add_lamp("Lamp");
	case OB_LATTICE: return add_lattice("Lattice");
	case OB_ARMATURE: return add_armature("Armature");
	case OB_EMPTY: return NULL;
	default:
		printf("add_obdata_from_type: Internal error, bad type: %d\n", type);
		return NULL;
	}
}

static const char *get_obdata_defname(int type)
{
	switch (type) {
	case OB_MESH: return "Mesh";
	case OB_CURVE: return "Curve";
	case OB_SURF: return "Surf";
	case OB_FONT: return "Text";
	case OB_MBALL: return "Mball";
	case OB_CAMERA: return "Camera";
	case OB_LAMP: return "Lamp";
	case OB_LATTICE: return "Lattice";
	case OB_ARMATURE: return "Armature";
	case OB_EMPTY: return "Empty";
	default:
		printf("get_obdata_defname: Internal error, bad type: %d\n", type);
		return "Empty";
	}
}

/* more general add: creates minimum required data, but without vertices etc. */
Object *add_only_object(int type, const char *name)
{
	Object *ob;

	ob= alloc_libblock(&G.main->object, ID_OB, name);

	/* default object vars */
	ob->type= type;
	
	ob->col[0]= ob->col[1]= ob->col[2]= 1.0;
	ob->col[3]= 1.0;
	
	ob->size[0]= ob->size[1]= ob->size[2]= 1.0;
	
	/* objects should default to having Euler XYZ rotations, 
	 * but rotations default to quaternions 
	 */
	ob->rotmode= ROT_MODE_EUL;

	unit_axis_angle(ob->rotAxis, &ob->rotAngle);
	unit_axis_angle(ob->drotAxis, &ob->drotAngle);

	unit_qt(ob->quat);
	unit_qt(ob->dquat);

	/* rotation locks should be 4D for 4 component rotations by default... */
	ob->protectflag = OB_LOCK_ROT4D;
	
	unit_m4(ob->constinv);
	unit_m4(ob->parentinv);
	unit_m4(ob->obmat);
	ob->dt= OB_TEXTURE;
	ob->empty_drawtype= OB_PLAINAXES;
	ob->empty_drawsize= 1.0;

	if(type==OB_CAMERA || type==OB_LAMP) {
		ob->trackflag= OB_NEGZ;
		ob->upflag= OB_POSY;
	}
	else {
		ob->trackflag= OB_POSY;
		ob->upflag= OB_POSZ;
	}
	
	ob->dupon= 1; ob->dupoff= 0;
	ob->dupsta= 1; ob->dupend= 100;
	ob->dupfacesca = 1.0;

	/* Game engine defaults*/
	ob->mass= ob->inertia= 1.0f;
	ob->formfactor= 0.4f;
	ob->damping= 0.04f;
	ob->rdamping= 0.1f;
	ob->anisotropicFriction[0] = 1.0f;
	ob->anisotropicFriction[1] = 1.0f;
	ob->anisotropicFriction[2] = 1.0f;
	ob->gameflag= OB_PROP|OB_COLLISION;
	ob->margin = 0.0;
	ob->init_state=1;
	ob->state=1;
	/* ob->pad3 == Contact Processing Threshold */
	ob->m_contactProcessingThreshold = 1.;
	
	/* NT fluid sim defaults */
	ob->fluidsimFlag = 0;
	ob->fluidsimSettings = NULL;

	ob->pc_ids.first = ob->pc_ids.last = NULL;
	
	/* Animation Visualisation defaults */
	animviz_settings_init(&ob->avs);

	return ob;
}

/* general add: to scene, with layer from area and default name */
/* creates minimum required data, but without vertices etc. */
Object *add_object(struct Scene *scene, int type)
{
	Object *ob;
	Base *base;
	char name[32];

	BLI_strncpy(name, get_obdata_defname(type), sizeof(name));
	ob = add_only_object(type, name);

	ob->data= add_obdata_from_type(type);

	ob->lay= scene->lay;
	
	base= scene_add_base(scene, ob);
	scene_select_base(scene, base);
	ob->recalc |= OB_RECALC_OB|OB_RECALC_DATA|OB_RECALC_TIME;

	return ob;
}

SoftBody *copy_softbody(SoftBody *sb)
{
	SoftBody *sbn;
	
	if (sb==NULL) return(NULL);
	
	sbn= MEM_dupallocN(sb);
	sbn->totspring= sbn->totpoint= 0;
	sbn->bpoint= NULL;
	sbn->bspring= NULL;
	
	sbn->keys= NULL;
	sbn->totkey= sbn->totpointkey= 0;
	
	sbn->scratch= NULL;

	sbn->pointcache= BKE_ptcache_copy_list(&sbn->ptcaches, &sb->ptcaches);

	if(sb->effector_weights)
		sbn->effector_weights = MEM_dupallocN(sb->effector_weights);

	return sbn;
}

BulletSoftBody *copy_bulletsoftbody(BulletSoftBody *bsb)
{
	BulletSoftBody *bsbn;

	if (bsb == NULL)
		return NULL;
	bsbn = MEM_dupallocN(bsb);
	/* no pointer in this structure yet */
	return bsbn;
}

static ParticleSystem *copy_particlesystem(ParticleSystem *psys)
{
	ParticleSystem *psysn;
	ParticleData *pa;
	int p;

	psysn= MEM_dupallocN(psys);
	psysn->particles= MEM_dupallocN(psys->particles);
	psysn->child= MEM_dupallocN(psys->child);

	if(psys->part->type == PART_HAIR) {
		for(p=0, pa=psysn->particles; p<psysn->totpart; p++, pa++)
			pa->hair = MEM_dupallocN(pa->hair);
	}

	if(psysn->particles && (psysn->particles->keys || psysn->particles->boid)) {
		ParticleKey *key = psysn->particles->keys;
		BoidParticle *boid = psysn->particles->boid;

		if(key)
			key = MEM_dupallocN(key);
		
		if(boid)
			boid = MEM_dupallocN(boid);
		
		for(p=0, pa=psysn->particles; p<psysn->totpart; p++, pa++) {
			if(boid)
				pa->boid = boid++;
			if(key) {
				pa->keys = key;
				key += pa->totkey;
			}
		}
	}

	if(psys->clmd) {
		psysn->clmd = (ClothModifierData *)modifier_new(eModifierType_Cloth);
		modifier_copyData((ModifierData*)psys->clmd, (ModifierData*)psysn->clmd);
		psys->hair_in_dm = psys->hair_out_dm = NULL;
	}

	BLI_duplicatelist(&psysn->targets, &psys->targets);

	psysn->pathcache= NULL;
	psysn->childcache= NULL;
	psysn->edit= NULL;
	psysn->frand= NULL;
	psysn->pdd= NULL;
	psysn->effectors= NULL;
	
	psysn->pathcachebufs.first = psysn->pathcachebufs.last = NULL;
	psysn->childcachebufs.first = psysn->childcachebufs.last = NULL;
	psysn->renderdata = NULL;
	
	psysn->pointcache= BKE_ptcache_copy_list(&psysn->ptcaches, &psys->ptcaches);

	/* XXX - from reading existing code this seems correct but intended usage of
	 * pointcache should /w cloth should be added in 'ParticleSystem' - campbell */
	if(psysn->clmd) {
		psysn->clmd->point_cache= psysn->pointcache;
	}

	id_us_plus((ID *)psysn->part);

	return psysn;
}

void copy_object_particlesystems(Object *obn, Object *ob)
{
	ParticleSystemModifierData *psmd;
	ParticleSystem *psys, *npsys;
	ModifierData *md;

	obn->particlesystem.first= obn->particlesystem.last= NULL;
	for(psys=ob->particlesystem.first; psys; psys=psys->next) {
		npsys= copy_particlesystem(psys);

		BLI_addtail(&obn->particlesystem, npsys);

		/* need to update particle modifiers too */
		for(md=obn->modifiers.first; md; md=md->next) {
			if(md->type==eModifierType_ParticleSystem) {
				psmd= (ParticleSystemModifierData*)md;
				if(psmd->psys==psys)
					psmd->psys= npsys;
			}
		}
	}
}

void copy_object_softbody(Object *obn, Object *ob)
{
	if(ob->soft)
		obn->soft= copy_softbody(ob->soft);
}

static void copy_object_pose(Object *obn, Object *ob)
{
	bPoseChannel *chan;
	
	/* note: need to clear obn->pose pointer first, so that copy_pose works (otherwise there's a crash) */
	obn->pose= NULL;
	copy_pose(&obn->pose, ob->pose, 1);	/* 1 = copy constraints */

	for (chan = obn->pose->chanbase.first; chan; chan=chan->next){
		bConstraint *con;
		
		chan->flag &= ~(POSE_LOC|POSE_ROT|POSE_SIZE);
		
		for (con= chan->constraints.first; con; con= con->next) {
			bConstraintTypeInfo *cti= constraint_get_typeinfo(con);
			ListBase targets = {NULL, NULL};
			bConstraintTarget *ct;
			
#if 0 // XXX old animation system
			/* note that we can't change lib linked ipo blocks. for making
			 * proxies this still works correct however because the object
			 * is changed to object->proxy_from when evaluating the driver. */
			if(con->ipo && !con->ipo->id.lib) {
				IpoCurve *icu;
				
				con->ipo= copy_ipo(con->ipo);
				
				for(icu= con->ipo->curve.first; icu; icu= icu->next) {
					if(icu->driver && icu->driver->ob==ob)
						icu->driver->ob= obn;
				}
			}
#endif // XXX old animation system
			
			if (cti && cti->get_constraint_targets) {
				cti->get_constraint_targets(con, &targets);
				
				for (ct= targets.first; ct; ct= ct->next) {
					if (ct->tar == ob)
						ct->tar = obn;
				}
				
				if (cti->flush_constraint_targets)
					cti->flush_constraint_targets(con, &targets, 0);
			}
		}
	}
}

static void copy_object_transform(Object *ob_tar, Object *ob_src)
{
	copy_v3_v3(ob_tar->loc, ob_src->loc);
	copy_v3_v3(ob_tar->rot, ob_src->rot);
	copy_v3_v3(ob_tar->quat, ob_src->quat);
	copy_v3_v3(ob_tar->rotAxis, ob_src->rotAxis);
	ob_tar->rotAngle= ob_src->rotAngle;
	ob_tar->rotmode= ob_src->rotmode;
	copy_v3_v3(ob_tar->size, ob_src->size);
}

Object *copy_object(Object *ob)
{
	Object *obn;
	ModifierData *md;
	int a;

	obn= copy_libblock(ob);
	
	if(ob->totcol) {
		obn->mat= MEM_dupallocN(ob->mat);
		obn->matbits= MEM_dupallocN(ob->matbits);
		obn->totcol= ob->totcol;
	}
	
	if(ob->bb) obn->bb= MEM_dupallocN(ob->bb);
	obn->path= NULL;
	obn->flag &= ~OB_FROMGROUP;
	
	obn->modifiers.first = obn->modifiers.last= NULL;
	
	for (md=ob->modifiers.first; md; md=md->next) {
		ModifierData *nmd = modifier_new(md->type);
		BLI_strncpy(nmd->name, md->name, sizeof(nmd->name));
		modifier_copyData(md, nmd);
		BLI_addtail(&obn->modifiers, nmd);
	}

	obn->prop.first = obn->prop.last = NULL;
	copy_properties(&obn->prop, &ob->prop);
	
	copy_sensors(&obn->sensors, &ob->sensors);
	copy_controllers(&obn->controllers, &ob->controllers);
	copy_actuators(&obn->actuators, &ob->actuators);
	
	if(ob->pose) {
		copy_object_pose(obn, ob);
		/* backwards compat... non-armatures can get poses in older files? */
		if(ob->type==OB_ARMATURE)
			armature_rebuild_pose(obn, obn->data);
	}
	defgroup_copy_list(&obn->defbase, &ob->defbase);
	copy_constraints(&obn->constraints, &ob->constraints, TRUE);

	obn->mode = 0;
	obn->sculpt = NULL;

	/* increase user numbers */
	id_us_plus((ID *)obn->data);
	id_us_plus((ID *)obn->gpd);
	id_lib_extern((ID *)obn->dup_group);

	for(a=0; a<obn->totcol; a++) id_us_plus((ID *)obn->mat[a]);
	
	obn->disp.first= obn->disp.last= NULL;
	
	if(ob->pd){
		obn->pd= MEM_dupallocN(ob->pd);
		if(obn->pd->tex)
			id_us_plus(&(obn->pd->tex->id));
		if(obn->pd->rng)
			obn->pd->rng = MEM_dupallocN(ob->pd->rng);
	}
	obn->soft= copy_softbody(ob->soft);
	obn->bsoft = copy_bulletsoftbody(ob->bsoft);

	copy_object_particlesystems(obn, ob);
	
	obn->derivedDeform = NULL;
	obn->derivedFinal = NULL;

	obn->gpulamp.first = obn->gpulamp.last = NULL;
	obn->pc_ids.first = obn->pc_ids.last = NULL;

	obn->mpath= NULL;
	
	return obn;
}

static void extern_local_object(Object *ob)
{
	//bActionStrip *strip;
	ParticleSystem *psys;

#if 0 // XXX old animation system
	id_lib_extern((ID *)ob->action);
	id_lib_extern((ID *)ob->ipo);
#endif // XXX old animation system
	id_lib_extern((ID *)ob->data);
	id_lib_extern((ID *)ob->dup_group);
	id_lib_extern((ID *)ob->poselib);
	id_lib_extern((ID *)ob->gpd);

	extern_local_matarar(ob->mat, ob->totcol);

#if 0 // XXX old animation system
	for (strip=ob->nlastrips.first; strip; strip=strip->next) {
		id_lib_extern((ID *)strip->act);
	}
#endif // XXX old animation system
	for(psys=ob->particlesystem.first; psys; psys=psys->next)
		id_lib_extern((ID *)psys->part);
}

void make_local_object(Object *ob)
{
	Main *bmain= G.main;
	Scene *sce;
	Base *base;
	int local=0, lib=0;

	/* - only lib users: do nothing
	 * - only local users: set flag
	 * - mixed: make copy
	 */

	if(ob->id.lib==NULL) return;
	
	ob->proxy= ob->proxy_from= NULL;
	
	if(ob->id.us==1) {
		ob->id.lib= NULL;
		ob->id.flag= LIB_LOCAL;
		new_id(&bmain->object, (ID *)ob, NULL);
	}
	else {
		for(sce= bmain->scene.first; sce && ELEM(0, lib, local); sce= sce->id.next) {
			if(object_in_scene(ob, sce)) {
				if(sce->id.lib) lib= 1;
				else local= 1;
			}
		}

		if(local && lib==0) {
			ob->id.lib= NULL;
			ob->id.flag= LIB_LOCAL;
			new_id(&bmain->object, (ID *)ob, NULL);
		}
		else if(local && lib) {
			Object *obn= copy_object(ob);
			obn->id.us= 0;
			
			sce= bmain->scene.first;
			while(sce) {
				if(sce->id.lib==NULL) {
					base= sce->base.first;
					while(base) {
						if(base->object==ob) {
							base->object= obn;
							obn->id.us++;
							ob->id.us--;
						}
						base= base->next;
					}
				}
				sce= sce->id.next;
			}
		}
	}
	
	extern_local_object(ob);
}

/*
 * Returns true if the Object is a from an external blend file (libdata)
 */
int object_is_libdata(Object *ob)
{
	if (!ob) return 0;
	if (ob->proxy) return 0;
	if (ob->id.lib) return 1;
	return 0;
}

/* Returns true if the Object data is a from an external blend file (libdata) */
int object_data_is_libdata(Object *ob)
{
	if(!ob) return 0;
	if(ob->proxy && (ob->data==NULL || ((ID *)ob->data)->lib==NULL)) return 0;
	if(ob->id.lib) return 1;
	if(ob->data==NULL) return 0;
	if(((ID *)ob->data)->lib) return 1;

	return 0;
}

/* *************** PROXY **************** */

/* when you make proxy, ensure the exposed layers are extern */
static void armature_set_id_extern(Object *ob)
{
	bArmature *arm= ob->data;
	bPoseChannel *pchan;
	unsigned int lay= arm->layer_protected;
	
	for (pchan = ob->pose->chanbase.first; pchan; pchan=pchan->next) {
		if(!(pchan->bone->layer & lay))
			id_lib_extern((ID *)pchan->custom);
	}
			
}

void object_copy_proxy_drivers(Object *ob, Object *target)
{
	if ((target->adt) && (target->adt->drivers.first)) {
		FCurve *fcu;
		
		/* add new animdata block */
		if(!ob->adt)
			ob->adt= BKE_id_add_animdata(&ob->id);
		
		/* make a copy of all the drivers (for now), then correct any links that need fixing */
		free_fcurves(&ob->adt->drivers);
		copy_fcurves(&ob->adt->drivers, &target->adt->drivers);
		
		for (fcu= ob->adt->drivers.first; fcu; fcu= fcu->next) {
			ChannelDriver *driver= fcu->driver;
			DriverVar *dvar;
			
			for (dvar= driver->variables.first; dvar; dvar= dvar->next) {
				/* all drivers */
				DRIVER_TARGETS_LOOPER(dvar) 
				{
					if(dtar->id) {
						if ((Object *)dtar->id == target)
							dtar->id= (ID *)ob;
						else {
							/* only on local objects because this causes indirect links a -> b -> c,blend to point directly to a.blend
							 * when a.blend has a proxy thats linked into c.blend  */
							if(ob->id.lib==NULL)
								id_lib_extern((ID *)dtar->id);
						}
					}
				}
				DRIVER_TARGETS_LOOPER_END
			}
		}
	}
}

/* proxy rule: lib_object->proxy_from == the one we borrow from, set temporally while object_update */
/*             local_object->proxy == pointer to library object, saved in files and read */
/*             local_object->proxy_group == pointer to group dupli-object, saved in files and read */

void object_make_proxy(Object *ob, Object *target, Object *gob)
{
	/* paranoia checks */
	if(ob->id.lib || target->id.lib==NULL) {
		printf("cannot make proxy\n");
		return;
	}
	
	ob->proxy= target;
	ob->proxy_group= gob;
	id_lib_extern(&target->id);
	
	ob->recalc= target->recalc= OB_RECALC_OB|OB_RECALC_DATA|OB_RECALC_TIME;
	
	/* copy transform
	 * - gob means this proxy comes from a group, just apply the matrix
	 *   so the object wont move from its dupli-transform.
	 *
	 * - no gob means this is being made from a linked object,
	 *   this is closer to making a copy of the object - in-place. */
	if(gob) {
		ob->rotmode= target->rotmode;
		mul_m4_m4m4(ob->obmat, target->obmat, gob->obmat);
		if(gob->dup_group) { /* should always be true */
			float tvec[3];
			copy_v3_v3(tvec, gob->dup_group->dupli_ofs);
			mul_mat3_m4_v3(ob->obmat, tvec);
			sub_v3_v3(ob->obmat[3], tvec);
		}
		object_apply_mat4(ob, ob->obmat, FALSE, TRUE);
	}
	else {
		copy_object_transform(ob, target);
		ob->parent= target->parent;	/* libdata */
		copy_m4_m4(ob->parentinv, target->parentinv);
	}
	
	/* copy animdata stuff - drivers only for now... */
	object_copy_proxy_drivers(ob, target);

	/* skip constraints? */
	// FIXME: this is considered by many as a bug
	
	/* set object type and link to data */
	ob->type= target->type;
	ob->data= target->data;
	id_us_plus((ID *)ob->data);		/* ensures lib data becomes LIB_EXTERN */
	
	/* copy material and index information */
	ob->actcol= ob->totcol= 0;
	if(ob->mat) MEM_freeN(ob->mat);
	if(ob->matbits) MEM_freeN(ob->matbits);
	ob->mat = NULL;
	ob->matbits= NULL;
	if ((target->totcol) && (target->mat) && ELEM5(ob->type, OB_MESH, OB_CURVE, OB_SURF, OB_FONT, OB_MBALL)) { //XXX OB_SUPPORT_MATERIAL
		int i;
		ob->colbits = target->colbits;
		
		ob->actcol= target->actcol;
		ob->totcol= target->totcol;
		
		ob->mat = MEM_dupallocN(target->mat);
		ob->matbits = MEM_dupallocN(target->matbits);
		for(i=0; i<target->totcol; i++) {
			/* dont need to run test_object_materials since we know this object is new and not used elsewhere */
			id_us_plus((ID *)ob->mat[i]); 
		}
	}
	
	/* type conversions */
	if(target->type == OB_ARMATURE) {
		copy_object_pose(ob, target);	/* data copy, object pointers in constraints */
		rest_pose(ob->pose);			/* clear all transforms in channels */
		armature_rebuild_pose(ob, ob->data);	/* set all internal links */
		
		armature_set_id_extern(ob);
	}
	else if (target->type == OB_EMPTY) {
		ob->empty_drawtype = target->empty_drawtype;
		ob->empty_drawsize = target->empty_drawsize;
	}

	/* copy IDProperties */
	if(ob->id.properties) {
		IDP_FreeProperty(ob->id.properties);
		MEM_freeN(ob->id.properties);
		ob->id.properties= NULL;
	}
	if(target->id.properties) {
		ob->id.properties= IDP_CopyProperty(target->id.properties);
	}

	/* copy drawtype info */
	ob->dt= target->dt;
}


/* *************** CALC ****************** */

/* there is also a timing calculation in drawobject() */

static int no_speed_curve= 0;

void disable_speed_curve(int val)
{
	no_speed_curve= val;
}

// XXX THIS CRUFT NEEDS SERIOUS RECODING ASAP!
/* ob can be NULL */
float bsystem_time(struct Scene *scene, Object *UNUSED(ob), float cfra, float ofs)
{
	/* returns float ( see BKE_curframe in scene.c) */
	cfra += scene->r.subframe;
	
	/* global time */
	if (scene)
		cfra*= scene->r.framelen;	
	
#if 0 // XXX old animation system
	if (ob) {
		/* ofset frames */
		if ((ob->ipoflag & OB_OFFS_PARENT) && (ob->partype & PARSLOW)==0) 
			cfra-= give_timeoffset(ob);
	}
#endif // XXX old animation system
	
	cfra-= ofs;

	return cfra;
}

void object_scale_to_mat3(Object *ob, float mat[][3])
{
	float vec[3];
	add_v3_v3v3(vec, ob->size, ob->dsize);
	size_to_mat3( mat,vec);
}


void object_rot_to_mat3(Object *ob, float mat[][3])
{
	float rmat[3][3], dmat[3][3];
	
	/* 'dmat' is the delta-rotation matrix, which will get (pre)multiplied
	 * with the rotation matrix to yield the appropriate rotation
	 */

	/* rotations may either be quats, eulers (with various rotation orders), or axis-angle */
	if (ob->rotmode > 0) {
		/* euler rotations (will cause gimble lock, but this can be alleviated a bit with rotation orders) */
		eulO_to_mat3(rmat, ob->rot, ob->rotmode);
		eulO_to_mat3(dmat, ob->drot, ob->rotmode);
	}
	else if (ob->rotmode == ROT_MODE_AXISANGLE) {
		/* axis-angle -  not really that great for 3D-changing orientations */
		axis_angle_to_mat3(rmat, ob->rotAxis, ob->rotAngle);
		axis_angle_to_mat3(dmat, ob->drotAxis, ob->drotAngle);
	}
	else {
		/* quats are normalised before use to eliminate scaling issues */
		float tquat[4];
		
		normalize_qt_qt(tquat, ob->quat);
		quat_to_mat3(rmat, tquat);
		
		normalize_qt_qt(tquat, ob->dquat);
		quat_to_mat3(dmat, tquat);
	}
	
	/* combine these rotations */
	mul_m3_m3m3(mat, dmat, rmat);
}

void object_mat3_to_rot(Object *ob, float mat[][3], short use_compat)
{
	switch(ob->rotmode) {
	case ROT_MODE_QUAT:
		{
			float dquat[4];
			mat3_to_quat(ob->quat, mat);
			normalize_qt_qt(dquat, ob->dquat);
			invert_qt(dquat);
			mul_qt_qtqt(ob->quat, dquat, ob->quat);
		}
		break;
	case ROT_MODE_AXISANGLE:
		mat3_to_axis_angle(ob->rotAxis, &ob->rotAngle, mat);
		sub_v3_v3(ob->rotAxis, ob->drotAxis);
		ob->rotAngle -= ob->drotAngle;
		break;
	default: /* euler */
		{
			float quat[4];
			float dquat[4];
			float tmat[3][3];

			/* without drot we could apply 'mat' directly */
			mat3_to_quat(quat, mat);
			eulO_to_quat(dquat, ob->drot, ob->rotmode);
			invert_qt(dquat);
			mul_qt_qtqt(quat, dquat, quat);
			quat_to_mat3(tmat, quat);
			/* end drot correction */

			if(use_compat)	mat3_to_compatible_eulO(ob->rot, ob->rot, ob->rotmode, tmat);
			else			mat3_to_eulO(ob->rot, ob->rotmode, tmat);
		}
	}
}

/* see pchan_apply_mat4() for the equivalent 'pchan' function */
void object_apply_mat4(Object *ob, float mat[][4], const short use_compat, const short use_parent)
{
	float rot[3][3];

	if(use_parent && ob->parent) {
		float rmat[4][4], diff_mat[4][4], imat[4][4];
		mul_m4_m4m4(diff_mat, ob->parentinv, ob->parent->obmat);
		invert_m4_m4(imat, diff_mat);
		mul_m4_m4m4(rmat, mat, imat); /* get the parent relative matrix */
		object_apply_mat4(ob, rmat, use_compat, FALSE);
		
		/* same as below, use rmat rather then mat */
		mat4_to_loc_rot_size(ob->loc, rot, ob->size, rmat);
		object_mat3_to_rot(ob, rot, use_compat);
	}
	else {
		mat4_to_loc_rot_size(ob->loc, rot, ob->size, mat);
		object_mat3_to_rot(ob, rot, use_compat);
	}
	
	sub_v3_v3(ob->loc, ob->dloc);
	sub_v3_v3(ob->size, ob->dsize);
	/* object_mat3_to_rot handles delta rotations */
}

void object_to_mat3(Object *ob, float mat[][3])	/* no parent */
{
	float smat[3][3];
	float rmat[3][3];
	/*float q1[4];*/
	
	/* size */
	object_scale_to_mat3(ob, smat);

	/* rot */
	object_rot_to_mat3(ob, rmat);
	mul_m3_m3m3(mat, rmat, smat);
}

void object_to_mat4(Object *ob, float mat[][4])
{
	float tmat[3][3];
	
	object_to_mat3(ob, tmat);
	
	copy_m4_m3(mat, tmat);

	add_v3_v3v3(mat[3], ob->loc, ob->dloc);
}

/* extern */
int enable_cu_speed= 1;

static void ob_parcurve(Scene *scene, Object *ob, Object *par, float mat[][4])
{
	Curve *cu;
	float vec[4], dir[3], quat[4], radius, ctime;
	float timeoffs = 0.0, sf_orig = 0.0;
	
	unit_m4(mat);
	
	cu= par->data;
	if(cu->path==NULL || cu->path->data==NULL) /* only happens on reload file, but violates depsgraph still... fix! */
		makeDispListCurveTypes(scene, par, 0);
	if(cu->path==NULL) return;
	
	/* exception, timeoffset is regarded as distance offset */
	if(cu->flag & CU_OFFS_PATHDIST) {
		timeoffs = give_timeoffset(ob);
		SWAP(float, sf_orig, ob->sf);
	}
	
	/* catch exceptions: feature for nla stride editing */
	if(ob->ipoflag & OB_DISABLE_PATH) {
		ctime= 0.0f;
	}
	/* catch exceptions: curve paths used as a duplicator */
	else if(enable_cu_speed) {
		/* ctime is now a proper var setting of Curve which gets set by Animato like any other var that's animated,
		 * but this will only work if it actually is animated... 
		 *
		 * we divide the curvetime calculated in the previous step by the length of the path, to get a time
		 * factor, which then gets clamped to lie within 0.0 - 1.0 range
		 */
		if (IS_EQF(cu->pathlen, 0.0f) == 0)
			ctime= cu->ctime / cu->pathlen;
		else
			ctime= cu->ctime;

		CLAMP(ctime, 0.0f, 1.0f);
	}
	else {
		ctime= scene->r.cfra - give_timeoffset(ob);
		if (IS_EQF(cu->pathlen, 0.0f) == 0)
			ctime /= cu->pathlen;
		
		CLAMP(ctime, 0.0f, 1.0f);
	}
	
	/* time calculus is correct, now apply distance offset */
	if(cu->flag & CU_OFFS_PATHDIST) {
		ctime += timeoffs/cu->path->totdist;

		/* restore */
		SWAP(float, sf_orig, ob->sf);
	}
	
	
	/* vec: 4 items! */
	if( where_on_path(par, ctime, vec, dir, cu->flag & CU_FOLLOW ? quat:NULL, &radius, NULL) ) {

		if(cu->flag & CU_FOLLOW) {
#if 0
			float x1, q[4];
			vec_to_quat( quat,dir, ob->trackflag, ob->upflag);
			
			/* the tilt */
			normalize_v3(dir);
			q[0]= (float)cos(0.5*vec[3]);
			x1= (float)sin(0.5*vec[3]);
			q[1]= -x1*dir[0];
			q[2]= -x1*dir[1];
			q[3]= -x1*dir[2];
			mul_qt_qtqt(quat, q, quat);
#else
			quat_apply_track(quat, ob->trackflag, ob->upflag);
#endif
			normalize_qt(quat);
			quat_to_mat4(mat, quat);
		}
		
		if(cu->flag & CU_PATH_RADIUS) {
			float tmat[4][4], rmat[4][4];
			scale_m4_fl(tmat, radius);
			mul_m4_m4m4(rmat, mat, tmat);
			copy_m4_m4(mat, rmat);
		}

		copy_v3_v3(mat[3], vec);
		
	}
}

static void ob_parbone(Object *ob, Object *par, float mat[][4])
{	
	bPoseChannel *pchan;
	float vec[3];
	
	if (par->type!=OB_ARMATURE) {
		unit_m4(mat);
		return;
	}
	
	/* Make sure the bone is still valid */
	pchan= get_pose_channel(par->pose, ob->parsubstr);
	if (!pchan){
		printf ("Object %s with Bone parent: bone %s doesn't exist\n", ob->id.name+2, ob->parsubstr);
		unit_m4(mat);
		return;
	}

	/* get bone transform */
	copy_m4_m4(mat, pchan->pose_mat);

	/* but for backwards compatibility, the child has to move to the tail */
	copy_v3_v3(vec, mat[1]);
	mul_v3_fl(vec, pchan->bone->length);
	add_v3_v3(mat[3], vec);
}

static void give_parvert(Object *par, int nr, float *vec)
{
	EditMesh *em;
	int a, count;
	
	vec[0]=vec[1]=vec[2]= 0.0f;
	
	if(par->type==OB_MESH) {
		Mesh *me= par->data;
		DerivedMesh *dm;

		em = BKE_mesh_get_editmesh(me);
		dm = (em)? em->derivedFinal: par->derivedFinal;
			
		if(dm) {
			MVert *mvert= dm->getVertArray(dm);
			int *index = (int *)dm->getVertDataArray(dm, CD_ORIGINDEX);
			int i, vindex, numVerts = dm->getNumVerts(dm);

			/* get the average of all verts with (original index == nr) */
			count= 0;
			for(i = 0; i < numVerts; i++) {
				vindex= (index)? index[i]: i;

				if(vindex == nr) {
					add_v3_v3(vec, mvert[i].co);
					count++;
				}
			}

			if (count==0) {
				/* keep as 0,0,0 */
			} else if(count > 0) {
				mul_v3_fl(vec, 1.0f / count);
			} else {
				/* use first index if its out of range */
				dm->getVertCo(dm, 0, vec);
			}
		}

		if(em)
			BKE_mesh_end_editmesh(me, em);
	}
	else if (ELEM(par->type, OB_CURVE, OB_SURF)) {
		Nurb *nu;
		Curve *cu;
		BPoint *bp;
		BezTriple *bezt;
		int found= 0;
		ListBase *nurbs;

		cu= par->data;
		nurbs= BKE_curve_nurbs(cu);
		nu= nurbs->first;

		count= 0;
		while(nu && !found) {
			if(nu->type == CU_BEZIER) {
				bezt= nu->bezt;
				a= nu->pntsu;
				while(a--) {
					if(count==nr) {
						found= 1;
						VECCOPY(vec, bezt->vec[1]);
						break;
					}
					count++;
					bezt++;
				}
			}
			else {
				bp= nu->bp;
				a= nu->pntsu*nu->pntsv;
				while(a--) {
					if(count==nr) {
						found= 1;
						memcpy(vec, bp->vec, sizeof(float)*3);
						break;
					}
					count++;
					bp++;
				}
			}
			nu= nu->next;
		}

	}
	else if(par->type==OB_LATTICE) {
		Lattice *latt= par->data;
		BPoint *bp;
		DispList *dl = find_displist(&par->disp, DL_VERTS);
		float *co = dl?dl->verts:NULL;
		
		if(latt->editlatt) latt= latt->editlatt->latt;
		
		a= latt->pntsu*latt->pntsv*latt->pntsw;
		count= 0;
		bp= latt->def;
		while(a--) {
			if(count==nr) {
				if(co)
					memcpy(vec, co, 3*sizeof(float));
				else
					memcpy(vec, bp->vec, 3*sizeof(float));
				break;
			}
			count++;
			if(co) co+= 3;
			else bp++;
		}
	}
}

static void ob_parvert3(Object *ob, Object *par, float mat[][4])
{
	float cmat[3][3], v1[3], v2[3], v3[3], q[4];

	/* in local ob space */
	unit_m4(mat);
	
	if (ELEM4(par->type, OB_MESH, OB_SURF, OB_CURVE, OB_LATTICE)) {
		
		give_parvert(par, ob->par1, v1);
		give_parvert(par, ob->par2, v2);
		give_parvert(par, ob->par3, v3);
				
		tri_to_quat( q,v1, v2, v3);
		quat_to_mat3( cmat,q);
		copy_m4_m3(mat, cmat);
		
		if(ob->type==OB_CURVE) {
			VECCOPY(mat[3], v1);
		}
		else {
			add_v3_v3v3(mat[3], v1, v2);
			add_v3_v3(mat[3], v3);
			mul_v3_fl(mat[3], 0.3333333f);
		}
	}
}

// XXX what the hell is this?
static int no_parent_ipo=0;
void set_no_parent_ipo(int val)
{
	no_parent_ipo= val;
}

void where_is_object_time(Scene *scene, Object *ob, float ctime)
{
	float *fp1, *fp2, slowmat[4][4] = MAT4_UNITY;
	float stime=ctime, fac1, fac2;
	int a;
	
	/* new version: correct parent+vertexparent and track+parent */
	/* this one only calculates direct attached parent and track */
	/* is faster, but should keep track of timeoffs */
	
	if(ob==NULL) return;
	
	/* execute drivers only, as animation has already been done */
	BKE_animsys_evaluate_animdata(&ob->id, ob->adt, ctime, ADT_RECALC_DRIVERS);
	
	if(ob->parent) {
		Object *par= ob->parent;
		
		// XXX depreceated - animsys
		if(ob->ipoflag & OB_OFFS_PARENT) ctime-= give_timeoffset(ob);
		
		/* hurms, code below conflicts with depgraph... (ton) */
		/* and even worse, it gives bad effects for NLA stride too (try ctime != par->ctime, with MBlur) */
		if(no_parent_ipo==0 && stime != par->ctime) {
			// only for ipo systems? 
			Object tmp= *par;
			
			if(par->proxy_from);	// was a copied matrix, no where_is! bad...
			else where_is_object_time(scene, par, ctime);

			solve_parenting(scene, ob, par, ob->obmat, slowmat, 0);

			*par= tmp;
		}
		else
			solve_parenting(scene, ob, par, ob->obmat, slowmat, 0);
		
		if(ob->partype & PARSLOW) {
			// include framerate
			fac1= ( 1.0f / (1.0f + (float)fabs(give_timeoffset(ob))) );
			if(fac1 >= 1.0f) return;
			fac2= 1.0f-fac1;
			
			fp1= ob->obmat[0];
			fp2= slowmat[0];
			for(a=0; a<16; a++, fp1++, fp2++) {
				fp1[0]= fac1*fp1[0] + fac2*fp2[0];
			}
		}
	}
	else {
		object_to_mat4(ob, ob->obmat);
	}

	/* solve constraints */
	if (ob->constraints.first && !(ob->transflag & OB_NO_CONSTRAINTS)) {
		bConstraintOb *cob;
		
		cob= constraints_make_evalob(scene, ob, NULL, CONSTRAINT_OBTYPE_OBJECT);
		
		/* constraints need ctime, not stime. Some call where_is_object_time and bsystem_time */
		solve_constraints (&ob->constraints, cob, ctime);
		
		constraints_clear_evalob(cob);
	}
	
	/* set negative scale flag in object */
	if(is_negative_m4(ob->obmat))	ob->transflag |= OB_NEG_SCALE;
	else							ob->transflag &= ~OB_NEG_SCALE;
}

static void solve_parenting (Scene *scene, Object *ob, Object *par, float obmat[][4], float slowmat[][4], int simul)
{
	float totmat[4][4];
	float tmat[4][4];
	float locmat[4][4];
	float vec[3];
	int ok;
	
	object_to_mat4(ob, locmat);
	
	if(ob->partype & PARSLOW) copy_m4_m4(slowmat, obmat);

	switch(ob->partype & PARTYPE) {
	case PAROBJECT:
		ok= 0;
		if(par->type==OB_CURVE) {
			if( ((Curve *)par->data)->flag & CU_PATH ) {
				ob_parcurve(scene, ob, par, tmat);
				ok= 1;
			}
		}
		
		if(ok) mul_serie_m4(totmat, par->obmat, tmat, 
			NULL, NULL, NULL, NULL, NULL, NULL);
		else copy_m4_m4(totmat, par->obmat);
		
		break;
	case PARBONE:
		ob_parbone(ob, par, tmat);
		mul_serie_m4(totmat, par->obmat, tmat,         
			NULL, NULL, NULL, NULL, NULL, NULL);
		break;
		
	case PARVERT1:
		unit_m4(totmat);
		if (simul){
			VECCOPY(totmat[3], par->obmat[3]);
		}
		else{
			give_parvert(par, ob->par1, vec);
			mul_v3_m4v3(totmat[3], par->obmat, vec);
		}
		break;
	case PARVERT3:
		ob_parvert3(ob, par, tmat);
		
		mul_serie_m4(totmat, par->obmat, tmat,         
			NULL, NULL, NULL, NULL, NULL, NULL);
		break;
		
	case PARSKEL:
		copy_m4_m4(totmat, par->obmat);
		break;
	}
	
	// total 
	mul_serie_m4(tmat, totmat, ob->parentinv,         
		NULL, NULL, NULL, NULL, NULL, NULL);
	mul_serie_m4(obmat, tmat, locmat,         
		NULL, NULL, NULL, NULL, NULL, NULL);
	
	if (simul) {

	}
	else{
		// external usable originmat 
		copy_m3_m4(originmat, tmat);
		
		// origin, voor help line
		if( (ob->partype & PARTYPE)==PARSKEL ) {
			VECCOPY(ob->orig, par->obmat[3]);
		}
		else {
			VECCOPY(ob->orig, totmat[3]);
		}
	}

}

void where_is_object(struct Scene *scene, Object *ob)
{
	where_is_object_time(scene, ob, (float)scene->r.cfra);
}


void where_is_object_simul(Scene *scene, Object *ob)
/* was written for the old game engine (until 2.04) */
/* It seems that this function is only called
for a lamp that is the child of another object */
{
	Object *par;
	//Ipo *ipo;
	float *fp1, *fp2;
	float slowmat[4][4];
	float fac1, fac2;
	int a;
	
	/* NO TIMEOFFS */
	if(ob->parent) {
		par= ob->parent;
		
		solve_parenting(scene, ob, par, ob->obmat, slowmat, 1);

		if(ob->partype & PARSLOW) {

			fac1= (float)(1.0/(1.0+ fabs(give_timeoffset(ob))));
			fac2= 1.0f-fac1;
			fp1= ob->obmat[0];
			fp2= slowmat[0];
			for(a=0; a<16; a++, fp1++, fp2++) {
				fp1[0]= fac1*fp1[0] + fac2*fp2[0];
			}
		}
		
	}
	else {
		object_to_mat4(ob, ob->obmat);
	}
	
	/* solve constraints */
	if (ob->constraints.first) {
		bConstraintOb *cob;
		
		cob= constraints_make_evalob(scene, ob, NULL, CONSTRAINT_OBTYPE_OBJECT);
		solve_constraints(&ob->constraints, cob, (float)scene->r.cfra);
		constraints_clear_evalob(cob);
	}
}

/* for calculation of the inverse parent transform, only used for editor */
void what_does_parent(Scene *scene, Object *ob, Object *workob)
{
	clear_workob(workob);
	
	unit_m4(workob->obmat);
	unit_m4(workob->parentinv);
	unit_m4(workob->constinv);
	workob->parent= ob->parent;

	workob->trackflag= ob->trackflag;
	workob->upflag= ob->upflag;
	
	workob->partype= ob->partype;
	workob->par1= ob->par1;
	workob->par2= ob->par2;
	workob->par3= ob->par3;

	workob->constraints.first = ob->constraints.first;
	workob->constraints.last = ob->constraints.last;

	BLI_strncpy(workob->parsubstr, ob->parsubstr, sizeof(workob->parsubstr));

	where_is_object(scene, workob);
}

BoundBox *unit_boundbox(void)
{
	BoundBox *bb;
	float min[3] = {-1.0f,-1.0f,-1.0f}, max[3] = {-1.0f,-1.0f,-1.0f};

	bb= MEM_callocN(sizeof(BoundBox), "bb");
	boundbox_set_from_min_max(bb, min, max);
	
	return bb;
}

void boundbox_set_from_min_max(BoundBox *bb, float min[3], float max[3])
{
	bb->vec[0][0]=bb->vec[1][0]=bb->vec[2][0]=bb->vec[3][0]= min[0];
	bb->vec[4][0]=bb->vec[5][0]=bb->vec[6][0]=bb->vec[7][0]= max[0];
	
	bb->vec[0][1]=bb->vec[1][1]=bb->vec[4][1]=bb->vec[5][1]= min[1];
	bb->vec[2][1]=bb->vec[3][1]=bb->vec[6][1]=bb->vec[7][1]= max[1];

	bb->vec[0][2]=bb->vec[3][2]=bb->vec[4][2]=bb->vec[7][2]= min[2];
	bb->vec[1][2]=bb->vec[2][2]=bb->vec[5][2]=bb->vec[6][2]= max[2];
}

BoundBox *object_get_boundbox(Object *ob)
{
	BoundBox *bb= NULL;
	
	if(ob->type==OB_MESH) {
		bb = mesh_get_bb(ob);
	}
	else if (ELEM3(ob->type, OB_CURVE, OB_SURF, OB_FONT)) {
		bb= ob->bb ? ob->bb : ( (Curve *)ob->data )->bb;
	}
	else if(ob->type==OB_MBALL) {
		bb= ob->bb;
	}
	return bb;
}

/* used to temporally disable/enable boundbox */
void object_boundbox_flag(Object *ob, int flag, int set)
{
	BoundBox *bb= object_get_boundbox(ob);
	if(bb) {
		if(set) bb->flag |= flag;
		else bb->flag &= ~flag;
	}
}

void object_get_dimensions(Object *ob, float *value)
{
	BoundBox *bb = NULL;
	
	bb= object_get_boundbox(ob);
	if (bb) {
		float scale[3];
		
		mat4_to_size( scale,ob->obmat);
		
		value[0] = fabsf(scale[0]) * (bb->vec[4][0] - bb->vec[0][0]);
		value[1] = fabsf(scale[1]) * (bb->vec[2][1] - bb->vec[0][1]);
		value[2] = fabsf(scale[2]) * (bb->vec[1][2] - bb->vec[0][2]);
	} else {
		value[0] = value[1] = value[2] = 0.f;
	}
}

void object_set_dimensions(Object *ob, const float *value)
{
	BoundBox *bb = NULL;
	
	bb= object_get_boundbox(ob);
	if (bb) {
		float scale[3], len[3];
		
		mat4_to_size( scale,ob->obmat);
		
		len[0] = bb->vec[4][0] - bb->vec[0][0];
		len[1] = bb->vec[2][1] - bb->vec[0][1];
		len[2] = bb->vec[1][2] - bb->vec[0][2];
		
		if (len[0] > 0.f) ob->size[0] = value[0] / len[0];
		if (len[1] > 0.f) ob->size[1] = value[1] / len[1];
		if (len[2] > 0.f) ob->size[2] = value[2] / len[2];
	}
}

void minmax_object(Object *ob, float *min, float *max)
{
	BoundBox bb;
	Mesh *me;
	Curve *cu;
	float vec[3];
	int a;
	
	switch(ob->type) {
		
	case OB_CURVE:
	case OB_FONT:
	case OB_SURF:
		cu= ob->data;
		
		if(cu->bb==NULL) tex_space_curve(cu);
		bb= *(cu->bb);
		
		for(a=0; a<8; a++) {
			mul_m4_v3(ob->obmat, bb.vec[a]);
			DO_MINMAX(bb.vec[a], min, max);
		}
		break;
	case OB_ARMATURE:
		if(ob->pose) {
			bPoseChannel *pchan;
			for(pchan= ob->pose->chanbase.first; pchan; pchan= pchan->next) {
				mul_v3_m4v3(vec, ob->obmat, pchan->pose_head);
				DO_MINMAX(vec, min, max);
				mul_v3_m4v3(vec, ob->obmat, pchan->pose_tail);
				DO_MINMAX(vec, min, max);
			}
			break;
		}
		/* no break, get_mesh will give NULL and it passes on to default */
	case OB_MESH:
		me= get_mesh(ob);
		
		if(me) {
			bb = *mesh_get_bb(ob);
			
			for(a=0; a<8; a++) {
				mul_m4_v3(ob->obmat, bb.vec[a]);
				DO_MINMAX(bb.vec[a], min, max);
			}
		}
		if(min[0] < max[0] ) break;
		
		/* else here no break!!!, mesh can be zero sized */
		
	default:
		DO_MINMAX(ob->obmat[3], min, max);

		copy_v3_v3(vec, ob->obmat[3]);
		add_v3_v3(vec, ob->size);
		DO_MINMAX(vec, min, max);

		copy_v3_v3(vec, ob->obmat[3]);
		sub_v3_v3(vec, ob->size);
		DO_MINMAX(vec, min, max);
		break;
	}
}

int minmax_object_duplis(Scene *scene, Object *ob, float *min, float *max)
{
	int ok= 0;
	if ((ob->transflag & OB_DUPLI)==0) {
		return ok;
	} else {
		ListBase *lb;
		DupliObject *dob;
		
		lb= object_duplilist(scene, ob);
		for(dob= lb->first; dob; dob= dob->next) {
			if(dob->no_draw == 0) {
				BoundBox *bb= object_get_boundbox(dob->ob);

				if(bb) {
					int i;
					for(i=0; i<8; i++) {
						float vec[3];
						mul_v3_m4v3(vec, dob->mat, bb->vec[i]);
						DO_MINMAX(vec, min, max);
					}

					ok= 1;
				}
			}
		}
		free_object_duplilist(lb);	/* does restore */
	}

	return ok;
}

/* copied from DNA_object_types.h */
typedef struct ObTfmBack {
	float loc[3], dloc[3], orig[3];
	float size[3], dsize[3];	/* scale and delta scale */
	float rot[3], drot[3];		/* euler rotation */
	float quat[4], dquat[4];	/* quaternion rotation */
	float rotAxis[3], drotAxis[3];	/* axis angle rotation - axis part */
	float rotAngle, drotAngle;	/* axis angle rotation - angle part */
	float obmat[4][4];		/* final worldspace matrix with constraints & animsys applied */
	float parentinv[4][4]; /* inverse result of parent, so that object doesn't 'stick' to parent */
	float constinv[4][4]; /* inverse result of constraints. doesn't include effect of parent or object local transform */
	float imat[4][4];	/* inverse matrix of 'obmat' for during render, old game engine, temporally: ipokeys of transform  */
} ObTfmBack;

void *object_tfm_backup(Object *ob)
{
	ObTfmBack *obtfm= MEM_mallocN(sizeof(ObTfmBack), "ObTfmBack");
	copy_v3_v3(obtfm->loc, ob->loc);
	copy_v3_v3(obtfm->dloc, ob->dloc);
	copy_v3_v3(obtfm->orig, ob->orig);
	copy_v3_v3(obtfm->size, ob->size);
	copy_v3_v3(obtfm->dsize, ob->dsize);
	copy_v3_v3(obtfm->rot, ob->rot);
	copy_v3_v3(obtfm->drot, ob->drot);
	copy_qt_qt(obtfm->quat, ob->quat);
	copy_qt_qt(obtfm->dquat, ob->dquat);
	copy_v3_v3(obtfm->rotAxis, ob->rotAxis);
	copy_v3_v3(obtfm->drotAxis, ob->drotAxis);
	obtfm->rotAngle= ob->rotAngle;
	obtfm->drotAngle= ob->drotAngle;
	copy_m4_m4(obtfm->obmat, ob->obmat);
	copy_m4_m4(obtfm->parentinv, ob->parentinv);
	copy_m4_m4(obtfm->constinv, ob->constinv);
	copy_m4_m4(obtfm->imat, ob->imat);

	return (void *)obtfm;
}

void object_tfm_restore(Object *ob, void *obtfm_pt)
{
	ObTfmBack *obtfm= (ObTfmBack *)obtfm_pt;
	copy_v3_v3(ob->loc, obtfm->loc);
	copy_v3_v3(ob->dloc, obtfm->dloc);
	copy_v3_v3(ob->orig, obtfm->orig);
	copy_v3_v3(ob->size, obtfm->size);
	copy_v3_v3(ob->dsize, obtfm->dsize);
	copy_v3_v3(ob->rot, obtfm->rot);
	copy_v3_v3(ob->drot, obtfm->drot);
	copy_qt_qt(ob->quat, obtfm->quat);
	copy_qt_qt(ob->dquat, obtfm->dquat);
	copy_v3_v3(ob->rotAxis, obtfm->rotAxis);
	copy_v3_v3(ob->drotAxis, obtfm->drotAxis);
	ob->rotAngle= obtfm->rotAngle;
	ob->drotAngle= obtfm->drotAngle;
	copy_m4_m4(ob->obmat, obtfm->obmat);
	copy_m4_m4(ob->parentinv, obtfm->parentinv);
	copy_m4_m4(ob->constinv, obtfm->constinv);
	copy_m4_m4(ob->imat, obtfm->imat);
}

/* proxy rule: lib_object->proxy_from == the one we borrow from, only set temporal and cleared here */
/*           local_object->proxy      == pointer to library object, saved in files and read */

/* function below is polluted with proxy exceptions, cleanup will follow! */

/* the main object update call, for object matrix, constraints, keys and displist (modifiers) */
/* requires flags to be set! */
void object_handle_update(Scene *scene, Object *ob)
{
	if(ob->recalc & OB_RECALC_ALL) {
		/* speed optimization for animation lookups */
		if(ob->pose)
			make_pose_channels_hash(ob->pose);

		if(ob->recalc & OB_RECALC_DATA) {
			if(ob->type==OB_ARMATURE) {
				/* this happens for reading old files and to match library armatures
				   with poses we do it ahead of where_is_object to ensure animation
				   is evaluated on the rebuilt pose, otherwise we get incorrect poses
				   on file load */
				if(ob->pose==NULL || (ob->pose->flag & POSE_RECALC))
					armature_rebuild_pose(ob, ob->data);
			}
		}

		/* XXX new animsys warning: depsgraph tag OB_RECALC_DATA should not skip drivers, 
		   which is only in where_is_object now */
		// XXX: should this case be OB_RECALC_OB instead?
		if(ob->recalc & OB_RECALC_ALL) {
			
			if (G.f & G_DEBUG)
				printf("recalcob %s\n", ob->id.name+2);
			
			/* handle proxy copy for target */
			if(ob->id.lib && ob->proxy_from) {
				// printf("ob proxy copy, lib ob %s proxy %s\n", ob->id.name, ob->proxy_from->id.name);
				if(ob->proxy_from->proxy_group) {/* transform proxy into group space */
					Object *obg= ob->proxy_from->proxy_group;
					invert_m4_m4(obg->imat, obg->obmat);
					mul_m4_m4m4(ob->obmat, ob->proxy_from->obmat, obg->imat);
					if(obg->dup_group) { /* should always be true */
						add_v3_v3(ob->obmat[3], obg->dup_group->dupli_ofs);
					}
				}
				else
					copy_m4_m4(ob->obmat, ob->proxy_from->obmat);
			}
			else
				where_is_object(scene, ob);
		}
		
		if(ob->recalc & OB_RECALC_DATA) {
			ID *data_id= (ID *)ob->data;
			AnimData *adt= BKE_animdata_from_id(data_id);
			float ctime= (float)scene->r.cfra; // XXX this is bad...
			ListBase pidlist;
			PTCacheID *pid;
			
			if (G.f & G_DEBUG)
				printf("recalcdata %s\n", ob->id.name+2);

			if(adt) {
				/* evaluate drivers */
				// XXX: for mesh types, should we push this to derivedmesh instead?
				BKE_animsys_evaluate_animdata(data_id, adt, ctime, ADT_RECALC_DRIVERS);
			}

			/* includes all keys and modifiers */
			switch(ob->type) {
			case OB_MESH:
				{
#if 0				// XXX, comment for 2.56a release, background wont set 'scene->customdata_mask'
					EditMesh *em = (ob == scene->obedit)? BKE_mesh_get_editmesh(ob->data): NULL;
					BLI_assert((scene->customdata_mask & CD_MASK_BAREMESH) == CD_MASK_BAREMESH);
					if(em) {
						makeDerivedMesh(scene, ob, em,  scene->customdata_mask); /* was CD_MASK_BAREMESH */
						BKE_mesh_end_editmesh(ob->data, em);
					} else
						makeDerivedMesh(scene, ob, NULL, scene->customdata_mask);

#else				/* ensure CD_MASK_BAREMESH for now */
					EditMesh *em = (ob == scene->obedit)? BKE_mesh_get_editmesh(ob->data): NULL;
					if(em) {
						makeDerivedMesh(scene, ob, em,  scene->customdata_mask | CD_MASK_BAREMESH); /* was CD_MASK_BAREMESH */
						BKE_mesh_end_editmesh(ob->data, em);
					} else
						makeDerivedMesh(scene, ob, NULL, scene->customdata_mask | CD_MASK_BAREMESH);
#endif

				}
				break;

			case OB_ARMATURE:
				if(ob->id.lib && ob->proxy_from) {
					// printf("pose proxy copy, lib ob %s proxy %s\n", ob->id.name, ob->proxy_from->id.name);
					copy_pose_result(ob->pose, ob->proxy_from->pose);
				}
				else {
					where_is_pose(scene, ob);
				}
				break;

			case OB_MBALL:
				makeDispListMBall(scene, ob);
				break;

			case OB_CURVE:
			case OB_SURF:
			case OB_FONT:
				makeDispListCurveTypes(scene, ob, 0);
				break;
				
			case OB_LATTICE:
				lattice_calc_modifiers(scene, ob);
				break;
			}


			if(ob->particlesystem.first) {
				ParticleSystem *tpsys, *psys;
				DerivedMesh *dm;
				ob->transflag &= ~OB_DUPLIPARTS;
				
				psys= ob->particlesystem.first;
				while(psys) {
					if(psys_check_enabled(ob, psys)) {
						/* check use of dupli objects here */
						if(psys->part && (psys->part->draw_as == PART_DRAW_REND || G.rendering) &&
							((psys->part->ren_as == PART_DRAW_OB && psys->part->dup_ob)
							|| (psys->part->ren_as == PART_DRAW_GR && psys->part->dup_group)))
							ob->transflag |= OB_DUPLIPARTS;

						particle_system_update(scene, ob, psys);
						psys= psys->next;
					}
					else if(psys->flag & PSYS_DELETE) {
						tpsys=psys->next;
						BLI_remlink(&ob->particlesystem, psys);
						psys_free(ob,psys);
						psys= tpsys;
					}
					else
						psys= psys->next;
				}

				if(G.rendering && ob->transflag & OB_DUPLIPARTS) {
					/* this is to make sure we get render level duplis in groups:
					 * the derivedmesh must be created before init_render_mesh,
					 * since object_duplilist does dupliparticles before that */
					dm = mesh_create_derived_render(scene, ob, CD_MASK_BAREMESH|CD_MASK_MTFACE|CD_MASK_MCOL);
					dm->release(dm);

					for(psys=ob->particlesystem.first; psys; psys=psys->next)
						psys_get_modifier(ob, psys)->flag &= ~eParticleSystemFlag_psys_updated;
				}
			}

			/* check if quick cache is needed */
			BKE_ptcache_ids_from_object(&pidlist, ob, scene, MAX_DUPLI_RECUR);

			for(pid=pidlist.first; pid; pid=pid->next) {
				if((pid->cache->flag & PTCACHE_BAKED)
					|| (pid->cache->flag & PTCACHE_QUICK_CACHE)==0)
					continue;

				if(pid->cache->flag & PTCACHE_OUTDATED || (pid->cache->flag & PTCACHE_SIMULATION_VALID)==0) {
					scene->physics_settings.quick_cache_step =
						scene->physics_settings.quick_cache_step ?
						MIN2(scene->physics_settings.quick_cache_step, pid->cache->step) :
						pid->cache->step;
				}
			}

			BLI_freelistN(&pidlist);
		}

		/* the no-group proxy case, we call update */
		if(ob->proxy && ob->proxy_group==NULL) {
			/* set pointer in library proxy target, for copying, but restore it */
			ob->proxy->proxy_from= ob;
			// printf("call update, lib ob %s proxy %s\n", ob->proxy->id.name, ob->id.name);
			object_handle_update(scene, ob->proxy);
		}
	
		ob->recalc &= ~OB_RECALC_ALL;
	}

	/* the case when this is a group proxy, object_update is called in group.c */
	if(ob->proxy) {
		ob->proxy->proxy_from= ob;
		// printf("set proxy pointer for later group stuff %s\n", ob->id.name);
	}
}

float give_timeoffset(Object *ob) {
	if ((ob->ipoflag & OB_OFFS_PARENTADD) && ob->parent) {
		return ob->sf + give_timeoffset(ob->parent);
	} else {
		return ob->sf;
	}
}

int give_obdata_texspace(Object *ob, short **texflag, float **loc, float **size, float **rot) {
	
	if (ob->data==NULL)
		return 0;
	
	switch (GS(((ID *)ob->data)->name)) {
	case ID_ME:
	{
		Mesh *me= ob->data;
		if (texflag)	*texflag = &me->texflag;
		if (loc)		*loc = me->loc;
		if (size)		*size = me->size;
		if (rot)		*rot = me->rot;
		break;
	}
	case ID_CU:
	{
		Curve *cu= ob->data;
		if (texflag)	*texflag = &cu->texflag;
		if (loc)		*loc = cu->loc;
		if (size)		*size = cu->size;
		if (rot)		*rot = cu->rot;
		break;
	}
	case ID_MB:
	{
		MetaBall *mb= ob->data;
		if (texflag)	*texflag = &mb->texflag;
		if (loc)		*loc = mb->loc;
		if (size)		*size = mb->size;
		if (rot)		*rot = mb->rot;
		break;
	}
	default:
		return 0;
	}
	return 1;
}

/*
 * Test a bounding box for ray intersection
 * assumes the ray is already local to the boundbox space
 */
int ray_hit_boundbox(struct BoundBox *bb, float ray_start[3], float ray_normal[3])
{
	static int triangle_indexes[12][3] = {{0, 1, 2}, {0, 2, 3},
										  {3, 2, 6}, {3, 6, 7},
										  {1, 2, 6}, {1, 6, 5}, 
										  {5, 6, 7}, {4, 5, 7},
										  {0, 3, 7}, {0, 4, 7},
										  {0, 1, 5}, {0, 4, 5}};
	int result = 0;
	int i;
	
	for (i = 0; i < 12 && result == 0; i++)
	{
		float lambda;
		int v1, v2, v3;
		v1 = triangle_indexes[i][0];
		v2 = triangle_indexes[i][1];
		v3 = triangle_indexes[i][2];
		result = isect_ray_tri_v3(ray_start, ray_normal, bb->vec[v1], bb->vec[v2], bb->vec[v3], &lambda, NULL);
	}
	
	return result;
}

static int pc_cmp(void *a, void *b)
{
	LinkData *ad = a, *bd = b;
	if(GET_INT_FROM_POINTER(ad->data) > GET_INT_FROM_POINTER(bd->data))
		return 1;
	else return 0;
}

int object_insert_ptcache(Object *ob) 
{
	LinkData *link = NULL;
	int i = 0;

	BLI_sortlist(&ob->pc_ids, pc_cmp);

	for(link=ob->pc_ids.first, i = 0; link; link=link->next, i++) 
	{
		int index = GET_INT_FROM_POINTER(link->data);

		if(i < index)
			break;
	}

	link = MEM_callocN(sizeof(LinkData), "PCLink");
	link->data = SET_INT_IN_POINTER(i);
	BLI_addtail(&ob->pc_ids, link);

	return i;
}

void object_camera_mode(RenderData *rd, Object *camera)
{
	rd->mode &= ~(R_ORTHO|R_PANORAMA);
	if(camera && camera->type==OB_CAMERA) {
		Camera *cam= camera->data;
		if(cam->type == CAM_ORTHO) rd->mode |= R_ORTHO;
		if(cam->flag & CAM_PANORAMA) rd->mode |= R_PANORAMA;
	}
}

/* 'lens' may be set for envmap only */
void object_camera_matrix(
		RenderData *rd, Object *camera, int winx, int winy, short field_second,
		float winmat[][4], rctf *viewplane, float *clipsta, float *clipend, float *lens, float *ycor,
		float *viewdx, float *viewdy
) {
	Camera *cam=NULL;
	float pixsize;
	float shiftx=0.0, shifty=0.0, winside, viewfac;
	short is_ortho= FALSE;

	/* question mark */
	(*ycor)= rd->yasp / rd->xasp;
	if(rd->mode & R_FIELDS)
		(*ycor) *= 2.0f;

	if(camera->type==OB_CAMERA) {
		cam= camera->data;

		if(cam->type == CAM_ORTHO) {
			is_ortho= TRUE;
		}

		/* solve this too... all time depending stuff is in convertblender.c?
		 * Need to update the camera early because it's used for projection matrices
		 * and other stuff BEFORE the animation update loop is done
		 * */
#if 0 // XXX old animation system
		if(cam->ipo) {
			calc_ipo(cam->ipo, frame_to_float(re->scene, re->r.cfra));
			execute_ipo(&cam->id, cam->ipo);
		}
#endif // XXX old animation system
		shiftx=cam->shiftx;
		shifty=cam->shifty;
		(*lens)= cam->lens;
		(*clipsta)= cam->clipsta;
		(*clipend)= cam->clipend;
	}
	else if(camera->type==OB_LAMP) {
		Lamp *la= camera->data;
		float fac= cosf((float)M_PI*la->spotsize/360.0f);
		float phi= acos(fac);

		(*lens)= 16.0f*fac/sinf(phi);
		if((*lens)==0.0f)
			(*lens)= 35.0f;
		(*clipsta)= la->clipsta;
		(*clipend)= la->clipend;
	}
	else {	/* envmap exception... */;
		if((*lens)==0.0f)
			(*lens)= 16.0f;

		if((*clipsta)==0.0f || (*clipend)==0.0f) {
			(*clipsta)= 0.1f;
			(*clipend)= 1000.0f;
		}
	}

	/* ortho only with camera available */
	if(cam && is_ortho) {
		if(rd->xasp*winx >= rd->yasp*winy) {
			viewfac= winx;
		}
		else {
			viewfac= (*ycor) * winy;
		}
		/* ortho_scale == 1.0 means exact 1 to 1 mapping */
		pixsize= cam->ortho_scale/viewfac;
	}
	else {
		if(rd->xasp*winx >= rd->yasp*winy)	viewfac= ((*lens) * winx)/32.0f;
		else								viewfac= (*ycor) * ((*lens) * winy)/32.0f;
		pixsize= (*clipsta) / viewfac;
	}

	/* viewplane fully centered, zbuffer fills in jittered between -.5 and +.5 */
	winside= MAX2(winx, winy);
	viewplane->xmin= -0.5f*(float)winx + shiftx*winside;
	viewplane->ymin= -0.5f*(*ycor)*(float)winy + shifty*winside;
	viewplane->xmax=  0.5f*(float)winx + shiftx*winside;
	viewplane->ymax=  0.5f*(*ycor)*(float)winy + shifty*winside;

	if(field_second) {
		if(rd->mode & R_ODDFIELD) {
			viewplane->ymin-= 0.5f * (*ycor);
			viewplane->ymax-= 0.5f * (*ycor);
		}
		else {
			viewplane->ymin+= 0.5f * (*ycor);
			viewplane->ymax+= 0.5f * (*ycor);
		}
	}
	/* the window matrix is used for clipping, and not changed during OSA steps */
	/* using an offset of +0.5 here would give clip errors on edges */
	viewplane->xmin *= pixsize;
	viewplane->xmax *= pixsize;
	viewplane->ymin *= pixsize;
	viewplane->ymax *= pixsize;

	(*viewdx)= pixsize;
	(*viewdy)= (*ycor) * pixsize;

	if(is_ortho)
		orthographic_m4(winmat, viewplane->xmin, viewplane->xmax, viewplane->ymin, viewplane->ymax, *clipsta, *clipend);
	else
		perspective_m4(winmat, viewplane->xmin, viewplane->xmax, viewplane->ymin, viewplane->ymax, *clipsta, *clipend);

}

#if 0
static int pc_findindex(ListBase *listbase, int index)
{
	LinkData *link= NULL;
	int number= 0;
	
	if (listbase == NULL) return -1;
	
	link= listbase->first;
	while (link) {
		if ((int)link->data == index)
			return number;
		
		number++;
		link= link->next;
	}
	
	return -1;
}

void object_delete_ptcache(Object *ob, int index) 
{
	int list_index = pc_findindex(&ob->pc_ids, index);
	LinkData *link = BLI_findlink(&ob->pc_ids, list_index);
	BLI_freelinkN(&ob->pc_ids, link);
}
#endif

/* shape key utility function */

/************************* Mesh ************************/
static KeyBlock *insert_meshkey(Scene *scene, Object *ob, const char *name, int from_mix)
{
	Mesh *me= ob->data;
	Key *key= me->key;
	KeyBlock *kb;
	int newkey= 0;

	if(key == NULL) {
		key= me->key= add_key((ID *)me);
		key->type= KEY_RELATIVE;
		newkey= 1;
	}

	if(newkey || from_mix==FALSE) {
		/* create from mesh */
		kb= add_keyblock(key, name);
		mesh_to_key(me, kb);
	}
	else {
		/* copy from current values */
		float *data= do_ob_key(scene, ob);

		/* create new block with prepared data */
		kb= add_keyblock(key, name);
		kb->data= data;
		kb->totelem= me->totvert;
	}

	return kb;
}
/************************* Lattice ************************/
static KeyBlock *insert_lattkey(Scene *scene, Object *ob, const char *name, int from_mix)
{
	Lattice *lt= ob->data;
	Key *key= lt->key;
	KeyBlock *kb;
	int newkey= 0;

	if(key==NULL) {
		key= lt->key= add_key( (ID *)lt);
		key->type= KEY_RELATIVE;
		newkey= 1;
	}

	if(newkey || from_mix==FALSE) {
		kb= add_keyblock(key, name);

		/* create from lattice */
		latt_to_key(lt, kb);
	}
	else {
		/* copy from current values */
		float *data= do_ob_key(scene, ob);

		/* create new block with prepared data */
		kb= add_keyblock(key, name);
		kb->totelem= lt->pntsu*lt->pntsv*lt->pntsw;
		kb->data= data;
	}

	return kb;
}
/************************* Curve ************************/
static KeyBlock *insert_curvekey(Scene *scene, Object *ob, const char *name, int from_mix)
{
	Curve *cu= ob->data;
	Key *key= cu->key;
	KeyBlock *kb;
	ListBase *lb= BKE_curve_nurbs(cu);
	int newkey= 0;

	if(key==NULL) {
		key= cu->key= add_key( (ID *)cu);
		key->type = KEY_RELATIVE;
		newkey= 1;
	}

	if(newkey || from_mix==FALSE) {
		/* create from curve */
		kb= add_keyblock(key, name);
		if (!newkey) {
			KeyBlock *basekb= (KeyBlock *)key->block.first;
			kb->data= MEM_dupallocN(basekb->data);
			kb->totelem= basekb->totelem;
		} else curve_to_key(cu, kb, lb);
	}
	else {
		/* copy from current values */
		float *data= do_ob_key(scene, ob);

		/* create new block with prepared data */
		kb= add_keyblock(key, name);
		kb->totelem= count_curveverts(lb);
		kb->data= data;
	}

	return kb;
}

KeyBlock *object_insert_shape_key(Scene *scene, Object *ob, const char *name, int from_mix)
{
	if(ob->type==OB_MESH)					 return insert_meshkey(scene, ob, name, from_mix);
	else if ELEM(ob->type, OB_CURVE, OB_SURF)return insert_curvekey(scene, ob, name, from_mix);
	else if(ob->type==OB_LATTICE)			 return insert_lattkey(scene, ob, name, from_mix);
	else									 return NULL;
}

/* most important if this is modified it should _always_ return True, in certain
 * cases false positives are hard to avoid (shape keys for eg)
 */
int object_is_modified(Scene *scene, Object *ob)
{
	int flag= 0;

	if(ob_get_key(ob)) {
		flag |= eModifierMode_Render | eModifierMode_Render;
	}
	else {
		ModifierData *md;
		/* cloth */
		for(md=modifiers_getVirtualModifierList(ob); md && (flag != (eModifierMode_Render | eModifierMode_Realtime)); md=md->next) {
			if((flag & eModifierMode_Render) == 0	&& modifier_isEnabled(scene, md, eModifierMode_Render))		flag |= eModifierMode_Render;
			if((flag & eModifierMode_Realtime) == 0	&& modifier_isEnabled(scene, md, eModifierMode_Realtime))	flag |= eModifierMode_Realtime;
		}
	}

	return flag;
}

static void copy_object__forwardModifierLinks(void *UNUSED(userData), Object *UNUSED(ob), ID **idpoin)
{
	/* this is copied from ID_NEW; it might be better to have a macro */
	if(*idpoin && (*idpoin)->newid) *idpoin = (*idpoin)->newid;
}

void object_relink(Object *ob)
{
	if(ob->id.lib)
		return;

	relink_constraints(&ob->constraints);
	if (ob->pose){
		bPoseChannel *chan;
		for (chan = ob->pose->chanbase.first; chan; chan=chan->next){
			relink_constraints(&chan->constraints);
		}
	}
	modifiers_foreachIDLink(ob, copy_object__forwardModifierLinks, NULL);

	if(ob->adt)
		BKE_relink_animdata(ob->adt);

	ID_NEW(ob->parent);

	ID_NEW(ob->proxy);
	ID_NEW(ob->proxy_group);
}<|MERGE_RESOLUTION|>--- conflicted
+++ resolved
@@ -867,41 +867,12 @@
 	}
 	
 	lan->curfalloff = curvemapping_copy(la->curfalloff);
-<<<<<<< HEAD
 
 	if(la->nodetree)
 		lan->nodetree= ntreeCopyTree(la->nodetree);
 	
-	if (la->preview) lan->preview = BKE_previewimg_copy(la->preview);
-=======
-	
 	if(la->preview)
 		lan->preview = BKE_previewimg_copy(la->preview);
-	
-	return lan;
-}
-
-Lamp *localize_lamp(Lamp *la)
-{
-	Lamp *lan;
-	int a;
-	
-	lan= copy_libblock(la);
-	BLI_remlink(&G.main->lamp, lan);
-
-	for(a=0; a<MAX_MTEX; a++) {
-		if(lan->mtex[a]) {
-			lan->mtex[a]= MEM_mallocN(sizeof(MTex), "localize_lamp");
-			memcpy(lan->mtex[a], la->mtex[a], sizeof(MTex));
-			/* free lamp decrements */
-			id_us_plus((ID *)lan->mtex[a]->tex);
-		}
-	}
-	
-	lan->curfalloff = curvemapping_copy(la->curfalloff);
-
-	lan->preview= NULL;
->>>>>>> e088f592
 	
 	return lan;
 }
