/* SPDX-License-Identifier: GPL-2.0-or-later
 * Copyright 2009 by Nicholas Bishop. All rights reserved. */

/** \file
 * \ingroup bke
 */

#include <cstdlib>
#include <cstring>

#include "MEM_guardedalloc.h"

#include "DNA_brush_types.h"
#include "DNA_gpencil_types.h"
#include "DNA_key_types.h"
#include "DNA_mesh_types.h"
#include "DNA_meshdata_types.h"
#include "DNA_modifier_types.h"
#include "DNA_object_types.h"
#include "DNA_scene_types.h"
#include "DNA_space_types.h"
#include "DNA_view3d_types.h"
#include "DNA_workspace_types.h"

#include "BLI_array.h"
#include "BLI_bitmap.h"
#include "BLI_hash.h"
#include "BLI_listbase.h"
#include "BLI_math_vector.h"
#include "BLI_string_utf8.h"
#include "BLI_string_utils.h"
#include "BLI_utildefines.h"
#include "BLI_vector.hh"

#include "BLT_translation.h"

#include "BKE_attribute.h"
#include "BKE_attribute.hh"
#include "BKE_brush.h"
#include "BKE_ccg.h"
#include "BKE_colortools.h"
#include "BKE_context.h"
#include "BKE_crazyspace.h"
#include "BKE_deform.h"
#include "BKE_global.h"
#include "BKE_gpencil.h"
#include "BKE_idtype.h"
#include "BKE_image.h"
#include "BKE_key.h"
#include "BKE_layer.h"
#include "BKE_lib_id.h"
#include "BKE_main.h"
#include "BKE_material.h"
#include "BKE_mesh.h"
#include "BKE_mesh_mapping.h"
#include "BKE_mesh_runtime.h"
#include "BKE_modifier.h"
#include "BKE_multires.h"
#include "BKE_object.h"
#include "BKE_paint.h"
#include "BKE_pbvh.h"
#include "BKE_scene.h"
#include "BKE_subdiv_ccg.h"
#include "BKE_subsurf.h"
#include "BKE_undo_system.h"

#include "DEG_depsgraph.h"
#include "DEG_depsgraph_query.h"

#include "RNA_enum_types.h"

#include "BLO_read_write.h"

#include "../../bmesh/intern/bmesh_idmap.h"
#include "bmesh.h"
#include "bmesh_log.h"

// TODO: figure out bad cross module refs
void SCULPT_undo_ensure_bmlog(Object *ob);

static void init_sculptvert_layer(SculptSession *ss, PBVH *pbvh, int totvert);

using blender::float3;
using blender::MutableSpan;
using blender::Span;

static void sculpt_attribute_update_refs(Object *ob);
static SculptAttribute *sculpt_attribute_ensure_ex(Object *ob,
                                                   eAttrDomain domain,
                                                   eCustomDataType proptype,
                                                   const char *name,
                                                   const SculptAttributeParams *params,
                                                   PBVHType pbvhtype);
static void sculptsession_bmesh_add_layers(Object *ob);

using blender::MutableSpan;
using blender::Span;
using blender::Vector;

static void palette_init_data(ID *id)
{
  Palette *palette = (Palette *)id;

  BLI_assert(MEMCMP_STRUCT_AFTER_IS_ZERO(palette, id));

  /* Enable fake user by default. */
  id_fake_user_set(&palette->id);
}

static void palette_copy_data(Main * /*bmain*/, ID *id_dst, const ID *id_src, const int /*flag*/)
{
  Palette *palette_dst = (Palette *)id_dst;
  const Palette *palette_src = (const Palette *)id_src;

  BLI_duplicatelist(&palette_dst->colors, &palette_src->colors);
}

static void palette_free_data(ID *id)
{
  Palette *palette = (Palette *)id;

  BLI_freelistN(&palette->colors);
}

static void palette_blend_write(BlendWriter *writer, ID *id, const void *id_address)
{
  Palette *palette = (Palette *)id;

  BLO_write_id_struct(writer, Palette, id_address, &palette->id);
  BKE_id_blend_write(writer, &palette->id);

  BLO_write_struct_list(writer, PaletteColor, &palette->colors);
}

static void palette_blend_read_data(BlendDataReader *reader, ID *id)
{
  Palette *palette = (Palette *)id;
  BLO_read_list(reader, &palette->colors);
}

static void palette_undo_preserve(BlendLibReader * /*reader*/, ID *id_new, ID *id_old)
{
  /* Whole Palette is preserved across undo-steps, and it has no extra pointer, simple. */
  /* NOTE: We do not care about potential internal references to self here, Palette has none. */
  /* NOTE: We do not swap IDProperties, as dealing with potential ID pointers in those would be
   *       fairly delicate. */
  BKE_lib_id_swap(nullptr, id_new, id_old);
  std::swap(id_new->properties, id_old->properties);
}

IDTypeInfo IDType_ID_PAL = {
    /*id_code*/ ID_PAL,
    /*id_filter*/ FILTER_ID_PAL,
    /*main_listbase_index*/ INDEX_ID_PAL,
    /*struct_size*/ sizeof(Palette),
    /*name*/ "Palette",
    /*name_plural*/ "palettes",
    /*translation_context*/ BLT_I18NCONTEXT_ID_PALETTE,
    /*flags*/ IDTYPE_FLAGS_NO_ANIMDATA,
    /*asset_type_info*/ nullptr,

    /*init_data*/ palette_init_data,
    /*copy_data*/ palette_copy_data,
    /*free_data*/ palette_free_data,
    /*make_local*/ nullptr,
    /*foreach_id*/ nullptr,
    /*foreach_cache*/ nullptr,
    /*foreach_path*/ nullptr,
    /*owner_pointer_get*/ nullptr,

    /*blend_write*/ palette_blend_write,
    /*blend_read_data*/ palette_blend_read_data,
    /*blend_read_lib*/ nullptr,
    /*blend_read_expand*/ nullptr,

    /*blend_read_undo_preserve*/ palette_undo_preserve,

    /*lib_override_apply_post*/ nullptr,
};

static void paint_curve_copy_data(Main * /*bmain*/,
                                  ID *id_dst,
                                  const ID *id_src,
                                  const int /*flag*/)
{
  PaintCurve *paint_curve_dst = (PaintCurve *)id_dst;
  const PaintCurve *paint_curve_src = (const PaintCurve *)id_src;

  if (paint_curve_src->tot_points != 0) {
    paint_curve_dst->points = static_cast<PaintCurvePoint *>(
        MEM_dupallocN(paint_curve_src->points));
  }
}

static void paint_curve_free_data(ID *id)
{
  PaintCurve *paint_curve = (PaintCurve *)id;

  MEM_SAFE_FREE(paint_curve->points);
  paint_curve->tot_points = 0;
}

static void paint_curve_blend_write(BlendWriter *writer, ID *id, const void *id_address)
{
  PaintCurve *pc = (PaintCurve *)id;

  BLO_write_id_struct(writer, PaintCurve, id_address, &pc->id);
  BKE_id_blend_write(writer, &pc->id);

  BLO_write_struct_array(writer, PaintCurvePoint, pc->tot_points, pc->points);
}

static void paint_curve_blend_read_data(BlendDataReader *reader, ID *id)
{
  PaintCurve *pc = (PaintCurve *)id;
  BLO_read_data_address(reader, &pc->points);
}

IDTypeInfo IDType_ID_PC = {
    /*id_code*/ ID_PC,
    /*id_filter*/ FILTER_ID_PC,
    /*main_listbase_index*/ INDEX_ID_PC,
    /*struct_size*/ sizeof(PaintCurve),
    /*name*/ "PaintCurve",
    /*name_plural*/ "paint_curves",
    /*translation_context*/ BLT_I18NCONTEXT_ID_PAINTCURVE,
    /*flags*/ IDTYPE_FLAGS_NO_ANIMDATA,
    /*asset_type_info*/ nullptr,

    /*init_data*/ nullptr,
    /*copy_data*/ paint_curve_copy_data,
    /*free_data*/ paint_curve_free_data,
    /*make_local*/ nullptr,
    /*foreach_id*/ nullptr,
    /*foreach_cache*/ nullptr,
    /*foreach_path*/ nullptr,
    /*owner_pointer_get*/ nullptr,

    /*blend_write*/ paint_curve_blend_write,
    /*blend_read_data*/ paint_curve_blend_read_data,
    /*blend_read_lib*/ nullptr,
    /*blend_read_expand*/ nullptr,

    /*blend_read_undo_preserve*/ nullptr,

    /*lib_override_apply_post*/ nullptr,
};

const uchar PAINT_CURSOR_SCULPT[3] = {255, 100, 100};
const uchar PAINT_CURSOR_VERTEX_PAINT[3] = {255, 255, 255};
const uchar PAINT_CURSOR_WEIGHT_PAINT[3] = {200, 200, 255};
const uchar PAINT_CURSOR_TEXTURE_PAINT[3] = {255, 255, 255};
const uchar PAINT_CURSOR_SCULPT_CURVES[3] = {255, 100, 100};

static ePaintOverlayControlFlags overlay_flags = (ePaintOverlayControlFlags)0;

void BKE_paint_invalidate_overlay_tex(Scene *scene, ViewLayer *view_layer, const Tex *tex)
{
  Paint *p = BKE_paint_get_active(scene, view_layer);
  if (!p) {
    return;
  }

  Brush *br = p->brush;
  if (!br) {
    return;
  }

  if (br->mtex.tex == tex) {
    overlay_flags |= PAINT_OVERLAY_INVALID_TEXTURE_PRIMARY;
  }
  if (br->mask_mtex.tex == tex) {
    overlay_flags |= PAINT_OVERLAY_INVALID_TEXTURE_SECONDARY;
  }
}

void BKE_paint_invalidate_cursor_overlay(Scene *scene, ViewLayer *view_layer, CurveMapping *curve)
{
  Paint *p = BKE_paint_get_active(scene, view_layer);
  if (p == nullptr) {
    return;
  }

  Brush *br = p->brush;
  if (br && br->curve == curve) {
    overlay_flags |= PAINT_OVERLAY_INVALID_CURVE;
  }
}

void BKE_paint_invalidate_overlay_all(void)
{
  overlay_flags |= (PAINT_OVERLAY_INVALID_TEXTURE_SECONDARY |
                    PAINT_OVERLAY_INVALID_TEXTURE_PRIMARY | PAINT_OVERLAY_INVALID_CURVE);
}

ePaintOverlayControlFlags BKE_paint_get_overlay_flags(void)
{
  return overlay_flags;
}

void BKE_paint_set_overlay_override(eOverlayFlags flags)
{
  if (flags & BRUSH_OVERLAY_OVERRIDE_MASK) {
    if (flags & BRUSH_OVERLAY_CURSOR_OVERRIDE_ON_STROKE) {
      overlay_flags |= PAINT_OVERLAY_OVERRIDE_CURSOR;
    }
    if (flags & BRUSH_OVERLAY_PRIMARY_OVERRIDE_ON_STROKE) {
      overlay_flags |= PAINT_OVERLAY_OVERRIDE_PRIMARY;
    }
    if (flags & BRUSH_OVERLAY_SECONDARY_OVERRIDE_ON_STROKE) {
      overlay_flags |= PAINT_OVERLAY_OVERRIDE_SECONDARY;
    }
  }
  else {
    overlay_flags &= ~(PAINT_OVERRIDE_MASK);
  }
}

void BKE_paint_reset_overlay_invalid(ePaintOverlayControlFlags flag)
{
  overlay_flags &= ~(flag);
}

bool BKE_paint_ensure_from_paintmode(Scene *sce, ePaintMode mode)
{
  ToolSettings *ts = sce->toolsettings;
  Paint **paint_ptr = nullptr;
  /* Some paint modes don't store paint settings as pointer, for these this can be set and
   * referenced by paint_ptr. */
  Paint *paint_tmp = nullptr;

  switch (mode) {
    case PAINT_MODE_SCULPT:
      paint_ptr = (Paint **)&ts->sculpt;
      break;
    case PAINT_MODE_VERTEX:
      paint_ptr = (Paint **)&ts->vpaint;
      break;
    case PAINT_MODE_WEIGHT:
      paint_ptr = (Paint **)&ts->wpaint;
      break;
    case PAINT_MODE_TEXTURE_2D:
    case PAINT_MODE_TEXTURE_3D:
      paint_tmp = (Paint *)&ts->imapaint;
      paint_ptr = &paint_tmp;
      break;
    case PAINT_MODE_SCULPT_UV:
      paint_ptr = (Paint **)&ts->uvsculpt;
      break;
    case PAINT_MODE_GPENCIL:
      paint_ptr = (Paint **)&ts->gp_paint;
      break;
    case PAINT_MODE_VERTEX_GPENCIL:
      paint_ptr = (Paint **)&ts->gp_vertexpaint;
      break;
    case PAINT_MODE_SCULPT_GPENCIL:
      paint_ptr = (Paint **)&ts->gp_sculptpaint;
      break;
    case PAINT_MODE_WEIGHT_GPENCIL:
      paint_ptr = (Paint **)&ts->gp_weightpaint;
      break;
    case PAINT_MODE_SCULPT_CURVES:
      paint_ptr = (Paint **)&ts->curves_sculpt;
      break;
    case PAINT_MODE_INVALID:
      break;
  }
  if (paint_ptr) {
    BKE_paint_ensure(ts, paint_ptr);
    return true;
  }
  return false;
}

Paint *BKE_paint_get_active_from_paintmode(Scene *sce, ePaintMode mode)
{
  if (sce) {
    ToolSettings *ts = sce->toolsettings;

    switch (mode) {
      case PAINT_MODE_SCULPT:
        return &ts->sculpt->paint;
      case PAINT_MODE_VERTEX:
        return &ts->vpaint->paint;
      case PAINT_MODE_WEIGHT:
        return &ts->wpaint->paint;
      case PAINT_MODE_TEXTURE_2D:
      case PAINT_MODE_TEXTURE_3D:
        return &ts->imapaint.paint;
      case PAINT_MODE_SCULPT_UV:
        return &ts->uvsculpt->paint;
      case PAINT_MODE_GPENCIL:
        return &ts->gp_paint->paint;
      case PAINT_MODE_VERTEX_GPENCIL:
        return &ts->gp_vertexpaint->paint;
      case PAINT_MODE_SCULPT_GPENCIL:
        return &ts->gp_sculptpaint->paint;
      case PAINT_MODE_WEIGHT_GPENCIL:
        return &ts->gp_weightpaint->paint;
      case PAINT_MODE_SCULPT_CURVES:
        return &ts->curves_sculpt->paint;
      case PAINT_MODE_INVALID:
        return nullptr;
      default:
        return &ts->imapaint.paint;
    }
  }

  return nullptr;
}

const EnumPropertyItem *BKE_paint_get_tool_enum_from_paintmode(ePaintMode mode)
{
  switch (mode) {
    case PAINT_MODE_SCULPT:
      return rna_enum_brush_sculpt_tool_items;
    case PAINT_MODE_VERTEX:
      return rna_enum_brush_vertex_tool_items;
    case PAINT_MODE_WEIGHT:
      return rna_enum_brush_weight_tool_items;
    case PAINT_MODE_TEXTURE_2D:
    case PAINT_MODE_TEXTURE_3D:
      return rna_enum_brush_image_tool_items;
    case PAINT_MODE_SCULPT_UV:
      return rna_enum_brush_uv_sculpt_tool_items;
    case PAINT_MODE_GPENCIL:
      return rna_enum_brush_gpencil_types_items;
    case PAINT_MODE_VERTEX_GPENCIL:
      return rna_enum_brush_gpencil_vertex_types_items;
    case PAINT_MODE_SCULPT_GPENCIL:
      return rna_enum_brush_gpencil_sculpt_types_items;
    case PAINT_MODE_WEIGHT_GPENCIL:
      return rna_enum_brush_gpencil_weight_types_items;
    case PAINT_MODE_SCULPT_CURVES:
      return rna_enum_brush_curves_sculpt_tool_items;
    case PAINT_MODE_INVALID:
      break;
  }
  return nullptr;
}

const char *BKE_paint_get_tool_prop_id_from_paintmode(ePaintMode mode)
{
  switch (mode) {
    case PAINT_MODE_SCULPT:
      return "sculpt_tool";
    case PAINT_MODE_VERTEX:
      return "vertex_tool";
    case PAINT_MODE_WEIGHT:
      return "weight_tool";
    case PAINT_MODE_TEXTURE_2D:
    case PAINT_MODE_TEXTURE_3D:
      return "image_tool";
    case PAINT_MODE_SCULPT_UV:
      return "uv_sculpt_tool";
    case PAINT_MODE_GPENCIL:
      return "gpencil_tool";
    case PAINT_MODE_VERTEX_GPENCIL:
      return "gpencil_vertex_tool";
    case PAINT_MODE_SCULPT_GPENCIL:
      return "gpencil_sculpt_tool";
    case PAINT_MODE_WEIGHT_GPENCIL:
      return "gpencil_weight_tool";
    case PAINT_MODE_SCULPT_CURVES:
      return "curves_sculpt_tool";
    case PAINT_MODE_INVALID:
      break;
  }

  /* Invalid paint mode. */
  return nullptr;
}

Paint *BKE_paint_get_active(Scene *sce, ViewLayer *view_layer)
{
  if (sce && view_layer) {
    ToolSettings *ts = sce->toolsettings;
    BKE_view_layer_synced_ensure(sce, view_layer);
    Object *actob = BKE_view_layer_active_object_get(view_layer);

    if (actob) {
      switch (actob->mode) {
        case OB_MODE_SCULPT:
          return &ts->sculpt->paint;
        case OB_MODE_VERTEX_PAINT:
          return &ts->vpaint->paint;
        case OB_MODE_WEIGHT_PAINT:
          return &ts->wpaint->paint;
        case OB_MODE_TEXTURE_PAINT:
          return &ts->imapaint.paint;
        case OB_MODE_PAINT_GPENCIL:
          return &ts->gp_paint->paint;
        case OB_MODE_VERTEX_GPENCIL:
          return &ts->gp_vertexpaint->paint;
        case OB_MODE_SCULPT_GPENCIL:
          return &ts->gp_sculptpaint->paint;
        case OB_MODE_WEIGHT_GPENCIL:
          return &ts->gp_weightpaint->paint;
        case OB_MODE_SCULPT_CURVES:
          return &ts->curves_sculpt->paint;
        case OB_MODE_EDIT:
          return ts->uvsculpt ? &ts->uvsculpt->paint : nullptr;
        default:
          break;
      }
    }

    /* default to image paint */
    return &ts->imapaint.paint;
  }

  return nullptr;
}

Paint *BKE_paint_get_active_from_context(const bContext *C)
{
  Scene *sce = CTX_data_scene(C);
  ViewLayer *view_layer = CTX_data_view_layer(C);
  SpaceImage *sima;

  if (sce && view_layer) {
    ToolSettings *ts = sce->toolsettings;
    BKE_view_layer_synced_ensure(sce, view_layer);
    Object *obact = BKE_view_layer_active_object_get(view_layer);

    if ((sima = CTX_wm_space_image(C)) != nullptr) {
      if (obact && obact->mode == OB_MODE_EDIT) {
        if (sima->mode == SI_MODE_PAINT) {
          return &ts->imapaint.paint;
        }
        if (sima->mode == SI_MODE_UV) {
          return &ts->uvsculpt->paint;
        }
      }
      else {
        return &ts->imapaint.paint;
      }
    }
    else {
      return BKE_paint_get_active(sce, view_layer);
    }
  }

  return nullptr;
}

ePaintMode BKE_paintmode_get_active_from_context(const bContext *C)
{
  Scene *sce = CTX_data_scene(C);
  ViewLayer *view_layer = CTX_data_view_layer(C);
  SpaceImage *sima;

  if (sce && view_layer) {
    BKE_view_layer_synced_ensure(sce, view_layer);
    Object *obact = BKE_view_layer_active_object_get(view_layer);

    if ((sima = CTX_wm_space_image(C)) != nullptr) {
      if (obact && obact->mode == OB_MODE_EDIT) {
        if (sima->mode == SI_MODE_PAINT) {
          return PAINT_MODE_TEXTURE_2D;
        }
        if (sima->mode == SI_MODE_UV) {
          return PAINT_MODE_SCULPT_UV;
        }
      }
      else {
        return PAINT_MODE_TEXTURE_2D;
      }
    }
    else if (obact) {
      switch (obact->mode) {
        case OB_MODE_SCULPT:
          return PAINT_MODE_SCULPT;
        case OB_MODE_VERTEX_PAINT:
          return PAINT_MODE_VERTEX;
        case OB_MODE_WEIGHT_PAINT:
          return PAINT_MODE_WEIGHT;
        case OB_MODE_TEXTURE_PAINT:
          return PAINT_MODE_TEXTURE_3D;
        case OB_MODE_EDIT:
          return PAINT_MODE_SCULPT_UV;
        case OB_MODE_SCULPT_CURVES:
          return PAINT_MODE_SCULPT_CURVES;
        default:
          return PAINT_MODE_TEXTURE_2D;
      }
    }
    else {
      /* default to image paint */
      return PAINT_MODE_TEXTURE_2D;
    }
  }

  return PAINT_MODE_INVALID;
}

ePaintMode BKE_paintmode_get_from_tool(const bToolRef *tref)
{
  if (tref->space_type == SPACE_VIEW3D) {
    switch (tref->mode) {
      case CTX_MODE_SCULPT:
        return PAINT_MODE_SCULPT;
      case CTX_MODE_PAINT_VERTEX:
        return PAINT_MODE_VERTEX;
      case CTX_MODE_PAINT_WEIGHT:
        return PAINT_MODE_WEIGHT;
      case CTX_MODE_PAINT_GPENCIL:
        return PAINT_MODE_GPENCIL;
      case CTX_MODE_PAINT_TEXTURE:
        return PAINT_MODE_TEXTURE_3D;
      case CTX_MODE_VERTEX_GPENCIL:
        return PAINT_MODE_VERTEX_GPENCIL;
      case CTX_MODE_SCULPT_GPENCIL:
        return PAINT_MODE_SCULPT_GPENCIL;
      case CTX_MODE_WEIGHT_GPENCIL:
        return PAINT_MODE_WEIGHT_GPENCIL;
      case CTX_MODE_SCULPT_CURVES:
        return PAINT_MODE_SCULPT_CURVES;
    }
  }
  else if (tref->space_type == SPACE_IMAGE) {
    switch (tref->mode) {
      case SI_MODE_PAINT:
        return PAINT_MODE_TEXTURE_2D;
      case SI_MODE_UV:
        return PAINT_MODE_SCULPT_UV;
    }
  }

  return PAINT_MODE_INVALID;
}

Brush *BKE_paint_brush(Paint *p)
{
  return p ? (p->brush_eval ? p->brush_eval : p->brush) : nullptr;
}

const Brush *BKE_paint_brush_for_read(const Paint *p)
{
  return p ? p->brush : nullptr;
}

void BKE_paint_brush_set(Paint *p, Brush *br)
{
  if (p) {
    id_us_min((ID *)p->brush);
    id_us_plus((ID *)br);
    p->brush = br;

    BKE_paint_toolslots_brush_update(p);
  }
}

void BKE_paint_runtime_init(const ToolSettings *ts, Paint *paint)
{
  if (paint == &ts->imapaint.paint) {
    paint->runtime.tool_offset = offsetof(Brush, imagepaint_tool);
    paint->runtime.ob_mode = OB_MODE_TEXTURE_PAINT;
  }
  else if (ts->sculpt && paint == &ts->sculpt->paint) {
    paint->runtime.tool_offset = offsetof(Brush, sculpt_tool);
    paint->runtime.ob_mode = OB_MODE_SCULPT;
  }
  else if (ts->vpaint && paint == &ts->vpaint->paint) {
    paint->runtime.tool_offset = offsetof(Brush, vertexpaint_tool);
    paint->runtime.ob_mode = OB_MODE_VERTEX_PAINT;
  }
  else if (ts->wpaint && paint == &ts->wpaint->paint) {
    paint->runtime.tool_offset = offsetof(Brush, weightpaint_tool);
    paint->runtime.ob_mode = OB_MODE_WEIGHT_PAINT;
  }
  else if (ts->uvsculpt && paint == &ts->uvsculpt->paint) {
    paint->runtime.tool_offset = offsetof(Brush, uv_sculpt_tool);
    paint->runtime.ob_mode = OB_MODE_EDIT;
  }
  else if (ts->gp_paint && paint == &ts->gp_paint->paint) {
    paint->runtime.tool_offset = offsetof(Brush, gpencil_tool);
    paint->runtime.ob_mode = OB_MODE_PAINT_GPENCIL;
  }
  else if (ts->gp_vertexpaint && paint == &ts->gp_vertexpaint->paint) {
    paint->runtime.tool_offset = offsetof(Brush, gpencil_vertex_tool);
    paint->runtime.ob_mode = OB_MODE_VERTEX_GPENCIL;
  }
  else if (ts->gp_sculptpaint && paint == &ts->gp_sculptpaint->paint) {
    paint->runtime.tool_offset = offsetof(Brush, gpencil_sculpt_tool);
    paint->runtime.ob_mode = OB_MODE_SCULPT_GPENCIL;
  }
  else if (ts->gp_weightpaint && paint == &ts->gp_weightpaint->paint) {
    paint->runtime.tool_offset = offsetof(Brush, gpencil_weight_tool);
    paint->runtime.ob_mode = OB_MODE_WEIGHT_GPENCIL;
  }
  else if (ts->curves_sculpt && paint == &ts->curves_sculpt->paint) {
    paint->runtime.tool_offset = offsetof(Brush, curves_sculpt_tool);
    paint->runtime.ob_mode = OB_MODE_SCULPT_CURVES;
  }
  else {
    BLI_assert_unreachable();
  }
}

uint BKE_paint_get_brush_tool_offset_from_paintmode(const ePaintMode mode)
{
  switch (mode) {
    case PAINT_MODE_TEXTURE_2D:
    case PAINT_MODE_TEXTURE_3D:
      return offsetof(Brush, imagepaint_tool);
    case PAINT_MODE_SCULPT:
      return offsetof(Brush, sculpt_tool);
    case PAINT_MODE_VERTEX:
      return offsetof(Brush, vertexpaint_tool);
    case PAINT_MODE_WEIGHT:
      return offsetof(Brush, weightpaint_tool);
    case PAINT_MODE_SCULPT_UV:
      return offsetof(Brush, uv_sculpt_tool);
    case PAINT_MODE_GPENCIL:
      return offsetof(Brush, gpencil_tool);
    case PAINT_MODE_VERTEX_GPENCIL:
      return offsetof(Brush, gpencil_vertex_tool);
    case PAINT_MODE_SCULPT_GPENCIL:
      return offsetof(Brush, gpencil_sculpt_tool);
    case PAINT_MODE_WEIGHT_GPENCIL:
      return offsetof(Brush, gpencil_weight_tool);
    case PAINT_MODE_SCULPT_CURVES:
      return offsetof(Brush, curves_sculpt_tool);
    case PAINT_MODE_INVALID:
      break; /* We don't use these yet. */
  }
  return 0;
}

PaintCurve *BKE_paint_curve_add(Main *bmain, const char *name)
{
  PaintCurve *pc = static_cast<PaintCurve *>(BKE_id_new(bmain, ID_PC, name));
  return pc;
}

Palette *BKE_paint_palette(Paint *p)
{
  return p ? p->palette : nullptr;
}

void BKE_paint_palette_set(Paint *p, Palette *palette)
{
  if (p) {
    id_us_min((ID *)p->palette);
    p->palette = palette;
    id_us_plus((ID *)p->palette);
  }
}

void BKE_paint_curve_set(Brush *br, PaintCurve *pc)
{
  if (br) {
    id_us_min((ID *)br->paint_curve);
    br->paint_curve = pc;
    id_us_plus((ID *)br->paint_curve);
  }
}

void BKE_paint_curve_clamp_endpoint_add_index(PaintCurve *pc, const int add_index)
{
  pc->add_index = (add_index || pc->tot_points == 1) ? (add_index + 1) : 0;
}

void BKE_palette_color_remove(Palette *palette, PaletteColor *color)
{
  if (BLI_listbase_count_at_most(&palette->colors, palette->active_color) ==
      palette->active_color) {
    palette->active_color--;
  }

  BLI_remlink(&palette->colors, color);

  if (palette->active_color < 0 && !BLI_listbase_is_empty(&palette->colors)) {
    palette->active_color = 0;
  }

  MEM_freeN(color);
}

void BKE_palette_clear(Palette *palette)
{
  BLI_freelistN(&palette->colors);
  palette->active_color = 0;
}

Palette *BKE_palette_add(Main *bmain, const char *name)
{
  Palette *palette = static_cast<Palette *>(BKE_id_new(bmain, ID_PAL, name));
  return palette;
}

PaletteColor *BKE_palette_color_add(Palette *palette)
{
  PaletteColor *color = MEM_cnew<PaletteColor>(__func__);
  BLI_addtail(&palette->colors, color);
  return color;
}

bool BKE_palette_is_empty(const Palette *palette)
{
  return BLI_listbase_is_empty(&palette->colors);
}

/* helper function to sort using qsort */
static int palettecolor_compare_hsv(const void *a1, const void *a2)
{
  const tPaletteColorHSV *ps1 = static_cast<const tPaletteColorHSV *>(a1);
  const tPaletteColorHSV *ps2 = static_cast<const tPaletteColorHSV *>(a2);

  /* Hue */
  if (ps1->h > ps2->h) {
    return 1;
  }
  if (ps1->h < ps2->h) {
    return -1;
  }

  /* Saturation. */
  if (ps1->s > ps2->s) {
    return 1;
  }
  if (ps1->s < ps2->s) {
    return -1;
  }

  /* Value. */
  if (1.0f - ps1->v > 1.0f - ps2->v) {
    return 1;
  }
  if (1.0f - ps1->v < 1.0f - ps2->v) {
    return -1;
  }

  return 0;
}

/* helper function to sort using qsort */
static int palettecolor_compare_svh(const void *a1, const void *a2)
{
  const tPaletteColorHSV *ps1 = static_cast<const tPaletteColorHSV *>(a1);
  const tPaletteColorHSV *ps2 = static_cast<const tPaletteColorHSV *>(a2);

  /* Saturation. */
  if (ps1->s > ps2->s) {
    return 1;
  }
  if (ps1->s < ps2->s) {
    return -1;
  }

  /* Value. */
  if (1.0f - ps1->v > 1.0f - ps2->v) {
    return 1;
  }
  if (1.0f - ps1->v < 1.0f - ps2->v) {
    return -1;
  }

  /* Hue */
  if (ps1->h > ps2->h) {
    return 1;
  }
  if (ps1->h < ps2->h) {
    return -1;
  }

  return 0;
}

static int palettecolor_compare_vhs(const void *a1, const void *a2)
{
  const tPaletteColorHSV *ps1 = static_cast<const tPaletteColorHSV *>(a1);
  const tPaletteColorHSV *ps2 = static_cast<const tPaletteColorHSV *>(a2);

  /* Value. */
  if (1.0f - ps1->v > 1.0f - ps2->v) {
    return 1;
  }
  if (1.0f - ps1->v < 1.0f - ps2->v) {
    return -1;
  }

  /* Hue */
  if (ps1->h > ps2->h) {
    return 1;
  }
  if (ps1->h < ps2->h) {
    return -1;
  }

  /* Saturation. */
  if (ps1->s > ps2->s) {
    return 1;
  }
  if (ps1->s < ps2->s) {
    return -1;
  }

  return 0;
}

static int palettecolor_compare_luminance(const void *a1, const void *a2)
{
  const tPaletteColorHSV *ps1 = static_cast<const tPaletteColorHSV *>(a1);
  const tPaletteColorHSV *ps2 = static_cast<const tPaletteColorHSV *>(a2);

  float lumi1 = (ps1->rgb[0] + ps1->rgb[1] + ps1->rgb[2]) / 3.0f;
  float lumi2 = (ps2->rgb[0] + ps2->rgb[1] + ps2->rgb[2]) / 3.0f;

  if (lumi1 > lumi2) {
    return -1;
  }
  if (lumi1 < lumi2) {
    return 1;
  }

  return 0;
}

void BKE_palette_sort_hsv(tPaletteColorHSV *color_array, const int totcol)
{
  /* Sort by Hue, Saturation and Value. */
  qsort(color_array, totcol, sizeof(tPaletteColorHSV), palettecolor_compare_hsv);
}

void BKE_palette_sort_svh(tPaletteColorHSV *color_array, const int totcol)
{
  /* Sort by Saturation, Value and Hue. */
  qsort(color_array, totcol, sizeof(tPaletteColorHSV), palettecolor_compare_svh);
}

void BKE_palette_sort_vhs(tPaletteColorHSV *color_array, const int totcol)
{
  /* Sort by Saturation, Value and Hue. */
  qsort(color_array, totcol, sizeof(tPaletteColorHSV), palettecolor_compare_vhs);
}

void BKE_palette_sort_luminance(tPaletteColorHSV *color_array, const int totcol)
{
  /* Sort by Luminance (calculated with the average, enough for sorting). */
  qsort(color_array, totcol, sizeof(tPaletteColorHSV), palettecolor_compare_luminance);
}

bool BKE_palette_from_hash(Main *bmain, GHash *color_table, const char *name, const bool linear)
{
  tPaletteColorHSV *color_array = nullptr;
  tPaletteColorHSV *col_elm = nullptr;
  bool done = false;

  const int totpal = BLI_ghash_len(color_table);

  if (totpal > 0) {
    color_array = static_cast<tPaletteColorHSV *>(
        MEM_calloc_arrayN(totpal, sizeof(tPaletteColorHSV), __func__));
    /* Put all colors in an array. */
    GHashIterator gh_iter;
    int t = 0;
    GHASH_ITER (gh_iter, color_table) {
      const uint col = POINTER_AS_INT(BLI_ghashIterator_getValue(&gh_iter));
      float r, g, b;
      float h, s, v;
      cpack_to_rgb(col, &r, &g, &b);
      rgb_to_hsv(r, g, b, &h, &s, &v);

      col_elm = &color_array[t];
      col_elm->rgb[0] = r;
      col_elm->rgb[1] = g;
      col_elm->rgb[2] = b;
      col_elm->h = h;
      col_elm->s = s;
      col_elm->v = v;
      t++;
    }
  }

  /* Create the Palette. */
  if (totpal > 0) {
    /* Sort by Hue and saturation. */
    BKE_palette_sort_hsv(color_array, totpal);

    Palette *palette = BKE_palette_add(bmain, name);
    if (palette) {
      for (int i = 0; i < totpal; i++) {
        col_elm = &color_array[i];
        PaletteColor *palcol = BKE_palette_color_add(palette);
        if (palcol) {
          copy_v3_v3(palcol->rgb, col_elm->rgb);
          if (linear) {
            linearrgb_to_srgb_v3_v3(palcol->rgb, palcol->rgb);
          }
        }
      }
      done = true;
    }
  }
  else {
    done = false;
  }

  if (totpal > 0) {
    MEM_SAFE_FREE(color_array);
  }

  return done;
}

bool BKE_paint_select_face_test(Object *ob)
{
  return ((ob != nullptr) && (ob->type == OB_MESH) && (ob->data != nullptr) &&
          (((Mesh *)ob->data)->editflag & ME_EDIT_PAINT_FACE_SEL) &&
          (ob->mode & (OB_MODE_VERTEX_PAINT | OB_MODE_WEIGHT_PAINT | OB_MODE_TEXTURE_PAINT)));
}

bool BKE_paint_select_vert_test(Object *ob)
{
  return ((ob != nullptr) && (ob->type == OB_MESH) && (ob->data != nullptr) &&
          (((Mesh *)ob->data)->editflag & ME_EDIT_PAINT_VERT_SEL) &&
          (ob->mode & OB_MODE_WEIGHT_PAINT || ob->mode & OB_MODE_VERTEX_PAINT));
}

bool BKE_paint_select_elem_test(Object *ob)
{
  return (BKE_paint_select_vert_test(ob) || BKE_paint_select_face_test(ob));
}

bool BKE_paint_always_hide_test(Object *ob)
{
  return ((ob != nullptr) && (ob->type == OB_MESH) && (ob->data != nullptr) &&
          (ob->mode & OB_MODE_WEIGHT_PAINT || ob->mode & OB_MODE_VERTEX_PAINT));
}

void BKE_paint_cavity_curve_preset(Paint *p, int preset)
{
  CurveMapping *cumap = nullptr;
  CurveMap *cuma = nullptr;

  if (!p->cavity_curve) {
    p->cavity_curve = BKE_curvemapping_add(1, 0, 0, 1, 1);
  }
  cumap = p->cavity_curve;
  cumap->flag &= ~CUMA_EXTEND_EXTRAPOLATE;
  cumap->preset = preset;

  cuma = cumap->cm;
  BKE_curvemap_reset(cuma, &cumap->clipr, cumap->preset, CURVEMAP_SLOPE_POSITIVE);
  BKE_curvemapping_changed(cumap, false);
}

eObjectMode BKE_paint_object_mode_from_paintmode(ePaintMode mode)
{
  switch (mode) {
    case PAINT_MODE_SCULPT:
      return OB_MODE_SCULPT;
    case PAINT_MODE_VERTEX:
      return OB_MODE_VERTEX_PAINT;
    case PAINT_MODE_WEIGHT:
      return OB_MODE_WEIGHT_PAINT;
    case PAINT_MODE_TEXTURE_2D:
    case PAINT_MODE_TEXTURE_3D:
      return OB_MODE_TEXTURE_PAINT;
    case PAINT_MODE_SCULPT_UV:
      return OB_MODE_EDIT;
    case PAINT_MODE_SCULPT_CURVES:
      return OB_MODE_SCULPT_CURVES;
    case PAINT_MODE_INVALID:
    default:
      return OB_MODE_OBJECT;
  }
}

bool BKE_paint_ensure(ToolSettings *ts, Paint **r_paint)
{
  Paint *paint = nullptr;
  if (*r_paint) {
    /* Tool offset should never be 0 for initialized paint settings, so it's a reliable way to
     * check if already initialized. */
    if ((*r_paint)->runtime.tool_offset == 0) {
      /* Currently only image painting is initialized this way, others have to be allocated. */
      BLI_assert(ELEM(*r_paint, (Paint *)&ts->imapaint));

      BKE_paint_runtime_init(ts, *r_paint);
    }
    else {
      BLI_assert(ELEM(*r_paint,
                      /* Cast is annoying, but prevent nullptr-pointer access. */
                      (Paint *)ts->gp_paint,
                      (Paint *)ts->gp_vertexpaint,
                      (Paint *)ts->gp_sculptpaint,
                      (Paint *)ts->gp_weightpaint,
                      (Paint *)ts->sculpt,
                      (Paint *)ts->vpaint,
                      (Paint *)ts->wpaint,
                      (Paint *)ts->uvsculpt,
                      (Paint *)ts->curves_sculpt,
                      (Paint *)&ts->imapaint));
#ifdef DEBUG
      Paint paint_test = **r_paint;
      BKE_paint_runtime_init(ts, *r_paint);
      /* Swap so debug doesn't hide errors when release fails. */
      std::swap(**r_paint, paint_test);
      BLI_assert(paint_test.runtime.ob_mode == (*r_paint)->runtime.ob_mode);
      BLI_assert(paint_test.runtime.tool_offset == (*r_paint)->runtime.tool_offset);
#endif
    }
    return true;
  }

  if (((VPaint **)r_paint == &ts->vpaint) || ((VPaint **)r_paint == &ts->wpaint)) {
    VPaint *data = MEM_cnew<VPaint>(__func__);
    paint = &data->paint;
  }
  else if ((Sculpt **)r_paint == &ts->sculpt) {
    Sculpt *data = MEM_cnew<Sculpt>(__func__);
    paint = &data->paint;

    /* Turn on X plane mirror symmetry by default */
    paint->symmetry_flags |= PAINT_SYMM_X;

    /* Make sure at least dyntopo subdivision is enabled */
    data->flags |= SCULPT_DYNTOPO_SUBDIVIDE | SCULPT_DYNTOPO_COLLAPSE | SCULPT_DYNTOPO_CLEANUP |
                   SCULPT_DYNTOPO_ENABLED;
  }
  else if ((GpPaint **)r_paint == &ts->gp_paint) {
    GpPaint *data = MEM_cnew<GpPaint>(__func__);
    paint = &data->paint;
  }
  else if ((GpVertexPaint **)r_paint == &ts->gp_vertexpaint) {
    GpVertexPaint *data = MEM_cnew<GpVertexPaint>(__func__);
    paint = &data->paint;
  }
  else if ((GpSculptPaint **)r_paint == &ts->gp_sculptpaint) {
    GpSculptPaint *data = MEM_cnew<GpSculptPaint>(__func__);
    paint = &data->paint;
  }
  else if ((GpWeightPaint **)r_paint == &ts->gp_weightpaint) {
    GpWeightPaint *data = MEM_cnew<GpWeightPaint>(__func__);
    paint = &data->paint;
  }
  else if ((UvSculpt **)r_paint == &ts->uvsculpt) {
    UvSculpt *data = MEM_cnew<UvSculpt>(__func__);
    paint = &data->paint;
  }
  else if ((CurvesSculpt **)r_paint == &ts->curves_sculpt) {
    CurvesSculpt *data = MEM_cnew<CurvesSculpt>(__func__);
    paint = &data->paint;
  }
  else if (*r_paint == &ts->imapaint.paint) {
    paint = &ts->imapaint.paint;
  }

  paint->flags |= PAINT_SHOW_BRUSH;

  *r_paint = paint;

  BKE_paint_runtime_init(ts, paint);

  return false;
}

void BKE_paint_init(Main *bmain, Scene *sce, ePaintMode mode, const uchar col[3])
{
  UnifiedPaintSettings *ups = &sce->toolsettings->unified_paint_settings;
  Paint *paint = BKE_paint_get_active_from_paintmode(sce, mode);

  BKE_paint_ensure_from_paintmode(sce, mode);

  /* If there's no brush, create one */
  if (PAINT_MODE_HAS_BRUSH(mode)) {
    Brush *brush = BKE_paint_brush(paint);
    if (brush == nullptr) {
      eObjectMode ob_mode = BKE_paint_object_mode_from_paintmode(mode);
      brush = BKE_brush_first_search(bmain, ob_mode);
      if (!brush) {
        brush = BKE_brush_add(bmain, "Brush", ob_mode);
        id_us_min(&brush->id); /* Fake user only. */
      }
      BKE_paint_brush_set(paint, brush);
    }
  }

  copy_v3_v3_uchar(paint->paint_cursor_col, col);
  paint->paint_cursor_col[3] = 128;
  ups->last_stroke_valid = false;
  zero_v3(ups->average_stroke_accum);
  ups->average_stroke_counter = 0;
  if (!paint->cavity_curve) {
    BKE_paint_cavity_curve_preset(paint, CURVE_PRESET_LINE);
  }
}

void BKE_paint_free(Paint *paint)
{
  BKE_curvemapping_free(paint->cavity_curve);
  MEM_SAFE_FREE(paint->tool_slots);
}

void BKE_paint_copy(Paint *src, Paint *tar, const int flag)
{
  tar->brush = src->brush;
  tar->cavity_curve = BKE_curvemapping_copy(src->cavity_curve);
  tar->tool_slots = static_cast<PaintToolSlot *>(MEM_dupallocN(src->tool_slots));

  if ((flag & LIB_ID_CREATE_NO_USER_REFCOUNT) == 0) {
    id_us_plus((ID *)tar->brush);
    id_us_plus((ID *)tar->palette);
    if (src->tool_slots != nullptr) {
      for (int i = 0; i < tar->tool_slots_len; i++) {
        id_us_plus((ID *)tar->tool_slots[i].brush);
      }
    }
  }
}

void BKE_paint_stroke_get_average(Scene *scene, Object *ob, float stroke[3])
{
  UnifiedPaintSettings *ups = &scene->toolsettings->unified_paint_settings;
  if (ups->last_stroke_valid && ups->average_stroke_counter > 0) {
    float fac = 1.0f / ups->average_stroke_counter;
    mul_v3_v3fl(stroke, ups->average_stroke_accum, fac);
  }
  else {
    copy_v3_v3(stroke, ob->object_to_world[3]);
  }
}

void BKE_paint_blend_write(BlendWriter *writer, Paint *p)
{
  if (p->cavity_curve) {
    BKE_curvemapping_blend_write(writer, p->cavity_curve);
  }
  BLO_write_struct_array(writer, PaintToolSlot, p->tool_slots_len, p->tool_slots);
}

void BKE_paint_blend_read_data(BlendDataReader *reader, const Scene *scene, Paint *p)
{
  if (p->num_input_samples < 1) {
    p->num_input_samples = 1;
  }

  BLO_read_data_address(reader, &p->cavity_curve);
  if (p->cavity_curve) {
    BKE_curvemapping_blend_read(reader, p->cavity_curve);
  }
  else {
    BKE_paint_cavity_curve_preset(p, CURVE_PRESET_LINE);
  }

  BLO_read_data_address(reader, &p->tool_slots);

  /* Workaround for invalid data written in older versions. */
  const size_t expected_size = sizeof(PaintToolSlot) * p->tool_slots_len;
  if (p->tool_slots && MEM_allocN_len(p->tool_slots) < expected_size) {
    MEM_freeN(p->tool_slots);
    p->tool_slots = static_cast<PaintToolSlot *>(MEM_callocN(expected_size, "PaintToolSlot"));
  }

  BKE_paint_runtime_init(scene->toolsettings, p);
}

void BKE_paint_blend_read_lib(BlendLibReader *reader, Scene *sce, Paint *p)
{
  if (p) {
    BLO_read_id_address(reader, sce->id.lib, &p->brush);
    for (int i = 0; i < p->tool_slots_len; i++) {
      if (p->tool_slots[i].brush != nullptr) {
        BLO_read_id_address(reader, sce->id.lib, &p->tool_slots[i].brush);
      }
    }
    BLO_read_id_address(reader, sce->id.lib, &p->palette);
    p->paint_cursor = nullptr;

    BKE_paint_runtime_init(sce->toolsettings, p);
  }
}

bool paint_is_face_hidden(const MLoopTri *lt, const bool *hide_poly)
{
  if (!hide_poly) {
    return false;
  }
  return hide_poly[lt->poly];
}

bool paint_is_grid_face_hidden(const uint *grid_hidden, int gridsize, int x, int y)
{
  /* Skip face if any of its corners are hidden. */
  return (BLI_BITMAP_TEST(grid_hidden, y * gridsize + x) ||
          BLI_BITMAP_TEST(grid_hidden, y * gridsize + x + 1) ||
          BLI_BITMAP_TEST(grid_hidden, (y + 1) * gridsize + x + 1) ||
          BLI_BITMAP_TEST(grid_hidden, (y + 1) * gridsize + x));
}

bool paint_is_bmesh_face_hidden(BMFace *f)
{
  BMLoop *l_iter;
  BMLoop *l_first;

  l_iter = l_first = BM_FACE_FIRST_LOOP(f);
  do {
    if (BM_elem_flag_test(l_iter->v, BM_ELEM_HIDDEN)) {
      return true;
    }
  } while ((l_iter = l_iter->next) != l_first);

  return false;
}

float paint_grid_paint_mask(const GridPaintMask *gpm, uint level, uint x, uint y)
{
  int factor = BKE_ccg_factor(level, gpm->level);
  int gridsize = BKE_ccg_gridsize(gpm->level);

  return gpm->data[(y * factor) * gridsize + (x * factor)];
}

/* Threshold to move before updating the brush rotation. */
#define RAKE_THRESHHOLD 20

void paint_update_brush_rake_rotation(UnifiedPaintSettings *ups, Brush *brush, float rotation)
{
  if (brush->mtex.brush_angle_mode & MTEX_ANGLE_RAKE) {
    ups->brush_rotation = rotation;
  }
  else {
    ups->brush_rotation = 0.0f;
  }

  if (brush->mask_mtex.brush_angle_mode & MTEX_ANGLE_RAKE) {
    ups->brush_rotation_sec = rotation;
  }
  else {
    ups->brush_rotation_sec = 0.0f;
  }
}

static bool paint_rake_rotation_active(const MTex &mtex)
{
  return mtex.tex && mtex.brush_angle_mode & MTEX_ANGLE_RAKE;
}

static bool paint_rake_rotation_active(const Brush &brush)
{
  return paint_rake_rotation_active(brush.mtex) || paint_rake_rotation_active(brush.mask_mtex);
}

bool paint_calculate_rake_rotation(UnifiedPaintSettings *ups,
                                   Brush *brush,
                                   const float mouse_pos[2],
                                   const float initial_mouse_pos[2])
{
  bool ok = false;
  if (paint_rake_rotation_active(*brush)) {
    const float r = RAKE_THRESHHOLD;
    float rotation;

    if (brush->flag & BRUSH_DRAG_DOT) {
      const float dx = mouse_pos[0] - initial_mouse_pos[0];
      const float dy = mouse_pos[1] - initial_mouse_pos[1];

      if (dx * dx + dy * dy > 0.5f) {
        ups->brush_rotation = ups->brush_rotation_sec = atan2f(dx, dy) + (float)M_PI;
        return true;
      }
      else {
        return false;
      }
    }

    float dpos[2];
    sub_v2_v2v2(dpos, ups->last_rake, mouse_pos);

    if (len_squared_v2(dpos) >= r * r) {
      rotation = atan2f(dpos[0], dpos[1]);

      copy_v2_v2(ups->last_rake, mouse_pos);

      ups->last_rake_angle = rotation;

      paint_update_brush_rake_rotation(ups, brush, rotation);
      ok = true;
    }
    /* Make sure we reset here to the last rotation to avoid accumulating
     * values in case a random rotation is also added. */
    else {
      paint_update_brush_rake_rotation(ups, brush, ups->last_rake_angle);
      ok = false;
    }
  }
  else {
    ups->brush_rotation = ups->brush_rotation_sec = 0.0f;
    ok = true;
  }
  return ok;
}

static bool sculpt_boundary_flags_ensure(Object *ob, PBVH *pbvh, int totvert)
{
  SculptSession *ss = ob->sculpt;
  bool ret = false;

  if (!ss->attrs.boundary_flags) {
    SculptAttributeParams params = {0};

    params.nointerp = true;
    // params.nocopy = true;

    ss->attrs.boundary_flags = sculpt_attribute_ensure_ex(ob,
                                                          ATTR_DOMAIN_POINT,
                                                          CD_PROP_INT32,
                                                          SCULPT_ATTRIBUTE_NAME(boundary_flags),
                                                          &params,
                                                          BKE_pbvh_type(pbvh));

    for (int i = 0; i < totvert; i++) {
      PBVHVertRef vertex = BKE_pbvh_index_to_vertex(pbvh, i);
      BKE_sculpt_boundary_flag_update(ss, vertex);
    }

    ret = true;
  }

  BKE_pbvh_set_boundary_flags(pbvh, reinterpret_cast<int *>(ss->attrs.boundary_flags->data));

  return ret;
}

bool BKE_sculptsession_boundary_flags_ensure(Object *ob)
{
  return sculpt_boundary_flags_ensure(
      ob, ob->sculpt->pbvh, BKE_sculptsession_vertex_count(ob->sculpt));
}

void BKE_sculptsession_free_deformMats(SculptSession *ss)
{
  MEM_SAFE_FREE(ss->orig_cos);
  MEM_SAFE_FREE(ss->deform_cos);
  MEM_SAFE_FREE(ss->deform_imats);
}

void BKE_sculptsession_free_vwpaint_data(SculptSession *ss)
{
  SculptVertexPaintGeomMap *gmap = nullptr;
  if (ss->mode_type == OB_MODE_VERTEX_PAINT) {
    gmap = &ss->mode.vpaint.gmap;
  }
  else if (ss->mode_type == OB_MODE_WEIGHT_PAINT) {
    gmap = &ss->mode.wpaint.gmap;

    MEM_SAFE_FREE(ss->mode.wpaint.alpha_weight);
    if (ss->mode.wpaint.dvert_prev) {
      BKE_defvert_array_free_elems(ss->mode.wpaint.dvert_prev, ss->totvert);
      MEM_freeN(ss->mode.wpaint.dvert_prev);
      ss->mode.wpaint.dvert_prev = nullptr;
    }
  }
  else {
    return;
  }
  MEM_SAFE_FREE(gmap->vert_to_loop);
  MEM_SAFE_FREE(gmap->vert_map_mem);
  MEM_SAFE_FREE(gmap->vert_to_poly);
  MEM_SAFE_FREE(gmap->poly_map_mem);
}

/**
 * Write out the sculpt dynamic-topology #BMesh to the #Mesh.
 */
static void sculptsession_bm_to_me_update_data_only(Object *ob, bool reorder)
{
  SculptSession *ss = ob->sculpt;

  if (ss->bm) {
    if (ob->data) {
      // Mesh *me = BKE_object_get_original_mesh(ob);

      BMeshToMeshParams params = {0};
      params.update_shapekey_indices = true;

      params.cd_mask_extra.vmask = CD_MASK_MESH_ID | CD_MASK_DYNTOPO_VERT;
      params.cd_mask_extra.emask = CD_MASK_MESH_ID;
      params.cd_mask_extra.pmask = CD_MASK_MESH_ID;

      BM_mesh_bm_to_me(nullptr, ss->bm, static_cast<Mesh *>(ob->data), &params);
    }
  }
}

void BKE_sculptsession_bm_to_me(Object *ob, bool reorder)
{
  if (ob && ob->sculpt) {
    sculptsession_bm_to_me_update_data_only(ob, reorder);

    /* Ensure the objects evaluated mesh doesn't hold onto arrays
     * now realloc'd in the mesh #34473. */
    DEG_id_tag_update(&ob->id, ID_RECALC_GEOMETRY);
  }
}

static void sculptsession_free_pbvh(Object *object)
{
  SculptSession *ss = object->sculpt;

  if (!ss) {
    return;
  }

  if (ss->pbvh) {
#ifdef WITH_PBVH_CACHE
    if (ss->needs_pbvh_rebuild) {
      if (ss->pmap) {
        BKE_pbvh_pmap_release(ss->pmap);
        ss->pmap = nullptr;
      }

      BKE_pbvh_cache_remove(ss->pbvh);
      BKE_pbvh_free(ss->pbvh);
    }
    else {
      BKE_pbvh_set_cached(object, ss->pbvh);
    }
#else
    if (ss->pmap) {
      BKE_pbvh_pmap_release(ss->pmap);
      ss->pmap = nullptr;
    }

    BKE_pbvh_free(ss->pbvh);
#endif
    ss->needs_pbvh_rebuild = false;
    ss->pbvh = nullptr;
  }

  MEM_SAFE_FREE(ss->epmap);
  MEM_SAFE_FREE(ss->epmap_mem);

  MEM_SAFE_FREE(ss->vemap);
  MEM_SAFE_FREE(ss->vemap_mem);

  MEM_SAFE_FREE(ss->preview_vert_list);
  ss->preview_vert_count = 0;

  MEM_SAFE_FREE(ss->vertex_info.boundary);
  MEM_SAFE_FREE(ss->vertex_info.symmetrize_map);

  MEM_SAFE_FREE(ss->fake_neighbors.fake_neighbor_index);
}

void BKE_sculptsession_bm_to_me_for_render(Object *object)
{
  if (object && object->sculpt) {
    if (object->sculpt->bm) {
      /* Ensure no points to old arrays are stored in DM
       *
       * Apparently, we could not use DEG_id_tag_update
       * here because this will lead to the while object
       * surface to disappear, so we'll release DM in place.
       */
      BKE_object_free_derived_caches(object);

      sculptsession_bm_to_me_update_data_only(object, false);

      /* In contrast with sculptsession_bm_to_me no need in
       * DAG tag update here - derived mesh was freed and
       * old pointers are nowhere stored.
       */
    }
  }
}

void BKE_sculptsession_free(Object *ob)
{
  if (ob && ob->sculpt) {
    SculptSession *ss = ob->sculpt;

    if (ss->msculptverts) {
      ss->msculptverts = nullptr;
    }

    if (ss->bm_idmap) {
      BM_idmap_destroy(ss->bm_idmap);
      ss->bm_idmap = nullptr;
    }

    if (ss->bm_log && BM_log_free(ss->bm_log, true)) {
      ss->bm_log = nullptr;
    }

    /*try to save current mesh*/
    BKE_sculpt_attribute_destroy_temporary_all(ob);

    if (ss->bm) {
      BKE_sculptsession_bm_to_me(ob, true);
      ss->bm = nullptr;
      // BM_mesh_free(ss->bm);
    }

    CustomData_free(&ss->temp_vdata, ss->temp_vdata_elems);
    CustomData_free(&ss->temp_pdata, ss->temp_pdata_elems);

    if (!ss->pbvh) {
      BKE_pbvh_pmap_release(ss->pmap);
      ss->pmap = nullptr;
    }

    sculptsession_free_pbvh(ob);

    MEM_SAFE_FREE(ss->epmap);
    MEM_SAFE_FREE(ss->epmap_mem);

    MEM_SAFE_FREE(ss->vemap);
    MEM_SAFE_FREE(ss->vemap_mem);

    if (ss->tex_pool) {
      BKE_image_pool_free(ss->tex_pool);
    }

    MEM_SAFE_FREE(ss->orig_cos);
    MEM_SAFE_FREE(ss->deform_cos);
    MEM_SAFE_FREE(ss->deform_imats);

    if (ss->pose_ik_chain_preview) {
      for (int i = 0; i < ss->pose_ik_chain_preview->tot_segments; i++) {
        MEM_SAFE_FREE(ss->pose_ik_chain_preview->segments[i].weights);
      }
      MEM_SAFE_FREE(ss->pose_ik_chain_preview->segments);
      MEM_SAFE_FREE(ss->pose_ik_chain_preview);
    }

    if (ss->boundary_preview) {
      MEM_SAFE_FREE(ss->boundary_preview->verts);
      MEM_SAFE_FREE(ss->boundary_preview->edges);
      MEM_SAFE_FREE(ss->boundary_preview->distance);
      MEM_SAFE_FREE(ss->boundary_preview->edit_info);
      MEM_SAFE_FREE(ss->boundary_preview);
    }

    BKE_sculptsession_free_vwpaint_data(ob->sculpt);

    MEM_SAFE_FREE(ss->last_paint_canvas_key);

    MEM_freeN(ss);

    ob->sculpt = nullptr;
  }
}

static MultiresModifierData *sculpt_multires_modifier_get(const Scene *scene,
                                                          Object *ob,
                                                          const bool auto_create_mdisps)
{
  Mesh *me = (Mesh *)ob->data;
  ModifierData *md;
  VirtualModifierData virtualModifierData;

  if (ob->sculpt && ob->sculpt->bm) {
    /* Can't combine multires and dynamic topology. */
    return nullptr;
  }

  bool need_mdisps = false;

  if (!CustomData_get_layer(&me->ldata, CD_MDISPS)) {
    if (!auto_create_mdisps) {
      /* Multires can't work without displacement layer. */
      return nullptr;
    }
    need_mdisps = true;
  }

  /* Weight paint operates on original vertices, and needs to treat multires as regular modifier
   * to make it so that PBVH vertices are at the multires surface. */
  if ((ob->mode & OB_MODE_SCULPT) == 0) {
    return nullptr;
  }

  for (md = BKE_modifiers_get_virtual_modifierlist(ob, &virtualModifierData); md; md = md->next) {
    if (md->type == eModifierType_Multires) {
      MultiresModifierData *mmd = (MultiresModifierData *)md;

      if (!BKE_modifier_is_enabled(scene, md, eModifierMode_Realtime)) {
        continue;
      }

      if (mmd->sculptlvl > 0 && !(mmd->flags & eMultiresModifierFlag_UseSculptBaseMesh)) {
        if (need_mdisps) {
          CustomData_add_layer(&me->ldata, CD_MDISPS, CD_SET_DEFAULT, nullptr, me->totloop);
        }

        return mmd;
      }

      return nullptr;
    }
  }

  return nullptr;
}

MultiresModifierData *BKE_sculpt_multires_active(const Scene *scene, Object *ob)
{
  return sculpt_multires_modifier_get(scene, ob, false);
}

/* Checks if there are any supported deformation modifiers active */
static bool sculpt_modifiers_active(Scene *scene, Sculpt *sd, Object *ob)
{
  ModifierData *md;
  Mesh *me = (Mesh *)ob->data;
  VirtualModifierData virtualModifierData;

  if (ob->sculpt->bm || BKE_sculpt_multires_active(scene, ob)) {
    return false;
  }

  /* Non-locked shape keys could be handled in the same way as deformed mesh. */
  if ((ob->shapeflag & OB_SHAPE_LOCK) == 0 && me->key && ob->shapenr) {
    return true;
  }

  md = BKE_modifiers_get_virtual_modifierlist(ob, &virtualModifierData);

  /* Exception for shape keys because we can edit those. */
  for (; md; md = md->next) {
    const ModifierTypeInfo *mti = BKE_modifier_get_info(static_cast<ModifierType>(md->type));
    if (!BKE_modifier_is_enabled(scene, md, eModifierMode_Realtime)) {
      continue;
    }
    if (md->type == eModifierType_Multires && (ob->mode & OB_MODE_SCULPT)) {
      MultiresModifierData *mmd = (MultiresModifierData *)md;
      if (!(mmd->flags & eMultiresModifierFlag_UseSculptBaseMesh)) {
        continue;
      }
    }
    if (md->type == eModifierType_ShapeKey) {
      continue;
    }

    if (mti->type == eModifierTypeType_OnlyDeform) {
      return true;
    }
    if ((sd->flags & SCULPT_ONLY_DEFORM) == 0) {
      return true;
    }
  }

  return false;
}

void BKE_sculpt_ensure_idmap(Object *ob)
{
  if (!ob->sculpt->bm_idmap) {
    ob->sculpt->bm_idmap = BM_idmap_new(ob->sculpt->bm, BM_VERT | BM_EDGE | BM_FACE);
    BM_idmap_check_ids(ob->sculpt->bm_idmap);

    BKE_sculptsession_update_attr_refs(ob);
  }
}

char BKE_get_fset_boundary_symflag(Object *object)
{
  const Mesh *mesh = BKE_mesh_from_object(object);
  return mesh->flag & ME_SCULPT_MIRROR_FSET_BOUNDARIES ? mesh->symmetry : 0;
}

void BKE_sculptsession_ignore_uvs_set(Object *ob, bool value)
{
  ob->sculpt->ignore_uvs = value;

  if (ob->sculpt->pbvh) {
    BKE_pbvh_ignore_uvs_set(ob->sculpt->pbvh, value);
  }
}

static void sculpt_check_face_areas(Object *ob, PBVH *pbvh)
{
  SculptSession *ss = ob->sculpt;

  if (!ss->attrs.face_areas) {
    SculptAttributeParams params = {0};
    ss->attrs.face_areas = sculpt_attribute_ensure_ex(ob,
                                                      ATTR_DOMAIN_FACE,
                                                      CD_PROP_FLOAT2,
                                                      SCULPT_ATTRIBUTE_NAME(face_areas),
                                                      &params,
                                                      BKE_pbvh_type(pbvh));
  }
}

/* Helper function to keep persistent base attribute references up to
 * date.  This is a bit more tricky since they persist across strokes.
 */
static void sculpt_update_persistent_base(Object *ob)
{
  SculptSession *ss = ob->sculpt;

  ss->attrs.persistent_co = BKE_sculpt_attribute_get(
      ob, ATTR_DOMAIN_POINT, CD_PROP_FLOAT3, SCULPT_ATTRIBUTE_NAME(persistent_co));
  ss->attrs.persistent_no = BKE_sculpt_attribute_get(
      ob, ATTR_DOMAIN_POINT, CD_PROP_FLOAT3, SCULPT_ATTRIBUTE_NAME(persistent_no));
  ss->attrs.persistent_disp = BKE_sculpt_attribute_get(
      ob, ATTR_DOMAIN_POINT, CD_PROP_FLOAT, SCULPT_ATTRIBUTE_NAME(persistent_disp));
}

static void sculpt_update_object(
    Depsgraph *depsgraph, Object *ob, Object *ob_eval, bool need_pmap, bool is_paint_tool)
{
  Scene *scene = DEG_get_input_scene(depsgraph);
  Sculpt *sd = scene->toolsettings->sculpt;
  SculptSession *ss = ob->sculpt;
  Mesh *me = BKE_object_get_original_mesh(ob);
  Mesh *me_eval = BKE_object_get_evaluated_mesh(ob_eval);
  MultiresModifierData *mmd = sculpt_multires_modifier_get(scene, ob, true);
  const bool use_face_sets = (ob->mode & OB_MODE_SCULPT) != 0;

  BLI_assert(me_eval != nullptr);

  ss->depsgraph = depsgraph;

  ss->bm_smooth_shading = scene->toolsettings->sculpt->flags & SCULPT_DYNTOPO_SMOOTH_SHADING;
  ss->ignore_uvs = me->flag & ME_SCULPT_IGNORE_UVS;

  ss->deform_modifiers_active = sculpt_modifiers_active(scene, sd, ob);

  ss->building_vp_handle = false;

  ss->scene = scene;
  if (scene->toolsettings) {
    ss->save_temp_layers = scene->toolsettings->save_temp_layers;
  }

  ss->boundary_symmetry = (int)BKE_get_fset_boundary_symflag(ob);
  ss->shapekey_active = (mmd == nullptr) ? BKE_keyblock_from_object(ob) : nullptr;

  ss->material_index = (int *)CustomData_get_layer_named(
      &me->pdata, CD_PROP_INT32, "material_index");

  /* NOTE: Weight pPaint require mesh info for loop lookup, but it never uses multires code path,
   * so no extra checks is needed here. */
  if (mmd) {
    ss->multires.active = true;
    ss->multires.modifier = mmd;
    ss->multires.level = mmd->sculptlvl;
    ss->totvert = me_eval->totvert;
    ss->totpoly = me_eval->totpoly;
    ss->totfaces = me->totpoly;
    ss->totloops = me->totloop;
    ss->totedges = me->totedge;

    /* These are assigned to the base mesh in Multires. This is needed because Face Sets operators
     * and tools use the Face Sets data from the base mesh when Multires is active. */
    ss->vert_positions = BKE_mesh_vert_positions_for_write(me);
<<<<<<< HEAD
    ss->mpoly = me->polys().data();
    ss->medge = me->edges().data();
=======
    ss->polys = me->polys().data();
>>>>>>> da65b21e
    ss->mloop = me->loops().data();
  }
  else {
    ss->totvert = me->totvert;
    ss->totpoly = me->totpoly;
    ss->totfaces = me->totpoly;
    ss->totloops = me->totloop;
    ss->totedges = me->totedge;
    ss->vert_positions = BKE_mesh_vert_positions_for_write(me);
<<<<<<< HEAD

    ss->sharp_edge = (bool *)CustomData_get_layer_named_for_write(
        &me->edata, CD_PROP_BOOL, "sharp_edge", me->totedge);
    ss->mpoly = me->polys().data();
    ss->medge = me->edges().data();
=======
    ss->polys = me->polys().data();
>>>>>>> da65b21e
    ss->mloop = me->loops().data();

    ss->vdata = &me->vdata;
    ss->edata = &me->edata;
    ss->ldata = &me->ldata;
    ss->pdata = &me->pdata;

    ss->multires.active = false;
    ss->multires.modifier = nullptr;
    ss->multires.level = 0;
    ss->vmask = static_cast<float *>(
        CustomData_get_layer_for_write(&me->vdata, CD_PAINT_MASK, me->totvert));

    CustomDataLayer *layer;
    eAttrDomain domain;

    if (BKE_pbvh_get_color_layer(me, &layer, &domain)) {
      if (layer->type == CD_PROP_COLOR) {
        ss->vcol = static_cast<MPropCol *>(layer->data);
      }
      else {
        ss->mcol = static_cast<MLoopCol *>(layer->data);
      }

      ss->vcol_domain = domain;
      ss->vcol_type = static_cast<eCustomDataType>(layer->type);
    }
    else {
      ss->vcol = nullptr;
      ss->mcol = nullptr;

      ss->vcol_type = (eCustomDataType)-1;
      ss->vcol_domain = ATTR_DOMAIN_POINT;
    }
  }

  /* Sculpt Face Sets. */
  if (use_face_sets) {
    ss->face_sets = static_cast<int *>(CustomData_get_layer_named_for_write(
        &me->pdata, CD_PROP_INT32, ".sculpt_face_set", me->totpoly));
  }
  else {
    ss->face_sets = nullptr;
  }

  ss->hide_poly = (bool *)CustomData_get_layer_named_for_write(
      &me->pdata, CD_PROP_BOOL, ".hide_poly", me->totpoly);

  ss->subdiv_ccg = me_eval->runtime->subdiv_ccg;
  ss->fast_draw = (scene->toolsettings->sculpt->flags & SCULPT_FAST_DRAW) != 0;

  PBVH *pbvh = BKE_sculpt_object_pbvh_ensure(depsgraph, ob);
  sculpt_check_face_areas(ob, pbvh);

  sculpt_boundary_flags_ensure(ob, pbvh, BKE_sculptsession_vertex_count(ss));

  BKE_pbvh_update_active_vcol(pbvh, me);

  if (BKE_pbvh_type(pbvh) == PBVH_FACES) {
    ss->vert_normals = BKE_pbvh_get_vert_normals(ss->pbvh);
  }
  else {
    ss->vert_normals = nullptr;
  }

  BLI_assert(pbvh == ss->pbvh);
  UNUSED_VARS_NDEBUG(pbvh);

  if (ss->subdiv_ccg) {
    BKE_pbvh_subdiv_ccg_set(ss->pbvh, ss->subdiv_ccg);
  }
  BKE_pbvh_face_sets_set(ss->pbvh, ss->face_sets);
  BKE_pbvh_update_hide_attributes_from_mesh(ss->pbvh);

  BKE_pbvh_face_sets_color_set(ss->pbvh, me->face_sets_color_seed, me->face_sets_color_default);

  sculpt_attribute_update_refs(ob);
  sculpt_update_persistent_base(ob);

  if (need_pmap && ob->type == OB_MESH && !ss->pmap) {
    if (!ss->pmap && ss->pbvh) {
      ss->pmap = BKE_pbvh_get_pmap(ss->pbvh);

      if (ss->pmap) {
        BKE_pbvh_pmap_aquire(ss->pmap);
      }
    }

    if (!ss->pmap) {
      ss->pmap = BKE_pbvh_make_pmap(me);

      if (ss->pbvh) {
        BKE_pbvh_set_pmap(ss->pbvh, ss->pmap);
      }
    }
  }

  if (ss->deform_modifiers_active) {
    /* Painting doesn't need crazyspace, use already evaluated mesh coordinates if possible. */
    bool used_me_eval = false;

    if (ob->mode & (OB_MODE_VERTEX_PAINT | OB_MODE_WEIGHT_PAINT)) {
      Mesh *me_eval_deform = ob_eval->runtime.mesh_deform_eval;

      /* If the fully evaluated mesh has the same topology as the deform-only version, use it.
       * This matters because crazyspace evaluation is very restrictive and excludes even modifiers
       * that simply recompute vertex weights (which can even include Geometry Nodes). */
      if (me_eval_deform->totpoly == me_eval->totpoly &&
          me_eval_deform->totloop == me_eval->totloop &&
          me_eval_deform->totvert == me_eval->totvert) {
        BKE_sculptsession_free_deformMats(ss);

        BLI_assert(me_eval_deform->totvert == me->totvert);

        ss->deform_cos = BKE_mesh_vert_coords_alloc(me_eval, nullptr);
        BKE_pbvh_vert_coords_apply(ss->pbvh, ss->deform_cos, me->totvert);

        used_me_eval = true;
      }
    }

    if (!ss->orig_cos && !used_me_eval) {
      int a;

      BKE_sculptsession_free_deformMats(ss);

      ss->orig_cos = (ss->shapekey_active) ?
                         BKE_keyblock_convert_to_vertcos(ob, ss->shapekey_active) :
                         BKE_mesh_vert_coords_alloc(me, nullptr);

      BKE_crazyspace_build_sculpt(depsgraph, scene, ob, &ss->deform_imats, &ss->deform_cos);
      BKE_pbvh_vert_coords_apply(ss->pbvh, ss->deform_cos, me->totvert);

      for (a = 0; a < me->totvert; a++) {
        invert_m3(ss->deform_imats[a]);

        float *co = ss->deform_cos[a];
        float ff = dot_v3v3(co, co);
        if (isnan(ff) || !isfinite(ff)) {
          printf("%s: nan1! %.4f %.4f %.4f\n", __func__, co[0], co[1], co[2]);
        }

        ff = determinant_m3_array(ss->deform_imats[a]);

        if (isnan(ff) || !isfinite(ff)) {
          printf("%s: nan2!\n", __func__);
        }
      }
    }
  }
  else {
    BKE_sculptsession_free_deformMats(ss);
  }

  if (ss->shapekey_active != nullptr && ss->deform_cos == nullptr) {
    ss->deform_cos = BKE_keyblock_convert_to_vertcos(ob, ss->shapekey_active);
  }

  /* if pbvh is deformed, key block is already applied to it */
  if (ss->shapekey_active) {
    bool pbvh_deformed = BKE_pbvh_is_deformed(ss->pbvh);
    if (!pbvh_deformed || ss->deform_cos == nullptr) {
      float(*vertCos)[3] = BKE_keyblock_convert_to_vertcos(ob, ss->shapekey_active);

      if (vertCos) {
        if (!pbvh_deformed) {
          /* apply shape keys coordinates to PBVH */
          BKE_pbvh_vert_coords_apply(ss->pbvh, vertCos, me->totvert);
        }
        if (ss->deform_cos == nullptr) {
          ss->deform_cos = vertCos;
        }
        if (vertCos != ss->deform_cos) {
          MEM_freeN(vertCos);
        }
      }
    }
  }

  int totvert = 0;

  switch (BKE_pbvh_type(pbvh)) {
    case PBVH_FACES:
      totvert = me->totvert;
      break;
    case PBVH_BMESH:
      totvert = ss->bm ? ss->bm->totvert : me->totvert;
      break;
    case PBVH_GRIDS:
      totvert = BKE_pbvh_get_grid_num_verts(ss->pbvh);
      break;
  }

  BKE_sculptsession_check_sculptverts(ob, pbvh, totvert);

  if (ss->bm && me->key && ob->shapenr != ss->bm->shapenr) {
    KeyBlock *actkey = static_cast<KeyBlock *>(BLI_findlink(&me->key->block, ss->bm->shapenr - 1));
    KeyBlock *newkey = static_cast<KeyBlock *>(BLI_findlink(&me->key->block, ob->shapenr - 1));

    bool updatePBVH = false;

    if (!actkey) {
      printf("%s: failed to find active shapekey\n", __func__);
      if (!ss->bm->shapenr || !CustomData_has_layer(&ss->bm->vdata, CD_SHAPEKEY)) {
        printf("allocating shapekeys. . .\n");

        // need to allocate customdata for keys
        for (KeyBlock *key = (KeyBlock *)me->key->block.first; key; key = key->next) {

          int idx = CustomData_get_named_layer_index(&ss->bm->vdata, CD_SHAPEKEY, key->name);

          if (idx == -1) {
            BM_data_layer_add_named(ss->bm, &ss->bm->vdata, CD_SHAPEKEY, key->name);
            BKE_sculptsession_update_attr_refs(ob);

            idx = CustomData_get_named_layer_index(&ss->bm->vdata, CD_SHAPEKEY, key->name);
            ss->bm->vdata.layers[idx].uid = key->uid;
          }

          int cd_shapeco = ss->bm->vdata.layers[idx].offset;
          BMVert *v;
          BMIter iter;

          BM_ITER_MESH (v, &iter, ss->bm, BM_VERTS_OF_MESH) {
            float *keyco = (float *)BM_ELEM_CD_GET_VOID_P(v, cd_shapeco);

            copy_v3_v3(keyco, v->co);
          }
        }
      }

      updatePBVH = true;
      ss->bm->shapenr = ob->shapenr;
    }

    if (!newkey) {
      printf("%s: failed to find new active shapekey\n", __func__);
    }

    if (actkey && newkey) {
      int cd_co1 = CustomData_get_named_layer_index(&ss->bm->vdata, CD_SHAPEKEY, actkey->name);
      int cd_co2 = CustomData_get_named_layer_index(&ss->bm->vdata, CD_SHAPEKEY, newkey->name);

      BMVert *v;
      BMIter iter;

      if (cd_co1 == -1) {  // non-recoverable error
        printf("%s: failed to find active shapekey in customdata.\n", __func__);
        return;
      }
      else if (cd_co2 == -1) {
        printf("%s: failed to find new shapekey in customdata; allocating . . .\n", __func__);

        BM_data_layer_add_named(ss->bm, &ss->bm->vdata, CD_SHAPEKEY, newkey->name);
        int idx = CustomData_get_named_layer_index(&ss->bm->vdata, CD_SHAPEKEY, newkey->name);

        int cd_co = ss->bm->vdata.layers[idx].offset;
        ss->bm->vdata.layers[idx].uid = newkey->uid;

        BKE_sculptsession_update_attr_refs(ob);

        BM_ITER_MESH (v, &iter, ss->bm, BM_VERTS_OF_MESH) {
          float *keyco = (float *)BM_ELEM_CD_GET_VOID_P(v, cd_co);
          copy_v3_v3(keyco, v->co);
        }

        cd_co2 = idx;
      }

      cd_co1 = ss->bm->vdata.layers[cd_co1].offset;
      cd_co2 = ss->bm->vdata.layers[cd_co2].offset;

      BM_ITER_MESH (v, &iter, ss->bm, BM_VERTS_OF_MESH) {
        float *co1 = (float *)BM_ELEM_CD_GET_VOID_P(v, cd_co1);
        float *co2 = (float *)BM_ELEM_CD_GET_VOID_P(v, cd_co2);

        copy_v3_v3(co1, v->co);
        copy_v3_v3(v->co, co2);
      }

      ss->bm->shapenr = ob->shapenr;

      updatePBVH = true;
    }

    if (updatePBVH && ss->pbvh) {
      PBVHNode **nodes;
      int totnode;
      BKE_pbvh_get_nodes(ss->pbvh, PBVH_Leaf, &nodes, &totnode);

      for (int i = 0; i < totnode; i++) {
        BKE_pbvh_node_mark_update(nodes[i]);
        BKE_pbvh_vert_tag_update_normal_tri_area(nodes[i]);
      }
    }
    /* We could be more precise when we have access to the active tool. */
    const bool use_paint_slots = (ob->mode & OB_MODE_SCULPT) != 0;
    if (use_paint_slots) {
      BKE_texpaint_slots_refresh_object(scene, ob);
    }
  }

  if (is_paint_tool) {
    /*
     * We should rebuild the PBVH_pixels when painting canvas changes.
     *
     * The relevant changes are stored/encoded in the paint canvas key.
     * These include the active uv map, and resolutions.
     */
    if (U.experimental.use_sculpt_texture_paint && ss->pbvh) {
      char *paint_canvas_key = BKE_paint_canvas_key_get(&scene->toolsettings->paint_mode, ob);
      if (ss->last_paint_canvas_key == nullptr ||
          !STREQ(paint_canvas_key, ss->last_paint_canvas_key)) {
        MEM_SAFE_FREE(ss->last_paint_canvas_key);
        ss->last_paint_canvas_key = paint_canvas_key;
        BKE_pbvh_mark_rebuild_pixels(ss->pbvh);
      }

      /*
       * We should rebuild the PBVH_pixels when painting canvas changes.
       *
       * The relevant changes are stored/encoded in the paint canvas key.
       * These include the active uv map, and resolutions.
       */
      if (U.experimental.use_sculpt_texture_paint && ss->pbvh) {
        char *paint_canvas_key = BKE_paint_canvas_key_get(&scene->toolsettings->paint_mode, ob);
        if (ss->last_paint_canvas_key == nullptr ||
            !STREQ(paint_canvas_key, ss->last_paint_canvas_key)) {
          MEM_SAFE_FREE(ss->last_paint_canvas_key);
          ss->last_paint_canvas_key = paint_canvas_key;
          BKE_pbvh_mark_rebuild_pixels(ss->pbvh);
        }
        else {
          MEM_freeN(paint_canvas_key);
        }
      }

      /* We could be more precise when we have access to the active tool. */
      const bool use_paint_slots = (ob->mode & OB_MODE_SCULPT) != 0;
      if (use_paint_slots) {
        BKE_texpaint_slots_refresh_object(scene, ob);
      }
    }
  }

  if (ss->pbvh) {
    BKE_pbvh_set_sculpt_verts(ss->pbvh, ss->msculptverts);
  }
}

void BKE_sculpt_update_object_before_eval(Object *ob_eval)
{
  /* Update before mesh evaluation in the dependency graph. */
  SculptSession *ss = ob_eval->sculpt;

  if (ss && (ss->building_vp_handle == false || ss->needs_pbvh_rebuild)) {
    if (ss->needs_pbvh_rebuild || (!ss->cache && !ss->filter_cache && !ss->expand_cache)) {
      /* We free pbvh on changes, except in the middle of drawing a stroke
       * since it can't deal with changing PVBH node organization, we hope
       * topology does not change in the meantime .. weak. */
      sculptsession_free_pbvh(ob_eval);

      BKE_sculptsession_free_deformMats(ob_eval->sculpt);

      /* In vertex/weight paint, force maps to be rebuilt. */
      BKE_sculptsession_free_vwpaint_data(ob_eval->sculpt);
    }
    else if (ss->pbvh) {
      PBVHNode **nodes;
      int n, totnode;

      BKE_pbvh_search_gather(ss->pbvh, nullptr, nullptr, &nodes, &totnode);

      for (n = 0; n < totnode; n++) {
        BKE_pbvh_node_mark_update(nodes[n]);
      }

      MEM_SAFE_FREE(nodes);
    }
  }
}

void BKE_sculpt_update_object_after_eval(Depsgraph *depsgraph, Object *ob_eval)
{
  /* Update after mesh evaluation in the dependency graph, to rebuild PBVH or
   * other data when modifiers change the mesh. */
  Object *ob_orig = DEG_get_original_object(ob_eval);
  Mesh *me_orig = BKE_object_get_original_mesh(ob_orig);

  sculpt_update_object(depsgraph, ob_orig, ob_eval, false, false);
  BKE_sculptsession_sync_attributes(ob_orig, me_orig);
}

void BKE_sculpt_color_layer_create_if_needed(Object *object)
{
  using namespace blender;
  using namespace blender::bke;
  Mesh *orig_me = BKE_object_get_original_mesh(object);

  if (orig_me->attributes().contains(orig_me->active_color_attribute)) {
    return;
  }

  char unique_name[MAX_CUSTOMDATA_LAYER_NAME];
  BKE_id_attribute_calc_unique_name(&orig_me->id, "Color", unique_name);
  if (!orig_me->attributes_for_write().add(
          unique_name, ATTR_DOMAIN_POINT, CD_PROP_COLOR, AttributeInitDefaultValue())) {
    return;
  }

  BKE_id_attributes_active_color_set(&orig_me->id, unique_name);
  DEG_id_tag_update(&orig_me->id, ID_RECALC_GEOMETRY_ALL_MODES);
  BKE_mesh_tessface_clear(orig_me);

  if (object->sculpt && object->sculpt->pbvh) {
    BKE_pbvh_update_active_vcol(object->sculpt->pbvh, orig_me);
  }

  BKE_sculptsession_update_attr_refs(object);
}

void BKE_sculpt_update_object_for_edit(
    Depsgraph *depsgraph, Object *ob_orig, bool need_pmap, bool /*need_mask*/, bool is_paint_tool)
{
  /* Update from sculpt operators and undo, to update sculpt session
   * and PBVH after edits. */
  Scene *scene_eval = DEG_get_evaluated_scene(depsgraph);
  Object *ob_eval = DEG_get_evaluated_object(depsgraph, ob_orig);

  sculpt_update_object(depsgraph, ob_orig, ob_eval, need_pmap, is_paint_tool);
}

int *BKE_sculpt_face_sets_ensure(Object *ob)
{
  Mesh *mesh = BKE_object_get_original_mesh(ob);
  SculptSession *ss = ob->sculpt;

  if (ss && ss->bm) {
    if (CustomData_get_named_layer_index(&ss->bm->pdata, CD_PROP_INT32, ".sculpt_face_set") !=
        -1) {
      return nullptr;
    }

    BM_data_layer_add_named(ss->bm, &ss->bm->pdata, CD_PROP_INT32, ".sculpt_face_set");

    const int cd_faceset_offset = CustomData_get_offset_named(
        &ss->bm->pdata, CD_PROP_INT32, ".sculpt_face_set");

    BMIter iter;
    BMFace *f;
    BM_ITER_MESH (f, &iter, ss->bm, BM_FACES_OF_MESH) {
      BM_ELEM_CD_SET_INT(f, cd_faceset_offset, 1);
    }

    BKE_sculptsession_update_attr_refs(ob);

    return nullptr;
  }

  using namespace blender;
  using namespace blender::bke;

  MutableAttributeAccessor attributes = mesh->attributes_for_write();
  if (!attributes.contains(".sculpt_face_set")) {
    SpanAttributeWriter<int> face_sets = attributes.lookup_or_add_for_write_only_span<int>(
        ".sculpt_face_set", ATTR_DOMAIN_FACE);
    face_sets.span.fill(1);
    mesh->face_sets_color_default = 1;
    face_sets.finish();
  }

  return static_cast<int *>(CustomData_get_layer_named_for_write(
      &mesh->pdata, CD_PROP_INT32, ".sculpt_face_set", mesh->totpoly));
}

bool *BKE_sculpt_hide_poly_ensure(Object *ob)
{
  Mesh *mesh = BKE_object_get_original_mesh(ob);

  bool *hide_poly = static_cast<bool *>(CustomData_get_layer_named_for_write(
      &mesh->pdata, CD_PROP_BOOL, ".hide_poly", mesh->totpoly));
  if (hide_poly != nullptr) {
    return hide_poly;
  }

  SculptAttributeParams params = {0};
  params.permanent = true;

  ob->sculpt->attrs.hide_poly = BKE_sculpt_attribute_ensure(
      ob, ATTR_DOMAIN_FACE, CD_PROP_BOOL, ".hide_poly", &params);

  return ob->sculpt->hide_poly = static_cast<bool *>(ob->sculpt->attrs.hide_poly->data);
}

int BKE_sculpt_mask_layers_ensure(Depsgraph *depsgraph,
                                  Main *bmain,
                                  Object *ob,
                                  MultiresModifierData *mmd)
{
  Mesh *me = static_cast<Mesh *>(ob->data);
  const Span<MPoly> polys = me->polys();
  const Span<MLoop> loops = me->loops();
  int ret = 0;

  const float *paint_mask = static_cast<const float *>(
      CustomData_get_layer(&me->vdata, CD_PAINT_MASK));

  /* if multires is active, create a grid paint mask layer if there
   * isn't one already */
  if (mmd && !CustomData_has_layer(&me->ldata, CD_GRID_PAINT_MASK)) {
    GridPaintMask *gmask;
    int level = max_ii(1, mmd->sculptlvl);
    int gridsize = BKE_ccg_gridsize(level);
    int gridarea = gridsize * gridsize;
    int i, j;

    gmask = static_cast<GridPaintMask *>(CustomData_add_layer(
        &me->ldata, CD_GRID_PAINT_MASK, CD_SET_DEFAULT, nullptr, me->totloop));

    for (i = 0; i < me->totloop; i++) {
      GridPaintMask *gpm = &gmask[i];

      gpm->level = level;
      gpm->data = static_cast<float *>(
          MEM_callocN(sizeof(float) * gridarea, "GridPaintMask.data"));
    }

    /* if vertices already have mask, copy into multires data */
    if (paint_mask) {
      for (i = 0; i < me->totpoly; i++) {
        const MPoly &poly = polys[i];
        float avg = 0;

        /* mask center */
        for (j = 0; j < poly.totloop; j++) {
          const MLoop *l = &loops[poly.loopstart + j];
          avg += paint_mask[l->v];
        }
        avg /= float(poly.totloop);

        /* fill in multires mask corner */
        for (j = 0; j < poly.totloop; j++) {
          GridPaintMask *gpm = &gmask[poly.loopstart + j];
          const MLoop *l = &loops[poly.loopstart + j];
          const MLoop *prev = ME_POLY_LOOP_PREV(loops, &poly, j);
          const MLoop *next = ME_POLY_LOOP_NEXT(loops, &poly, j);

          gpm->data[0] = avg;
          gpm->data[1] = (paint_mask[l->v] + paint_mask[next->v]) * 0.5f;
          gpm->data[2] = (paint_mask[l->v] + paint_mask[prev->v]) * 0.5f;
          gpm->data[3] = paint_mask[l->v];
        }
      }
    }
    /* The evaluated multires CCG must be updated to contain the new data. */
    DEG_id_tag_update(&ob->id, ID_RECALC_GEOMETRY);
    if (depsgraph) {
      BKE_scene_graph_evaluated_ensure(depsgraph, bmain);
    }

    ret |= SCULPT_MASK_LAYER_CALC_LOOP;
  }

  /* Create vertex paint mask layer if there isn't one already. */
  if (!paint_mask) {
    CustomData_add_layer(&me->vdata, CD_PAINT_MASK, CD_SET_DEFAULT, nullptr, me->totvert);
    /* The evaluated mesh must be updated to contain the new data. */
    DEG_id_tag_update(&ob->id, ID_RECALC_GEOMETRY);
    ret |= SCULPT_MASK_LAYER_CALC_VERT;
  }

  if (ob->sculpt) {
    BKE_sculptsession_update_attr_refs(ob);
  }

  return ret;
}

void BKE_sculpt_toolsettings_data_ensure(Scene *scene)
{
  BKE_paint_ensure(scene->toolsettings, (Paint **)&scene->toolsettings->sculpt);

  Sculpt *sd = scene->toolsettings->sculpt;
  if (!sd->detail_size) {
    sd->detail_size = 8.0f;
  }

  if (!sd->dyntopo_radius_scale) {
    sd->dyntopo_radius_scale = 1.0f;
  }

  // we check these flags here in case versioning code fails
  if (!sd->detail_range || !sd->dyntopo_spacing) {
    sd->flags |= SCULPT_DYNTOPO_CLEANUP | SCULPT_DYNTOPO_ENABLED;
  }

  if (!sd->detail_range) {
    sd->detail_range = 0.4f;
  }

  if (!sd->detail_percent) {
    sd->detail_percent = 25;
  }

  if (!sd->dyntopo_spacing) {
    sd->dyntopo_spacing = 35;
  }

  if (sd->constant_detail == 0.0f) {
    sd->constant_detail = 3.0f;
  }

  if (!sd->automasking_start_normal_limit) {
    sd->automasking_start_normal_limit = 20.0f / 180.0f * M_PI;
    sd->automasking_start_normal_falloff = 0.25f;

    sd->automasking_view_normal_limit = 90.0f / 180.0f * M_PI;
    sd->automasking_view_normal_falloff = 0.25f;
  }

  /* Set sane default tiling offsets. */
  if (!sd->paint.tile_offset[0]) {
    sd->paint.tile_offset[0] = 1.0f;
  }
  if (!sd->paint.tile_offset[1]) {
    sd->paint.tile_offset[1] = 1.0f;
  }
  if (!sd->paint.tile_offset[2]) {
    sd->paint.tile_offset[2] = 1.0f;
  }
  if (!sd->automasking_cavity_curve || !sd->automasking_cavity_curve_op) {
    BKE_sculpt_check_cavity_curves(sd);
  }
}

static bool check_sculpt_object_deformed(Object *object, const bool for_construction)
{
  bool deformed = false;

  /* Active modifiers means extra deformation, which can't be handled correct
   * on birth of PBVH and sculpt "layer" levels, so use PBVH only for internal brush
   * stuff and show final evaluated mesh so user would see actual object shape. */
  deformed |= object->sculpt->deform_modifiers_active;

  if (for_construction) {
    deformed |= object->sculpt->shapekey_active != nullptr;
  }
  else {
    /* As in case with modifiers, we can't synchronize deformation made against
     * PBVH and non-locked keyblock, so also use PBVH only for brushes and
     * final DM to give final result to user. */
    deformed |= object->sculpt->shapekey_active && (object->shapeflag & OB_SHAPE_LOCK) == 0;
  }

  return deformed;
}

void BKE_sculpt_sync_face_visibility_to_grids(Mesh *mesh, SubdivCCG *subdiv_ccg)
{
  using namespace blender;
  using namespace blender::bke;
  if (!subdiv_ccg) {
    return;
  }

  const AttributeAccessor attributes = mesh->attributes();
  const VArray<bool> hide_poly = attributes.lookup_or_default<bool>(
      ".hide_poly", ATTR_DOMAIN_FACE, false);
  if (hide_poly.is_single() && !hide_poly.get_internal_single()) {
    /* Nothing is hidden, so we can just remove all visibility bitmaps. */
    for (const int i : IndexRange(subdiv_ccg->num_grids)) {
      BKE_subdiv_ccg_grid_hidden_free(subdiv_ccg, i);
    }
    return;
  }

  const VArraySpan<bool> hide_poly_span(hide_poly);
  CCGKey key;
  BKE_subdiv_ccg_key_top_level(&key, subdiv_ccg);
  for (int i = 0; i < mesh->totloop; i++) {
    const int face_index = BKE_subdiv_ccg_grid_to_face_index(subdiv_ccg, i);
    const bool is_hidden = hide_poly_span[face_index];

    /* Avoid creating and modifying the grid_hidden bitmap if the base mesh face is visible and
     * there is not bitmap for the grid. This is because missing grid_hidden implies grid is
     * fully visible. */
    if (is_hidden) {
      BKE_subdiv_ccg_grid_hidden_ensure(subdiv_ccg, i);
    }

    BLI_bitmap *gh = subdiv_ccg->grid_hidden[i];
    if (gh) {
      BLI_bitmap_set_all(gh, is_hidden, key.grid_area);
    }
  }
}

static PBVH *build_pbvh_for_dynamic_topology(Object *ob, bool update_sculptverts)
{
  Mesh *me = BKE_object_get_original_mesh(ob);

#ifdef WITH_PBVH_CACHE
  PBVH *pbvh = BKE_pbvh_get_or_free_cached(ob, me, PBVH_BMESH);
#else
  PBVH *pbvh = nullptr;
#endif

  if (!pbvh) {
    pbvh = ob->sculpt->pbvh = BKE_pbvh_new(PBVH_BMESH);
    BKE_pbvh_set_bmesh(pbvh, ob->sculpt->bm);

    BM_mesh_elem_table_ensure(ob->sculpt->bm, BM_VERT | BM_EDGE | BM_FACE);

    BKE_sculptsession_update_attr_refs(ob);
    sculpt_boundary_flags_ensure(ob, pbvh, ob->sculpt->bm->totvert);
    sculpt_check_face_areas(ob, pbvh);

    BKE_sculpt_ensure_idmap(ob);

    sculptsession_bmesh_add_layers(ob);
    BKE_pbvh_build_bmesh(pbvh,
                         BKE_object_get_original_mesh(ob),
                         ob->sculpt->bm,
                         ob->sculpt->bm_smooth_shading,
                         ob->sculpt->bm_log,
                         ob->sculpt->bm_idmap,
                         ob->sculpt->attrs.dyntopo_node_id_vertex->bmesh_cd_offset,
                         ob->sculpt->attrs.dyntopo_node_id_face->bmesh_cd_offset,
                         ob->sculpt->cd_sculpt_vert,
                         ob->sculpt->attrs.face_areas->bmesh_cd_offset,
                         ob->sculpt->attrs.boundary_flags->bmesh_cd_offset,
                         ob->sculpt->fast_draw,
                         update_sculptverts);
  }
  else {
    BMesh *bm = BKE_pbvh_get_bmesh(pbvh);

    if (bm && bm != ob->sculpt->bm) {
      printf("%s: ss->bm != bm!\n", __func__);

      ob->sculpt->bm = bm;
    }
    else if (!bm) {
      BKE_pbvh_set_bmesh(pbvh, ob->sculpt->bm);
    }
  }

  if (ob->sculpt->bm_log) {
    BKE_pbvh_set_bm_log(pbvh, ob->sculpt->bm_log);
  }

  BKE_pbvh_set_symmetry(pbvh, 0, (int)BKE_get_fset_boundary_symflag(ob));

#ifdef WITH_PBVH_CACHE
  BKE_pbvh_set_cached(ob, pbvh);
#endif

  return pbvh;
}

static PBVH *build_pbvh_from_regular_mesh(Object *ob, Mesh *me_eval_deform, bool respect_hide)
{
  SculptSession *ss = ob->sculpt;
  Mesh *me = BKE_object_get_original_mesh(ob);
  const int looptris_num = poly_to_tri_count(me->totpoly, me->totloop);

#ifdef WITH_PBVH_CACHE
  PBVH *pbvh = BKE_pbvh_get_or_free_cached(ob, me, PBVH_FACES);
#else
  PBVH *pbvh = nullptr;
#endif

  MutableSpan<float3> positions = me->vert_positions_for_write();
  const Span<MPoly> polys = me->polys();
  const Span<MLoop> loops = me->loops();

  if (!ss->pmap && pbvh) {
    ss->pmap = BKE_pbvh_get_pmap(pbvh);
    BKE_pbvh_pmap_aquire(ss->pmap);
  }
  else if (!ss->pmap) {
    ss->pmap = BKE_pbvh_make_pmap(me);
  }

  if (!pbvh) {
    pbvh = ob->sculpt->pbvh = BKE_pbvh_new(PBVH_FACES);

    BKE_sculptsession_update_attr_refs(ob);
    sculpt_check_face_areas(ob, pbvh);
    BKE_pbvh_respect_hide_set(pbvh, respect_hide);

    float(*vert_cos)[3] = BKE_mesh_vert_positions_for_write(me);
    const Span<MPoly> polys = me->polys();
    const Span<MLoop> loops = me->loops();

    MLoopTri *looptri = static_cast<MLoopTri *>(
        MEM_malloc_arrayN(looptris_num, sizeof(*looptri), __func__));

    BKE_mesh_recalc_looptri(
        loops.data(), polys.data(), vert_cos, me->totloop, me->totpoly, looptri);
    BKE_sculptsession_check_sculptverts(ob, pbvh, me->totvert);

    BKE_pbvh_build_mesh(pbvh,
                        me,
                        me->polys().data(),
                        me->loops().data(),
                        vert_cos,
                        ss->msculptverts,
                        me->totvert,
                        &me->vdata,
                        &me->ldata,
                        &me->pdata,
                        looptri,
                        looptris_num,
                        ss->fast_draw,
                        (float *)ss->attrs.face_areas->data,
                        ss->pmap);
  }

  BKE_pbvh_set_pmap(pbvh, ss->pmap);
  BKE_sculptsession_check_sculptverts(ob, pbvh, me->totvert);

  BKE_pbvh_set_sculpt_verts(pbvh, ss->msculptverts);

  const bool is_deformed = check_sculpt_object_deformed(ob, true);
  if (is_deformed && me_eval_deform != nullptr) {
    int totvert;
    float(*v_cos)[3] = BKE_mesh_vert_coords_alloc(me_eval_deform, &totvert);
    BKE_pbvh_vert_coords_apply(pbvh, v_cos, totvert);
    MEM_freeN(v_cos);
  }

#ifdef WITH_PBVH_CACHE
  BKE_pbvh_set_cached(ob, pbvh);
#endif

  return pbvh;
}

static PBVH *build_pbvh_from_ccg(Object *ob, SubdivCCG *subdiv_ccg, bool respect_hide)
{
  SculptSession *ss = ob->sculpt;

  CCGKey key;
  BKE_subdiv_ccg_key_top_level(&key, subdiv_ccg);

  Mesh *base_mesh = BKE_mesh_from_object(ob);
#ifdef WITH_PBVH_CACHE
  PBVH *pbvh = BKE_pbvh_get_or_free_cached(ob, base_mesh, PBVH_GRIDS);
#else
  PBVH *pbvh = nullptr;
#endif

  int totgridfaces = base_mesh->totloop * (key.grid_size - 1) * (key.grid_size - 1);
  BKE_sculpt_sync_face_visibility_to_grids(base_mesh, subdiv_ccg);

  if (!pbvh) {
    pbvh = ob->sculpt->pbvh = BKE_pbvh_new(PBVH_GRIDS);

    BKE_sculptsession_update_attr_refs(ob);
    BKE_pbvh_respect_hide_set(pbvh, respect_hide);
    sculpt_check_face_areas(ob, pbvh);

    BKE_pbvh_build_grids(pbvh,
                         subdiv_ccg->grids,
                         subdiv_ccg->num_grids,
                         &key,
                         (void **)subdiv_ccg->grid_faces,
                         subdiv_ccg->grid_flag_mats,
                         subdiv_ccg->grid_hidden,
                         ob->sculpt->fast_draw,
                         (float *)ss->attrs.face_areas->data,
                         base_mesh,
                         subdiv_ccg);
  }
  else {
    BKE_pbvh_subdiv_ccg_set(pbvh, subdiv_ccg);
  }

  BKE_pbvh_respect_hide_set(pbvh, respect_hide);
  BKE_pbvh_set_sculpt_verts(pbvh, ss->msculptverts);

  CustomData_reset(&ob->sculpt->temp_vdata);
  CustomData_reset(&ob->sculpt->temp_pdata);

  ss->temp_vdata_elems = BKE_pbvh_get_grid_num_verts(pbvh);
  ss->temp_pdata_elems = ss->totfaces;

  if (!ss->pmap) {
    ss->pmap = BKE_pbvh_make_pmap(BKE_object_get_original_mesh(ob));
  }

  BKE_pbvh_set_pmap(pbvh, ss->pmap);

  BKE_sculptsession_check_sculptverts(ob, pbvh, BKE_pbvh_get_grid_num_verts(pbvh));

#ifdef WITH_PBVH_CACHE
  BKE_pbvh_set_cached(ob, pbvh);
#endif

  return pbvh;
}

extern "C" bool BKE_sculptsession_check_sculptverts(Object *ob, struct PBVH *pbvh, int totvert)
{
  SculptSession *ss = ob->sculpt;

  sculpt_boundary_flags_ensure(ob, pbvh, totvert);

  if (!ss->attrs.sculpt_vert || !ss->attrs.sculpt_vert->data) {
    SculptAttributeParams params = {0};

    ss->attrs.sculpt_vert = sculpt_attribute_ensure_ex(
        ob, ATTR_DOMAIN_POINT, CD_DYNTOPO_VERT, "", &params, BKE_pbvh_type(pbvh));
  }

  ss->msculptverts = static_cast<MSculptVert *>(ss->attrs.sculpt_vert->data);
  BKE_pbvh_set_sculpt_verts(pbvh, ss->msculptverts);

  return false;
}

static void init_sculptvert_layer_faces(SculptSession *ss, PBVH *pbvh, int totvert)
{
  BKE_pbvh_set_sculpt_verts(pbvh, ss->msculptverts);

  MSculptVert *mv = ss->msculptverts;
  const bool is_grid = BKE_pbvh_type(pbvh) == PBVH_GRIDS;

  for (int i = 0; i < totvert; i++, mv++) {
    MV_ADD_FLAG(mv, SCULPTVERT_NEED_VALENCE | SCULPTVERT_NEED_DISK_SORT);
    mv->stroke_id = -1;

    PBVHVertRef vertex = {i};

    BKE_sculpt_boundary_flag_update(ss, vertex);

    copy_v3_v3(mv->origco, ss->vert_positions[i]);

    BKE_pbvh_update_vert_boundary_faces(static_cast<int *>(ss->attrs.boundary_flags->data),
                                        ss->face_sets,
                                        ss->hide_poly,
                                        ss->vert_positions,
                                        ss->medge,
                                        ss->mloop,
                                        ss->mpoly,
                                        ss->msculptverts,
                                        ss->pmap->pmap,
                                        vertex,
                                        ss->sharp_edge);

    // can't fully update boundary here, so still flag for update
    BKE_sculpt_boundary_flag_update(ss, vertex);
  }
}

static void init_sculptvert_layer_grids(SculptSession *ss, PBVH *pbvh, int totvert)
{
  BKE_pbvh_set_sculpt_verts(pbvh, ss->msculptverts);

  MSculptVert *mv = ss->msculptverts;

  for (int i = 0; i < totvert; i++, mv++) {
    MV_ADD_FLAG(mv, SCULPTVERT_NEED_VALENCE | SCULPTVERT_NEED_DISK_SORT);
    mv->stroke_id = -1;

    PBVHVertRef vertex = {i};

    BKE_sculpt_boundary_flag_update(ss, vertex);
    BKE_pbvh_update_vert_boundary_grids(pbvh, ss->subdiv_ccg, vertex);

    // can't fully update boundary here, so still flag for update
    BKE_sculpt_boundary_flag_update(ss, vertex);
  }
}

static void init_sculptvert_layer(SculptSession *ss, PBVH *pbvh, int totvert)
{
  if (BKE_pbvh_type(pbvh) == PBVH_FACES) {
    init_sculptvert_layer_faces(ss, pbvh, totvert);
  }
  else if (BKE_pbvh_type(pbvh) == PBVH_GRIDS) {
    init_sculptvert_layer_grids(ss, pbvh, totvert);
  }
}

PBVH *BKE_sculpt_object_pbvh_ensure(Depsgraph *depsgraph, Object *ob)
{
  if (ob == nullptr || ob->sculpt == nullptr) {
    return nullptr;
  }

  Scene *scene = DEG_get_input_scene(depsgraph);
  const bool respect_hide = true;

  PBVH *pbvh = ob->sculpt->pbvh;
  if (pbvh != nullptr) {
    SCULPT_update_flat_vcol_shading(ob, scene);

    /* NOTE: It is possible that grids were re-allocated due to modifier
     * stack. Need to update those pointers. */
    if (BKE_pbvh_type(pbvh) == PBVH_GRIDS) {
      Object *object_eval = DEG_get_evaluated_object(depsgraph, ob);
      Mesh *mesh_eval = static_cast<Mesh *>(object_eval->data);
      SubdivCCG *subdiv_ccg = mesh_eval->runtime->subdiv_ccg;
      if (subdiv_ccg != nullptr) {
        BKE_sculpt_bvh_update_from_ccg(pbvh, subdiv_ccg);
      }
    }

    BKE_sculptsession_sync_attributes(ob, BKE_object_get_original_mesh(ob));
    BKE_pbvh_update_active_vcol(pbvh, BKE_object_get_original_mesh(ob));

    return pbvh;
  }

  ob->sculpt->islands_valid = false;

  if (ob->sculpt->bm != nullptr) {
    /* Sculpting on a BMesh (dynamic-topology) gets a special PBVH. */
    pbvh = build_pbvh_for_dynamic_topology(ob, false);

    ob->sculpt->pbvh = pbvh;
  }
  else {
#if 1  // def WHEN_GLOBAL_UNDO_WORKS
    /*detect if we are loading from an undo memfile step*/
    Mesh *mesh_orig = BKE_object_get_original_mesh(ob);
    bool is_dyntopo = (mesh_orig->flag & ME_SCULPT_DYNAMIC_TOPOLOGY);

    if (is_dyntopo) {
      /* check if the pbvh cache has a valid bmesh */
#  ifdef WITH_PBVH_CACHE
      pbvh = BKE_pbvh_get_or_free_cached(ob, mesh_orig, PBVH_BMESH);
#  else
      pbvh = nullptr;
#  endif

      BMesh *bm = nullptr;

      if (pbvh) {
        bm = BKE_pbvh_get_bmesh(pbvh);
      }

      if (!bm) {
        bm = BKE_sculptsession_empty_bmesh_create();

        BMeshFromMeshParams params = {0};
        params.calc_face_normal = true;
        params.use_shapekey = true;
        params.active_shapekey = ob->shapenr;
        params.create_shapekey_layers = true;
        params.ignore_id_layers = false;
        params.copy_temp_cdlayers = true;

        params.cd_mask_extra.vmask = CD_MASK_DYNTOPO_VERT;

        BM_mesh_bm_from_me(bm, mesh_orig, &params);
      }

      ob->sculpt->bm = bm;

      SCULPT_undo_ensure_bmlog(ob);

      /* Note build_pbvh_for_dynamic_topology respects the pbvh cache. */
      pbvh = build_pbvh_for_dynamic_topology(ob, true);

      BKE_sculptsession_update_attr_refs(ob);
    }
    else {
      Object *object_eval = DEG_get_evaluated_object(depsgraph, ob);
      Mesh *mesh_eval = static_cast<Mesh *>(object_eval->data);
      if (mesh_eval->runtime->subdiv_ccg != nullptr) {
        pbvh = build_pbvh_from_ccg(ob, mesh_eval->runtime->subdiv_ccg, respect_hide);
      }
      else if (ob->type == OB_MESH) {
        Mesh *me_eval_deform = object_eval->runtime.mesh_deform_eval;
        pbvh = build_pbvh_from_regular_mesh(ob, me_eval_deform, respect_hide);
      }
    }
#else
    Object *object_eval = DEG_get_evaluated_object(depsgraph, ob);
    Mesh *mesh_eval = static_cast<Mesh *>(object_eval->data);
    if (mesh_eval->runtime->subdiv_ccg != nullptr) {
      pbvh = build_pbvh_from_ccg(ob, mesh_eval->runtime->subdiv_ccg, respect_hide);
    }
    else if (ob->type == OB_MESH) {
      Mesh *me_eval_deform = object_eval->runtime.mesh_deform_eval;

      BKE_sculptsession_check_sculptverts(ob, me_eval_deform->totvert);

      pbvh = build_pbvh_from_regular_mesh(ob, me_eval_deform, respect_hide);
    }
#endif
  }

  if (!ob->sculpt->pmap) {
    ob->sculpt->pmap = BKE_pbvh_make_pmap(BKE_object_get_original_mesh(ob));
  }

  BKE_pbvh_set_pmap(pbvh, ob->sculpt->pmap);
  ob->sculpt->pbvh = pbvh;

  sculpt_attribute_update_refs(ob);

  if (pbvh) {
    SCULPT_update_flat_vcol_shading(ob, scene);
  }

  return pbvh;
}

void BKE_sculpt_bvh_update_from_ccg(PBVH *pbvh, SubdivCCG *subdiv_ccg)
{
  CCGKey key;
  BKE_subdiv_ccg_key_top_level(&key, subdiv_ccg);

  BKE_pbvh_grids_update(pbvh,
                        subdiv_ccg->grids,
                        (void **)subdiv_ccg->grid_faces,
                        subdiv_ccg->grid_flag_mats,
                        subdiv_ccg->grid_hidden,
                        &key);
}

bool BKE_sculptsession_use_pbvh_draw(const Object *ob, const RegionView3D *rv3d)
{
  SculptSession *ss = ob->sculpt;
  if (ss == nullptr || ss->pbvh == nullptr || ss->mode_type != OB_MODE_SCULPT) {
    return false;
  }

#if 0
  if (BKE_pbvh_type(ss->pbvh) == PBVH_GRIDS) {
    return !(v3d && (v3d->shading.type > OB_SOLID));
  }
#endif

  if (BKE_pbvh_type(ss->pbvh) == PBVH_FACES) {
    /* Regular mesh only draws from PBVH without modifiers and shape keys, or for
     * external engines that do not have access to the PBVH like Eevee does. */
    const bool external_engine = rv3d && rv3d->render_engine != nullptr;
    return !(ss->shapekey_active || ss->deform_modifiers_active || external_engine);
  }

  /* Multires and dyntopo always draw directly from the PBVH. */
  return true;
}

/* Returns the Face Set random color for rendering in the overlay given its ID and a color seed. */
#define GOLDEN_RATIO_CONJUGATE 0.618033988749895f
void BKE_paint_face_set_overlay_color_get(const int face_set, const int seed, uchar r_color[4])
{
  float rgba[4];
  float random_mod_hue = GOLDEN_RATIO_CONJUGATE * (face_set + (seed % 10));
  random_mod_hue = random_mod_hue - floorf(random_mod_hue);
  const float random_mod_sat = BLI_hash_int_01(face_set + seed + 1);
  const float random_mod_val = BLI_hash_int_01(face_set + seed + 2);
  hsv_to_rgb(random_mod_hue,
             0.6f + (random_mod_sat * 0.25f),
             1.0f - (random_mod_val * 0.35f),
             &rgba[0],
             &rgba[1],
             &rgba[2]);
  rgba_float_to_uchar(r_color, rgba);
}

int BKE_sculptsession_vertex_count(const SculptSession *ss)
{
  switch (BKE_pbvh_type(ss->pbvh)) {
    case PBVH_FACES:
      return ss->totvert;
    case PBVH_BMESH:
      return BM_mesh_elem_count(ss->bm, BM_VERT);
    case PBVH_GRIDS:
      return BKE_pbvh_get_grid_num_verts(ss->pbvh);
  }

  return 0;
}

/**
  Syncs customdata layers with internal bmesh, but ignores deleted layers.
*/
void BKE_sculptsession_sync_attributes(struct Object *ob, struct Mesh *me)
{
  SculptSession *ss = ob->sculpt;

  if (!ss) {
    return;
  }
  else if (!ss->bm) {
    BKE_sculptsession_update_attr_refs(ob);
    return;
  }

  bool modified = false;
  BMesh *bm = ss->bm;

  CustomData *cd1[4] = {&me->vdata, &me->edata, &me->ldata, &me->pdata};
  CustomData *cd2[4] = {&bm->vdata, &bm->edata, &bm->ldata, &bm->pdata};
  int badmask = CD_MASK_MLOOP | CD_MASK_MEDGE | CD_MASK_MPOLY | CD_MASK_ORIGINDEX |
                CD_MASK_ORIGSPACE | CD_MASK_MFACE;

  for (int i = 0; i < 4; i++) {
    Vector<CustomDataLayer *> newlayers;

    CustomData *data1 = cd1[i];
    CustomData *data2 = cd2[i];

    if (!data1->layers) {
      modified |= data2->layers != nullptr;
      continue;
    }

    for (int j = 0; j < data1->totlayer; j++) {
      CustomDataLayer *cl1 = data1->layers + j;

      if ((1 << cl1->type) & badmask) {
        continue;
      }

      int idx = CustomData_get_named_layer_index(data2, cl1->type, cl1->name);
      if (idx < 0) {
        newlayers.append(cl1);
      }
    }

    for (CustomDataLayer *layer : newlayers) {
      BM_data_layer_add_named(bm, data2, layer->type, layer->name);
      modified = true;
    }

    /* sync various ids */
    for (int j = 0; j < data1->totlayer; j++) {
      CustomDataLayer *cl1 = data1->layers + j;

      if ((1 << cl1->type) & badmask) {
        continue;
      }

      int idx = CustomData_get_named_layer_index(data2, cl1->type, cl1->name);

      if (idx == -1) {
        continue;
      }

      CustomDataLayer *cl2 = data2->layers + idx;

      cl2->anonymous_id = cl1->anonymous_id;
      cl2->uid = cl1->uid;
    }

    bool typemap[CD_NUMTYPES] = {0};

    for (int j = 0; j < data1->totlayer; j++) {
      CustomDataLayer *cl1 = data1->layers + j;

      if ((1 << cl1->type) & badmask) {
        continue;
      }

      if (typemap[cl1->type]) {
        continue;
      }

      typemap[cl1->type] = true;

      // find first layer
      int baseidx = CustomData_get_layer_index(data2, cl1->type);

      if (baseidx < 0) {
        modified |= true;
        continue;
      }

      CustomDataLayer *cl2 = data2->layers + baseidx;

      int idx = CustomData_get_named_layer_index(data2, cl1->type, cl1[cl1->active].name);
      if (idx >= 0) {
        modified |= idx - baseidx != cl2->active;
        cl2->active = idx - baseidx;
      }

      idx = CustomData_get_named_layer_index(data2, cl1->type, cl1[cl1->active_rnd].name);
      if (idx >= 0) {
        modified |= idx - baseidx != cl2->active_rnd;
        cl2->active_rnd = idx - baseidx;
      }

      idx = CustomData_get_named_layer_index(data2, cl1->type, cl1[cl1->active_mask].name);
      if (idx >= 0) {
        modified |= idx - baseidx != cl2->active_mask;
        cl2->active_mask = idx - baseidx;
      }

      idx = CustomData_get_named_layer_index(data2, cl1->type, cl1[cl1->active_clone].name);
      if (idx >= 0) {
        modified |= idx - baseidx != cl2->active_clone;
        cl2->active_clone = idx - baseidx;
      }
    }
  }

  if (modified && ss->bm) {
    CustomData_regen_active_refs(&ss->bm->vdata);
    CustomData_regen_active_refs(&ss->bm->edata);
    CustomData_regen_active_refs(&ss->bm->ldata);
    CustomData_regen_active_refs(&ss->bm->pdata);
  }

  BKE_sculptsession_update_attr_refs(ob);
}

BMesh *BKE_sculptsession_empty_bmesh_create()
{
  BMAllocTemplate allocsize;

  allocsize.totvert = 2048 * 1;
  allocsize.totface = 2048 * 16;
  allocsize.totloop = 4196 * 16;
  allocsize.totedge = 2048 * 16;

  BMeshCreateParams params = {0};

  params.use_toolflags = false;
  params.create_unique_ids = true;
  params.id_elem_mask = BM_VERT | BM_EDGE | BM_FACE;
  params.id_map = true;
  params.temporary_ids = false;

  params.no_reuse_ids = false;

  BMesh *bm = BM_mesh_create(&allocsize, &params);

  return bm;
}

/** Returns pointer to a CustomData associated with a given domain, if
 * one exists.  If not nullptr is returned (this may happen with e.g.
 * multires and ATTR_DOMAIN_POINT).
 */
static CustomData *sculpt_get_cdata(Object *ob, eAttrDomain domain)
{
  SculptSession *ss = ob->sculpt;

  if (ss->bm) {
    switch (domain) {
      case ATTR_DOMAIN_POINT:
        return &ss->bm->vdata;
      case ATTR_DOMAIN_FACE:
        return &ss->bm->pdata;
      default:
        BLI_assert_unreachable();
        return nullptr;
    }
  }
  else {
    Mesh *me = BKE_object_get_original_mesh(ob);

    switch (domain) {
      case ATTR_DOMAIN_POINT:
        /* Cannot get vertex domain for multires grids. */
        if (ss->pbvh && BKE_pbvh_type(ss->pbvh) == PBVH_GRIDS) {
          return nullptr;
        }

        return &me->vdata;
      case ATTR_DOMAIN_FACE:
        return &me->pdata;
      default:
        BLI_assert_unreachable();
        return nullptr;
    }
  }
}

static int sculpt_attr_elem_count_get(Object *ob, eAttrDomain domain)
{
  SculptSession *ss = ob->sculpt;

  switch (domain) {
    case ATTR_DOMAIN_POINT:
      /* Cannot rely on prescence of ss->pbvh. */

      if (ss->bm) {
        return ss->bm->totvert;
      }
      else if (ss->subdiv_ccg) {
        CCGKey key;
        BKE_subdiv_ccg_key_top_level(&key, ss->subdiv_ccg);
        return ss->subdiv_ccg->num_grids * key.grid_area;
      }
      else {
        Mesh *me = BKE_object_get_original_mesh(ob);

        return me->totvert;
      }
      break;
    case ATTR_DOMAIN_FACE:
      return ss->totfaces;
      break;
    default:
      BLI_assert_unreachable();
      return 0;
  }
}

static bool sculpt_attribute_create(SculptSession *ss,
                                    Object *ob,
                                    eAttrDomain domain,
                                    eCustomDataType proptype,
                                    const char *name,
                                    SculptAttribute *out,
                                    const SculptAttributeParams *params,
                                    PBVHType pbvhtype)
{
  Mesh *me = BKE_object_get_original_mesh(ob);

  bool simple_array = params->simple_array;
  bool permanent = params->permanent;

  out->params = *params;
  out->proptype = proptype;
  out->domain = domain;
  BLI_strncpy_utf8(out->name, name, sizeof(out->name));

  /* Force non-CustomData simple_array mode if not PBVH_FACES. */
  if (pbvhtype == PBVH_GRIDS) {
    if (permanent) {
      printf(
          "%s: error: tried to make permanent customdata in multires; will make "
          "local "
          "array "
          "instead.\n",
          __func__);
      permanent = (out->params.permanent = false);
    }

    simple_array = true;
  }

  BLI_assert(!(simple_array && permanent));

  int totelem = sculpt_attr_elem_count_get(ob, domain);

  if (simple_array) {
    int elemsize = CustomData_sizeof(proptype);

    out->data = MEM_calloc_arrayN(totelem, elemsize, __func__);

    out->data_for_bmesh = ss->bm != nullptr;
    out->simple_array = true;
    out->bmesh_cd_offset = -1;
    out->layer = nullptr;
    out->elem_size = elemsize;
    out->used = true;
    out->elem_num = totelem;

    return true;
  }

  switch (pbvhtype) {
    out->simple_array = false;

    case PBVH_BMESH: {
      CustomData *cdata = nullptr;
      out->data_for_bmesh = true;

      switch (domain) {
        case ATTR_DOMAIN_POINT:
          cdata = &ss->bm->vdata;
          break;
        case ATTR_DOMAIN_FACE:
          cdata = &ss->bm->pdata;
          break;
        default:
          out->used = false;
          return false;
      }

      BLI_assert(CustomData_get_named_layer_index(cdata, proptype, name) == -1);

      BM_data_layer_add_named(ss->bm, cdata, proptype, name);
      int index = CustomData_get_named_layer_index(cdata, proptype, name);

      if (!permanent && !ss->save_temp_layers) {
        cdata->layers[index].flag |= CD_FLAG_TEMPORARY | CD_FLAG_NOCOPY;
        out->params.permanent = true;
      }

      out->data = nullptr;
      out->layer = cdata->layers + index;
      out->bmesh_cd_offset = out->layer->offset;
      out->elem_size = CustomData_sizeof(proptype);
      break;
    }
    case PBVH_FACES: {
      CustomData *cdata = nullptr;

      switch (domain) {
        case ATTR_DOMAIN_POINT:
          cdata = &me->vdata;
          break;
        case ATTR_DOMAIN_FACE:
          cdata = &me->pdata;
          break;
        default:
          out->used = false;
          return false;
      }

      BLI_assert(CustomData_get_named_layer_index(cdata, proptype, name) == -1);

      CustomData_add_layer_named(cdata, proptype, CD_SET_DEFAULT, nullptr, totelem, name);
      int index = CustomData_get_named_layer_index(cdata, proptype, name);

      if (!permanent && !ss->save_temp_layers) {
        out->params.permanent = true;
        cdata->layers[index].flag |= CD_FLAG_TEMPORARY | CD_FLAG_NOCOPY;
      }

      out->layer = cdata->layers + index;
      out->data = out->layer->data;
      out->data_for_bmesh = false;
      out->bmesh_cd_offset = -1;
      out->elem_size = CustomData_get_elem_size(out->layer);

      break;
    }
    case PBVH_GRIDS: {
      /* GRIDS should have been handled as simple arrays. */
      BLI_assert_unreachable();
      break;
    }
    default:
      BLI_assert_unreachable();
      break;
  }

  out->used = true;
  out->elem_num = totelem;

  return true;
}

static bool sculpt_attr_update(Object *ob, SculptAttribute *attr)
{
  SculptSession *ss = ob->sculpt;
  int elem_num = sculpt_attr_elem_count_get(ob, attr->domain);

  bool bad = false;

  if (attr->data) {
    bad = attr->elem_num != elem_num;
  }

  /* Check if we are a coerced simple array and shouldn't be. */
  bad |= attr->simple_array && !attr->params.simple_array &&
         !ELEM(BKE_pbvh_type(ss->pbvh), PBVH_GRIDS, PBVH_BMESH);

  CustomData *cdata = sculpt_get_cdata(ob, attr->domain);
  if (cdata && !attr->simple_array) {
    int layer_index = CustomData_get_named_layer_index(cdata, attr->proptype, attr->name);

    bad |= layer_index == -1;
    bad |= (ss->bm != nullptr) != attr->data_for_bmesh;

    if (!bad) {
      if (attr->data_for_bmesh) {
        attr->bmesh_cd_offset = cdata->layers[layer_index].offset;
        attr->data = nullptr;
      }
      else {
        attr->data = cdata->layers[layer_index].data;
      }
    }
  }

  PBVHType pbvhtype;
  if (ss->pbvh) {
    pbvhtype = BKE_pbvh_type(ss->pbvh);
  }
  else if (ss->bm) {
    pbvhtype = PBVH_BMESH;
  }
  else if (ss->subdiv_ccg) {
    pbvhtype = PBVH_GRIDS;
  }
  else {
    pbvhtype = PBVH_FACES;
  }

  if (bad) {
    if (attr->simple_array) {
      MEM_SAFE_FREE(attr->data);
    }

    sculpt_attribute_create(
        ss, ob, attr->domain, attr->proptype, attr->name, attr, &attr->params, pbvhtype);
  }

  return bad;
}

static SculptAttribute *sculpt_get_cached_layer(SculptSession *ss,
                                                eAttrDomain domain,
                                                eCustomDataType proptype,
                                                const char *name)
{
  for (int i = 0; i < SCULPT_MAX_ATTRIBUTES; i++) {
    SculptAttribute *attr = ss->temp_attributes + i;

    if (attr->used && STREQ(attr->name, name) && attr->proptype == proptype &&
        attr->domain == domain) {

      return attr;
    }
  }

  return nullptr;
}

bool BKE_sculpt_attribute_exists(Object *ob,
                                 eAttrDomain domain,
                                 eCustomDataType proptype,
                                 const char *name)
{
  SculptSession *ss = ob->sculpt;
  SculptAttribute *attr = sculpt_get_cached_layer(ss, domain, proptype, name);

  if (attr) {
    return true;
  }

  CustomData *cdata = sculpt_get_cdata(ob, domain);
  return CustomData_get_named_layer_index(cdata, proptype, name) != -1;
}

static SculptAttribute *sculpt_alloc_attr(SculptSession *ss)
{
  for (int i = 0; i < SCULPT_MAX_ATTRIBUTES; i++) {
    if (!ss->temp_attributes[i].used) {
      memset((void *)(ss->temp_attributes + i), 0, sizeof(SculptAttribute));
      ss->temp_attributes[i].used = true;

      return ss->temp_attributes + i;
    }
  }

  BLI_assert_unreachable();
  return nullptr;
}

SculptAttribute *BKE_sculpt_attribute_get(struct Object *ob,
                                          eAttrDomain domain,
                                          eCustomDataType proptype,
                                          const char *name)
{
  SculptSession *ss = ob->sculpt;

  /* See if attribute is cached in ss->temp_attributes. */
  SculptAttribute *attr = sculpt_get_cached_layer(ss, domain, proptype, name);

  if (attr) {
    if (sculpt_attr_update(ob, attr)) {
      sculpt_attribute_update_refs(ob);
    }

    return attr;
  }

  /* Does attribute exist in CustomData layout? */
  CustomData *cdata = sculpt_get_cdata(ob, domain);
  if (cdata) {
    int index = CustomData_get_named_layer_index(cdata, proptype, name);

    if (index != -1) {
      int totelem = sculpt_attr_elem_count_get(ob, ATTR_DOMAIN_POINT);

      attr = sculpt_alloc_attr(ss);

      attr->used = true;
      attr->domain = domain;
      attr->proptype = proptype;
      attr->data = cdata->layers[index].data;
      attr->bmesh_cd_offset = cdata->layers[index].offset;
      attr->elem_num = totelem;
      attr->layer = cdata->layers + index;
      attr->elem_size = CustomData_get_elem_size(attr->layer);

      BLI_strncpy_utf8(attr->name, name, sizeof(attr->name));
      return attr;
    }
  }

  return nullptr;
}

static SculptAttribute *sculpt_attribute_ensure_ex(Object *ob,
                                                   eAttrDomain domain,
                                                   eCustomDataType proptype,
                                                   const char *name,
                                                   const SculptAttributeParams *params,
                                                   PBVHType pbvhtype)
{
  SculptSession *ss = ob->sculpt;
  SculptAttribute *attr = BKE_sculpt_attribute_get(ob, domain, proptype, name);

  if (attr) {
    sculpt_attr_update(ob, attr);

    /* Since "stroke_only" is not a CustomData flag we have
     * to sync its parameter setting manually. Fixes #104618.
     */
    attr->params.stroke_only = params->stroke_only;

    return attr;
  }

  attr = sculpt_alloc_attr(ss);

  /* Create attribute. */
  sculpt_attribute_create(ss, ob, domain, proptype, name, attr, params, pbvhtype);
  sculpt_attribute_update_refs(ob);

  return attr;
}

SculptAttribute *BKE_sculpt_attribute_ensure(Object *ob,
                                             eAttrDomain domain,
                                             eCustomDataType proptype,
                                             const char *name,
                                             const SculptAttributeParams *params)
{
  SculptAttributeParams temp_params = *params;

  return sculpt_attribute_ensure_ex(
      ob, domain, proptype, name, &temp_params, BKE_pbvh_type(ob->sculpt->pbvh));
}

static void sculptsession_bmesh_attr_update_internal(Object *ob)
{
  SculptSession *ss = ob->sculpt;

  sculptsession_bmesh_add_layers(ob);
  if (ss->bm_idmap) {
    BM_idmap_check_attributes(ss->bm_idmap);
  }

  if (ss->pbvh) {
    int cd_sculpt_vert = CustomData_get_offset(&ss->bm->vdata, CD_DYNTOPO_VERT);
    int cd_face_area = ss->attrs.face_areas ? ss->attrs.face_areas->bmesh_cd_offset : -1;
    int cd_hide_poly = ss->attrs.hide_poly ? ss->attrs.hide_poly->bmesh_cd_offset : -1;
    int cd_boundary_flags = ss->attrs.boundary_flags ? ss->attrs.boundary_flags->bmesh_cd_offset :
                                                       -1;
    int cd_dyntopo_vert = ss->attrs.dyntopo_node_id_vertex ?
                              ss->attrs.dyntopo_node_id_vertex->bmesh_cd_offset :
                              -1;
    int cd_dyntopo_face = ss->attrs.dyntopo_node_id_face ?
                              ss->attrs.dyntopo_node_id_face->bmesh_cd_offset :
                              -1;

    BKE_pbvh_set_idmap(ss->pbvh, ss->bm_idmap);
    BKE_pbvh_update_offsets(ss->pbvh,
                            cd_dyntopo_vert,
                            cd_dyntopo_face,
                            cd_sculpt_vert,
                            cd_face_area,
                            cd_hide_poly,
                            cd_boundary_flags);
  }
}

static void sculptsession_bmesh_add_layers(Object *ob)
{
  SculptSession *ss = ob->sculpt;
  SculptAttributeParams params = {0};

  if (!ss->attrs.sculpt_vert) {
    ss->attrs.sculpt_vert = sculpt_attribute_ensure_ex(
        ob, ATTR_DOMAIN_POINT, CD_DYNTOPO_VERT, "", &params, PBVH_BMESH);
  }

  if (!ss->attrs.face_areas) {
    SculptAttributeParams params = {0};
    ss->attrs.face_areas = sculpt_attribute_ensure_ex(ob,
                                                      ATTR_DOMAIN_FACE,
                                                      CD_PROP_FLOAT2,
                                                      SCULPT_ATTRIBUTE_NAME(face_areas),
                                                      &params,
                                                      PBVH_BMESH);
  }

  if (!ss->attrs.dyntopo_node_id_vertex) {
    ss->attrs.dyntopo_node_id_vertex = sculpt_attribute_ensure_ex(
        ob,
        ATTR_DOMAIN_POINT,
        CD_PROP_INT32,
        SCULPT_ATTRIBUTE_NAME(dyntopo_node_id_vertex),
        &params,
        PBVH_BMESH);
  }

  if (!ss->attrs.dyntopo_node_id_face) {
    ss->attrs.dyntopo_node_id_face = sculpt_attribute_ensure_ex(
        ob,
        ATTR_DOMAIN_FACE,
        CD_PROP_INT32,
        SCULPT_ATTRIBUTE_NAME(dyntopo_node_id_face),
        &params,
        PBVH_BMESH);
  }

  ss->cd_vert_node_offset = ss->attrs.dyntopo_node_id_vertex->bmesh_cd_offset;
  ss->cd_face_node_offset = ss->attrs.dyntopo_node_id_face->bmesh_cd_offset;
  ss->cd_face_areas = ss->attrs.face_areas ? ss->attrs.face_areas->bmesh_cd_offset : -1;
  ss->cd_sculpt_vert = ss->attrs.sculpt_vert->bmesh_cd_offset;
  ss->cd_hide_poly = ss->attrs.hide_poly ? ss->attrs.hide_poly->bmesh_cd_offset : -1;
}

void BKE_sculpt_attributes_destroy_temporary_stroke(Object *ob)
{
  SculptSession *ss = ob->sculpt;

  for (int i = 0; i < SCULPT_MAX_ATTRIBUTES; i++) {
    SculptAttribute *attr = ss->temp_attributes + i;

    if (attr->params.stroke_only) {
      /* Don't free BMesh attribute as it is quite expensive;
       * note that temporary attributes are still freed on
       * exiting sculpt mode.
       *
       * Attributes allocated as simple arrays are fine however.
       */

      if (!attr->params.simple_array && ss->bm) {
        continue;
      }

      BKE_sculpt_attribute_destroy(ob, attr);
    }
  }
}

static void update_bmesh_offsets(Mesh *me, SculptSession *ss)
{
  ss->cd_sculpt_vert = ss->attrs.sculpt_vert ? ss->attrs.sculpt_vert->bmesh_cd_offset : -1;
  ss->cd_vert_node_offset = ss->attrs.dyntopo_node_id_vertex ?
                                ss->attrs.dyntopo_node_id_vertex->bmesh_cd_offset :
                                -1;
  ss->cd_face_node_offset = ss->attrs.dyntopo_node_id_face ?
                                ss->attrs.dyntopo_node_id_face->bmesh_cd_offset :
                                -1;

  CustomDataLayer *layer = BKE_id_attributes_active_color_get(&me->id);
  if (layer) {
    eAttrDomain domain = BKE_id_attribute_domain(&me->id, layer);

    CustomData *cdata = domain == ATTR_DOMAIN_POINT ? &ss->bm->vdata : &ss->bm->ldata;
    int layer_i = CustomData_get_named_layer_index(cdata, layer->type, layer->name);

    ss->cd_vcol_offset = layer_i != -1 ? cdata->layers[layer_i].offset : -1;
  }
  else {
    ss->cd_vcol_offset = -1;
  }

  ss->cd_vert_mask_offset = CustomData_get_offset(&ss->bm->vdata, CD_PAINT_MASK);
  ss->cd_faceset_offset = CustomData_get_offset_named(
      &ss->bm->pdata, CD_PROP_INT32, ".sculpt_face_set");
  ss->cd_face_areas = ss->attrs.face_areas ? ss->attrs.face_areas->bmesh_cd_offset : -1;
  ss->cd_hide_poly = ss->attrs.hide_poly ? ss->attrs.hide_poly->bmesh_cd_offset : -1;

  int cd_boundary_flags = ss->attrs.boundary_flags ? ss->attrs.boundary_flags->bmesh_cd_offset :
                                                     -1;

  if (ss->pbvh) {
    BKE_pbvh_update_offsets(ss->pbvh,
                            ss->cd_vert_node_offset,
                            ss->cd_face_node_offset,
                            ss->cd_sculpt_vert,
                            ss->cd_face_areas,
                            ss->cd_hide_poly,
                            cd_boundary_flags);
  }
}

static void sculpt_attribute_update_refs(Object *ob)
{
  SculptSession *ss = ob->sculpt;

  /* run twice, in case sculpt_attr_update had to recreate a layer and
     messed up the bmesh offsets. */
  for (int i = 0; i < 2; i++) {
    for (int j = 0; j < SCULPT_MAX_ATTRIBUTES; j++) {
      SculptAttribute *attr = ss->temp_attributes + j;

      if (attr->used) {
        sculpt_attr_update(ob, attr);
      }
    }

    if (ss->bm) {
      sculptsession_bmesh_attr_update_internal(ob);
    }
  }

  Mesh *me = BKE_object_get_original_mesh(ob);

  if (ss->pbvh) {
    BKE_pbvh_update_active_vcol(ss->pbvh, me);
  }

  if (ss->attrs.face_areas && ss->pbvh) {
    BKE_pbvh_set_face_areas(ss->pbvh, (float *)ss->attrs.face_areas->data);
  }

  if (ss->bm) {
    update_bmesh_offsets(me, ss);
  }
}

void BKE_sculptsession_update_attr_refs(Object *ob)
{
  sculpt_attribute_update_refs(ob);
}

void BKE_sculpt_attribute_destroy_temporary_all(Object *ob)
{
  SculptSession *ss = ob->sculpt;

  for (int i = 0; i < SCULPT_MAX_ATTRIBUTES; i++) {
    SculptAttribute *attr = ss->temp_attributes + i;

    if (attr->used && !attr->params.permanent) {
      BKE_sculpt_attribute_destroy(ob, attr);
    }
  }
}

bool BKE_sculpt_attribute_destroy(Object *ob, SculptAttribute *attr)
{
  if (!attr || !attr->used) {
    return false;
  }

  SculptSession *ss = ob->sculpt;
  eAttrDomain domain = attr->domain;

  BLI_assert(attr->used);

  /* Remove from convenience pointer struct. */
  SculptAttribute **ptrs = (SculptAttribute **)&ss->attrs;
  int ptrs_num = sizeof(ss->attrs) / sizeof(void *);

  for (int i = 0; i < ptrs_num; i++) {
    if (ptrs[i] == attr) {
      ptrs[i] = nullptr;
    }
  }

  /* Remove from internal temp_attributes array. */
  for (int i = 0; i < SCULPT_MAX_ATTRIBUTES; i++) {
    SculptAttribute *attr2 = ss->temp_attributes + i;

    if (STREQ(attr2->name, attr->name) && attr2->domain == attr->domain &&
        attr2->proptype == attr->proptype) {

      attr2->used = false;
    }
  }

  Mesh *me = BKE_object_get_original_mesh(ob);

  if (attr->simple_array) {
    MEM_SAFE_FREE(attr->data);
  }
  else if (ss->bm) {
    if (attr->data_for_bmesh) {
      CustomData *cdata = attr->domain == ATTR_DOMAIN_POINT ? &ss->bm->vdata : &ss->bm->pdata;

      BM_data_layer_free_named(ss->bm, cdata, attr->name);
    }
  }
  else {
    CustomData *cdata = nullptr;
    int totelem = 0;

    switch (domain) {
      case ATTR_DOMAIN_POINT:
        cdata = ss->bm ? &ss->bm->vdata : &me->vdata;
        totelem = ss->totvert;
        break;
      case ATTR_DOMAIN_FACE:
        cdata = ss->bm ? &ss->bm->pdata : &me->pdata;
        totelem = ss->totfaces;
        break;
      default:
        BLI_assert_unreachable();
        return false;
    }

    /* We may have been called after destroying ss->bm in which case attr->layer
     * might be invalid.
     */
    int layer_i = CustomData_get_named_layer_index(cdata, attr->proptype, attr->name);
    if (layer_i != 0) {
      CustomData_free_layer(cdata, attr->proptype, totelem, layer_i);
    }

    sculpt_attribute_update_refs(ob);
  }

  attr->data = nullptr;
  attr->used = false;

  return true;
}

bool BKE_sculpt_has_persistent_base(SculptSession *ss)
{
  if (ss->bm) {
    return CustomData_get_named_layer_index(
               &ss->bm->vdata, CD_PROP_FLOAT3, SCULPT_ATTRIBUTE_NAME(persistent_co)) != -1;
  }
  else if (ss->vdata) {
    return CustomData_get_named_layer_index(
               ss->vdata, CD_PROP_FLOAT3, SCULPT_ATTRIBUTE_NAME(persistent_co)) != -1;
  }

  /* Detect multires. */
  return ss->attrs.persistent_co;
}<|MERGE_RESOLUTION|>--- conflicted
+++ resolved
@@ -1850,13 +1850,9 @@
     /* These are assigned to the base mesh in Multires. This is needed because Face Sets operators
      * and tools use the Face Sets data from the base mesh when Multires is active. */
     ss->vert_positions = BKE_mesh_vert_positions_for_write(me);
-<<<<<<< HEAD
-    ss->mpoly = me->polys().data();
-    ss->medge = me->edges().data();
-=======
     ss->polys = me->polys().data();
->>>>>>> da65b21e
-    ss->mloop = me->loops().data();
+    ss->edges = me->edges().data();
+    ss->loops = me->loops().data();
   }
   else {
     ss->totvert = me->totvert;
@@ -1865,16 +1861,11 @@
     ss->totloops = me->totloop;
     ss->totedges = me->totedge;
     ss->vert_positions = BKE_mesh_vert_positions_for_write(me);
-<<<<<<< HEAD
-
     ss->sharp_edge = (bool *)CustomData_get_layer_named_for_write(
         &me->edata, CD_PROP_BOOL, "sharp_edge", me->totedge);
-    ss->mpoly = me->polys().data();
-    ss->medge = me->edges().data();
-=======
     ss->polys = me->polys().data();
->>>>>>> da65b21e
-    ss->mloop = me->loops().data();
+    ss->edges = me->edges().data();
+    ss->loops = me->loops().data();
 
     ss->vdata = &me->vdata;
     ss->edata = &me->edata;
@@ -2817,9 +2808,9 @@
                                         ss->face_sets,
                                         ss->hide_poly,
                                         ss->vert_positions,
-                                        ss->medge,
-                                        ss->mloop,
-                                        ss->mpoly,
+                                        ss->edges,
+                                        ss->loops,
+                                        ss->polys,
                                         ss->msculptverts,
                                         ss->pmap->pmap,
                                         vertex,
