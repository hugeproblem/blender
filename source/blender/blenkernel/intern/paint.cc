--- conflicted
+++ resolved
@@ -451,67 +451,6 @@
   return nullptr;
 }
 
-<<<<<<< HEAD
-=======
-const char *BKE_paint_get_tool_prop_id_from_paintmode(const PaintMode mode)
-{
-  switch (mode) {
-    case PaintMode::Sculpt:
-      return "sculpt_tool";
-    case PaintMode::Vertex:
-      return "vertex_tool";
-    case PaintMode::Weight:
-      return "weight_tool";
-    case PaintMode::Texture2D:
-    case PaintMode::Texture3D:
-      return "image_tool";
-    case PaintMode::SculptUV:
-      return "uv_sculpt_tool";
-    case PaintMode::GPencil:
-      return "gpencil_tool";
-    case PaintMode::VertexGPencil:
-      return "gpencil_vertex_tool";
-    case PaintMode::SculptGPencil:
-      return "gpencil_sculpt_tool";
-    case PaintMode::WeightGPencil:
-      return "gpencil_weight_tool";
-    case PaintMode::SculptCurves:
-      return "curves_sculpt_tool";
-    case PaintMode::SculptGreasePencil:
-      return "gpencil_sculpt_tool";
-    case PaintMode::Invalid:
-      break;
-  }
-
-  /* Invalid paint mode. */
-  return nullptr;
-}
-
-const char *BKE_paint_get_tool_enum_translation_context_from_paintmode(const PaintMode mode)
-{
-  switch (mode) {
-    case PaintMode::Sculpt:
-    case PaintMode::GPencil:
-    case PaintMode::Texture2D:
-    case PaintMode::Texture3D:
-      return BLT_I18NCONTEXT_ID_BRUSH;
-    case PaintMode::Vertex:
-    case PaintMode::Weight:
-    case PaintMode::SculptUV:
-    case PaintMode::VertexGPencil:
-    case PaintMode::SculptGPencil:
-    case PaintMode::WeightGPencil:
-    case PaintMode::SculptCurves:
-    case PaintMode::SculptGreasePencil:
-    case PaintMode::Invalid:
-      break;
-  }
-
-  /* Invalid paint mode. */
-  return BLT_I18NCONTEXT_DEFAULT;
-}
-
->>>>>>> a656ce5c
 Paint *BKE_paint_get_active(Scene *sce, ViewLayer *view_layer)
 {
   if (sce && view_layer) {
