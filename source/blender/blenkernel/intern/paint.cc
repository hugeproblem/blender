/* SPDX-FileCopyrightText: 2009 by Nicholas Bishop. All rights reserved.
 *
 * SPDX-License-Identifier: GPL-2.0-or-later */

/** \file
 * \ingroup bke
 */

#include <cstdlib>
#include <cstring>
#include <optional>

#include "MEM_guardedalloc.h"

#include "DNA_brush_types.h"
#include "DNA_defaults.h"
#include "DNA_gpencil_legacy_types.h"
#include "DNA_key_types.h"
#include "DNA_mesh_types.h"
#include "DNA_meshdata_types.h"
#include "DNA_modifier_types.h"
#include "DNA_object_types.h"
#include "DNA_scene_types.h"
#include "DNA_space_types.h"
#include "DNA_view3d_types.h"
#include "DNA_workspace_types.h"

#include "BLI_alloca.h"
#include "BLI_array.h"
#include "BLI_bitmap.h"
#include "BLI_hash.h"
#include "BLI_index_range.hh"
#include "BLI_listbase.h"
#include "BLI_math_color.h"
#include "BLI_math_matrix.h"
#include "BLI_math_matrix.hh"
#include "BLI_math_vector.h"
#include "BLI_string_ref.hh"
#include "BLI_string_utf8.h"
#include "BLI_string_utils.hh"
#include "BLI_utildefines.h"
#include "BLI_vector.hh"

#include "BLT_translation.hh"

#include "BKE_attribute.h"
#include "BKE_attribute.hh"
#include "BKE_brush.hh"
#include "BKE_ccg.h"
#include "BKE_colortools.hh"
#include "BKE_context.hh"
#include "BKE_crazyspace.hh"
#include "BKE_global.hh"
#include "BKE_deform.hh"
#include "BKE_gpencil_legacy.h"
#include "BKE_idtype.hh"
#include "BKE_image.h"
#include "BKE_key.hh"
#include "BKE_layer.hh"
#include "BKE_lib_id.hh"
#include "BKE_main.hh"
#include "BKE_material.h"
#include "BKE_mesh.hh"
#include "BKE_mesh_mapping.hh"
#include "BKE_mesh_runtime.hh"
#include "BKE_modifier.hh"
#include "BKE_multires.hh"
#include "BKE_object.hh"
#include "BKE_object_types.hh"
#include "BKE_paint.hh"
#include "BKE_pbvh_api.hh"
#include "BKE_sculpt.hh"
#include "BKE_scene.hh"
#include "BKE_subdiv_ccg.hh"
#include "BKE_subsurf.hh"
#include "BKE_undo_system.hh"

#include "DEG_depsgraph.hh"
#include "DEG_depsgraph_query.hh"

#include "RNA_enum_types.hh"

#include "BLO_read_write.hh"

#include "bmesh.hh"
#include "bmesh_idmap.hh"
#include "bmesh_log.hh"

using blender::bke::AttrDomain;

// TODO: figure out bad cross module refs
namespace blender::ed::sculpt_paint::undo {
void ensure_bmlog(Object *ob);
}

using blender::float3;
using blender::IndexRange;
using blender::MutableSpan;
using blender::Span;
using blender::StringRef;
using blender::Vector;
using namespace blender;

static void sculpt_attribute_update_refs(Object *ob);
static SculptAttribute *sculpt_attribute_ensure_ex(Object *ob,
                                                   AttrDomain domain,
                                                   eCustomDataType proptype,
                                                   const char *name,
                                                   const SculptAttributeParams *params,
                                                   PBVHType pbvhtype);
static void sculptsession_bmesh_add_layers(Object *ob);

using blender::MutableSpan;
using blender::Span;
using blender::Vector;

static void palette_init_data(ID *id)
{
  Palette *palette = (Palette *)id;

  BLI_assert(MEMCMP_STRUCT_AFTER_IS_ZERO(palette, id));

  /* Enable fake user by default. */
  id_fake_user_set(&palette->id);
}

static void palette_copy_data(Main * /*bmain*/,
                              std::optional<Library *> /*owner_library*/,
                              ID *id_dst,
                              const ID *id_src,
                              const int /*flag*/)
{
  Palette *palette_dst = (Palette *)id_dst;
  const Palette *palette_src = (const Palette *)id_src;

  BLI_duplicatelist(&palette_dst->colors, &palette_src->colors);
}

static void palette_free_data(ID *id)
{
  Palette *palette = (Palette *)id;

  BLI_freelistN(&palette->colors);
}

static void palette_blend_write(BlendWriter *writer, ID *id, const void *id_address)
{
  Palette *palette = (Palette *)id;

  BLO_write_id_struct(writer, Palette, id_address, &palette->id);
  BKE_id_blend_write(writer, &palette->id);

  BLO_write_struct_list(writer, PaletteColor, &palette->colors);
}

static void palette_blend_read_data(BlendDataReader *reader, ID *id)
{
  Palette *palette = (Palette *)id;
  BLO_read_list(reader, &palette->colors);
}

static void palette_undo_preserve(BlendLibReader * /*reader*/, ID *id_new, ID *id_old)
{
  /* Whole Palette is preserved across undo-steps, and it has no extra pointer, simple. */
  /* NOTE: We do not care about potential internal references to self here, Palette has none. */
  /* NOTE: We do not swap IDProperties, as dealing with potential ID pointers in those would be
   *       fairly delicate. */
  BKE_lib_id_swap(nullptr, id_new, id_old, false, 0);
  std::swap(id_new->properties, id_old->properties);
}

IDTypeInfo IDType_ID_PAL = {
    /*id_code*/ ID_PAL,
    /*id_filter*/ FILTER_ID_PAL,
    /*dependencies_id_types*/ 0,
    /*main_listbase_index*/ INDEX_ID_PAL,
    /*struct_size*/ sizeof(Palette),
    /*name*/ "Palette",
    /*name_plural*/ N_("palettes"),
    /*translation_context*/ BLT_I18NCONTEXT_ID_PALETTE,
    /*flags*/ IDTYPE_FLAGS_NO_ANIMDATA,
    /*asset_type_info*/ nullptr,

    /*init_data*/ palette_init_data,
    /*copy_data*/ palette_copy_data,
    /*free_data*/ palette_free_data,
    /*make_local*/ nullptr,
    /*foreach_id*/ nullptr,
    /*foreach_cache*/ nullptr,
    /*foreach_path*/ nullptr,
    /*owner_pointer_get*/ nullptr,

    /*blend_write*/ palette_blend_write,
    /*blend_read_data*/ palette_blend_read_data,
    /*blend_read_after_liblink*/ nullptr,

    /*blend_read_undo_preserve*/ palette_undo_preserve,

    /*lib_override_apply_post*/ nullptr,
};

static void paint_curve_copy_data(Main * /*bmain*/,
                                  std::optional<Library *> /*owner_library*/,
                                  ID *id_dst,
                                  const ID *id_src,
                                  const int /*flag*/)
{
  PaintCurve *paint_curve_dst = (PaintCurve *)id_dst;
  const PaintCurve *paint_curve_src = (const PaintCurve *)id_src;

  if (paint_curve_src->tot_points != 0) {
    paint_curve_dst->points = static_cast<PaintCurvePoint *>(
        MEM_dupallocN(paint_curve_src->points));
  }
}

static void paint_curve_free_data(ID *id)
{
  PaintCurve *paint_curve = (PaintCurve *)id;

  MEM_SAFE_FREE(paint_curve->points);
  paint_curve->tot_points = 0;
}

static void paint_curve_blend_write(BlendWriter *writer, ID *id, const void *id_address)
{
  PaintCurve *pc = (PaintCurve *)id;

  BLO_write_id_struct(writer, PaintCurve, id_address, &pc->id);
  BKE_id_blend_write(writer, &pc->id);

  BLO_write_struct_array(writer, PaintCurvePoint, pc->tot_points, pc->points);
}

static void paint_curve_blend_read_data(BlendDataReader *reader, ID *id)
{
  PaintCurve *pc = (PaintCurve *)id;
  BLO_read_data_address(reader, &pc->points);
}

IDTypeInfo IDType_ID_PC = {
    /*id_code*/ ID_PC,
    /*id_filter*/ FILTER_ID_PC,
    /*dependencies_id_types*/ 0,
    /*main_listbase_index*/ INDEX_ID_PC,
    /*struct_size*/ sizeof(PaintCurve),
    /*name*/ "PaintCurve",
    /*name_plural*/ N_("paint_curves"),
    /*translation_context*/ BLT_I18NCONTEXT_ID_PAINTCURVE,
    /*flags*/ IDTYPE_FLAGS_NO_ANIMDATA,
    /*asset_type_info*/ nullptr,

    /*init_data*/ nullptr,
    /*copy_data*/ paint_curve_copy_data,
    /*free_data*/ paint_curve_free_data,
    /*make_local*/ nullptr,
    /*foreach_id*/ nullptr,
    /*foreach_cache*/ nullptr,
    /*foreach_path*/ nullptr,
    /*owner_pointer_get*/ nullptr,

    /*blend_write*/ paint_curve_blend_write,
    /*blend_read_data*/ paint_curve_blend_read_data,
    /*blend_read_after_liblink*/ nullptr,

    /*blend_read_undo_preserve*/ nullptr,

    /*lib_override_apply_post*/ nullptr,
};

const uchar PAINT_CURSOR_SCULPT[3] = {255, 100, 100};
const uchar PAINT_CURSOR_VERTEX_PAINT[3] = {255, 255, 255};
const uchar PAINT_CURSOR_WEIGHT_PAINT[3] = {200, 200, 255};
const uchar PAINT_CURSOR_TEXTURE_PAINT[3] = {255, 255, 255};
const uchar PAINT_CURSOR_SCULPT_CURVES[3] = {255, 100, 100};

static ePaintOverlayControlFlags overlay_flags = (ePaintOverlayControlFlags)0;

void BKE_paint_invalidate_overlay_tex(Scene *scene, ViewLayer *view_layer, const Tex *tex)
{
  Paint *p = BKE_paint_get_active(scene, view_layer);
  if (!p) {
    return;
  }

  Brush *br = p->brush;
  if (!br) {
    return;
  }

  if (br->mtex.tex == tex) {
    overlay_flags |= PAINT_OVERLAY_INVALID_TEXTURE_PRIMARY;
  }
  if (br->mask_mtex.tex == tex) {
    overlay_flags |= PAINT_OVERLAY_INVALID_TEXTURE_SECONDARY;
  }
}

void BKE_paint_invalidate_cursor_overlay(Scene *scene, ViewLayer *view_layer, CurveMapping *curve)
{
  Paint *p = BKE_paint_get_active(scene, view_layer);
  if (p == nullptr) {
    return;
  }

  Brush *br = p->brush;
  if (br && br->curve == curve) {
    overlay_flags |= PAINT_OVERLAY_INVALID_CURVE;
  }
}

void BKE_paint_invalidate_overlay_all()
{
  overlay_flags |= (PAINT_OVERLAY_INVALID_TEXTURE_SECONDARY |
                    PAINT_OVERLAY_INVALID_TEXTURE_PRIMARY | PAINT_OVERLAY_INVALID_CURVE);
}

ePaintOverlayControlFlags BKE_paint_get_overlay_flags()
{
  return overlay_flags;
}

void BKE_paint_set_overlay_override(eOverlayFlags flags)
{
  if (flags & BRUSH_OVERLAY_OVERRIDE_MASK) {
    if (flags & BRUSH_OVERLAY_CURSOR_OVERRIDE_ON_STROKE) {
      overlay_flags |= PAINT_OVERLAY_OVERRIDE_CURSOR;
    }
    if (flags & BRUSH_OVERLAY_PRIMARY_OVERRIDE_ON_STROKE) {
      overlay_flags |= PAINT_OVERLAY_OVERRIDE_PRIMARY;
    }
    if (flags & BRUSH_OVERLAY_SECONDARY_OVERRIDE_ON_STROKE) {
      overlay_flags |= PAINT_OVERLAY_OVERRIDE_SECONDARY;
    }
  }
  else {
    overlay_flags &= ~(PAINT_OVERRIDE_MASK);
  }
}

void BKE_paint_reset_overlay_invalid(ePaintOverlayControlFlags flag)
{
  overlay_flags &= ~(flag);
}

bool BKE_paint_ensure_from_paintmode(Scene *sce, PaintMode mode)
{
  ToolSettings *ts = sce->toolsettings;
  Paint **paint_ptr = nullptr;
  /* Some paint modes don't store paint settings as pointer, for these this can be set and
   * referenced by paint_ptr. */
  Paint *paint_tmp = nullptr;

  switch (mode) {
    case PaintMode::Sculpt:
      paint_ptr = (Paint **)&ts->sculpt;
      break;
    case PaintMode::Vertex:
      paint_ptr = (Paint **)&ts->vpaint;
      break;
    case PaintMode::Weight:
      paint_ptr = (Paint **)&ts->wpaint;
      break;
    case PaintMode::Texture2D:
    case PaintMode::Texture3D:
      paint_tmp = (Paint *)&ts->imapaint;
      paint_ptr = &paint_tmp;
      break;
    case PaintMode::SculptUV:
      paint_ptr = (Paint **)&ts->uvsculpt;
      break;
    case PaintMode::GPencil:
      paint_ptr = (Paint **)&ts->gp_paint;
      break;
    case PaintMode::VertexGPencil:
      paint_ptr = (Paint **)&ts->gp_vertexpaint;
      break;
    case PaintMode::SculptGPencil:
      paint_ptr = (Paint **)&ts->gp_sculptpaint;
      break;
    case PaintMode::WeightGPencil:
      paint_ptr = (Paint **)&ts->gp_weightpaint;
      break;
    case PaintMode::SculptCurves:
      paint_ptr = (Paint **)&ts->curves_sculpt;
      break;
    case PaintMode::Invalid:
      break;
  }
  if (paint_ptr) {
    BKE_paint_ensure(ts, paint_ptr);
    return true;
  }
  return false;
}

Paint *BKE_paint_get_active_from_paintmode(Scene *sce, PaintMode mode)
{
  if (sce) {
    ToolSettings *ts = sce->toolsettings;

    switch (mode) {
      case PaintMode::Sculpt:
        return &ts->sculpt->paint;
      case PaintMode::Vertex:
        return &ts->vpaint->paint;
      case PaintMode::Weight:
        return &ts->wpaint->paint;
      case PaintMode::Texture2D:
      case PaintMode::Texture3D:
        return &ts->imapaint.paint;
      case PaintMode::SculptUV:
        return &ts->uvsculpt->paint;
      case PaintMode::GPencil:
        return &ts->gp_paint->paint;
      case PaintMode::VertexGPencil:
        return &ts->gp_vertexpaint->paint;
      case PaintMode::SculptGPencil:
        return &ts->gp_sculptpaint->paint;
      case PaintMode::WeightGPencil:
        return &ts->gp_weightpaint->paint;
      case PaintMode::SculptCurves:
        return &ts->curves_sculpt->paint;
      case PaintMode::Invalid:
        return nullptr;
      default:
        return &ts->imapaint.paint;
    }
  }

  return nullptr;
}

const EnumPropertyItem *BKE_paint_get_tool_enum_from_paintmode(const PaintMode mode)
{
  switch (mode) {
    case PaintMode::Sculpt:
      return rna_enum_brush_sculpt_tool_items;
    case PaintMode::Vertex:
      return rna_enum_brush_vertex_tool_items;
    case PaintMode::Weight:
      return rna_enum_brush_weight_tool_items;
    case PaintMode::Texture2D:
    case PaintMode::Texture3D:
      return rna_enum_brush_image_tool_items;
    case PaintMode::SculptUV:
      return rna_enum_brush_uv_sculpt_tool_items;
    case PaintMode::GPencil:
      return rna_enum_brush_gpencil_types_items;
    case PaintMode::VertexGPencil:
      return rna_enum_brush_gpencil_vertex_types_items;
    case PaintMode::SculptGPencil:
      return rna_enum_brush_gpencil_sculpt_types_items;
    case PaintMode::WeightGPencil:
      return rna_enum_brush_gpencil_weight_types_items;
    case PaintMode::SculptCurves:
      return rna_enum_brush_curves_sculpt_tool_items;
    case PaintMode::Invalid:
      break;
  }
  return nullptr;
}

const char *BKE_paint_get_tool_prop_id_from_paintmode(const PaintMode mode)
{
  switch (mode) {
    case PaintMode::Sculpt:
      return "sculpt_tool";
    case PaintMode::Vertex:
      return "vertex_tool";
    case PaintMode::Weight:
      return "weight_tool";
    case PaintMode::Texture2D:
    case PaintMode::Texture3D:
      return "image_tool";
    case PaintMode::SculptUV:
      return "uv_sculpt_tool";
    case PaintMode::GPencil:
      return "gpencil_tool";
    case PaintMode::VertexGPencil:
      return "gpencil_vertex_tool";
    case PaintMode::SculptGPencil:
      return "gpencil_sculpt_tool";
    case PaintMode::WeightGPencil:
      return "gpencil_weight_tool";
    case PaintMode::SculptCurves:
      return "curves_sculpt_tool";
    case PaintMode::Invalid:
      break;
  }

  /* Invalid paint mode. */
  return nullptr;
}

const char *BKE_paint_get_tool_enum_translation_context_from_paintmode(const PaintMode mode)
{
  switch (mode) {
    case PaintMode::Sculpt:
    case PaintMode::GPencil:
    case PaintMode::Texture2D:
    case PaintMode::Texture3D:
      return BLT_I18NCONTEXT_ID_BRUSH;
    case PaintMode::Vertex:
    case PaintMode::Weight:
    case PaintMode::SculptUV:
    case PaintMode::VertexGPencil:
    case PaintMode::SculptGPencil:
    case PaintMode::WeightGPencil:
    case PaintMode::SculptCurves:
    case PaintMode::Invalid:
      break;
  }

  /* Invalid paint mode. */
  return BLT_I18NCONTEXT_DEFAULT;
}

Paint *BKE_paint_get_active(Scene *sce, ViewLayer *view_layer)
{
  if (sce && view_layer) {
    ToolSettings *ts = sce->toolsettings;
    BKE_view_layer_synced_ensure(sce, view_layer);
    Object *actob = BKE_view_layer_active_object_get(view_layer);

    if (actob) {
      switch (actob->mode) {
        case OB_MODE_SCULPT:
          return &ts->sculpt->paint;
        case OB_MODE_VERTEX_PAINT:
          return &ts->vpaint->paint;
        case OB_MODE_WEIGHT_PAINT:
          return &ts->wpaint->paint;
        case OB_MODE_TEXTURE_PAINT:
          return &ts->imapaint.paint;
        case OB_MODE_PAINT_GPENCIL_LEGACY:
          return &ts->gp_paint->paint;
        case OB_MODE_VERTEX_GPENCIL_LEGACY:
          return &ts->gp_vertexpaint->paint;
        case OB_MODE_SCULPT_GPENCIL_LEGACY:
          return &ts->gp_sculptpaint->paint;
        case OB_MODE_WEIGHT_GPENCIL_LEGACY:
          return &ts->gp_weightpaint->paint;
        case OB_MODE_SCULPT_CURVES:
          return &ts->curves_sculpt->paint;
        case OB_MODE_PAINT_GREASE_PENCIL:
          return &ts->gp_paint->paint;
        case OB_MODE_EDIT:
          return ts->uvsculpt ? &ts->uvsculpt->paint : nullptr;
        default:
          break;
      }
    }

    /* default to image paint */
    return &ts->imapaint.paint;
  }

  return nullptr;
}

Paint *BKE_paint_get_active_from_context(const bContext *C)
{
  Scene *sce = CTX_data_scene(C);
  ViewLayer *view_layer = CTX_data_view_layer(C);
  SpaceImage *sima;

  if (sce && view_layer) {
    ToolSettings *ts = sce->toolsettings;
    BKE_view_layer_synced_ensure(sce, view_layer);
    Object *obact = BKE_view_layer_active_object_get(view_layer);

    if ((sima = CTX_wm_space_image(C)) != nullptr) {
      if (obact && obact->mode == OB_MODE_EDIT) {
        if (sima->mode == SI_MODE_PAINT) {
          return &ts->imapaint.paint;
        }
        if (sima->mode == SI_MODE_UV) {
          return &ts->uvsculpt->paint;
        }
      }
      else {
        return &ts->imapaint.paint;
      }
    }
    else {
      return BKE_paint_get_active(sce, view_layer);
    }
  }

  return nullptr;
}

PaintMode BKE_paintmode_get_active_from_context(const bContext *C)
{
  Scene *sce = CTX_data_scene(C);
  ViewLayer *view_layer = CTX_data_view_layer(C);
  SpaceImage *sima;

  if (sce && view_layer) {
    BKE_view_layer_synced_ensure(sce, view_layer);
    Object *obact = BKE_view_layer_active_object_get(view_layer);

    if ((sima = CTX_wm_space_image(C)) != nullptr) {
      if (obact && obact->mode == OB_MODE_EDIT) {
        if (sima->mode == SI_MODE_PAINT) {
          return PaintMode::Texture2D;
        }
        if (sima->mode == SI_MODE_UV) {
          return PaintMode::SculptUV;
        }
      }
      else {
        return PaintMode::Texture2D;
      }
    }
    else if (obact) {
      switch (obact->mode) {
        case OB_MODE_SCULPT:
          return PaintMode::Sculpt;
        case OB_MODE_SCULPT_GPENCIL_LEGACY:
          return PaintMode::SculptGPencil;
        case OB_MODE_WEIGHT_GPENCIL_LEGACY:
          return PaintMode::WeightGPencil;
        case OB_MODE_VERTEX_PAINT:
          return PaintMode::Vertex;
        case OB_MODE_WEIGHT_PAINT:
          return PaintMode::Weight;
        case OB_MODE_TEXTURE_PAINT:
          return PaintMode::Texture3D;
        case OB_MODE_EDIT:
          return PaintMode::SculptUV;
        case OB_MODE_SCULPT_CURVES:
          return PaintMode::SculptCurves;
        case OB_MODE_PAINT_GREASE_PENCIL:
          return PaintMode::GPencil;
        default:
          return PaintMode::Texture2D;
      }
    }
    else {
      /* default to image paint */
      return PaintMode::Texture2D;
    }
  }

  return PaintMode::Invalid;
}

PaintMode BKE_paintmode_get_from_tool(const bToolRef *tref)
{
  if (tref->space_type == SPACE_VIEW3D) {
    switch (tref->mode) {
      case CTX_MODE_SCULPT:
        return PaintMode::Sculpt;
      case CTX_MODE_PAINT_VERTEX:
        return PaintMode::Vertex;
      case CTX_MODE_PAINT_WEIGHT:
        return PaintMode::Weight;
      case CTX_MODE_PAINT_GPENCIL_LEGACY:
        return PaintMode::GPencil;
      case CTX_MODE_PAINT_TEXTURE:
        return PaintMode::Texture3D;
      case CTX_MODE_VERTEX_GPENCIL_LEGACY:
        return PaintMode::VertexGPencil;
      case CTX_MODE_SCULPT_GPENCIL_LEGACY:
        return PaintMode::SculptGPencil;
      case CTX_MODE_WEIGHT_GPENCIL_LEGACY:
        return PaintMode::WeightGPencil;
      case CTX_MODE_SCULPT_CURVES:
        return PaintMode::SculptCurves;
      case CTX_MODE_PAINT_GREASE_PENCIL:
        return PaintMode::GPencil;
    }
  }
  else if (tref->space_type == SPACE_IMAGE) {
    switch (tref->mode) {
      case SI_MODE_PAINT:
        return PaintMode::Texture2D;
      case SI_MODE_UV:
        return PaintMode::SculptUV;
    }
  }

  return PaintMode::Invalid;
}

Brush *BKE_paint_brush(Paint *p)
{
  return p ? p->brush : nullptr;
}

const Brush *BKE_paint_brush_for_read(const Paint *p)
{
  return p ? p->brush : nullptr;
}

void BKE_paint_brush_set(Paint *p, Brush *br)
{
  if (p) {
    id_us_min((ID *)p->brush);
    id_us_plus((ID *)br);
    p->brush = br;

    BKE_paint_toolslots_brush_update(p);
  }
}

void BKE_paint_runtime_init(const ToolSettings *ts, Paint *paint)
{
  if (paint == &ts->imapaint.paint) {
    paint->runtime.tool_offset = offsetof(Brush, imagepaint_tool);
    paint->runtime.ob_mode = OB_MODE_TEXTURE_PAINT;
  }
  else if (ts->sculpt && paint == &ts->sculpt->paint) {
    paint->runtime.tool_offset = offsetof(Brush, sculpt_tool);
    paint->runtime.ob_mode = OB_MODE_SCULPT;
  }
  else if (ts->vpaint && paint == &ts->vpaint->paint) {
    paint->runtime.tool_offset = offsetof(Brush, vertexpaint_tool);
    paint->runtime.ob_mode = OB_MODE_VERTEX_PAINT;
  }
  else if (ts->wpaint && paint == &ts->wpaint->paint) {
    paint->runtime.tool_offset = offsetof(Brush, weightpaint_tool);
    paint->runtime.ob_mode = OB_MODE_WEIGHT_PAINT;
  }
  else if (ts->uvsculpt && paint == &ts->uvsculpt->paint) {
    paint->runtime.tool_offset = offsetof(Brush, uv_sculpt_tool);
    paint->runtime.ob_mode = OB_MODE_EDIT;
  }
  else if (ts->gp_paint && paint == &ts->gp_paint->paint) {
    paint->runtime.tool_offset = offsetof(Brush, gpencil_tool);
    if (U.experimental.use_grease_pencil_version3) {
      paint->runtime.ob_mode = OB_MODE_PAINT_GREASE_PENCIL;
    }
    else {
      paint->runtime.ob_mode = OB_MODE_PAINT_GPENCIL_LEGACY;
    }
  }
  else if (ts->gp_vertexpaint && paint == &ts->gp_vertexpaint->paint) {
    paint->runtime.tool_offset = offsetof(Brush, gpencil_vertex_tool);
    paint->runtime.ob_mode = OB_MODE_VERTEX_GPENCIL_LEGACY;
  }
  else if (ts->gp_sculptpaint && paint == &ts->gp_sculptpaint->paint) {
    paint->runtime.tool_offset = offsetof(Brush, gpencil_sculpt_tool);
    paint->runtime.ob_mode = OB_MODE_SCULPT_GPENCIL_LEGACY;
  }
  else if (ts->gp_weightpaint && paint == &ts->gp_weightpaint->paint) {
    paint->runtime.tool_offset = offsetof(Brush, gpencil_weight_tool);
    paint->runtime.ob_mode = OB_MODE_WEIGHT_GPENCIL_LEGACY;
  }
  else if (ts->curves_sculpt && paint == &ts->curves_sculpt->paint) {
    paint->runtime.tool_offset = offsetof(Brush, curves_sculpt_tool);
    paint->runtime.ob_mode = OB_MODE_SCULPT_CURVES;
  }
  else {
    BLI_assert_unreachable();
  }
}

uint BKE_paint_get_brush_tool_offset_from_paintmode(const PaintMode mode)
{
  switch (mode) {
    case PaintMode::Texture2D:
    case PaintMode::Texture3D:
      return offsetof(Brush, imagepaint_tool);
    case PaintMode::Sculpt:
      return offsetof(Brush, sculpt_tool);
    case PaintMode::Vertex:
      return offsetof(Brush, vertexpaint_tool);
    case PaintMode::Weight:
      return offsetof(Brush, weightpaint_tool);
    case PaintMode::SculptUV:
      return offsetof(Brush, uv_sculpt_tool);
    case PaintMode::GPencil:
      return offsetof(Brush, gpencil_tool);
    case PaintMode::VertexGPencil:
      return offsetof(Brush, gpencil_vertex_tool);
    case PaintMode::SculptGPencil:
      return offsetof(Brush, gpencil_sculpt_tool);
    case PaintMode::WeightGPencil:
      return offsetof(Brush, gpencil_weight_tool);
    case PaintMode::SculptCurves:
      return offsetof(Brush, curves_sculpt_tool);
    case PaintMode::Invalid:
      break; /* We don't use these yet. */
  }
  return 0;
}

PaintCurve *BKE_paint_curve_add(Main *bmain, const char *name)
{
  PaintCurve *pc = static_cast<PaintCurve *>(BKE_id_new(bmain, ID_PC, name));
  return pc;
}

Palette *BKE_paint_palette(Paint *p)
{
  return p ? p->palette : nullptr;
}

void BKE_paint_palette_set(Paint *p, Palette *palette)
{
  if (p) {
    id_us_min((ID *)p->palette);
    p->palette = palette;
    id_us_plus((ID *)p->palette);
  }
}

void BKE_paint_curve_set(Brush *br, PaintCurve *pc)
{
  if (br) {
    id_us_min((ID *)br->paint_curve);
    br->paint_curve = pc;
    id_us_plus((ID *)br->paint_curve);
  }
}

void BKE_paint_curve_clamp_endpoint_add_index(PaintCurve *pc, const int add_index)
{
  pc->add_index = (add_index || pc->tot_points == 1) ? (add_index + 1) : 0;
}

void BKE_palette_color_remove(Palette *palette, PaletteColor *color)
{
  if (BLI_listbase_count_at_most(&palette->colors, palette->active_color) == palette->active_color)
  {
    palette->active_color--;
  }

  BLI_remlink(&palette->colors, color);

  if (palette->active_color < 0 && !BLI_listbase_is_empty(&palette->colors)) {
    palette->active_color = 0;
  }

  MEM_freeN(color);
}

void BKE_palette_clear(Palette *palette)
{
  BLI_freelistN(&palette->colors);
  palette->active_color = 0;
}

Palette *BKE_palette_add(Main *bmain, const char *name)
{
  Palette *palette = static_cast<Palette *>(BKE_id_new(bmain, ID_PAL, name));
  return palette;
}

PaletteColor *BKE_palette_color_add(Palette *palette)
{
  PaletteColor *color = MEM_cnew<PaletteColor>(__func__);
  BLI_addtail(&palette->colors, color);
  return color;
}

bool BKE_palette_is_empty(const Palette *palette)
{
  return BLI_listbase_is_empty(&palette->colors);
}

/* helper function to sort using qsort */
static int palettecolor_compare_hsv(const void *a1, const void *a2)
{
  const tPaletteColorHSV *ps1 = static_cast<const tPaletteColorHSV *>(a1);
  const tPaletteColorHSV *ps2 = static_cast<const tPaletteColorHSV *>(a2);

  /* Hue */
  if (ps1->h > ps2->h) {
    return 1;
  }
  if (ps1->h < ps2->h) {
    return -1;
  }

  /* Saturation. */
  if (ps1->s > ps2->s) {
    return 1;
  }
  if (ps1->s < ps2->s) {
    return -1;
  }

  /* Value. */
  if (1.0f - ps1->v > 1.0f - ps2->v) {
    return 1;
  }
  if (1.0f - ps1->v < 1.0f - ps2->v) {
    return -1;
  }

  return 0;
}

/* helper function to sort using qsort */
static int palettecolor_compare_svh(const void *a1, const void *a2)
{
  const tPaletteColorHSV *ps1 = static_cast<const tPaletteColorHSV *>(a1);
  const tPaletteColorHSV *ps2 = static_cast<const tPaletteColorHSV *>(a2);

  /* Saturation. */
  if (ps1->s > ps2->s) {
    return 1;
  }
  if (ps1->s < ps2->s) {
    return -1;
  }

  /* Value. */
  if (1.0f - ps1->v > 1.0f - ps2->v) {
    return 1;
  }
  if (1.0f - ps1->v < 1.0f - ps2->v) {
    return -1;
  }

  /* Hue */
  if (ps1->h > ps2->h) {
    return 1;
  }
  if (ps1->h < ps2->h) {
    return -1;
  }

  return 0;
}

static int palettecolor_compare_vhs(const void *a1, const void *a2)
{
  const tPaletteColorHSV *ps1 = static_cast<const tPaletteColorHSV *>(a1);
  const tPaletteColorHSV *ps2 = static_cast<const tPaletteColorHSV *>(a2);

  /* Value. */
  if (1.0f - ps1->v > 1.0f - ps2->v) {
    return 1;
  }
  if (1.0f - ps1->v < 1.0f - ps2->v) {
    return -1;
  }

  /* Hue */
  if (ps1->h > ps2->h) {
    return 1;
  }
  if (ps1->h < ps2->h) {
    return -1;
  }

  /* Saturation. */
  if (ps1->s > ps2->s) {
    return 1;
  }
  if (ps1->s < ps2->s) {
    return -1;
  }

  return 0;
}

static int palettecolor_compare_luminance(const void *a1, const void *a2)
{
  const tPaletteColorHSV *ps1 = static_cast<const tPaletteColorHSV *>(a1);
  const tPaletteColorHSV *ps2 = static_cast<const tPaletteColorHSV *>(a2);

  float lumi1 = (ps1->rgb[0] + ps1->rgb[1] + ps1->rgb[2]) / 3.0f;
  float lumi2 = (ps2->rgb[0] + ps2->rgb[1] + ps2->rgb[2]) / 3.0f;

  if (lumi1 > lumi2) {
    return -1;
  }
  if (lumi1 < lumi2) {
    return 1;
  }

  return 0;
}

void BKE_palette_sort_hsv(tPaletteColorHSV *color_array, const int totcol)
{
  /* Sort by Hue, Saturation and Value. */
  qsort(color_array, totcol, sizeof(tPaletteColorHSV), palettecolor_compare_hsv);
}

void BKE_palette_sort_svh(tPaletteColorHSV *color_array, const int totcol)
{
  /* Sort by Saturation, Value and Hue. */
  qsort(color_array, totcol, sizeof(tPaletteColorHSV), palettecolor_compare_svh);
}

void BKE_palette_sort_vhs(tPaletteColorHSV *color_array, const int totcol)
{
  /* Sort by Saturation, Value and Hue. */
  qsort(color_array, totcol, sizeof(tPaletteColorHSV), palettecolor_compare_vhs);
}

void BKE_palette_sort_luminance(tPaletteColorHSV *color_array, const int totcol)
{
  /* Sort by Luminance (calculated with the average, enough for sorting). */
  qsort(color_array, totcol, sizeof(tPaletteColorHSV), palettecolor_compare_luminance);
}

bool BKE_palette_from_hash(Main *bmain, GHash *color_table, const char *name, const bool linear)
{
  tPaletteColorHSV *color_array = nullptr;
  tPaletteColorHSV *col_elm = nullptr;
  bool done = false;

  const int totpal = BLI_ghash_len(color_table);

  if (totpal > 0) {
    color_array = static_cast<tPaletteColorHSV *>(
        MEM_calloc_arrayN(totpal, sizeof(tPaletteColorHSV), __func__));
    /* Put all colors in an array. */
    GHashIterator gh_iter;
    int t = 0;
    GHASH_ITER (gh_iter, color_table) {
      const uint col = POINTER_AS_INT(BLI_ghashIterator_getValue(&gh_iter));
      float r, g, b;
      float h, s, v;
      cpack_to_rgb(col, &r, &g, &b);
      rgb_to_hsv(r, g, b, &h, &s, &v);

      col_elm = &color_array[t];
      col_elm->rgb[0] = r;
      col_elm->rgb[1] = g;
      col_elm->rgb[2] = b;
      col_elm->h = h;
      col_elm->s = s;
      col_elm->v = v;
      t++;
    }
  }

  /* Create the Palette. */
  if (totpal > 0) {
    /* Sort by Hue and saturation. */
    BKE_palette_sort_hsv(color_array, totpal);

    Palette *palette = BKE_palette_add(bmain, name);
    if (palette) {
      for (int i = 0; i < totpal; i++) {
        col_elm = &color_array[i];
        PaletteColor *palcol = BKE_palette_color_add(palette);
        if (palcol) {
          copy_v3_v3(palcol->rgb, col_elm->rgb);
          if (linear) {
            linearrgb_to_srgb_v3_v3(palcol->rgb, palcol->rgb);
          }
        }
      }
      done = true;
    }
  }
  else {
    done = false;
  }

  if (totpal > 0) {
    MEM_SAFE_FREE(color_array);
  }

  return done;
}

bool BKE_paint_select_face_test(const Object *ob)
{
  return ((ob != nullptr) && (ob->type == OB_MESH) && (ob->data != nullptr) &&
          (((Mesh *)ob->data)->editflag & ME_EDIT_PAINT_FACE_SEL) &&
          (ob->mode & (OB_MODE_VERTEX_PAINT | OB_MODE_WEIGHT_PAINT | OB_MODE_TEXTURE_PAINT)));
}

bool BKE_paint_select_vert_test(const Object *ob)
{
  return ((ob != nullptr) && (ob->type == OB_MESH) && (ob->data != nullptr) &&
          (((Mesh *)ob->data)->editflag & ME_EDIT_PAINT_VERT_SEL) &&
          (ob->mode & OB_MODE_WEIGHT_PAINT || ob->mode & OB_MODE_VERTEX_PAINT));
}

bool BKE_paint_select_elem_test(const Object *ob)
{
  return (BKE_paint_select_vert_test(ob) || BKE_paint_select_face_test(ob));
}

bool BKE_paint_always_hide_test(const Object *ob)
{
  return ((ob != nullptr) && (ob->type == OB_MESH) && (ob->data != nullptr) &&
          (ob->mode & OB_MODE_WEIGHT_PAINT || ob->mode & OB_MODE_VERTEX_PAINT));
}

void BKE_paint_cavity_curve_preset(Paint *p, int preset)
{
  CurveMapping *cumap = nullptr;
  CurveMap *cuma = nullptr;

  if (!p->cavity_curve) {
    p->cavity_curve = BKE_curvemapping_add(1, 0, 0, 1, 1);
  }
  cumap = p->cavity_curve;
  cumap->flag &= ~CUMA_EXTEND_EXTRAPOLATE;
  cumap->preset = preset;

  cuma = cumap->cm;
  BKE_curvemap_reset(cuma, &cumap->clipr, cumap->preset, CURVEMAP_SLOPE_POSITIVE);
  BKE_curvemapping_changed(cumap, false);
}

eObjectMode BKE_paint_object_mode_from_paintmode(const PaintMode mode)
{
  switch (mode) {
    case PaintMode::Sculpt:
      return OB_MODE_SCULPT;
    case PaintMode::Vertex:
      return OB_MODE_VERTEX_PAINT;
    case PaintMode::Weight:
      return OB_MODE_WEIGHT_PAINT;
    case PaintMode::Texture2D:
    case PaintMode::Texture3D:
      return OB_MODE_TEXTURE_PAINT;
    case PaintMode::SculptUV:
      return OB_MODE_EDIT;
    case PaintMode::SculptCurves:
      return OB_MODE_SCULPT_CURVES;
    case PaintMode::GPencil:
      return OB_MODE_PAINT_GREASE_PENCIL;
    case PaintMode::Invalid:
    default:
      return OB_MODE_OBJECT;
  }
}

bool BKE_paint_ensure(ToolSettings *ts, Paint **r_paint)
{
  Paint *paint = nullptr;
  if (*r_paint) {
    /* Tool offset should never be 0 for initialized paint settings, so it's a reliable way to
     * check if already initialized. */
    if ((*r_paint)->runtime.tool_offset == 0) {
      /* Currently only image painting is initialized this way, others have to be allocated. */
      BLI_assert(ELEM(*r_paint, (Paint *)&ts->imapaint));

      BKE_paint_runtime_init(ts, *r_paint);
    }
    else {
      BLI_assert(ELEM(*r_paint,
                      /* Cast is annoying, but prevent nullptr-pointer access. */
                      (Paint *)ts->gp_paint,
                      (Paint *)ts->gp_vertexpaint,
                      (Paint *)ts->gp_sculptpaint,
                      (Paint *)ts->gp_weightpaint,
                      (Paint *)ts->sculpt,
                      (Paint *)ts->vpaint,
                      (Paint *)ts->wpaint,
                      (Paint *)ts->uvsculpt,
                      (Paint *)ts->curves_sculpt,
                      (Paint *)&ts->imapaint));
#ifdef DEBUG
      Paint paint_test = **r_paint;
      BKE_paint_runtime_init(ts, *r_paint);
      /* Swap so debug doesn't hide errors when release fails. */
      std::swap(**r_paint, paint_test);
      BLI_assert(paint_test.runtime.ob_mode == (*r_paint)->runtime.ob_mode);
      BLI_assert(paint_test.runtime.tool_offset == (*r_paint)->runtime.tool_offset);
#endif
    }
    return true;
  }

  if (((VPaint **)r_paint == &ts->vpaint) || ((VPaint **)r_paint == &ts->wpaint)) {
    VPaint *data = MEM_cnew<VPaint>(__func__);
    paint = &data->paint;
  }
  else if ((Sculpt **)r_paint == &ts->sculpt) {
    Sculpt *data = MEM_cnew<Sculpt>(__func__);

    *data = *DNA_struct_default_get(Sculpt);

    paint = &data->paint;
  }
  else if ((GpPaint **)r_paint == &ts->gp_paint) {
    GpPaint *data = MEM_cnew<GpPaint>(__func__);
    paint = &data->paint;
  }
  else if ((GpVertexPaint **)r_paint == &ts->gp_vertexpaint) {
    GpVertexPaint *data = MEM_cnew<GpVertexPaint>(__func__);
    paint = &data->paint;
  }
  else if ((GpSculptPaint **)r_paint == &ts->gp_sculptpaint) {
    GpSculptPaint *data = MEM_cnew<GpSculptPaint>(__func__);
    paint = &data->paint;
  }
  else if ((GpWeightPaint **)r_paint == &ts->gp_weightpaint) {
    GpWeightPaint *data = MEM_cnew<GpWeightPaint>(__func__);
    paint = &data->paint;
  }
  else if ((UvSculpt **)r_paint == &ts->uvsculpt) {
    UvSculpt *data = MEM_cnew<UvSculpt>(__func__);
    paint = &data->paint;
  }
  else if ((CurvesSculpt **)r_paint == &ts->curves_sculpt) {
    CurvesSculpt *data = MEM_cnew<CurvesSculpt>(__func__);
    paint = &data->paint;
  }
  else if (*r_paint == &ts->imapaint.paint) {
    paint = &ts->imapaint.paint;
  }

  paint->flags |= PAINT_SHOW_BRUSH;

  *r_paint = paint;

  paint->tile_offset[0] = paint->tile_offset[1] = paint->tile_offset[2] = 1.0f;

  BKE_paint_runtime_init(ts, paint);

  return false;
}

void BKE_paint_init(Main *bmain, Scene *sce, PaintMode mode, const uchar col[3])
{
  UnifiedPaintSettings *ups = &sce->toolsettings->unified_paint_settings;
  Paint *paint = BKE_paint_get_active_from_paintmode(sce, mode);

  BKE_paint_ensure_from_paintmode(sce, mode);

  /* If there's no brush, create one */
  if (PAINT_MODE_HAS_BRUSH(mode)) {
    Brush *brush = BKE_paint_brush(paint);
    if (brush == nullptr) {
      eObjectMode ob_mode = BKE_paint_object_mode_from_paintmode(mode);
      brush = BKE_brush_first_search(bmain, ob_mode);
      if (!brush) {
        brush = BKE_brush_add(bmain, "Brush", ob_mode);
        id_us_min(&brush->id); /* Fake user only. */
      }
      BKE_paint_brush_set(paint, brush);
    }
  }

  copy_v3_v3_uchar(paint->paint_cursor_col, col);
  paint->paint_cursor_col[3] = 128;
  ups->last_stroke_valid = false;
  zero_v3(ups->average_stroke_accum);
  ups->average_stroke_counter = 0;
  if (!paint->cavity_curve) {
    BKE_paint_cavity_curve_preset(paint, CURVE_PRESET_LINE);
  }
}

void BKE_paint_free(Paint *paint)
{
  BKE_curvemapping_free(paint->cavity_curve);
  MEM_SAFE_FREE(paint->tool_slots);
}

void BKE_paint_copy(const Paint *src, Paint *tar, int flag)
{
  tar->brush = src->brush;
  tar->cavity_curve = BKE_curvemapping_copy(src->cavity_curve);
  tar->tool_slots = static_cast<PaintToolSlot *>(MEM_dupallocN(src->tool_slots));

  if ((flag & LIB_ID_CREATE_NO_USER_REFCOUNT) == 0) {
    id_us_plus((ID *)tar->brush);
    id_us_plus((ID *)tar->palette);
    if (src->tool_slots != nullptr) {
      for (int i = 0; i < tar->tool_slots_len; i++) {
        id_us_plus((ID *)tar->tool_slots[i].brush);
      }
    }
  }
}

void BKE_paint_stroke_get_average(const Scene *scene, const Object *ob, float stroke[3])
{
  UnifiedPaintSettings *ups = &scene->toolsettings->unified_paint_settings;
  if (ups->last_stroke_valid && ups->average_stroke_counter > 0) {
    float fac = 1.0f / ups->average_stroke_counter;
    mul_v3_v3fl(stroke, ups->average_stroke_accum, fac);
  }
  else {
    copy_v3_v3(stroke, ob->object_to_world().location());
  }
}

void BKE_paint_blend_write(BlendWriter *writer, Paint *p)
{
  if (p->cavity_curve) {
    BKE_curvemapping_blend_write(writer, p->cavity_curve);
  }
  BLO_write_struct_array(writer, PaintToolSlot, p->tool_slots_len, p->tool_slots);
}

void BKE_paint_blend_read_data(BlendDataReader *reader, const Scene *scene, Paint *p)
{
  BLO_read_data_address(reader, &p->cavity_curve);
  if (p->cavity_curve) {
    BKE_curvemapping_blend_read(reader, p->cavity_curve);
  }
  else {
    BKE_paint_cavity_curve_preset(p, CURVE_PRESET_LINE);
  }

  BLO_read_data_address(reader, &p->tool_slots);

  /* Workaround for invalid data written in older versions. */
  const size_t expected_size = sizeof(PaintToolSlot) * p->tool_slots_len;
  if (p->tool_slots && MEM_allocN_len(p->tool_slots) < expected_size) {
    MEM_freeN(p->tool_slots);
    p->tool_slots = static_cast<PaintToolSlot *>(MEM_callocN(expected_size, "PaintToolSlot"));
  }

  p->paint_cursor = nullptr;
  BKE_paint_runtime_init(scene->toolsettings, p);
}

bool paint_is_grid_face_hidden(const blender::BoundedBitSpan grid_hidden,
                               int gridsize,
                               int x,
                               int y)
{
  /* Skip face if any of its corners are hidden. */
  return grid_hidden[y * gridsize + x] || grid_hidden[y * gridsize + x + 1] ||
         grid_hidden[(y + 1) * gridsize + x + 1] || grid_hidden[(y + 1) * gridsize + x];
}

bool paint_is_bmesh_face_hidden(BMFace *f)
{
  return BM_elem_flag_test(f, BM_ELEM_HIDDEN);
}

float paint_grid_paint_mask(const GridPaintMask *gpm, uint level, uint x, uint y)
{
  int factor = BKE_ccg_factor(level, gpm->level);
  int gridsize = BKE_ccg_gridsize(gpm->level);

  return gpm->data[(y * factor) * gridsize + (x * factor)];
}

/* Threshold to move before updating the brush rotation, reduces jitter. */
static float paint_rake_rotation_spacing(UnifiedPaintSettings * /*ups*/, Brush *brush)
{
  return brush->sculpt_tool == SCULPT_TOOL_CLAY_STRIPS ? 1.0f : 20.0f;
}

void paint_update_brush_rake_rotation(UnifiedPaintSettings *ups, Brush *brush, float rotation)
{
  ups->brush_rotation = rotation;

  if (brush->mask_mtex.brush_angle_mode & MTEX_ANGLE_RAKE) {
    ups->brush_rotation_sec = rotation;
  }
  else {
    ups->brush_rotation_sec = 0.0f;
  }
}

static bool paint_rake_rotation_active(const MTex &mtex)
{
  return mtex.tex && mtex.brush_angle_mode & MTEX_ANGLE_RAKE;
}

static const bool paint_rake_rotation_active(const Brush &brush, PaintMode paint_mode)
{
  return paint_rake_rotation_active(brush.mtex) || paint_rake_rotation_active(brush.mask_mtex) ||
         BKE_brush_has_cube_tip(&brush, paint_mode);
}

bool paint_calculate_rake_rotation(UnifiedPaintSettings *ups,
                                   Brush *brush,
                                   const float mouse_pos[2],
                                   const float initial_mouse_pos[2],
                                   PaintMode paint_mode,
                                   bool stroke_has_started)
{
  bool ok = false;
  if (paint_rake_rotation_active(*brush, paint_mode)) {
    float rotation;

    if (brush->flag & BRUSH_DRAG_DOT) {
      const float dx = mouse_pos[0] - initial_mouse_pos[0];
      const float dy = mouse_pos[1] - initial_mouse_pos[1];

      if (dx * dx + dy * dy > 0.5f) {
        ups->brush_rotation = ups->brush_rotation_sec = atan2f(dx, dy) + (float)M_PI;
        return true;
      }
      else {
        return false;
      }
    }

    float r = paint_rake_rotation_spacing(ups, brush);

    /* Use a smaller limit if the stroke hasn't started to prevent excessive pre-roll. */
    if (!stroke_has_started) {
      r = min_ff(r, 4.0f);
    }

    float dpos[2];
    sub_v2_v2v2(dpos, mouse_pos, ups->last_rake);

    /* Limit how often we update the angle to prevent jitter. */
    if (len_squared_v2(dpos) >= r * r) {
      rotation = atan2f(dpos[1], dpos[0]) + float(0.5f * M_PI);

      copy_v2_v2(ups->last_rake, mouse_pos);

      ups->last_rake_angle = rotation;

      paint_update_brush_rake_rotation(ups, brush, rotation);
      ok = true;
    }
    /* Make sure we reset here to the last rotation to avoid accumulating
     * values in case a random rotation is also added. */
    else {
      paint_update_brush_rake_rotation(ups, brush, ups->last_rake_angle);
      ok = false;
    }
  }
  else {
    ups->brush_rotation = ups->brush_rotation_sec = 0.0f;
    ok = true;
  }
  return ok;
}

/**
 * Returns pointer to a CustomData associated with a given domain, if
 * one exists.  If not nullptr is returned (this may happen with e.g.
 * multires and #AttrDomain::Point).
 */
static CustomData *sculpt_get_cdata(Object *ob, AttrDomain domain)
{
  SculptSession *ss = ob->sculpt;

  if (ss->bm) {
    switch (domain) {
      case AttrDomain::Point:
        return &ss->bm->vdata;
      case AttrDomain::Edge:
        return &ss->bm->edata;
      case AttrDomain::Corner:
        return &ss->bm->ldata;
      case AttrDomain::Face:
        return &ss->bm->pdata;
      default:
        BLI_assert_unreachable();
        return nullptr;
    }
  }
  else {
    Mesh *me = BKE_object_get_original_mesh(ob);

    switch (domain) {
      case AttrDomain::Point:
        /* Cannot get vertex domain for multires grids. */
        if (ss->pbvh && BKE_pbvh_type(ss->pbvh) == PBVH_GRIDS) {
          return nullptr;
        }

        return &me->vert_data;
      case AttrDomain::Corner:
        return &me->corner_data;
      case AttrDomain::Edge:
        return &me->edge_data;
      case AttrDomain::Face:
        return &me->face_data;
      default:
        BLI_assert_unreachable();
        return nullptr;
    }
  }
}

static bool sculpt_boundary_flags_ensure(
    Object *ob, PBVH *pbvh, int totvert, int totedge, bool force_update = false)
{
  SculptSession *ss = ob->sculpt;
  bool ret = false;

  if (!ss->attrs.edge_boundary_flags) {
    SculptAttributeParams params = {0};
    params.nointerp = true;

    ss->attrs.edge_boundary_flags = sculpt_attribute_ensure_ex(
        ob,
        AttrDomain::Edge,
        CD_PROP_INT32,
        SCULPT_ATTRIBUTE_NAME(edge_boundary_flags),
        &params,
        BKE_pbvh_type(pbvh));

    force_update = true;
    ret = true;
  }

  if (!ss->attrs.boundary_flags) {
    SculptAttributeParams params = {0};
    params.nointerp = true;

    ss->attrs.boundary_flags = sculpt_attribute_ensure_ex(ob,
                                                          AttrDomain::Point,
                                                          CD_PROP_INT32,
                                                          SCULPT_ATTRIBUTE_NAME(boundary_flags),
                                                          &params,
                                                          BKE_pbvh_type(pbvh));

    force_update = true;
    ret = true;

    BKE_pbvh_set_boundary_flags(pbvh, static_cast<int *>(ss->attrs.boundary_flags->data));
  }

  if (force_update) {
    if (ss->bm) {
      BM_mesh_elem_table_ensure(ss->bm, BM_VERT | BM_EDGE);
    }

    for (int i = 0; i < totvert; i++) {
      PBVHVertRef vertex = BKE_pbvh_index_to_vertex(pbvh, i);
      BKE_sculpt_boundary_flag_update(ss, vertex);
      BKE_sculpt_boundary_flag_uv_update(ss, vertex);

      if (ss->pbvh) {
        blender::bke::pbvh::check_vert_boundary(ss->pbvh, vertex, ss->face_sets);
      }
    }

    for (int i = 0; i < totedge; i++) {
      PBVHEdgeRef edge = BKE_pbvh_index_to_edge(pbvh, i);
      BKE_sculpt_boundary_flag_update(ss, edge);
      BKE_sculpt_boundary_flag_uv_update(ss, edge);

      if (ss->pbvh) {
        blender::bke::pbvh::check_edge_boundary(ss->pbvh, edge, ss->face_sets);
      }
    }
  }

  BKE_pbvh_set_boundary_flags(pbvh, reinterpret_cast<int *>(ss->attrs.boundary_flags->data));

  return ret;
}

bool BKE_sculptsession_boundary_flags_ensure(Object *ob)
{
  return sculpt_boundary_flags_ensure(
      ob, ob->sculpt->pbvh, BKE_sculptsession_vertex_count(ob->sculpt), ob->sculpt->totedges);
}

void BKE_sculptsession_free_deformMats(SculptSession *ss)
{
  ss->orig_cos = {};
  ss->deform_cos = {};
  ss->deform_imats = {};
}

void BKE_sculptsession_free_vwpaint_data(SculptSession *ss)
{
  if (ss->mode_type == OB_MODE_WEIGHT_PAINT) {
    MEM_SAFE_FREE(ss->mode.wpaint.alpha_weight);
    if (ss->mode.wpaint.dvert_prev) {
      BKE_defvert_array_free_elems(ss->mode.wpaint.dvert_prev, ss->totvert);
      MEM_freeN(ss->mode.wpaint.dvert_prev);
      ss->mode.wpaint.dvert_prev = nullptr;
    }
  }
}

/**
 * Write out the sculpt dynamic-topology #BMesh to the #Mesh.
 */
static void sculptsession_bm_to_me_update_data_only(Object *ob, bool /*reorder*/)
{
  SculptSession *ss = ob->sculpt;

  if (ss->bm && ob->data) {
    BKE_sculptsession_update_attr_refs(ob);

    BMeshToMeshParams params = {};
    params.update_shapekey_indices = true;
    params.calc_object_remap = false;

    BM_mesh_bm_to_me(nullptr, ss->bm, static_cast<Mesh *>(ob->data), &params);
  }
}

void BKE_sculptsession_bm_to_me(Object *ob, bool reorder)
{
  if (ob && ob->sculpt) {
    sculptsession_bm_to_me_update_data_only(ob, reorder);

    /* Ensure the objects evaluated mesh doesn't hold onto arrays
     * now realloc'd in the mesh #34473. */
    DEG_id_tag_update(&ob->id, ID_RECALC_GEOMETRY);
  }
}

static void sculptsession_free_pbvh(Object *object)
{
  SculptSession *ss = object->sculpt;

  if (!ss) {
    return;
  }

  if (ss->pbvh) {
    bke::pbvh::free(ss->pbvh);

    ss->needs_pbvh_rebuild = false;
    ss->pbvh = nullptr;
  }

  ss->vert_to_face_map = {};
  ss->edge_to_face_offsets = {};
  ss->edge_to_face_indices = {};
  ss->edge_to_face_map = {};
  ss->vert_to_edge_offsets = {};
  ss->vert_to_edge_indices = {};
  ss->vert_to_edge_map = {};

  MEM_SAFE_FREE(ss->preview_vert_list);
  ss->preview_vert_count = 0;

  ss->vertex_info.boundary.clear_and_shrink();

  MEM_SAFE_FREE(ss->fake_neighbors.fake_neighbor_index);
}

void BKE_sculptsession_bm_to_me_for_render(Object *object)
{
  if (object && object->sculpt) {
    if (object->sculpt->bm) {
      /* Ensure no points to old arrays are stored in DM
       *
       * Apparently, we could not use DEG_id_tag_update
       * here because this will lead to the while object
       * surface to disappear, so we'll release DM in place.
       */
      BKE_object_free_derived_caches(object);

      sculptsession_bm_to_me_update_data_only(object, false);

      /* In contrast with sculptsession_bm_to_me no need in
       * DAG tag update here - derived mesh was freed and
       * old pointers are nowhere stored.
       */
    }
  }
}

void BKE_sculptsession_free(Object *ob)
{
  if (ob && ob->sculpt) {
    SculptSession *ss = ob->sculpt;

    if (ss->bm_idmap) {
      BM_idmap_destroy(ss->bm_idmap);
      ss->bm_idmap = nullptr;
    }

    if (ss->bm_log) {
      /* Does not free the actual entries, the undo system does that */
      BM_log_free(ss->bm_log);
      ss->bm_log = nullptr;
    }

    /* Destroy temporary attributes. */
    BKE_sculpt_attribute_destroy_temporary_all(ob);

    if (ss->bm) {
      BKE_sculptsession_bm_to_me(ob, true);
      BM_mesh_free(ss->bm);
      ss->bm = nullptr;
    }

    sculptsession_free_pbvh(ob);

    if (ss->bm_log) {
      BM_log_free(ss->bm_log);
    }

    if (ss->tex_pool) {
      BKE_image_pool_free(ss->tex_pool);
    }

    if (ss->pose_ik_chain_preview) {
      for (int i = 0; i < ss->pose_ik_chain_preview->tot_segments; i++) {
        MEM_SAFE_FREE(ss->pose_ik_chain_preview->segments[i].weights);
      }
      MEM_SAFE_FREE(ss->pose_ik_chain_preview->segments);
      MEM_SAFE_FREE(ss->pose_ik_chain_preview);
    }

    if (ss->boundary_preview) {
      MEM_SAFE_FREE(ss->boundary_preview->verts);
      MEM_SAFE_FREE(ss->boundary_preview->edges);
      MEM_SAFE_FREE(ss->boundary_preview->distance);
      MEM_SAFE_FREE(ss->boundary_preview->edit_info);
      MEM_SAFE_FREE(ss->boundary_preview);
    }

    BKE_sculptsession_free_vwpaint_data(ob->sculpt);

    MEM_SAFE_FREE(ss->last_paint_canvas_key);

    MEM_delete(ss);

    ob->sculpt = nullptr;
  }
}

static MultiresModifierData *sculpt_multires_modifier_get(const Scene *scene,
                                                          Object *ob,
                                                          const bool auto_create_mdisps)
{
  Mesh *me = (Mesh *)ob->data;
  ModifierData *md;
  VirtualModifierData virtual_modifier_data;

  if (ob->sculpt && ob->sculpt->bm) {
    /* Can't combine multires and dynamic topology. */
    return nullptr;
  }

  bool need_mdisps = false;

  if (!CustomData_get_layer(&me->corner_data, CD_MDISPS)) {
    if (!auto_create_mdisps) {
      /* Multires can't work without displacement layer. */
      return nullptr;
    }
    need_mdisps = true;
  }

  /* Weight paint operates on original vertices, and needs to treat multires as regular modifier
   * to make it so that PBVH vertices are at the multires surface. */
  if ((ob->mode & OB_MODE_SCULPT) == 0) {
    return nullptr;
  }

  for (md = BKE_modifiers_get_virtual_modifierlist(ob, &virtual_modifier_data); md; md = md->next)
  {
    if (md->type == eModifierType_Multires) {
      MultiresModifierData *mmd = (MultiresModifierData *)md;

      if (!BKE_modifier_is_enabled(scene, md, eModifierMode_Realtime)) {
        continue;
      }

      if (mmd->sculptlvl > 0 && !(mmd->flags & eMultiresModifierFlag_UseSculptBaseMesh)) {
        if (need_mdisps) {
          CustomData_add_layer(&me->corner_data, CD_MDISPS, CD_SET_DEFAULT, me->corners_num);
        }

        return mmd;
      }

      return nullptr;
    }
  }

  return nullptr;
}

MultiresModifierData *BKE_sculpt_multires_active(const Scene *scene, Object *ob)
{
  return sculpt_multires_modifier_get(scene, ob, false);
}

/* Checks if there are any supported deformation modifiers active */
static bool sculpt_modifiers_active(Scene *scene, Sculpt *sd, Object *ob)
{
  ModifierData *md;
  Mesh *me = (Mesh *)ob->data;
  VirtualModifierData virtual_modifier_data;

  if (ob->sculpt->bm || BKE_sculpt_multires_active(scene, ob)) {
    return false;
  }

  /* Non-locked shape keys could be handled in the same way as deformed mesh. */
  if ((ob->shapeflag & OB_SHAPE_LOCK) == 0 && me->key && ob->shapenr) {
    return true;
  }

  md = BKE_modifiers_get_virtual_modifierlist(ob, &virtual_modifier_data);

  /* Exception for shape keys because we can edit those. */
  for (; md; md = md->next) {
    const ModifierTypeInfo *mti = BKE_modifier_get_info(static_cast<ModifierType>(md->type));
    if (!BKE_modifier_is_enabled(scene, md, eModifierMode_Realtime)) {
      continue;
    }
    if (md->type == eModifierType_Multires && (ob->mode & OB_MODE_SCULPT)) {
      MultiresModifierData *mmd = (MultiresModifierData *)md;
      if (!(mmd->flags & eMultiresModifierFlag_UseSculptBaseMesh)) {
        continue;
      }
    }
    if (md->type == eModifierType_ShapeKey) {
      continue;
    }

    if (mti->type == ModifierTypeType::OnlyDeform) {
      return true;
    }
    if ((sd->flags & SCULPT_ONLY_DEFORM) == 0) {
      return true;
    }
  }

  return false;
}

void BKE_sculpt_ensure_idmap(Object *ob)
{
  if (!ob->sculpt->bm_idmap) {
    ob->sculpt->bm_idmap = BM_idmap_new(ob->sculpt->bm, BM_VERT | BM_EDGE | BM_FACE);
    BM_idmap_check_ids(ob->sculpt->bm_idmap);

    if (ob->sculpt->bm_log) {
      BM_log_set_idmap(ob->sculpt->bm_log, ob->sculpt->bm_idmap);
    }

    if (ob->sculpt->pbvh) {
      bke::pbvh::set_idmap(ob->sculpt->pbvh, ob->sculpt->bm_idmap);
    }

    /* Push id attributes into base mesh customdata layout. */
    BKE_sculptsession_update_attr_refs(ob);
    BKE_sculptsession_sync_attributes(ob, static_cast<Mesh *>(ob->data), true);
  }
  else {
    if (BM_idmap_check_attributes(ob->sculpt->bm_idmap)) {
      BKE_sculptsession_update_attr_refs(ob);
      BKE_sculptsession_sync_attributes(ob, static_cast<Mesh *>(ob->data), true);
    }
  }
}

void BKE_sculpt_distort_correction_set(Object *ob, eAttrCorrectMode value)
{
  ob->sculpt->distort_correction_mode = value;

  if (ob->sculpt->pbvh) {
    BKE_pbvh_distort_correction_set(ob->sculpt->pbvh, value);
  }
}

static void sculpt_check_face_areas(Object *ob, PBVH *pbvh)
{
  SculptSession *ss = ob->sculpt;

  if (!ss->attrs.face_areas) {
    SculptAttributeParams params = {0};

    params.nointerp = true;
    ss->attrs.face_areas = sculpt_attribute_ensure_ex(ob,
                                                      AttrDomain::Face,
                                                      CD_PROP_FLOAT2,
                                                      SCULPT_ATTRIBUTE_NAME(face_areas),
                                                      &params,
                                                      BKE_pbvh_type(pbvh));
  }
}

/* Helper function to keep persistent base attribute references up to
 * date.  This is a bit more tricky since they persist across strokes.
 */
static void sculpt_update_persistent_base(Object *ob)
{
  SculptSession *ss = ob->sculpt;

  ss->attrs.persistent_co = BKE_sculpt_attribute_get(
      ob, AttrDomain::Point, CD_PROP_FLOAT3, SCULPT_ATTRIBUTE_NAME(persistent_co));
  ss->attrs.persistent_no = BKE_sculpt_attribute_get(
      ob, AttrDomain::Point, CD_PROP_FLOAT3, SCULPT_ATTRIBUTE_NAME(persistent_no));
  ss->attrs.persistent_disp = BKE_sculpt_attribute_get(
      ob, AttrDomain::Point, CD_PROP_FLOAT, SCULPT_ATTRIBUTE_NAME(persistent_disp));
}

static void sculpt_update_object(
    Depsgraph *depsgraph, Object *ob, Object *ob_eval, bool /*need_pmap*/, bool is_paint_tool)
{
  Scene *scene = DEG_get_input_scene(depsgraph);
  Sculpt *sd = scene->toolsettings->sculpt;
  UnifiedPaintSettings &ups = scene->toolsettings->unified_paint_settings;
  SculptSession *ss = ob->sculpt;
  Mesh *mesh = BKE_object_get_original_mesh(ob);
  Mesh *mesh_eval = BKE_object_get_evaluated_mesh(ob_eval);
  MultiresModifierData *mmd = sculpt_multires_modifier_get(scene, ob, true);
  const bool use_face_sets = (ob->mode & OB_MODE_SCULPT) != 0;

  BLI_assert(mesh_eval != nullptr);

  /* This is for handling a newly opened file with no object visible,
   * causing `mesh_eval == nullptr`. */
  if (mesh_eval == nullptr) {
    return;
  }

  Brush *brush = sd->paint.brush;
  ss->sharp_angle_limit = (!brush || ups.flag & UNIFIED_PAINT_FLAG_SHARP_ANGLE_LIMIT) ?
                              ups.sharp_angle_limit :
                              brush->sharp_angle_limit;
  ss->smooth_boundary_flag = eSculptBoundary(ups.smooth_boundary_flag);

  ss->depsgraph = depsgraph;

  ss->distort_correction_mode = eAttrCorrectMode(ups.distort_correction_mode);

  ss->deform_modifiers_active = sculpt_modifiers_active(scene, sd, ob);

  ss->building_vp_handle = false;

  ss->scene = scene;

  ss->shapekey_active = (mmd == nullptr) ? BKE_keyblock_from_object(ob) : nullptr;

  ss->material_index = (int *)CustomData_get_layer_named(
      &mesh->face_data, CD_PROP_INT32, "material_index");

  /* NOTE: Weight pPaint require mesh info for loop lookup, but it never uses multires code path,
   * so no extra checks is needed here. */
  if (mmd) {
    ss->multires.active = true;
    ss->multires.modifier = mmd;
    ss->multires.level = mmd->sculptlvl;
<<<<<<< HEAD
    ss->totvert = me_eval->verts_num;
    ss->totloops = mesh->corners_num;
    ss->totedges = mesh->edges_num;
    ss->faces_num = me_eval->faces_num;
=======
    ss->totvert = mesh_eval->verts_num;
    ss->faces_num = mesh_eval->faces_num;
>>>>>>> ee1fa8e1
    ss->totfaces = mesh->faces_num;

    /* These are assigned to the base mesh in Multires. This is needed because Face Sets
     * operators and tools use the Face Sets data from the base mesh when Multires is active. */
    ss->vert_positions = mesh->vert_positions_for_write();
    ss->faces = mesh->faces();
    ss->edges = mesh->edges();
    ss->corner_verts = mesh->corner_verts();
    ss->corner_edges = mesh->corner_edges();
  }
  else {
    ss->totvert = mesh->verts_num;
    ss->faces_num = mesh->faces_num;
    ss->totfaces = mesh->faces_num;
    ss->totloops = mesh->corners_num;
    ss->totedges = mesh->edges_num;

    ss->vert_positions = mesh->vert_positions_for_write();
    ss->edges = mesh->edges();
    ss->faces = mesh->faces();

    ss->vert_positions = mesh->vert_positions_for_write();

    ss->sharp_edge = (bool *)CustomData_get_layer_named_for_write(
        &mesh->edge_data, CD_PROP_BOOL, "sharp_edge", mesh->edges_num);
    ss->seam_edge = (bool *)CustomData_get_layer_named_for_write(
        &mesh->edge_data, CD_PROP_BOOL, ".uv_seam", mesh->edges_num);

    ss->vdata = &mesh->vert_data;
    ss->edata = &mesh->edge_data;
    ss->ldata = &mesh->corner_data;
    ss->pdata = &mesh->face_data;

    ss->corner_verts = mesh->corner_verts();
    ss->corner_edges = mesh->corner_edges();

    ss->multires.active = false;
    ss->multires.modifier = nullptr;
    ss->multires.level = 0;

    CustomDataLayer *layer;
    AttrDomain domain;

    if (BKE_pbvh_get_color_layer(nullptr, mesh, &layer, &domain)) {
      if (layer->type == CD_PROP_COLOR) {
        ss->vcol = static_cast<MPropCol *>(layer->data);
      }
      else {
        ss->mcol = static_cast<MLoopCol *>(layer->data);
      }

      ss->vcol_domain = domain;
      ss->vcol_type = static_cast<eCustomDataType>(layer->type);
    }
    else {
      ss->vcol = nullptr;
      ss->mcol = nullptr;

      ss->vcol_type = (eCustomDataType)-1;
      ss->vcol_domain = AttrDomain::Point;
    }
  }

  CustomData *ldata;
  if (ss->bm) {
    ldata = &ss->bm->ldata;
  }
  else {
    ldata = &mesh->corner_data;
  }

  ss->totuv = 0;
  for (int i : IndexRange(ldata->totlayer)) {
    CustomDataLayer &layer = ldata->layers[i];
    if (layer.type == CD_PROP_FLOAT2 && !(layer.flag & CD_FLAG_TEMPORARY)) {
      ss->totuv++;
    }
  }

  ss->hide_poly = (bool *)CustomData_get_layer_named_for_write(
      &mesh->face_data, CD_PROP_BOOL, ".hide_poly", mesh->faces_num);

  ss->subdiv_ccg = me_eval->runtime->subdiv_ccg.get();

  PBVH *pbvh = BKE_sculpt_object_pbvh_ensure(depsgraph, ob);
  sculpt_check_face_areas(ob, pbvh);

  if (ss->bm) {
    ss->totedges = ss->bm->totedge;
  }

  if (pbvh) {
    blender::bke::pbvh::sharp_limit_set(pbvh, ss->sharp_angle_limit);
  }

  /* Sculpt Face Sets. */
  if (use_face_sets) {
    int *face_sets = static_cast<int *>(CustomData_get_layer_named_for_write(
        &mesh->face_data, CD_PROP_INT32, ".sculpt_face_set", mesh->faces_num));

    if (face_sets) {
      /* Load into sculpt attribute system. */
      ss->face_sets = BKE_sculpt_face_sets_ensure(ob);
    }
    else {
      ss->face_sets = nullptr;
    }
  }
  else {
    ss->face_sets = nullptr;
  }

  sculpt_boundary_flags_ensure(ob, pbvh, BKE_sculptsession_vertex_count(ss), ss->totedges);

<<<<<<< HEAD
  BKE_pbvh_update_active_vcol(pbvh, mesh);

  if (BKE_pbvh_type(pbvh) == PBVH_FACES) {
    ss->poly_normals = blender::bke::pbvh::get_poly_normals(ss->pbvh);
  }
  else {
    ss->poly_normals = {};
  }
=======
  ss->subdiv_ccg = mesh_eval->runtime->subdiv_ccg.get();
>>>>>>> ee1fa8e1

  BLI_assert(pbvh == ss->pbvh);
  UNUSED_VARS_NDEBUG(pbvh);

  if (ss->subdiv_ccg) {
    BKE_pbvh_subdiv_ccg_set(ss->pbvh, ss->subdiv_ccg);
  }

  BKE_pbvh_update_hide_attributes_from_mesh(ss->pbvh);

  sculpt_attribute_update_refs(ob);
  sculpt_update_persistent_base(ob);

  if (ob->type == OB_MESH) {
    ss->vert_to_face_map = mesh->vert_to_face_map();
  }

  if (ss->pbvh) {
    blender::bke::pbvh::set_pmap(ss->pbvh, ss->vert_to_face_map);
  }

  if (ss->deform_modifiers_active) {
    /* Painting doesn't need crazyspace, use already evaluated mesh coordinates if possible. */
    bool used_me_eval = false;

    if (ob->mode & (OB_MODE_VERTEX_PAINT | OB_MODE_WEIGHT_PAINT)) {
      Mesh *me_eval_deform = ob_eval->runtime->mesh_deform_eval;

      /* If the fully evaluated mesh has the same topology as the deform-only version, use it.
       * This matters because crazyspace evaluation is very restrictive and excludes even
       * modifiers
       * that simply recompute vertex weights (which can even include Geometry Nodes). */
      if (me_eval_deform->faces_num == mesh_eval->faces_num &&
          me_eval_deform->corners_num == mesh_eval->corners_num &&
          me_eval_deform->verts_num == mesh_eval->verts_num)
      {
        BKE_sculptsession_free_deformMats(ss);

        BLI_assert(me_eval_deform->totvert == mesh->verts_num);

        ss->deform_cos = mesh_eval->vert_positions();
        BKE_pbvh_vert_coords_apply(ss->pbvh, ss->deform_cos);

        used_me_eval = true;
      }
    }

    if (ss->orig_cos.is_empty() && !used_me_eval) {
      BKE_sculptsession_free_deformMats(ss);

      ss->orig_cos = (ss->shapekey_active) ?
                         Span(static_cast<const float3 *>(ss->shapekey_active->data),
                              mesh->verts_num) :
                         mesh->vert_positions();

      BKE_crazyspace_build_sculpt(depsgraph, scene, ob, ss->deform_imats, ss->deform_cos);
      BKE_pbvh_vert_coords_apply(ss->pbvh, ss->deform_cos);

      int a = 0;
      for (blender::float3x3 &matrix : ss->deform_imats) {
        float *co = ss->deform_cos[a];

        matrix = blender::math::invert(matrix);

        float ff = dot_v3v3(co, co);
        if (isnan(ff) || !isfinite(ff)) {
          printf("%s: nan1! %.4f %.4f %.4f\n", __func__, co[0], co[1], co[2]);
        }

        ff = blender::math::determinant(matrix);
        if (isnan(ff) || !isfinite(ff)) {
          printf("%s: nan2!\n", __func__);
        }

        a++;
      }
    }
  }
  else {
    BKE_sculptsession_free_deformMats(ss);
  }

  if (ss->shapekey_active != nullptr && ss->deform_cos.is_empty()) {
    ss->deform_cos = Span(static_cast<const float3 *>(ss->shapekey_active->data), mesh->verts_num);
  }

  /* if pbvh is deformed, key block is already applied to it */
  if (ss->shapekey_active) {
    bool pbvh_deformed = BKE_pbvh_is_deformed(ss->pbvh);
    if (!pbvh_deformed || ss->deform_cos.is_empty()) {
      const Span key_data(static_cast<const float3 *>(ss->shapekey_active->data), mesh->verts_num);

      if (key_data.data() != nullptr) {
        if (!pbvh_deformed) {
          /* apply shape keys coordinates to PBVH */
          BKE_pbvh_vert_coords_apply(ss->pbvh, key_data);
        }
        if (ss->deform_cos.is_empty()) {
          ss->deform_cos = key_data;
        }
      }
    }
  }

  int totvert = 0;

  switch (BKE_pbvh_type(pbvh)) {
    case PBVH_FACES:
      totvert = mesh->verts_num;
      break;
    case PBVH_BMESH:
      totvert = ss->bm ? ss->bm->totvert : mesh->verts_num;
      break;
    case PBVH_GRIDS:
      totvert = BKE_pbvh_get_grid_num_verts(ss->pbvh);
      break;
  }

  BKE_sculpt_init_flags_valence(ob, pbvh, totvert, false);

  if (ss->bm && mesh->key && ob->shapenr != ss->bm->shapenr) {
    KeyBlock *actkey = static_cast<KeyBlock *>(BLI_findlink(&mesh->key->block, ss->bm->shapenr - 1));
    KeyBlock *newkey = static_cast<KeyBlock *>(BLI_findlink(&mesh->key->block, ob->shapenr - 1));

    bool updatePBVH = false;

    if (!actkey) {
      printf("%s: failed to find active shapekey\n", __func__);
      if (!ss->bm->shapenr || !CustomData_has_layer(&ss->bm->vdata, CD_SHAPEKEY)) {
        printf("allocating shapekeys. . .\n");

        // need to allocate customdata for keys
        for (KeyBlock *key = (KeyBlock *)mesh->key->block.first; key; key = key->next) {

          int idx = CustomData_get_named_layer_index(&ss->bm->vdata, CD_SHAPEKEY, key->name);

          if (idx == -1) {
            BM_data_layer_add_named(ss->bm, &ss->bm->vdata, CD_SHAPEKEY, key->name);
            BKE_sculptsession_update_attr_refs(ob);

            idx = CustomData_get_named_layer_index(&ss->bm->vdata, CD_SHAPEKEY, key->name);
            ss->bm->vdata.layers[idx].uid = key->uid;
          }

          int cd_shapeco = ss->bm->vdata.layers[idx].offset;
          BMVert *v;
          BMIter iter;

          BM_ITER_MESH (v, &iter, ss->bm, BM_VERTS_OF_MESH) {
            float *keyco = (float *)BM_ELEM_CD_GET_VOID_P(v, cd_shapeco);

            copy_v3_v3(keyco, v->co);
          }
        }
      }

      updatePBVH = true;
      ss->bm->shapenr = ob->shapenr;
    }

    if (!newkey) {
      printf("%s: failed to find new active shapekey\n", __func__);
    }

    if (actkey && newkey) {
      int cd_co1 = CustomData_get_named_layer_index(&ss->bm->vdata, CD_SHAPEKEY, actkey->name);
      int cd_co2 = CustomData_get_named_layer_index(&ss->bm->vdata, CD_SHAPEKEY, newkey->name);

      BMVert *v;
      BMIter iter;

      if (cd_co1 == -1) {  // non-recoverable error
        printf("%s: failed to find active shapekey in customdata.\n", __func__);
        return;
      }
      else if (cd_co2 == -1) {
        printf("%s: failed to find new shapekey in customdata; allocating . . .\n", __func__);

        BM_data_layer_add_named(ss->bm, &ss->bm->vdata, CD_SHAPEKEY, newkey->name);
        int idx = CustomData_get_named_layer_index(&ss->bm->vdata, CD_SHAPEKEY, newkey->name);

        int cd_co = ss->bm->vdata.layers[idx].offset;
        ss->bm->vdata.layers[idx].uid = newkey->uid;

        BKE_sculptsession_update_attr_refs(ob);

        BM_ITER_MESH (v, &iter, ss->bm, BM_VERTS_OF_MESH) {
          float *keyco = (float *)BM_ELEM_CD_GET_VOID_P(v, cd_co);
          copy_v3_v3(keyco, v->co);
        }

        cd_co2 = idx;
      }

      cd_co1 = ss->bm->vdata.layers[cd_co1].offset;
      cd_co2 = ss->bm->vdata.layers[cd_co2].offset;

      BM_ITER_MESH (v, &iter, ss->bm, BM_VERTS_OF_MESH) {
        float *co1 = (float *)BM_ELEM_CD_GET_VOID_P(v, cd_co1);
        float *co2 = (float *)BM_ELEM_CD_GET_VOID_P(v, cd_co2);

        copy_v3_v3(co1, v->co);
        copy_v3_v3(v->co, co2);
      }

      ss->bm->shapenr = ob->shapenr;

      updatePBVH = true;
    }

    if (updatePBVH && ss->pbvh) {
      Vector<PBVHNode *> nodes = blender::bke::pbvh::get_flagged_nodes(ss->pbvh, PBVH_Leaf);

      for (PBVHNode *node : nodes) {
        BKE_pbvh_node_mark_update(node);
        BKE_pbvh_vert_tag_update_normal_tri_area(node);
      }
    }
  }

  if (ss->bm_log && ss->pbvh) {
    bke::pbvh::set_idmap(ss->pbvh, ss->bm_idmap);
    BKE_pbvh_set_bm_log(ss->pbvh, ss->bm_log);
  }

  if (is_paint_tool) {
    if (ss->vcol_domain == AttrDomain::Corner) {
      /* Ensure pbvh nodes have loop indices; the sculpt undo system
       * needs them for color attributes.
       */
      BKE_pbvh_ensure_node_loops(ss->pbvh);
    }

    /*
     * We should rebuild the PBVH_pixels when painting canvas changes.
     *
     * The relevant changes are stored/encoded in the paint canvas key.
     * These include the active uv map, and resolutions.
     */
    if (U.experimental.use_sculpt_texture_paint && ss->pbvh) {
      char *paint_canvas_key = BKE_paint_canvas_key_get(&scene->toolsettings->paint_mode, ob);
      if (ss->last_paint_canvas_key == nullptr ||
          !STREQ(paint_canvas_key, ss->last_paint_canvas_key)) {
        MEM_SAFE_FREE(ss->last_paint_canvas_key);
        ss->last_paint_canvas_key = paint_canvas_key;
        BKE_pbvh_mark_rebuild_pixels(ss->pbvh);
      }
      else {
        MEM_freeN(paint_canvas_key);
      }
    }

    /* We could be more precise when we have access to the active tool. */
    const bool use_paint_slots = (ob->mode & OB_MODE_SCULPT) != 0;
    if (use_paint_slots) {
      BKE_texpaint_slots_refresh_object(scene, ob);
    }
  }

  if (ss->pbvh) {
    blender::bke::pbvh::set_flags_valence(ss->pbvh,
                                          static_cast<uint8_t *>(ss->attrs.flags->data),
                                          static_cast<int *>(ss->attrs.valence->data));
  }
}

void BKE_sculpt_update_object_before_eval(Object *ob_eval)
{
  /* Update before mesh evaluation in the dependency graph. */
  SculptSession *ss = ob_eval->sculpt;

  if (ss && (ss->building_vp_handle == false || ss->needs_pbvh_rebuild)) {
    if (ss->needs_pbvh_rebuild || (!ss->cache && !ss->filter_cache && !ss->expand_cache)) {
      /* We free pbvh on changes, except in the middle of drawing a stroke
       * since it can't deal with changing PVBH node organization, we hope
       * topology does not change in the meantime .. weak. */
      sculptsession_free_pbvh(ob_eval);

      BKE_sculptsession_free_deformMats(ob_eval->sculpt);

      /* In vertex/weight paint, force maps to be rebuilt. */
      BKE_sculptsession_free_vwpaint_data(ob_eval->sculpt);
    }
    else if (ss->pbvh) {
      Vector<PBVHNode *> nodes = blender::bke::pbvh::search_gather(ss->pbvh, {});

      for (PBVHNode *node : nodes) {
        BKE_pbvh_node_mark_update(node);
      }
    }
  }
}

void BKE_sculpt_update_object_after_eval(Depsgraph *depsgraph, Object *ob_eval)
{
  /* Update after mesh evaluation in the dependency graph, to rebuild PBVH or
   * other data when modifiers change the mesh. */
  Object *ob_orig = DEG_get_original_object(ob_eval);
  Mesh *me_orig = BKE_object_get_original_mesh(ob_orig);

  if (ob_orig->sculpt) {
    BKE_sculptsession_sync_attributes(ob_orig, me_orig, false);
  }

  sculpt_update_object(depsgraph, ob_orig, ob_eval, false, false);
}

void BKE_sculpt_color_layer_create_if_needed(Object *object)
{
  using namespace blender;
  using namespace blender::bke;
  Mesh *orig_me = BKE_object_get_original_mesh(object);

  SculptAttribute attr = BKE_sculpt_find_attribute(object, orig_me->active_color_attribute);
  if (!attr.is_empty() && (CD_TYPE_AS_MASK(attr.proptype) & CD_MASK_COLOR_ALL) &&
      ELEM(attr.domain, AttrDomain::Point, AttrDomain::Corner))
  {
    return;
  }

  const std::string unique_name = BKE_id_attribute_calc_unique_name(orig_me->id, "Color");
  if (!orig_me->attributes_for_write().add(
          unique_name, AttrDomain::Point, CD_PROP_COLOR, AttributeInitDefaultValue()))
  {
    return;
  }

  BKE_id_attributes_active_color_set(&orig_me->id, unique_name.c_str());
  BKE_id_attributes_default_color_set(&orig_me->id, unique_name.c_str());
  DEG_id_tag_update(&orig_me->id, ID_RECALC_GEOMETRY_ALL_MODES);
  BKE_mesh_tessface_clear(orig_me);

  if (object->sculpt && object->sculpt->pbvh) {
    BKE_pbvh_update_active_vcol(object->sculpt->pbvh, orig_me);
  }

  /* Flush attribute into sculpt mesh. */
  BKE_sculptsession_sync_attributes(object, orig_me, false);
}

void BKE_sculpt_update_object_for_edit(Depsgraph *depsgraph, Object *ob_orig, bool is_paint_tool)
{
  /* Update from sculpt operators and undo, to update sculpt session
   * and PBVH after edits. */
  Object *ob_eval = DEG_get_evaluated_object(depsgraph, ob_orig);

  sculpt_update_object(depsgraph, ob_orig, ob_eval, true, is_paint_tool);
}

int *BKE_sculpt_face_sets_ensure(Object *ob)
{
  SculptSession *ss = ob->sculpt;

  if (!ss->attrs.face_set) {
    SculptAttributeParams params = {};
    params.permanent = true;

    CustomData *cdata = sculpt_get_cdata(ob, AttrDomain::Face);
    bool clear = CustomData_get_named_layer_index(
                     cdata, CD_PROP_INT32, SCULPT_ATTRIBUTE_NAME(face_set)) == -1;

    ss->attrs.face_set = BKE_sculpt_attribute_ensure(
        ob, AttrDomain::Face, CD_PROP_INT32, SCULPT_ATTRIBUTE_NAME(face_set), &params);

    if (clear) {
      if (ss->bm) {
        BMFace *f;
        BMIter iter;
        int cd_faceset = ss->attrs.face_set->bmesh_cd_offset;

        BM_ITER_MESH (f, &iter, ss->bm, BM_FACES_OF_MESH) {
          BM_ELEM_CD_SET_INT(f, cd_faceset, 1);
        }
      }
      else {
        int *face_sets = static_cast<int *>(ss->attrs.face_set->data);

        for (int i : IndexRange(ss->totfaces)) {
          face_sets[i] = 1;
        }
      }

      Mesh *mesh = static_cast<Mesh *>(ob->data);
      mesh->face_sets_color_default = 1;
    }
  }

  int *face_sets = static_cast<int *>(ss->attrs.face_set->data);
  ss->face_sets = face_sets;

  return face_sets;
}

bool *BKE_sculpt_hide_poly_ensure(Object *ob)
{
  SculptAttributeParams params = {0};
  params.permanent = true;

  ob->sculpt->attrs.hide_poly = BKE_sculpt_attribute_ensure(
      ob, AttrDomain::Face, CD_PROP_BOOL, ".hide_poly", &params);

  bool *hide_poly = static_cast<bool *>(ob->sculpt->attrs.hide_poly->data);
  ob->sculpt->hide_poly = hide_poly;

  return hide_poly;
}

void BKE_sculpt_mask_layers_ensure(Depsgraph *depsgraph,
                                   Main *bmain,
                                   Object *ob,
                                   MultiresModifierData *mmd)
{
  using namespace blender;
  using namespace blender::bke;
  Mesh *me = static_cast<Mesh *>(ob->data);
  const OffsetIndices faces = me->faces();
  const Span<int> corner_verts = me->corner_verts();
  MutableAttributeAccessor attributes = me->attributes_for_write();

  /* if multires is active, create a grid paint mask layer if there
   * isn't one already */
  if (mmd && !CustomData_has_layer(&me->corner_data, CD_GRID_PAINT_MASK)) {
    int level = max_ii(1, mmd->sculptlvl);
    int gridsize = BKE_ccg_gridsize(level);
    int gridarea = gridsize * gridsize;

    GridPaintMask *gmask = static_cast<GridPaintMask *>(CustomData_add_layer(
        &me->corner_data, CD_GRID_PAINT_MASK, CD_SET_DEFAULT, me->corners_num));

    for (int i = 0; i < me->corners_num; i++) {
      GridPaintMask *gpm = &gmask[i];

      gpm->level = level;
      gpm->data = static_cast<float *>(
          MEM_callocN(sizeof(float) * gridarea, "GridPaintMask.data"));
    }

    /* If vertices already have mask, copy into multires data. */
    if (const VArray<float> mask = *attributes.lookup<float>(".sculpt_mask", AttrDomain::Point)) {
      const VArraySpan<float> mask_span(mask);
      for (const int i : faces.index_range()) {
        const IndexRange face = faces[i];

        /* Mask center. */
        float avg = 0.0f;
        for (const int vert : corner_verts.slice(face)) {
          avg += mask_span[vert];
        }
        avg /= float(face.size());

        /* Fill in multires mask corner. */
        for (const int corner : face) {
          GridPaintMask *gpm = &gmask[corner];
          const int vert = corner_verts[corner];
          const int prev = corner_verts[mesh::face_corner_prev(face, vert)];
          const int next = corner_verts[mesh::face_corner_next(face, vert)];

          gpm->data[0] = avg;
          gpm->data[1] = (mask_span[vert] + mask_span[next]) * 0.5f;
          gpm->data[2] = (mask_span[vert] + mask_span[prev]) * 0.5f;
          gpm->data[3] = mask_span[vert];
        }
      }
    }
    /* The evaluated multires CCG must be updated to contain the new data. */
    DEG_id_tag_update(&ob->id, ID_RECALC_GEOMETRY);
    if (depsgraph) {
      BKE_scene_graph_evaluated_ensure(depsgraph, bmain);
    }
  }

  /* Create vertex paint mask layer if there isn't one already. */
  if (attributes.add<float>(".sculpt_mask", AttrDomain::Point, AttributeInitDefaultValue())) {
    /* The evaluated mesh must be updated to contain the new data. */
    DEG_id_tag_update(&ob->id, ID_RECALC_GEOMETRY);
  }

  if (ob->sculpt) {
    BKE_sculptsession_update_attr_refs(ob);
  }
}

void BKE_sculpt_toolsettings_data_ensure(Scene *scene)
{
  BKE_paint_ensure(scene->toolsettings, (Paint **)&scene->toolsettings->sculpt);

  Sculpt *sd = scene->toolsettings->sculpt;

  const Sculpt *defaults = DNA_struct_default_get(Sculpt);

  /* We have file versioning code here for historical
   * reasons.  Don't add more checks here, do it properly
   * in blenloader.
   */
  if (sd->automasking_start_normal_limit == 0.0f) {
    sd->automasking_start_normal_limit = defaults->automasking_start_normal_limit;
    sd->automasking_start_normal_falloff = defaults->automasking_start_normal_falloff;

    sd->automasking_view_normal_limit = defaults->automasking_view_normal_limit;
    sd->automasking_view_normal_falloff = defaults->automasking_view_normal_limit;
  }

  if (sd->dyntopo.detail_percent == 0.0f) {
    sd->dyntopo.detail_percent = defaults->detail_percent;
  }
  if (sd->dyntopo.constant_detail == 0.0f) {
    sd->dyntopo.constant_detail = defaults->constant_detail;
  }
  if (sd->dyntopo.detail_size == 0.0f) {
    sd->dyntopo.detail_size = defaults->detail_size;
  }

  /* Set sane default tiling offsets. */
  if (!sd->paint.tile_offset[0]) {
    sd->paint.tile_offset[0] = 1.0f;
  }
  if (!sd->paint.tile_offset[1]) {
    sd->paint.tile_offset[1] = 1.0f;
  }
  if (!sd->paint.tile_offset[2]) {
    sd->paint.tile_offset[2] = 1.0f;
  }

  if (!sd->automasking_cavity_curve || !sd->automasking_cavity_curve_op) {
    BKE_sculpt_check_cavity_curves(sd);
  }
}

static bool check_sculpt_object_deformed(Object *object, const bool for_construction)
{
  bool deformed = false;

  /* Active modifiers means extra deformation, which can't be handled correct
   * on birth of PBVH and sculpt "layer" levels, so use PBVH only for internal brush
   * stuff and show final evaluated mesh so user would see actual object shape. */
  deformed |= object->sculpt->deform_modifiers_active;

  if (for_construction) {
    deformed |= object->sculpt->shapekey_active != nullptr;
  }
  else {
    /* As in case with modifiers, we can't synchronize deformation made against
     * PBVH and non-locked keyblock, so also use PBVH only for brushes and
     * final DM to give final result to user. */
    deformed |= object->sculpt->shapekey_active && (object->shapeflag & OB_SHAPE_LOCK) == 0;
  }

  return deformed;
}

void BKE_sculpt_sync_face_visibility_to_grids(Mesh *mesh, SubdivCCG *subdiv_ccg)
{
  using namespace blender;
  using namespace blender::bke;
  if (!subdiv_ccg) {
    return;
  }

  const AttributeAccessor attributes = mesh->attributes();
  const VArray<bool> hide_poly = *attributes.lookup_or_default<bool>(
      ".hide_poly", AttrDomain::Face, false);
  if (hide_poly.is_single() && !hide_poly.get_internal_single()) {
    BKE_subdiv_ccg_grid_hidden_free(*subdiv_ccg);
    return;
  }

  const OffsetIndices<int> faces = mesh->faces();

  const VArraySpan<bool> hide_poly_span(hide_poly);
  BitGroupVector<> &grid_hidden = BKE_subdiv_ccg_grid_hidden_ensure(*subdiv_ccg);
  threading::parallel_for(faces.index_range(), 1024, [&](const IndexRange range) {
    for (const int i : range) {
      const bool face_hidden = hide_poly_span[i];
      for (const int corner : faces[i]) {
        grid_hidden[corner].set_all(face_hidden);
      }
    }
  });
}

static PBVH *build_pbvh_for_dynamic_topology(Object *ob, bool update_flags_valence)
{
  SculptSession *ss = ob->sculpt;
  PBVH *pbvh = ss->pbvh = BKE_pbvh_new(PBVH_BMESH);

  BKE_pbvh_set_bmesh(pbvh, ss->bm);
  BM_mesh_elem_table_ensure(ss->bm, BM_VERT | BM_EDGE | BM_FACE);

  sculptsession_bmesh_add_layers(ob);
  sculpt_boundary_flags_ensure(ob, pbvh, ss->bm->totvert, ss->bm->totedge);
  BKE_sculpt_ensure_sculpt_layers(ob);

  if (update_flags_valence) {
    BKE_sculpt_init_flags_valence(ob, ss->pbvh, ss->bm->totvert, true);
  }

  BKE_sculptsession_update_attr_refs(ob);

  BKE_sculpt_ensure_origco(ob);
  sculpt_check_face_areas(ob, pbvh);

  BKE_sculpt_ensure_idmap(ob);
  blender::bke::pbvh::sharp_limit_set(pbvh, ss->sharp_angle_limit);

  bke::pbvh::build_bmesh(pbvh,
                         BKE_object_get_original_mesh(ob),
                         ss->bm,
                         ss->bm_log,
                         ss->bm_idmap,
                         ss->attrs.dyntopo_node_id_vertex->bmesh_cd_offset,
                         ss->attrs.dyntopo_node_id_face->bmesh_cd_offset,
                         ss->attrs.face_areas->bmesh_cd_offset,
                         ss->attrs.boundary_flags->bmesh_cd_offset,
                         ss->attrs.edge_boundary_flags->bmesh_cd_offset,
                         ss->attrs.flags ? ss->attrs.flags->bmesh_cd_offset : -1,
                         ss->attrs.valence ? ss->attrs.valence->bmesh_cd_offset : -1,
                         ss->attrs.orig_co ? ss->attrs.orig_co->bmesh_cd_offset : -1,
                         ss->attrs.orig_no ? ss->attrs.orig_no->bmesh_cd_offset : -1);

  if (ss->bm_log) {
    BKE_pbvh_set_bm_log(pbvh, ss->bm_log);
  }

  return pbvh;
}

static PBVH *build_pbvh_from_regular_mesh(Object *ob, Mesh *me_eval_deform)
{
  SculptSession *ss = ob->sculpt;
  Mesh *me = BKE_object_get_original_mesh(ob);

  if (ss->vert_to_face_map.is_empty()) {
    ss->vert_to_face_map = me->vert_to_face_map();
  }

  PBVH *pbvh = ob->sculpt->pbvh = bke::pbvh::build_mesh(me);

  BKE_sculptsession_update_attr_refs(ob);

  blender::bke::pbvh::set_pmap(ss->pbvh, ss->vert_to_face_map);
  BKE_sculpt_ensure_sculpt_layers(ob);
  BKE_sculpt_init_flags_valence(ob, pbvh, me->verts_num, true);
  BKE_sculpt_ensure_origco(ob);

  Mesh *mesh = static_cast<Mesh *>(ob->data);
  Span<float3> positions = mesh->vert_positions();
  Span<float3> normals = mesh->vert_normals();

  for (int i = 0; i < mesh->verts_num; i++) {
    blender::bke::paint::vertex_attr_set<float3>({i}, ss->attrs.orig_co, positions[i]);
    blender::bke::paint::vertex_attr_set<float3>({i}, ss->attrs.orig_no, normals[i]);
  }

  sculpt_check_face_areas(ob, pbvh);
  BKE_sculptsession_update_attr_refs(ob);

  blender::bke::sculpt::sculpt_vert_boundary_ensure(ob);

  blender::bke::pbvh::sharp_limit_set(pbvh, ss->sharp_angle_limit);

  const bool is_deformed = check_sculpt_object_deformed(ob, true);
  if (is_deformed && me_eval_deform != nullptr) {
    BKE_pbvh_vert_coords_apply(pbvh, me_eval_deform->vert_positions());
  }

  return pbvh;
}

static PBVH *build_pbvh_from_ccg(Object *ob, SubdivCCG *subdiv_ccg)
{
  SculptSession *ss = ob->sculpt;

  CCGKey key = BKE_subdiv_ccg_key_top_level(*subdiv_ccg);
  PBVH *pbvh = ob->sculpt->pbvh = BKE_pbvh_new(PBVH_GRIDS);

  Mesh *base_mesh = BKE_mesh_from_object(ob);

  BKE_sculpt_sync_face_visibility_to_grids(base_mesh, subdiv_ccg);

  BKE_sculptsession_update_attr_refs(ob);
  sculpt_check_face_areas(ob, pbvh);
  blender::bke::sculpt::sculpt_vert_boundary_ensure(ob);

  blender::bke::pbvh::build_grids(&key, base_mesh, subdiv_ccg);
  blender::bke::pbvh::sharp_limit_set(pbvh, ss->sharp_angle_limit);

  if (ss->vert_to_face_map.is_empty()) {
    ss->vert_to_face_map = base_mesh->vert_to_face_map();
  }

  blender::bke::pbvh::set_pmap(ss->pbvh, ss->vert_to_face_map);
  int totvert = BKE_pbvh_get_grid_num_verts(pbvh);
  BKE_sculpt_init_flags_valence(ob, pbvh, totvert, true);

  BKE_subdiv_ccg_start_face_grid_index_ensure(*ss->subdiv_ccg);

  return pbvh;
}

bool BKE_sculpt_init_flags_valence(Object *ob, struct PBVH *pbvh, int totvert, bool reset_flags)
{
  SculptSession *ss = ob->sculpt;

  if (!ss->attrs.flags) {
    BKE_sculpt_ensure_sculpt_layers(ob);

    reset_flags = true;
  }

  BKE_sculpt_ensure_origco(ob);
  sculpt_boundary_flags_ensure(ob, pbvh, totvert, ss->totedges);
  BKE_sculptsession_update_attr_refs(ob);

  if (reset_flags) {
    if (ss->bm) {
      int cd_flags = ss->attrs.flags->bmesh_cd_offset;
      BMVert *v;
      BMIter iter;

      BM_ITER_MESH (v, &iter, ss->bm, BM_VERTS_OF_MESH) {
        *BM_ELEM_CD_PTR<uint8_t *>(v, cd_flags) = SCULPTFLAG_NEED_VALENCE |
                                                  SCULPTFLAG_NEED_TRIANGULATE;
      }
    }
    else {
      uint8_t *flags = static_cast<uint8_t *>(ss->attrs.flags->data);

      for (int i = 0; i < totvert; i++) {
        flags[i] = SCULPTFLAG_NEED_VALENCE | SCULPTFLAG_NEED_TRIANGULATE;
      }
    }
  }

  blender::bke::pbvh::set_flags_valence(ss->pbvh,
                                        static_cast<uint8_t *>(ss->attrs.flags->data),
                                        static_cast<int *>(ss->attrs.valence->data));

  return false;
}

PBVH *BKE_sculpt_object_pbvh_ensure(Depsgraph *depsgraph, Object *ob)
{
  if (ob->sculpt == nullptr) {
    return nullptr;
  }

  SculptSession *ss = ob->sculpt;

  PBVH *pbvh = ss->pbvh;
  if (pbvh != nullptr) {
    blender::bke::pbvh::sharp_limit_set(pbvh, ss->sharp_angle_limit);

    /* NOTE: It is possible that pointers to grids or other geometry data changed. Need to update
     * those pointers. */
    const PBVHType pbvh_type = BKE_pbvh_type(pbvh);
    switch (pbvh_type) {
      case PBVH_FACES: {
        BKE_pbvh_update_mesh_pointers(pbvh, BKE_object_get_original_mesh(ob));
        break;
      }
      case PBVH_GRIDS: {
        Object *object_eval = DEG_get_evaluated_object(depsgraph, ob);
        Mesh *mesh_eval = static_cast<Mesh *>(object_eval->data);
        SubdivCCG *subdiv_ccg = mesh_eval->runtime->subdiv_ccg.get();
        if (subdiv_ccg != nullptr) {
          BKE_sculpt_bvh_update_from_ccg(pbvh, subdiv_ccg);
        }
        break;
      }
      case PBVH_BMESH: {
        break;
      }
    }

    BKE_sculptsession_sync_attributes(ob, BKE_object_get_original_mesh(ob), false);
    BKE_pbvh_update_active_vcol(pbvh, BKE_object_get_original_mesh(ob));
    blender::bke::pbvh::set_pmap(pbvh, ob->sculpt->vert_to_face_map);

    return pbvh;
  }

  ss->islands_valid = false;

  if (ss->bm != nullptr) {
    /* Sculpting on a BMesh (dynamic-topology) gets a special PBVH. */
    pbvh = ss->pbvh = build_pbvh_for_dynamic_topology(ob, false);
  }
  else {
    /* Detect if we are loading from an undo memfile step. */
    Mesh *mesh_orig = BKE_object_get_original_mesh(ob);
    bool is_dyntopo = (mesh_orig->flag & ME_SCULPT_DYNAMIC_TOPOLOGY) &&
                      ss->mode_type == OB_MODE_SCULPT;

    if (is_dyntopo) {
      BMesh *bm = BKE_sculptsession_empty_bmesh_create();

      BMeshFromMeshParams params = {0};
      params.calc_face_normal = true;
      params.use_shapekey = true;
      params.active_shapekey = ob->shapenr;
      params.copy_temp_cdlayers = true;

      BM_mesh_bm_from_me(bm, mesh_orig, &params);
      BM_mesh_elem_table_ensure(bm, BM_VERT | BM_EDGE | BM_FACE);

      ss->bm = bm;

      BKE_sculpt_ensure_idmap(ob);
      blender::ed::sculpt_paint::undo::ensure_bmlog(ob);

      pbvh = ss->pbvh = build_pbvh_for_dynamic_topology(ob, true);

      if (!CustomData_has_layer_named(&ss->bm->vdata, CD_PROP_FLOAT, ".sculpt_mask")) {
        BM_data_layer_add_named(ss->bm, &ss->bm->vdata, CD_PROP_FLOAT, ".sculpt_mask");
        BKE_sculptsession_update_attr_refs(ob);
      }

      BKE_sculpt_ensure_origco(ob);
      BKE_sculpt_ensure_sculpt_layers(ob);

      BKE_sculpt_init_flags_valence(ob, pbvh, bm->totvert, true);
      blender::bke::paint::load_all_original(ob);
    }
    else {
      Object *object_eval = DEG_get_evaluated_object(depsgraph, ob);
      Mesh *mesh_eval = static_cast<Mesh *>(object_eval->data);
      if (mesh_eval->runtime->subdiv_ccg != nullptr) {
        pbvh = build_pbvh_from_ccg(ob, mesh_eval->runtime->subdiv_ccg.get());
      }
      else if (ob->type == OB_MESH) {
        Mesh *me_eval_deform = object_eval->runtime->mesh_deform_eval;
        pbvh = build_pbvh_from_regular_mesh(ob, me_eval_deform);
      }
    }
  }

  ss->pbvh = pbvh;
  blender::bke::pbvh::set_pmap(pbvh, ss->vert_to_face_map);

  sculpt_attribute_update_refs(ob);

  /* Forcibly flag all boundaries for update. */
  sculpt_boundary_flags_ensure(
      ob, pbvh, BKE_sculptsession_vertex_count(ss), ss->bm ? ss->bm->totedge : ss->totedges, true);

  sculpt_attribute_update_refs(ob);

  return pbvh;
}

PBVH *BKE_object_sculpt_pbvh_get(Object *object)
{
  if (!object->sculpt) {
    return nullptr;
  }
  return object->sculpt->pbvh;
}

bool BKE_object_sculpt_use_dyntopo(const Object *object)
{
  return object->sculpt && object->sculpt->bm;
}

void BKE_sculpt_bvh_update_from_ccg(PBVH *pbvh, SubdivCCG *subdiv_ccg)
{
  const CCGKey key = BKE_subdiv_ccg_key_top_level(*subdiv_ccg);
  BKE_pbvh_grids_update(pbvh, &key);
}

bool BKE_sculptsession_use_pbvh_draw(const Object *ob, const RegionView3D *rv3d)
{
  SculptSession *ss = ob->sculpt;
  if (ss == nullptr || ss->pbvh == nullptr || ss->mode_type != OB_MODE_SCULPT) {
    return false;
  }

#if 0
  if (BKE_pbvh_type(ss->pbvh) == PBVH_GRIDS) {
    return !(v3d && (v3d->shading.type > OB_SOLID));
  }
#endif

  if (BKE_pbvh_type(ss->pbvh) == PBVH_FACES) {
    /* Regular mesh only draws from PBVH without modifiers and shape keys, or for
     * external engines that do not have access to the PBVH like Eevee does. */
    const bool external_engine = rv3d && rv3d->view_render != nullptr;
    return !(ss->shapekey_active || ss->deform_modifiers_active || external_engine);
  }

  /* Multires and dyntopo always draw directly from the PBVH. */
  return true;
}

/* Returns the Face Set random color for rendering in the overlay given its ID and a color seed. */
#define GOLDEN_RATIO_CONJUGATE 0.618033988749895f
void BKE_paint_face_set_overlay_color_get(const int face_set, const int seed, uchar r_color[4])
{
  float rgba[4];
  float random_mod_hue = GOLDEN_RATIO_CONJUGATE * (face_set + (seed % 10));
  random_mod_hue = random_mod_hue - floorf(random_mod_hue);
  const float random_mod_sat = BLI_hash_int_01(face_set + seed + 1);
  const float random_mod_val = BLI_hash_int_01(face_set + seed + 2);
  hsv_to_rgb(random_mod_hue,
             0.6f + (random_mod_sat * 0.25f),
             1.0f - (random_mod_val * 0.35f),
             &rgba[0],
             &rgba[1],
             &rgba[2]);
  rgba_float_to_uchar(r_color, rgba);
}

int BKE_sculptsession_vertex_count(const SculptSession *ss)
{
  switch (BKE_pbvh_type(ss->pbvh)) {
    case PBVH_FACES:
      return ss->totvert;
    case PBVH_BMESH:
      return BM_mesh_elem_count(ss->bm, BM_VERT);
    case PBVH_GRIDS:
      return BKE_pbvh_get_grid_num_verts(ss->pbvh);
  }

  return 0;
}

static bool sculpt_attribute_stored_in_bmesh_builtin(const StringRef name)
{
  return BM_attribute_stored_in_bmesh_builtin(name);
}

static bool sync_ignore_layer(CustomDataLayer *layer)
{
  int badmask = CD_MASK_ORIGINDEX | CD_MASK_ORIGSPACE | CD_MASK_MFACE;

  bool bad = sculpt_attribute_stored_in_bmesh_builtin(layer->name);
  bad = bad || ((1 << layer->type) & badmask);
  bad = bad || (layer->flag & (CD_FLAG_TEMPORARY | CD_FLAG_NOCOPY));

  return bad;
}
/**
  Syncs customdata layers with internal bmesh, but ignores deleted layers.
*/
static void get_synced_attributes(CustomData *src_data,
                                  CustomData *dst_data,
                                  Vector<CustomDataLayer> &r_new,
                                  Vector<CustomDataLayer> &r_kill)
{
  for (int i : IndexRange(src_data->totlayer)) {
    CustomDataLayer *src_layer = src_data->layers + i;

    if (sync_ignore_layer(src_layer)) {
      continue;
    }

    if (CustomData_get_named_layer_index(
            dst_data, eCustomDataType(src_layer->type), src_layer->name) == -1)
    {
      r_new.append(*src_layer);
    }
  }

  for (int i : IndexRange(dst_data->totlayer)) {
    CustomDataLayer *dst_layer = dst_data->layers + i;

    if (sync_ignore_layer(dst_layer)) {
      continue;
    }

    if (CustomData_get_named_layer_index(
            src_data, eCustomDataType(dst_layer->type), dst_layer->name) == -1)
    {
      r_kill.append(*dst_layer);
    }
  }
}

static bool sync_attribute_actives(CustomData *src_data, CustomData *dst_data)
{
  bool modified = false;

  bool donemap[CD_NUMTYPES] = {0};

  for (int i : IndexRange(src_data->totlayer)) {
    CustomDataLayer *src_layer = src_data->layers + i;
    eCustomDataType type = eCustomDataType(src_layer->type);

    if (sync_ignore_layer(src_layer) || donemap[int(type)]) {
      continue;
    }

    /* Only do first layers of each type, active refs will be propagated to
     * the other ones later.
     */
    donemap[src_layer->type] = true;

    /* Find first layer of type. */
    int baseidx = CustomData_get_layer_index(dst_data, type);

    if (baseidx < 0) {
      modified |= true;
      continue;
    }

    CustomDataLayer *dst_layer = dst_data->layers + baseidx;

    int idx = CustomData_get_named_layer_index(dst_data, type, src_layer[src_layer->active].name);
    if (idx >= 0) {
      modified |= idx - baseidx != dst_layer->active;
      dst_layer->active = idx - baseidx;
    }
    else {
      modified |= dst_layer->active != 0;
      dst_layer->active = 0;
    }

    idx = CustomData_get_named_layer_index(dst_data, type, src_layer[src_layer->active_rnd].name);
    if (idx >= 0) {
      modified |= idx - baseidx != dst_layer->active_rnd;
      dst_layer->active_rnd = idx - baseidx;
    }
    else {
      modified |= dst_layer->active_rnd != 0;
      dst_layer->active_rnd = 0;
    }

    idx = CustomData_get_named_layer_index(dst_data, type, src_layer[src_layer->active_mask].name);
    if (idx >= 0) {
      modified |= idx - baseidx != dst_layer->active_mask;
      dst_layer->active_mask = idx - baseidx;
    }
    else {
      modified |= dst_layer->active_mask != 0;
      dst_layer->active_mask = 0;
    }

    idx = CustomData_get_named_layer_index(
        dst_data, type, src_layer[src_layer->active_clone].name);
    if (idx >= 0) {
      modified |= idx - baseidx != dst_layer->active_clone;
      dst_layer->active_clone = idx - baseidx;
    }
    else {
      modified |= dst_layer->active_clone != 0;
      dst_layer->active_clone = 0;
    }
  }

  if (modified) {
    CustomDataLayer *base_layer = dst_data->layers;

    for (int i = 0; i < dst_data->totlayer; i++) {
      CustomDataLayer *dst_layer = dst_data->layers;

      if (dst_layer->type != base_layer->type) {
        base_layer = dst_layer;
      }

      dst_layer->active = base_layer->active;
      dst_layer->active_clone = base_layer->active_clone;
      dst_layer->active_mask = base_layer->active_mask;
      dst_layer->active_rnd = base_layer->active_rnd;
    }
  }

  return modified;
}

void BKE_sculptsession_sync_attributes(struct Object *ob, struct Mesh *me, bool load_to_mesh)
{
  SculptSession *ss = ob->sculpt;

  if (!ss) {
    return;
  }
  else if (!ss->bm) {
    if (!load_to_mesh) {
      BKE_sculptsession_update_attr_refs(ob);
    }
    return;
  }

  bool modified = false;

  BMesh *bm = ss->bm;

  CustomData *cdme[4] = {&me->vert_data, &me->edge_data, &me->corner_data, &me->face_data};
  CustomData *cdbm[4] = {&bm->vdata, &bm->edata, &bm->ldata, &bm->pdata};

  if (!load_to_mesh) {
    for (int i = 0; i < 4; i++) {
      Vector<CustomDataLayer> new_layers, kill_layers;

      get_synced_attributes(cdme[i], cdbm[i], new_layers, kill_layers);

      for (CustomDataLayer &layer : kill_layers) {
        BM_data_layer_free_named(bm, cdbm[i], layer.name);
        modified = true;
      }

      Vector<BMCustomLayerReq> new_bm_layers;
      for (CustomDataLayer &layer : new_layers) {
        new_bm_layers.append({layer.type, layer.name, layer.flag});
      }

      BM_data_layers_ensure(bm, cdbm[i], new_bm_layers.data(), new_bm_layers.size());

      modified |= new_bm_layers.size() > 0;
      modified |= sync_attribute_actives(cdme[i], cdbm[i]);
    }
  }
  else {
    for (int i = 0; i < 4; i++) {
      Vector<CustomDataLayer> new_layers, kill_layers;

      get_synced_attributes(cdbm[i], cdme[i], new_layers, kill_layers);

      int totelem;
      switch (i) {
        case 0:
          totelem = me->verts_num;
          break;
        case 1:
          totelem = me->edges_num;
          break;
        case 2:
          totelem = me->corners_num;
          break;
        case 3:
          totelem = me->faces_num;
          break;
      }

      for (CustomDataLayer &layer : new_layers) {
        CustomData_add_layer_named(
            cdme[i], eCustomDataType(layer.type), CD_CONSTRUCT, totelem, layer.name);
        modified = true;
      }

      for (CustomDataLayer &layer : kill_layers) {
        CustomData_free_layer_named(cdme[i], layer.name, totelem);
        modified = true;
      }

      modified |= sync_attribute_actives(cdbm[i], cdme[i]);
    }

    if (me->default_color_attribute &&
        !BKE_id_attributes_color_find(&me->id, me->active_color_attribute))
    {
      MEM_SAFE_FREE(me->active_color_attribute);
    }
    if (me->default_color_attribute &&
        !BKE_id_attributes_color_find(&me->id, me->default_color_attribute))
    {
      MEM_SAFE_FREE(me->default_color_attribute);
    }
  }

  if (modified) {
    printf("%s: Attribute layout changed! %s\n",
           __func__,
           load_to_mesh ? "Loading to mesh" : "Loading from mesh");
  }

  if (!load_to_mesh) {
    BKE_sculptsession_update_attr_refs(ob);
  }
};

BMesh *BKE_sculptsession_empty_bmesh_create()
{
  BMAllocTemplate allocsize;

  allocsize.totvert = 2048 * 1;
  allocsize.totface = 2048 * 16;
  allocsize.totloop = 4196 * 16;
  allocsize.totedge = 2048 * 16;

  BMeshCreateParams params = {0};

  params.use_toolflags = false;

  BMesh *bm = BM_mesh_create(&allocsize, &params);

  return bm;
}

static int sculpt_attr_elem_count_get(Object *ob, AttrDomain domain)
{
  SculptSession *ss = ob->sculpt;

  switch (domain) {
    case AttrDomain::Point:
      /* Cannot rely on prescence of ss->pbvh. */

      if (ss->bm) {
        return ss->bm->totvert;
      }
      else if (ss->subdiv_ccg) {
        CCGKey key = BKE_subdiv_ccg_key_top_level(*ss->subdiv_ccg);
        return ss->subdiv_ccg->grids.size() * key.grid_area;
      }
      else {
        Mesh *me = BKE_object_get_original_mesh(ob);

        return me->verts_num;
      }
      break;
    case AttrDomain::Face:
      return ss->totfaces;
    case AttrDomain::Edge:
      return ss->bm ? ss->bm->totedge : BKE_object_get_original_mesh(ob)->edges_num;
    default:
      BLI_assert_unreachable();
      return 0;
  }
}

static bool sculpt_attribute_create(SculptSession *ss,
                                    Object *ob,
                                    AttrDomain domain,
                                    eCustomDataType proptype,
                                    const char *name,
                                    SculptAttribute *out,
                                    const SculptAttributeParams *params,
                                    PBVHType pbvhtype)
{
  Mesh *me = BKE_object_get_original_mesh(ob);

  bool simple_array = params->simple_array;
  bool permanent = params->permanent;

  out->params = *params;
  out->proptype = proptype;
  out->domain = domain;
  STRNCPY_UTF8(out->name, name);

  /* Force non-CustomData simple_array mode if not PBVH_FACES. */
  if (pbvhtype == PBVH_GRIDS && domain == AttrDomain::Point) {
    if (permanent) {
      printf(
          "%s: error: tried to make permanent customdata in multires; will make "
          "local "
          "array "
          "instead.\n",
          __func__);
      permanent = (out->params.permanent = false);
    }

    simple_array = true;
  }

  BLI_assert(!(simple_array && permanent));

  int totelem = sculpt_attr_elem_count_get(ob, domain);

  if (simple_array) {
    int elemsize = CustomData_sizeof(proptype);

    out->data = MEM_calloc_arrayN(totelem, elemsize, __func__);

    out->data_for_bmesh = ss->bm != nullptr;
    out->simple_array = true;
    out->bmesh_cd_offset = -1;
    out->layer = nullptr;
    out->elem_size = elemsize;
    out->used = true;
    out->elem_num = totelem;

    return true;
  }

  switch (pbvhtype) {
    out->simple_array = false;

    case PBVH_BMESH: {
      CustomData *cdata = nullptr;
      out->data_for_bmesh = true;

      switch (domain) {
        case AttrDomain::Point:
          cdata = &ss->bm->vdata;
          break;
        case AttrDomain::Edge:
          cdata = &ss->bm->edata;
          break;
        case AttrDomain::Face:
          cdata = &ss->bm->pdata;
          break;
        default:
          out->used = false;
          return false;
      }

      if (CustomData_get_named_layer_index(cdata, proptype, name) == -1) {
        BM_data_layer_add_named(ss->bm, cdata, proptype, name);
      }
      int index = CustomData_get_named_layer_index(cdata, proptype, name);

      if (!permanent) {
        cdata->layers[index].flag |= CD_FLAG_TEMPORARY | CD_FLAG_NOCOPY;
      }
      else {
        /* Push attribute into the base mesh. */
        BKE_sculptsession_sync_attributes(ob, static_cast<Mesh *>(ob->data), true);
      }

      out->data = nullptr;
      out->layer = cdata->layers + index;
      out->bmesh_cd_offset = out->layer->offset;
      out->elem_size = CustomData_sizeof(proptype);
      break;
    }
    case PBVH_GRIDS:
    case PBVH_FACES: {
      CustomData *cdata = nullptr;

      switch (domain) {
        case AttrDomain::Point:
          cdata = &me->vert_data;
          break;
        case AttrDomain::Face:
          cdata = &me->face_data;
          break;
        case AttrDomain::Edge:
          cdata = &me->edge_data;
          break;
        default:
          out->used = false;
          return false;
      }

      if (CustomData_get_named_layer_index(cdata, proptype, name) == -1) {
        CustomData_add_layer_named(cdata, proptype, CD_SET_DEFAULT, totelem, name);
      }
      int index = CustomData_get_named_layer_index(cdata, proptype, name);

      if (!permanent) {
        cdata->layers[index].flag |= CD_FLAG_TEMPORARY | CD_FLAG_NOCOPY;
      }

      out->layer = cdata->layers + index;
      out->data = out->layer->data;
      out->data_for_bmesh = false;
      out->bmesh_cd_offset = -1;
      out->elem_size = CustomData_sizeof(proptype);

      break;
    }
    default:
      BLI_assert_unreachable();
      break;
  }

  out->used = true;
  out->elem_num = totelem;

  return true;
}

static bool sculpt_attr_update(Object *ob, SculptAttribute *attr)
{
  SculptSession *ss = ob->sculpt;
  int elem_num = sculpt_attr_elem_count_get(ob, attr->domain);

  bool bad = false;

  if (attr->data) {
    bad = attr->elem_num != elem_num;
  }

  /* Check if we are a coerced simple array and shouldn't be. */
  bad |= (attr->simple_array && !attr->params.simple_array) &&
         !(ss->pbvh && BKE_pbvh_type(ss->pbvh) == PBVH_GRIDS && attr->domain == AttrDomain::Point);

  CustomData *cdata = sculpt_get_cdata(ob, attr->domain);
  if (cdata && !attr->simple_array) {
    int layer_index = CustomData_get_named_layer_index(cdata, attr->proptype, attr->name);

    bad |= layer_index == -1;
    bad |= (ss->bm != nullptr) != attr->data_for_bmesh;

    if (!bad) {
      if (attr->data_for_bmesh) {
        attr->bmesh_cd_offset = cdata->layers[layer_index].offset;
        attr->data = nullptr;
      }
      else {
        attr->data = CustomData_get_layer_named_for_write(
            cdata, attr->proptype, attr->name, elem_num);
      }
    }

    if (layer_index != -1) {
      if (attr->params.nocopy) {
        cdata->layers[layer_index].flag |= CD_FLAG_ELEM_NOCOPY;
      }
      else {
        cdata->layers[layer_index].flag &= ~CD_FLAG_ELEM_NOCOPY;
      }

      if (attr->params.nointerp) {
        cdata->layers[layer_index].flag |= CD_FLAG_ELEM_NOINTERP;
      }
      else {
        cdata->layers[layer_index].flag &= ~CD_FLAG_ELEM_NOINTERP;
      }

      if (attr->params.permanent) {
        cdata->layers[layer_index].flag &= ~(CD_FLAG_TEMPORARY | CD_FLAG_NOCOPY);
      }
      else {
        cdata->layers[layer_index].flag |= CD_FLAG_TEMPORARY | CD_FLAG_NOCOPY;
      }
    }
  }

  PBVHType pbvhtype;
  if (ss->pbvh) {
    pbvhtype = BKE_pbvh_type(ss->pbvh);
  }
  else if (ss->bm) {
    pbvhtype = PBVH_BMESH;
  }
  else if (ss->subdiv_ccg) {
    pbvhtype = PBVH_GRIDS;
  }
  else {
    pbvhtype = PBVH_FACES;
  }

  if (bad) {
    if (attr->simple_array) {
      MEM_SAFE_FREE(attr->data);
    }

    if (pbvhtype != PBVH_GRIDS && (attr->simple_array && !attr->params.simple_array)) {
      attr->simple_array = false;
    }

    sculpt_attribute_create(
        ss, ob, attr->domain, attr->proptype, attr->name, attr, &attr->params, pbvhtype);
  }

  return bad;
}

static SculptAttribute *sculpt_get_cached_layer(SculptSession *ss,
                                                AttrDomain domain,
                                                eCustomDataType proptype,
                                                const char *name)
{
  for (int i = 0; i < SCULPT_MAX_ATTRIBUTES; i++) {
    SculptAttribute *attr = ss->temp_attributes + i;

    if (attr->used && STREQ(attr->name, name) && attr->proptype == proptype &&
        attr->domain == domain) {

      return attr;
    }
  }

  return nullptr;
}

bool BKE_sculpt_attribute_exists(Object *ob,
                                 AttrDomain domain,
                                 eCustomDataType proptype,
                                 const char *name)
{
  SculptSession *ss = ob->sculpt;
  SculptAttribute *attr = sculpt_get_cached_layer(ss, domain, proptype, name);

  if (attr) {
    return true;
  }

  CustomData *cdata = sculpt_get_cdata(ob, domain);
  return CustomData_get_named_layer_index(cdata, proptype, name) != -1;
}

static SculptAttribute *sculpt_alloc_attr(SculptSession *ss)
{
  for (int i = 0; i < SCULPT_MAX_ATTRIBUTES; i++) {
    if (!ss->temp_attributes[i].used) {
      memset((void *)(ss->temp_attributes + i), 0, sizeof(SculptAttribute));
      ss->temp_attributes[i].used = true;

      return ss->temp_attributes + i;
    }
  }

  BLI_assert_unreachable();
  return nullptr;
}

SculptAttribute *BKE_sculpt_attribute_get(Object *ob,
                                          AttrDomain domain,
                                          eCustomDataType proptype,
                                          const char *name)
{
  SculptSession *ss = ob->sculpt;

  /* See if attribute is cached in ss->temp_attributes. */
  SculptAttribute *attr = sculpt_get_cached_layer(ss, domain, proptype, name);

  if (attr) {
    if (sculpt_attr_update(ob, attr)) {
      sculpt_attribute_update_refs(ob);
    }

    return attr;
  }

  if (!ss->pbvh || (BKE_pbvh_type(ss->pbvh) == PBVH_GRIDS && domain == AttrDomain::Point)) {
    /* Don't pull from customdata for PBVH_GRIDS and vertex domain.
     * Multires vertex attributes don't go through CustomData.
     */
    return nullptr;
  }

  /* Does attribute exist in CustomData layout? */
  CustomData *cdata = sculpt_get_cdata(ob, domain);
  if (cdata) {
    int index = CustomData_get_named_layer_index(cdata, proptype, name);

    if (index != -1) {
      int totelem = sculpt_attr_elem_count_get(ob, domain);

      attr = sculpt_alloc_attr(ss);

      if (ss->pbvh && (BKE_pbvh_type(ss->pbvh) == PBVH_FACES ||
                       (BKE_pbvh_type(ss->pbvh) == PBVH_GRIDS &&
                        ELEM(domain, AttrDomain::Face, AttrDomain::Edge))))
      {
        attr->data = CustomData_get_layer_named_for_write(
            cdata, attr->proptype, attr->name, totelem);
      }

      attr->params.nointerp = cdata->layers[index].flag & CD_FLAG_ELEM_NOINTERP;
      attr->params.nocopy = cdata->layers[index].flag & CD_FLAG_ELEM_NOCOPY;
      attr->params.permanent = !(cdata->layers[index].flag & CD_FLAG_TEMPORARY);
      attr->used = true;
      attr->domain = domain;
      attr->proptype = proptype;
      attr->bmesh_cd_offset = cdata->layers[index].offset;
      attr->elem_num = totelem;
      attr->layer = cdata->layers + index;
      attr->elem_size = CustomData_sizeof(proptype);
      attr->data_for_bmesh = ss->bm && attr->bmesh_cd_offset != -1;

      STRNCPY_UTF8(attr->name, name);
      return attr;
    }
  }

  return nullptr;
}

static SculptAttribute *sculpt_attribute_ensure_ex(Object *ob,
                                                   AttrDomain domain,
                                                   eCustomDataType proptype,
                                                   const char *name,
                                                   const SculptAttributeParams *params,
                                                   PBVHType pbvhtype)
{
  SculptSession *ss = ob->sculpt;
  SculptAttribute *attr = BKE_sculpt_attribute_get(ob, domain, proptype, name);

  if (attr) {
    attr->params.nocopy = params->nocopy;
    attr->params.nointerp = params->nointerp;
    attr->params.permanent = params->permanent;

    sculpt_attr_update(ob, attr);

    /* Since "stroke_only" is not a CustomData flag we have
     * to sync its parameter setting manually. Fixes #104618.
     */
    attr->params.stroke_only = params->stroke_only;

    return attr;
  }

  attr = sculpt_alloc_attr(ss);

  /* Create attribute. */
  sculpt_attribute_create(ss, ob, domain, proptype, name, attr, params, pbvhtype);
  sculpt_attribute_update_refs(ob);

  return attr;
}

SculptAttribute *BKE_sculpt_attribute_ensure(Object *ob,
                                             AttrDomain domain,
                                             eCustomDataType proptype,
                                             const char *name,
                                             const SculptAttributeParams *params)
{
  SculptAttributeParams temp_params = *params;

  return sculpt_attribute_ensure_ex(
      ob, domain, proptype, name, &temp_params, BKE_pbvh_type(ob->sculpt->pbvh));
}

static void sculptsession_bmesh_attr_update_internal(Object *ob)
{
  SculptSession *ss = ob->sculpt;

  sculptsession_bmesh_add_layers(ob);
  if (ss->bm_idmap) {
    BM_idmap_check_attributes(ss->bm_idmap);
  }

  if (ss->pbvh) {
    int cd_face_area = ss->attrs.face_areas ? ss->attrs.face_areas->bmesh_cd_offset : -1;
    int cd_boundary_flags = ss->attrs.boundary_flags ? ss->attrs.boundary_flags->bmesh_cd_offset :
                                                       -1;
    int cd_edge_boundary = ss->attrs.edge_boundary_flags ?
                               ss->attrs.edge_boundary_flags->bmesh_cd_offset :
                               -1;
    int cd_dyntopo_vert = ss->attrs.dyntopo_node_id_vertex ?
                              ss->attrs.dyntopo_node_id_vertex->bmesh_cd_offset :
                              -1;
    int cd_dyntopo_face = ss->attrs.dyntopo_node_id_face ?
                              ss->attrs.dyntopo_node_id_face->bmesh_cd_offset :
                              -1;
    int cd_flag = ss->attrs.flags ? ss->attrs.flags->bmesh_cd_offset : -1;
    int cd_valence = ss->attrs.valence ? ss->attrs.valence->bmesh_cd_offset : -1;

    bke::pbvh::set_idmap(ss->pbvh, ss->bm_idmap);
    bke::pbvh::update_offsets(ss->pbvh,
                              cd_dyntopo_vert,
                              cd_dyntopo_face,
                              cd_face_area,
                              cd_boundary_flags,
                              cd_edge_boundary,
                              cd_flag,
                              cd_valence,
                              ss->attrs.orig_co ? ss->attrs.orig_co->bmesh_cd_offset : -1,
                              ss->attrs.orig_no ? ss->attrs.orig_no->bmesh_cd_offset : -1,
                              ss->attrs.curvature_dir ? ss->attrs.curvature_dir->bmesh_cd_offset :
                                                        -1);
  }
}

static void sculptsession_bmesh_add_layers(Object *ob)
{
  SculptSession *ss = ob->sculpt;
  SculptAttributeParams params = {0};

  params.nocopy = true;
  params.nointerp = true;

  if (!ss->attrs.face_areas) {
    SculptAttributeParams params = {0};
    ss->attrs.face_areas = sculpt_attribute_ensure_ex(ob,
                                                      AttrDomain::Face,
                                                      CD_PROP_FLOAT2,
                                                      SCULPT_ATTRIBUTE_NAME(face_areas),
                                                      &params,
                                                      PBVH_BMESH);
  }

  if (!ss->attrs.dyntopo_node_id_vertex) {
    ss->attrs.dyntopo_node_id_vertex = sculpt_attribute_ensure_ex(
        ob,
        AttrDomain::Point,
        CD_PROP_INT32,
        SCULPT_ATTRIBUTE_NAME(dyntopo_node_id_vertex),
        &params,
        PBVH_BMESH);
  }

  if (!ss->attrs.dyntopo_node_id_face) {
    ss->attrs.dyntopo_node_id_face = sculpt_attribute_ensure_ex(
        ob,
        AttrDomain::Face,
        CD_PROP_INT32,
        SCULPT_ATTRIBUTE_NAME(dyntopo_node_id_face),
        &params,
        PBVH_BMESH);
  }

  ss->cd_vert_node_offset = ss->attrs.dyntopo_node_id_vertex->bmesh_cd_offset;
  ss->cd_face_node_offset = ss->attrs.dyntopo_node_id_face->bmesh_cd_offset;
  ss->cd_face_areas = ss->attrs.face_areas ? ss->attrs.face_areas->bmesh_cd_offset : -1;
}

template<typename T> static void sculpt_clear_attribute_bmesh(BMesh *bm, SculptAttribute *attr)
{
  BMIter iter;
  int itertype;

  switch (attr->domain) {
    case AttrDomain::Point:
      itertype = BM_VERTS_OF_MESH;
      break;
    case AttrDomain::Edge:
      itertype = BM_EDGES_OF_MESH;
      break;
    case AttrDomain::Face:
      itertype = BM_FACES_OF_MESH;
      break;
    default:
      BLI_assert_unreachable();
      return;
  }

  int size = CustomData_sizeof(attr->proptype);

  T *elem;
  BM_ITER_MESH (elem, &iter, bm, itertype) {
    memset(POINTER_OFFSET(elem->head.data, attr->bmesh_cd_offset), 0, size);
  }
}

void BKE_sculpt_attributes_destroy_temporary_stroke(Object *ob)
{
  SculptSession *ss = ob->sculpt;

  for (int i = 0; i < SCULPT_MAX_ATTRIBUTES; i++) {
    SculptAttribute *attr = ss->temp_attributes + i;

    if (attr->params.stroke_only) {
      /* Don't free BMesh attribute as it is quite expensive;
       * note that temporary attributes are still freed on
       * exiting sculpt mode.
       *
       * Attributes allocated as simple arrays are fine however.
       */

      if (!attr->params.simple_array && ss->bm) {
        /* Zero the attribute in an attempt to emulate the behavior of releasing it. */
        if (attr->domain == AttrDomain::Point) {
          sculpt_clear_attribute_bmesh<BMVert>(ss->bm, attr);
        }
        else if (attr->domain == AttrDomain::Edge) {
          sculpt_clear_attribute_bmesh<BMEdge>(ss->bm, attr);
        }
        else if (attr->domain == AttrDomain::Face) {
          sculpt_clear_attribute_bmesh<BMFace>(ss->bm, attr);
        }
        continue;
      }

      BKE_sculpt_attribute_destroy(ob, attr);
    }
  }
}

static void update_bmesh_offsets(Object *ob)
{
  Mesh *me = BKE_object_get_original_mesh(ob);
  SculptSession *ss = ob->sculpt;

  ss->cd_vert_node_offset = ss->attrs.dyntopo_node_id_vertex ?
                                ss->attrs.dyntopo_node_id_vertex->bmesh_cd_offset :
                                -1;
  ss->cd_face_node_offset = ss->attrs.dyntopo_node_id_face ?
                                ss->attrs.dyntopo_node_id_face->bmesh_cd_offset :
                                -1;
  ss->cd_origco_offset = ss->attrs.orig_co ? ss->attrs.orig_co->bmesh_cd_offset : -1;
  ss->cd_origno_offset = ss->attrs.orig_no ? ss->attrs.orig_no->bmesh_cd_offset : -1;
  ss->cd_origvcol_offset = ss->attrs.orig_color ? ss->attrs.orig_color->bmesh_cd_offset : -1;

  CustomDataLayer *layer = BKE_id_attribute_search_for_write(
      &me->id,
      BKE_id_attributes_active_color_name(&me->id),
      CD_MASK_COLOR_ALL,
      ATTR_DOMAIN_MASK_POINT | ATTR_DOMAIN_MASK_CORNER);
  if (layer) {
    AttrDomain domain = BKE_id_attribute_domain(&me->id, layer);
    CustomData *cdata = sculpt_get_cdata(ob, domain);

    int layer_i = CustomData_get_named_layer_index(
        cdata, eCustomDataType(layer->type), layer->name);

    ss->cd_vcol_offset = layer_i != -1 ? cdata->layers[layer_i].offset : -1;
  }
  else {
    ss->cd_vcol_offset = -1;
  }

  ss->cd_vert_mask_offset = CustomData_get_offset_named(
      &ss->bm->vdata, CD_PROP_FLOAT, ".sculpt_mask");
  ss->cd_faceset_offset = CustomData_get_offset_named(
      &ss->bm->pdata, CD_PROP_INT32, ".sculpt_face_set");
  ss->cd_face_areas = ss->attrs.face_areas ? ss->attrs.face_areas->bmesh_cd_offset : -1;

  int cd_boundary_flags = ss->attrs.boundary_flags ? ss->attrs.boundary_flags->bmesh_cd_offset :
                                                     -1;
  int cd_edge_boundary = ss->attrs.edge_boundary_flags ?
                             ss->attrs.edge_boundary_flags->bmesh_cd_offset :
                             -1;

  if (ss->pbvh) {
    bke::pbvh::update_offsets(ss->pbvh,
                              ss->cd_vert_node_offset,
                              ss->cd_face_node_offset,
                              ss->cd_face_areas,
                              cd_boundary_flags,
                              cd_edge_boundary,
                              ss->attrs.flags ? ss->attrs.flags->bmesh_cd_offset : -1,
                              ss->attrs.valence ? ss->attrs.valence->bmesh_cd_offset : -1,
                              ss->attrs.orig_co ? ss->attrs.orig_co->bmesh_cd_offset : -1,
                              ss->attrs.orig_no ? ss->attrs.orig_no->bmesh_cd_offset : -1,
                              ss->attrs.curvature_dir ? ss->attrs.curvature_dir->bmesh_cd_offset :
                                                        -1);
  }
}

static void sculpt_attribute_update_refs(Object *ob)
{
  SculptSession *ss = ob->sculpt;

  /* Run twice, in case sculpt_attr_update had to recreate a layer and messed up #BMesh
   * offsets.
   */
  for (int i = 0; i < 2; i++) {
    for (int j = 0; j < SCULPT_MAX_ATTRIBUTES; j++) {
      SculptAttribute *attr = ss->temp_attributes + j;

      if (attr->used) {
        sculpt_attr_update(ob, attr);
      }
    }

    if (ss->bm) {
      sculptsession_bmesh_attr_update_internal(ob);
    }
  }

  Mesh *me = BKE_object_get_original_mesh(ob);

  if (ss->pbvh) {
    BKE_pbvh_update_active_vcol(ss->pbvh, me);
  }

  if (ss->attrs.face_areas && ss->pbvh) {
    BKE_pbvh_set_face_areas(ss->pbvh, (float *)ss->attrs.face_areas->data);
  }

  if (ss->bm) {
    update_bmesh_offsets(ob);
  }
  else if (ss->pbvh) {
    if (ss->attrs.orig_co && ss->attrs.orig_no) {
      const int verts_count = BKE_sculptsession_vertex_count(ss);
      blender::bke::pbvh::set_original(
          ob->sculpt->pbvh,
          {static_cast<float3 *>(ss->attrs.orig_co->data), verts_count},
          {static_cast<float3 *>(ss->attrs.orig_no->data), verts_count});
    }
  }
}

void BKE_sculptsession_update_attr_refs(Object *ob)
{
  sculpt_attribute_update_refs(ob);
}

void BKE_sculpt_attribute_destroy_temporary_all(Object *ob)
{
  SculptSession *ss = ob->sculpt;

  for (int i = 0; i < SCULPT_MAX_ATTRIBUTES; i++) {
    SculptAttribute *attr = ss->temp_attributes + i;

    if (attr->used && !attr->params.permanent) {
      BKE_sculpt_attribute_destroy(ob, attr);
    }
  }
}

SculptAttribute BKE_sculpt_find_attribute(Object *ob, const char *name)
{
  if (!name) {
    SculptAttribute attr = {};
    return attr;
  }

  SculptSession *ss = ob->sculpt;

  CustomData *cdatas[4];
  AttrDomain domains[4] = {
      AttrDomain::Point, AttrDomain::Edge, AttrDomain::Corner, AttrDomain::Face};

  if (ss->bm) {
    cdatas[0] = &ss->bm->vdata;
    cdatas[1] = &ss->bm->edata;
    cdatas[2] = &ss->bm->ldata;
    cdatas[3] = &ss->bm->pdata;
  }
  else {
    Mesh *me = static_cast<Mesh *>(ob->data);

    cdatas[0] = &me->vert_data;
    cdatas[1] = &me->edge_data;
    cdatas[2] = &me->corner_data;
    cdatas[3] = &me->face_data;
  }

  bool is_grids = ss->pbvh && BKE_pbvh_type(ss->pbvh) == PBVH_GRIDS;

  for (int i = 0; i < 4; i++) {
    AttrDomain domain = domains[i];
    if (domain == AttrDomain::Point && is_grids) {
      for (int i = 0; i < ARRAY_SIZE(ss->temp_attributes); i++) {
        SculptAttribute *attr = &ss->temp_attributes[i];

        if (attr->used && attr->domain == AttrDomain::Point && STREQ(attr->name, name)) {
          return *attr;
        }
      }

      continue;
    }

    CustomData *data = cdatas[i];
    for (int j = 0; j < data->totlayer; j++) {
      CustomDataLayer &layer = data->layers[j];

      if (STREQ(layer.name, name) && (CD_TYPE_AS_MASK(layer.type) & CD_MASK_PROP_ALL)) {
        SculptAttribute *attr = BKE_sculpt_attribute_get(
            ob, domain, eCustomDataType(layer.type), name);
        SculptAttribute ret;

        ret = *attr;
        BKE_sculpt_attribute_release_ref(ob, attr);

        return ret;
      }
    }
  }

  SculptAttribute unused = {};
  return unused;
}

void BKE_sculpt_attribute_release_ref(Object *ob, SculptAttribute *attr)
{
  SculptSession *ss = ob->sculpt;

  BLI_assert(attr->used);

  /* Remove from convenience pointer struct. */
  SculptAttribute **ptrs = (SculptAttribute **)&ss->attrs;
  int ptrs_num = sizeof(ss->attrs) / sizeof(void *);

  for (int i = 0; i < ptrs_num; i++) {
    if (ptrs[i] == attr) {
      ptrs[i] = nullptr;
    }
  }

  /* Remove from internal temp_attributes array. */
  for (int i = 0; i < SCULPT_MAX_ATTRIBUTES; i++) {
    SculptAttribute *attr2 = ss->temp_attributes + i;

    if (STREQ(attr2->name, attr->name) && attr2->domain == attr->domain &&
        attr2->proptype == attr->proptype)
    {

      attr2->used = false;
    }
  }

  /* Simple_array mode attributes are owned by SculptAttribute. */
  if (attr->simple_array) {
    MEM_SAFE_FREE(attr->data);
  }

  attr->data = nullptr;
  attr->used = false;
}

bool BKE_sculpt_attribute_destroy(Object *ob, SculptAttribute *attr)
{
  if (!attr || !attr->used) {
    return false;
  }

  SculptSession *ss = ob->sculpt;
  AttrDomain domain = attr->domain;

  BLI_assert(attr->used);

  /* Remove from convenience pointer struct. */
  SculptAttribute **ptrs = (SculptAttribute **)&ss->attrs;
  int ptrs_num = sizeof(ss->attrs) / sizeof(void *);

  for (int i = 0; i < ptrs_num; i++) {
    if (ptrs[i] == attr) {
      ptrs[i] = nullptr;
    }
  }

  /* Remove from internal temp_attributes array. */
  for (int i = 0; i < SCULPT_MAX_ATTRIBUTES; i++) {
    SculptAttribute *attr2 = ss->temp_attributes + i;

    if (STREQ(attr2->name, attr->name) && attr2->domain == attr->domain &&
        attr2->proptype == attr->proptype)
    {

      attr2->used = false;
    }
  }

  Mesh *me = BKE_object_get_original_mesh(ob);
  ;
  if (attr->simple_array) {
    MEM_SAFE_FREE(attr->data);
  }
  else if (ss->bm) {
    if (attr->data_for_bmesh) {
      BM_data_layer_free_named(ss->bm, sculpt_get_cdata(ob, attr->domain), attr->name);
    }
  }
  else {
    CustomData *cdata = nullptr;
    int totelem = 0;

    switch (domain) {
      case AttrDomain::Point:
        cdata = ss->bm ? &ss->bm->vdata : &me->vert_data;
        totelem = ss->totvert;
        break;
      case AttrDomain::Edge:
        cdata = ss->bm ? &ss->bm->edata : &me->edge_data;
        totelem = BKE_object_get_original_mesh(ob)->edges_num;
        break;
      case AttrDomain::Face:
        cdata = ss->bm ? &ss->bm->pdata : &me->face_data;
        totelem = ss->totfaces;
        break;
      default:
        BLI_assert_unreachable();
        return false;
    }

    /* We may have been called after destroying ss->bm in which case attr->layer
     * might be invalid.
     */
    int layer_i = CustomData_get_named_layer_index(
        cdata, eCustomDataType(attr->proptype), attr->name);
    if (layer_i != 0) {
      CustomData_free_layer(cdata, attr->proptype, totelem, layer_i);
    }
  }

  attr->data = nullptr;
  attr->used = false;

  sculpt_attribute_update_refs(ob);

  return true;
}

bool BKE_sculpt_has_persistent_base(SculptSession *ss)
{
  if (ss->bm) {
    return CustomData_get_named_layer_index(
               &ss->bm->vdata, CD_PROP_FLOAT3, SCULPT_ATTRIBUTE_NAME(persistent_co)) != -1;
  }
  else if (ss->vdata) {
    return CustomData_get_named_layer_index(
               ss->vdata, CD_PROP_FLOAT3, SCULPT_ATTRIBUTE_NAME(persistent_co)) != -1;
  }

  /* Detect multires. */
  return ss->attrs.persistent_co;
}

void BKE_sculpt_ensure_origco(struct Object *ob)
{
  SculptSession *ss = ob->sculpt;
  SculptAttributeParams params = {};

  if (!ss->attrs.orig_co) {
    ss->attrs.orig_co = BKE_sculpt_attribute_ensure(
        ob, AttrDomain::Point, CD_PROP_FLOAT3, SCULPT_ATTRIBUTE_NAME(orig_co), &params);
  }
  if (!ss->attrs.orig_no) {
    ss->attrs.orig_no = BKE_sculpt_attribute_ensure(
        ob, AttrDomain::Point, CD_PROP_FLOAT3, SCULPT_ATTRIBUTE_NAME(orig_no), &params);
  }

  if (ss->pbvh) {
    const int verts_count = BKE_sculptsession_vertex_count(ss);
    blender::bke::pbvh::set_original(
        ob->sculpt->pbvh,
        {static_cast<float3 *>(ss->attrs.orig_co->data), verts_count},
        {static_cast<float3 *>(ss->attrs.orig_no->data), verts_count});
  }
}

void BKE_sculpt_ensure_curvature_dir(struct Object *ob)
{
  SculptAttributeParams params = {};
  if (!ob->sculpt->attrs.curvature_dir) {
    ob->sculpt->attrs.curvature_dir = BKE_sculpt_attribute_ensure(
        ob, AttrDomain::Point, CD_PROP_FLOAT3, SCULPT_ATTRIBUTE_NAME(curvature_dir), &params);
  }
}

void BKE_sculpt_ensure_origmask(struct Object *ob)
{
  SculptAttributeParams params = {};
  if (!ob->sculpt->attrs.orig_mask) {
    ob->sculpt->attrs.orig_mask = BKE_sculpt_attribute_ensure(
        ob, AttrDomain::Point, CD_PROP_FLOAT, SCULPT_ATTRIBUTE_NAME(orig_mask), &params);
  }
}
void BKE_sculpt_ensure_origcolor(struct Object *ob)
{
  SculptAttributeParams params = {};
  if (!ob->sculpt->attrs.orig_color) {
    ob->sculpt->attrs.orig_color = BKE_sculpt_attribute_ensure(
        ob, AttrDomain::Point, CD_PROP_COLOR, SCULPT_ATTRIBUTE_NAME(orig_color), &params);
  }
}

void BKE_sculpt_ensure_origfset(struct Object *ob)
{
  SculptAttributeParams params = {};
  if (!ob->sculpt->attrs.orig_fsets) {
    ob->sculpt->attrs.orig_fsets = BKE_sculpt_attribute_ensure(
        ob, AttrDomain::Face, CD_PROP_INT32, SCULPT_ATTRIBUTE_NAME(orig_fsets), &params);
  }
}

void BKE_sculpt_ensure_sculpt_layers(struct Object *ob)
{
  SculptAttributeParams params = {};
  params.nointerp = params.nocopy = true;

  if (!ob->sculpt->attrs.flags) {
    ob->sculpt->attrs.flags = BKE_sculpt_attribute_ensure(
        ob, AttrDomain::Point, CD_PROP_INT8, SCULPT_ATTRIBUTE_NAME(flags), &params);
  }
  if (!ob->sculpt->attrs.valence) {
    ob->sculpt->attrs.valence = BKE_sculpt_attribute_ensure(
        ob, AttrDomain::Point, CD_PROP_INT32, SCULPT_ATTRIBUTE_NAME(valence), &params);
  }
  if (!ob->sculpt->attrs.stroke_id) {
    ob->sculpt->attrs.stroke_id = BKE_sculpt_attribute_ensure(
        ob, AttrDomain::Point, CD_PROP_INT32, SCULPT_ATTRIBUTE_NAME(stroke_id), &params);
  }

  if (ob->sculpt->pbvh) {
    blender::bke::pbvh::set_flags_valence(ob->sculpt->pbvh,
                                          static_cast<uint8_t *>(ob->sculpt->attrs.flags->data),
                                          static_cast<int *>(ob->sculpt->attrs.valence->data));
  }
}

void BKE_sculpt_set_bmesh(Object *ob, BMesh *bm, bool free_existing)
{
  SculptSession *ss = ob->sculpt;

  if (bm == ss->bm) {
    return;
  }

  /* Destroy existing idmap. */
  if (ss->bm_idmap) {
    BM_idmap_destroy(ss->bm_idmap);
    ss->bm_idmap = nullptr;
  }

  if (!ss->bm) {
    ss->bm = bm;
    return;
  }

  /* Free existing bmesh. */
  if (ss->bm && free_existing) {
    BM_mesh_free(ss->bm);
    ss->bm = nullptr;
  }

  /* Destroy toolflags if they exist (will reallocate the bmesh). */
  BM_mesh_toolflags_set(bm, false);

  /* Ensure element indices & lookup tables are up to date. */
  bm->elem_index_dirty = BM_VERT | BM_EDGE | BM_FACE;
  bm->elem_table_dirty = BM_VERT | BM_EDGE | BM_FACE;
  BM_mesh_elem_table_ensure(bm, BM_VERT | BM_EDGE | BM_FACE);
  BM_mesh_elem_index_ensure(bm, BM_VERT | BM_EDGE | BM_FACE);

  /* Set new bmesh. */
  ss->bm = bm;

  /* Invalidate any existing bmesh attributes. */
  SculptAttribute **attrs = reinterpret_cast<SculptAttribute **>(&ss->attrs);
  int attrs_num = int(sizeof(ss->attrs) / sizeof(void *));
  for (int i = 0; i < attrs_num; i++) {
    if (attrs[i] && attrs[i]->data_for_bmesh) {
      attrs[i]->used = false;
      attrs[i] = nullptr;
    }
  }

  /* Check for any stray attributes in the pool that weren't stored in ss->attrs. */
  for (int i = 0; i < SCULPT_MAX_ATTRIBUTES; i++) {
    SculptAttribute *attr = ss->temp_attributes + i;
    if (attr->used && attr->data_for_bmesh) {
      attr->used = false;
    }
  }

  if (!ss->pbvh) {
    /* Do nothing, no pbvh to rebuild. */
    return;
  }

  /* Destroy and rebuild pbvh */
  bke::pbvh::free(ss->pbvh);
  ss->pbvh = nullptr;

  ss->pbvh = build_pbvh_for_dynamic_topology(ob, true);
}

namespace blender::bke::paint {
bool get_original_vertex(SculptSession *ss,
                         PBVHVertRef vertex,
                         float **r_co,
                         float **r_no,
                         float **r_color,
                         float **r_mask)
{
  bool retval = false;

  if (sculpt::stroke_id_test(ss, vertex, STROKEID_USER_ORIGINAL)) {
    if (ss->attrs.orig_co) {
      const float *co = nullptr, *no = nullptr;

      switch (BKE_pbvh_type(ss->pbvh)) {
        case PBVH_BMESH: {
          BMVert *v = reinterpret_cast<BMVert *>(vertex.i);
          co = v->co;
          no = v->no;
          break;
        }
        case PBVH_FACES:
          if (ss->shapekey_active || ss->deform_modifiers_active) {
            co = BKE_pbvh_get_vert_positions(ss->pbvh)[vertex.i];
          }
          else {
            co = ss->vert_positions[vertex.i];
          }

          no = BKE_pbvh_get_vert_normals(ss->pbvh)[vertex.i];
          break;
        case PBVH_GRIDS:
          const CCGKey *key = BKE_pbvh_get_grid_key(ss->pbvh);
          const int grid_index = vertex.i / key->grid_area;
          const int vertex_index = vertex.i - grid_index * key->grid_area;
          CCGElem *elem = BKE_pbvh_get_grids(ss->pbvh)[grid_index];

          co = CCG_elem_co(key, CCG_elem_offset(key, elem, vertex_index));
          no = CCG_elem_no(key, CCG_elem_offset(key, elem, vertex_index));

          break;
      }

      copy_v3_v3(vertex_attr_ptr<float>(vertex, ss->attrs.orig_co), co);
      copy_v3_v3(vertex_attr_ptr<float>(vertex, ss->attrs.orig_no), no);
    }

    bool have_colors = BKE_pbvh_type(ss->pbvh) != PBVH_GRIDS &&
                       ((ss->bm && ss->cd_vcol_offset != -1) || ss->vcol || ss->mcol);

    if (ss->attrs.orig_color && have_colors) {
      BKE_pbvh_vertex_color_get(
          ss->pbvh, vertex, vertex_attr_ptr<float>(vertex, ss->attrs.orig_color));
    }

    if (ss->attrs.orig_mask) {
      const float *mask = nullptr;

      switch (BKE_pbvh_type(ss->pbvh)) {
        case PBVH_FACES:
          mask = ss->vmask ? &ss->vmask[vertex.i] : nullptr;
          break;
        case PBVH_BMESH: {
          BMVert *v;
          int cd_mask = ss->cd_vert_mask_offset;

          v = (BMVert *)vertex.i;
          mask = cd_mask != -1 ? static_cast<float *>(BM_ELEM_CD_GET_VOID_P(v, cd_mask)) : nullptr;
          break;
        }
        case PBVH_GRIDS: {
          const CCGKey *key = BKE_pbvh_get_grid_key(ss->pbvh);

          if (key->mask_offset == -1) {
            mask = nullptr;
          }
          else {
            const int grid_index = vertex.i / key->grid_area;
            const int vertex_index = vertex.i - grid_index * key->grid_area;
            CCGElem *elem = BKE_pbvh_get_grids(ss->pbvh)[grid_index];
            mask = CCG_elem_mask(key, CCG_elem_offset(key, elem, vertex_index));
          }
          break;
        }
      }

      if (mask) {
        vertex_attr_set<float>(vertex, ss->attrs.orig_mask, *mask);
      }
    }

    retval = true;
  }

  if (r_co && ss->attrs.orig_co) {
    *r_co = vertex_attr_ptr<float>(vertex, ss->attrs.orig_co);
  }
  if (r_no && ss->attrs.orig_no) {
    *r_no = vertex_attr_ptr<float>(vertex, ss->attrs.orig_no);
  }
  if (r_color && ss->attrs.orig_color) {
    *r_color = vertex_attr_ptr<float>(vertex, ss->attrs.orig_color);
  }
  if (r_mask && ss->attrs.orig_mask) {
    *r_mask = vertex_attr_ptr<float>(vertex, ss->attrs.orig_mask);
  }

  return retval;
}

void load_all_original(Object *ob)
{
  SculptSession *ss = ob->sculpt;

  int verts_count = BKE_sculptsession_vertex_count(ss);
  for (int i : IndexRange(verts_count)) {
    PBVHVertRef vertex = BKE_pbvh_index_to_vertex(ss->pbvh, i);

    blender::bke::sculpt::stroke_id_clear(ss, vertex, STROKEID_USER_ORIGINAL);
    get_original_vertex(ss, vertex, nullptr, nullptr, nullptr, nullptr);
  }
}

}  // namespace blender::bke::paint

namespace blender::bke::sculpt {
void sculpt_vert_boundary_ensure(Object *object)
{
  using namespace blender;
  SculptSession *ss = object->sculpt;

  /* PBVH_BMESH now handles boundaries itself. */
  if (ss->bm || !ss->vertex_info.boundary.is_empty()) {
    if (!ss->bm && ss->pbvh) {
      blender::bke::pbvh::set_vert_boundary_map(ss->pbvh, &ss->vertex_info.boundary);
    }

    return;
  }

  Mesh *base_mesh = BKE_mesh_from_object(object);
  const blender::Span<int2> edges = base_mesh->edges();
  const OffsetIndices polys = base_mesh->faces();
  const Span<int> corner_edges = base_mesh->corner_edges();

  ss->vertex_info.boundary.resize(base_mesh->verts_num);
  int *adjacent_faces_edge_count = static_cast<int *>(
      MEM_calloc_arrayN(base_mesh->edges_num, sizeof(int), "Adjacent face edge count"));

  for (const int i : polys.index_range()) {
    for (const int edge : corner_edges.slice(polys[i])) {
      adjacent_faces_edge_count[edge]++;
    }
  }

  for (const int e : edges.index_range()) {
    if (adjacent_faces_edge_count[e] < 2) {
      const int2 &edge = edges[e];
      BLI_BITMAP_SET(ss->vertex_info.boundary, edge[0], true);
      BLI_BITMAP_SET(ss->vertex_info.boundary, edge[1], true);
    }
  }

  if (ss->pbvh) {
    blender::bke::pbvh::set_vert_boundary_map(ss->pbvh, &ss->vertex_info.boundary);
  }

  MEM_freeN(adjacent_faces_edge_count);
}

float calc_uv_snap_limit(BMLoop *l, int cd_uv)
{
  BMVert *v = l->v;

  float avg_len = 0.0f;
  int avg_tot = 0;

  BMEdge *e = v->e;
  do {
    BMLoop *l2 = e->l;

    if (!l2) {
      continue;
    }

    do {
      float *uv1 = BM_ELEM_CD_PTR<float *>(l2, cd_uv);
      float *uv2 = BM_ELEM_CD_PTR<float *>(l2->next, cd_uv);

      avg_len += len_v2v2(uv1, uv2);
      avg_tot++;
    } while ((l2 = l2->radial_next) != e->l);
  } while ((e = BM_DISK_EDGE_NEXT(e, v)) != v->e);

  if (avg_tot > 0) {
    /* 1/10th of average uv edge length. */
    return (avg_len / avg_tot) * 0.1f;
  }
  else {
    return 0.005f;
  }
}

/* Angle test. loop_is_corner calls this if the chart count test fails. */
static bool loop_is_corner_angle(BMLoop *l,
                                 int cd_offset,
                                 const float limit,
                                 const float angle_limit,
                                 const CustomData * /*ldata*/)
{
  BMVert *v = l->v;
  BMEdge *e = v->e;

  float2 uv_value = *BM_ELEM_CD_PTR<float2 *>(l, cd_offset);

  BMLoop *outer1 = nullptr, *outer2 = nullptr;
  float2 outer1_value;

#ifdef TEST_UV_CORNER_CALC
  int cd_pin = -1, cd_sel = -1;

  bool test_mode = false;
  // test_mode = l->v->head.hflag & BM_ELEM_SELECT;

  if (ldata && test_mode) {
    char name[512];
    for (int i = 0; i < ldata->totlayer; i++) {
      CustomDataLayer *layer = ldata->layers + i;
      if (layer->offset == cd_offset) {
        sprintf(name, ".pn.%s", layer->name);
        cd_pin = CustomData_get_offset_named(ldata, CD_PROP_BOOL, name);

        sprintf(name, ".vs.%s", layer->name);
        cd_sel = CustomData_get_offset_named(ldata, CD_PROP_BOOL, name);
      }
    }

    if (cd_sel != -1) {
      test_mode = BM_ELEM_CD_GET_BOOL(l, cd_sel);
    }
  }

  if (test_mode) {
    printf("%s: start\n", __func__);
  }
#endif

  do {
    BMLoop *l2 = e->l;
    if (!l2) {
      continue;
    }

    do {
      BMLoop *uv_l2 = l2->v == v ? l2 : l2->next;
      float2 uv_value2 = *BM_ELEM_CD_PTR<float2 *>(uv_l2, cd_offset);

      BMLoop *other_uv_l2 = l2->v == v ? l2->next : l2;
      float2 other_uv_value2 = *BM_ELEM_CD_PTR<float2 *>(other_uv_l2, cd_offset);

      if (math::distance_squared(uv_value, uv_value2) > limit * limit) {
        continue;
      }

      bool outer = l2 == l2->radial_next;

      BMLoop *l3 = l2->radial_next;
      while (l3 != l2) {
        BMLoop *other_uv_l3 = l3->v == v ? l3->next : l3;
        float2 other_uv_value3 = *BM_ELEM_CD_PTR<float2 *>(other_uv_l3, cd_offset);

        if (math::distance_squared(other_uv_value2, other_uv_value3) > limit * limit) {
#ifdef TEST_UV_CORNER_CALC
          if (test_mode && cd_pin != -1) {
            // BM_ELEM_CD_SET_BOOL(other_uv_l2, cd_pin, true);
            // BM_ELEM_CD_SET_BOOL(other_uv_l3, cd_pin, true);
          }
#endif

          BMLoop *uv_l3 = l3->v == v ? l3 : l3->next;
          float2 uv_value3 = *BM_ELEM_CD_PTR<float2 *>(uv_l3, cd_offset);

          /* other_uv_value might be valid for one of the two arms, check. */
          if (math::distance_squared(uv_value, uv_value3) <= limit * limit) {
#ifdef TEST_UV_CORNER_CALC
            if (test_mode) {
              printf("%s: case 1\n", __func__);
            }
#endif

            outer1 = other_uv_l2;
            outer2 = other_uv_l3;
            goto outer_break;
          }

          outer = true;
          break;
        }

        l3 = l3->radial_next;
      }

      if (outer) {
#ifdef TEST_UV_CORNER_CALC
        if (test_mode && cd_pin != -1) {
          // BM_ELEM_CD_SET_BOOL(other_uv_l2, cd_pin, true);
        }
#endif

        if (!outer1) {
          outer1 = other_uv_l2;
          outer1_value = other_uv_value2;
        }
        else if (other_uv_l2 != outer2 &&
                 math::distance_squared(outer1_value, other_uv_value2) > limit * limit)
        {
          outer2 = other_uv_l2;

#ifdef TEST_UV_CORNER_CALC
          if (test_mode) {
            printf("%s: case 2\n", __func__);
          }
#endif
          goto outer_break;
        }
      }
    } while ((l2 = l2->radial_next) != e->l);
  } while ((e = BM_DISK_EDGE_NEXT(e, v)) != v->e);

outer_break:

#ifdef TEST_UV_CORNER_CALC
  if (test_mode) {
    printf("%s: l: %p, l->v: %p, outer1: %p, outer2: %p\n", __func__, l, l->v, outer1, outer2);
  }
#endif

  if (!outer1 || !outer2) {
    return false;
  }

#ifdef TEST_UV_CORNER_CALC
  if (test_mode && cd_pin != -1) {
    // BM_ELEM_CD_SET_BOOL(outer1, cd_pin, true);
    // BM_ELEM_CD_SET_BOOL(outer2, cd_pin, true);
  }
#endif

  float2 t1 = *BM_ELEM_CD_PTR<float2 *>(outer1, cd_offset) - uv_value;
  float2 t2 = *BM_ELEM_CD_PTR<float2 *>(outer2, cd_offset) - uv_value;

  normalize_v2(t1);
  normalize_v2(t2);

  if (dot_v2v2(t1, t2) < 0.0f) {
    negate_v2(t2);
  }

  float angle = math::safe_acos(dot_v2v2(t1, t2));

#ifdef TEST_UV_CORNER_CALC
  if (test_mode) {
    printf("%s: angle: %.5f\n", __func__, angle);
  }
#endif

  bool ret = angle > angle_limit;

#ifdef TEST_UV_CORNER_CALC
  if (ret) {
    // l->v->head.hflag |= BM_ELEM_SELECT;
  }
#endif

  return ret;
}

bool loop_is_corner(BMLoop *l, int cd_uv, float limit, const CustomData *ldata)
{
  BMVert *v = l->v;

  float2 value = *BM_ELEM_CD_PTR<float2 *>(l, cd_uv);

  Vector<BMLoop *, 16> ls;
  Vector<int, 16> keys;

  BMEdge *e = v->e;
  do {
    BMLoop *l2 = e->l;

    if (!l2) {
      continue;
    }

    do {
      BMLoop *l3 = l2->v == v ? l2 : l2->next;
      if (!ls.contains(l3)) {
        ls.append(l3);
      }
    } while ((l2 = l2->radial_next) != e->l);
  } while ((e = BM_DISK_EDGE_NEXT(e, v)) != v->e);

  const float scale = 1.0f / limit;

  for (BMLoop *l2 : ls) {
    float2 value2 = *BM_ELEM_CD_PTR<float2 *>(l2, cd_uv);
    float2 dv = value2 - value;

    double f = dv[0] * dv[0] + dv[1] * dv[1];
    int key = int(f * scale);
    if (!keys.contains(key)) {
      keys.append(key);
    }
  }

  bool ret = keys.size() > 2;

  if (!ret) {
    float angle_limit = 60.0f / 180.0f * M_PI;

    return loop_is_corner_angle(l, cd_uv, limit, angle_limit, ldata);
  }

#ifdef TEST_UV_CORNER_CALC
  if (ret) {
    // l->v->head.hflag |= BM_ELEM_SELECT;
  }
#endif

  return ret;
}

namespace detail {
static void corner_interp(CustomDataLayer * /*layer*/,
                          BMVert *v,
                          BMLoop *l,
                          Span<BMLoop *> loops,
                          Span<float> ws,
                          int cd_offset,
                          float factor,
                          float2 &new_value)
{
  float *ws2 = (float *)BLI_array_alloca(ws2, loops.size() + 1);
  float2 sum = {};
  float totsum = 0.0f;

  float2 value = *BM_ELEM_CD_PTR<float2 *>(l, cd_offset);

  float limit, limit_sqr;

  limit = calc_uv_snap_limit(l, cd_offset);
  limit_sqr = limit * limit;

  /* Sum over uv verts surrounding l connected to the same chart. */
  for (int i : loops.index_range()) {
    BMLoop *l2 = loops[i];
    BMLoop *l3;

    /* Find UV in l2's face that's owned by v. */
    if (l2->v == v) {
      l3 = l2;
    }
    else if (l2->next->v == v) {
      l3 = l2->next;
    }
    else {
      l3 = l2->prev;
    }

    float2 value3 = *BM_ELEM_CD_PTR<float2 *>(l3, cd_offset);

    if (math::distance_squared(value, value3) <= limit_sqr) {
      float2 value2 = *BM_ELEM_CD_PTR<float2 *>(l2, cd_offset);
      sum += value2 * ws[i];
      totsum += ws[i];
    }
  }

  if (totsum == 0.0f) {
    return;
  }

  sum /= totsum;
  new_value = value + (sum - value) * factor;
}

/* Interpolates loops surrounding a vertex, splitting any UV map by
 * island as appropriate and enforcing proper boundary conditions.
 */
static void interp_face_corners_intern(PBVH * /*pbvh*/,
                                       BMVert *v,
                                       Span<BMLoop *> loops,
                                       Span<float> ws,
                                       float factor,
                                       int cd_vert_boundary,
                                       Span<BMLoop *> ls,
                                       CustomDataLayer *layer)
{
  Vector<bool, 24> corners;
  Array<float2, 24> new_values(ls.size());

  /* Build (semantic) corner tags. */
  for (BMLoop *l : ls) {
    /* Do not calculate the corner state here, use stored corner flag.
     *
     * The corner would normally be calculated like so:
     *     corner = loop_is_corner(l, layer->offset);
     */
    bool corner = BM_ELEM_CD_GET_INT(v, cd_vert_boundary) & SCULPT_CORNER_UV;

    corners.append(corner);
  }

  /* Interpolate loops. */
  for (int i : ls.index_range()) {
    BMLoop *l = ls[i];

    if (!corners[i]) {
      corner_interp(layer, v, l, loops, ws, layer->offset, factor, new_values[i]);
    }
  }

  for (int i : ls.index_range()) {
    if (!corners[i]) {
      *BM_ELEM_CD_PTR<float2 *>(ls[i], layer->offset) = new_values[i];
    }
  }
}
}  // namespace detail

void interp_face_corners(PBVH *pbvh,
                         PBVHVertRef vertex,
                         Span<BMLoop *> loops,
                         Span<float> ws,
                         float factor,
                         int cd_vert_boundary)
{
  if (BKE_pbvh_type(pbvh) != PBVH_BMESH) {
    return; /* Only for PBVH_BMESH. */
  }

  BMesh *bm = BKE_pbvh_get_bmesh(pbvh);
  BMVert *v = reinterpret_cast<BMVert *>(vertex.i);
  BMEdge *e = v->e;
  BMLoop *l = e->l;
  CustomData *cdata = &bm->ldata;

  Vector<BMLoop *, 32> ls;

  /* Tag loops around vertex. */
  do {
    l = e->l;

    if (!l) {
      continue;
    }

    do {
      BMLoop *l2 = l->v == v ? l : l->next;
      BM_elem_flag_enable(l2, BM_ELEM_TAG);
    } while ((l = l->radial_next) != e->l);
  } while ((e = BM_DISK_EDGE_NEXT(e, v)) != v->e);

  /* Build loop list. */
  do {
    l = e->l;

    if (!l) {
      continue;
    }

    do {
      BMLoop *l2 = l->v == v ? l : l->next;
      if (BM_elem_flag_test(l2, BM_ELEM_TAG)) {
        BM_elem_flag_disable(l2, BM_ELEM_TAG);
        ls.append(l2);
      }
    } while ((l = l->radial_next) != e->l);
  } while ((e = BM_DISK_EDGE_NEXT(e, v)) != v->e);

  Vector<CustomDataLayer *, 16> layers;
  for (int layer_i : IndexRange(cdata->totlayer)) {
    CustomDataLayer *layer = cdata->layers + layer_i;

    if (layer->type != CD_PROP_FLOAT2 ||
        (layer->flag & (CD_FLAG_ELEM_NOINTERP | CD_FLAG_TEMPORARY))) {
      continue;
    }

    layers.append(layer);
  }

  /* Interpolate. */
  if (layers.size() > 0 && loops.size() > 1) {
    // VertLoopSnapper corner_snap = {Span<BMLoop *>(ls), Span<CustomDataLayer *>(layers)};

    for (CustomDataLayer *layer : layers) {
      detail::interp_face_corners_intern(pbvh, v, loops, ws, factor, cd_vert_boundary, ls, layer);
    }

    /* Snap. */
    // corner_snap.snap();
  }
}
}  // namespace blender::bke::sculpt<|MERGE_RESOLUTION|>--- conflicted
+++ resolved
@@ -50,8 +50,8 @@
 #include "BKE_colortools.hh"
 #include "BKE_context.hh"
 #include "BKE_crazyspace.hh"
+#include "BKE_deform.hh"
 #include "BKE_global.hh"
-#include "BKE_deform.hh"
 #include "BKE_gpencil_legacy.h"
 #include "BKE_idtype.hh"
 #include "BKE_image.h"
@@ -69,8 +69,8 @@
 #include "BKE_object_types.hh"
 #include "BKE_paint.hh"
 #include "BKE_pbvh_api.hh"
+#include "BKE_scene.hh"
 #include "BKE_sculpt.hh"
-#include "BKE_scene.hh"
 #include "BKE_subdiv_ccg.hh"
 #include "BKE_subsurf.hh"
 #include "BKE_undo_system.hh"
@@ -1929,15 +1929,10 @@
     ss->multires.active = true;
     ss->multires.modifier = mmd;
     ss->multires.level = mmd->sculptlvl;
-<<<<<<< HEAD
-    ss->totvert = me_eval->verts_num;
+    ss->totvert = mesh->verts_num;
     ss->totloops = mesh->corners_num;
     ss->totedges = mesh->edges_num;
-    ss->faces_num = me_eval->faces_num;
-=======
-    ss->totvert = mesh_eval->verts_num;
-    ss->faces_num = mesh_eval->faces_num;
->>>>>>> ee1fa8e1
+    ss->faces_num = mesh->faces_num;
     ss->totfaces = mesh->faces_num;
 
     /* These are assigned to the base mesh in Multires. This is needed because Face Sets
@@ -2020,7 +2015,7 @@
   ss->hide_poly = (bool *)CustomData_get_layer_named_for_write(
       &mesh->face_data, CD_PROP_BOOL, ".hide_poly", mesh->faces_num);
 
-  ss->subdiv_ccg = me_eval->runtime->subdiv_ccg.get();
+  ss->subdiv_ccg = mesh_eval->runtime->subdiv_ccg.get();
 
   PBVH *pbvh = BKE_sculpt_object_pbvh_ensure(depsgraph, ob);
   sculpt_check_face_areas(ob, pbvh);
@@ -2052,7 +2047,6 @@
 
   sculpt_boundary_flags_ensure(ob, pbvh, BKE_sculptsession_vertex_count(ss), ss->totedges);
 
-<<<<<<< HEAD
   BKE_pbvh_update_active_vcol(pbvh, mesh);
 
   if (BKE_pbvh_type(pbvh) == PBVH_FACES) {
@@ -2061,9 +2055,8 @@
   else {
     ss->poly_normals = {};
   }
-=======
+
   ss->subdiv_ccg = mesh_eval->runtime->subdiv_ccg.get();
->>>>>>> ee1fa8e1
 
   BLI_assert(pbvh == ss->pbvh);
   UNUSED_VARS_NDEBUG(pbvh);
@@ -2185,7 +2178,8 @@
   BKE_sculpt_init_flags_valence(ob, pbvh, totvert, false);
 
   if (ss->bm && mesh->key && ob->shapenr != ss->bm->shapenr) {
-    KeyBlock *actkey = static_cast<KeyBlock *>(BLI_findlink(&mesh->key->block, ss->bm->shapenr - 1));
+    KeyBlock *actkey = static_cast<KeyBlock *>(
+        BLI_findlink(&mesh->key->block, ss->bm->shapenr - 1));
     KeyBlock *newkey = static_cast<KeyBlock *>(BLI_findlink(&mesh->key->block, ob->shapenr - 1));
 
     bool updatePBVH = false;
@@ -2306,7 +2300,8 @@
     if (U.experimental.use_sculpt_texture_paint && ss->pbvh) {
       char *paint_canvas_key = BKE_paint_canvas_key_get(&scene->toolsettings->paint_mode, ob);
       if (ss->last_paint_canvas_key == nullptr ||
-          !STREQ(paint_canvas_key, ss->last_paint_canvas_key)) {
+          !STREQ(paint_canvas_key, ss->last_paint_canvas_key))
+      {
         MEM_SAFE_FREE(ss->last_paint_canvas_key);
         ss->last_paint_canvas_key = paint_canvas_key;
         BKE_pbvh_mark_rebuild_pixels(ss->pbvh);
@@ -2469,6 +2464,13 @@
   ob->sculpt->hide_poly = hide_poly;
 
   return hide_poly;
+}
+
+void BKE_sculpt_hide_poly_pointer_update(Object &object)
+{
+  Mesh &mesh = *static_cast<Mesh *>(object.data);
+  object.sculpt->hide_poly = static_cast<bool *>(CustomData_get_layer_named_for_write(
+      &mesh.face_data, CD_PROP_BOOL, ".hide_poly", mesh.faces_num));
 }
 
 void BKE_sculpt_mask_layers_ensure(Depsgraph *depsgraph,
@@ -3521,7 +3523,8 @@
     SculptAttribute *attr = ss->temp_attributes + i;
 
     if (attr->used && STREQ(attr->name, name) && attr->proptype == proptype &&
-        attr->domain == domain) {
+        attr->domain == domain)
+    {
 
       return attr;
     }
@@ -4875,7 +4878,8 @@
     CustomDataLayer *layer = cdata->layers + layer_i;
 
     if (layer->type != CD_PROP_FLOAT2 ||
-        (layer->flag & (CD_FLAG_ELEM_NOINTERP | CD_FLAG_TEMPORARY))) {
+        (layer->flag & (CD_FLAG_ELEM_NOINTERP | CD_FLAG_TEMPORARY)))
+    {
       continue;
     }
 
