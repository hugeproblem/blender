--- conflicted
+++ resolved
@@ -109,11 +109,8 @@
 #include "BKE_speaker.h"
 #include "BKE_utildefines.h"
 #include "BKE_movieclip.h"
-<<<<<<< HEAD
+#include "BKE_mask.h"
 #include "BKE_linestyle.h"
-=======
-#include "BKE_mask.h"
->>>>>>> 298feff3
 
 #include "RNA_access.h"
 
@@ -497,13 +494,10 @@
 			return &(mainlib->gpencil);
 		case ID_MC:
 			return &(mainlib->movieclip);
-<<<<<<< HEAD
+		case ID_MSK:
+			return &(mainlib->mask);
 		case ID_LS:
 			return &(mainlib->linestyle);
-=======
-		case ID_MSK:
-			return &(mainlib->mask);
->>>>>>> 298feff3
 	}
 	return NULL;
 }
@@ -587,11 +581,8 @@
 	lb[a++] = &(main->library);
 	lb[a++] = &(main->wm);
 	lb[a++] = &(main->movieclip);
-<<<<<<< HEAD
-	lb[a++]= &(main->linestyle);
-=======
 	lb[a++] = &(main->mask);
->>>>>>> 298feff3
+	lb[a++] = &(main->linestyle);
 	
 	lb[a] = NULL;
 
@@ -703,13 +694,11 @@
 		case ID_MC:
 			id = MEM_callocN(sizeof(MovieClip), "Movie Clip");
 			break;
-<<<<<<< HEAD
+		case ID_MSK:
+			id = MEM_callocN(sizeof(Mask), "Mask");
+			break;
 		case ID_LS:
 			id = MEM_callocN(sizeof(FreestyleLineStyle), "Freestyle Line Style");
-=======
-		case ID_MSK:
-			id = MEM_callocN(sizeof(Mask), "Mask");
->>>>>>> 298feff3
 			break;
 	}
 	return id;
@@ -919,13 +908,11 @@
 		case ID_MC:
 			BKE_movieclip_free((MovieClip *)id);
 			break;
-<<<<<<< HEAD
+		case ID_MSK:
+			BKE_mask_free((Mask *)id);
+			break;
 		case ID_LS:
 			FRS_free_linestyle((FreestyleLineStyle *)id);
-=======
-		case ID_MSK:
-			BKE_mask_free((Mask *)id);
->>>>>>> 298feff3
 			break;
 	}
 
