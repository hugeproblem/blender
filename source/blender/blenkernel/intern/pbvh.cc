--- conflicted
+++ resolved
@@ -1295,19 +1295,6 @@
     }
   }
 
-<<<<<<< HEAD
-  if (pbvh->deformed) {
-    if (pbvh->vert_positions) {
-      /* if pbvh was deformed, new memory was allocated for verts/faces -- free it */
-
-      MEM_freeN((void *)pbvh->vert_positions);
-    }
-
-    pbvh->vert_positions = nullptr;
-  }
-
-=======
->>>>>>> c6adafd8
   if (pbvh->looptri) {
     MEM_freeN((void *)pbvh->looptri);
   }
@@ -1325,11 +1312,7 @@
   pbvh->invalid = true;
   pbvh_pixels_free(pbvh);
 
-<<<<<<< HEAD
-  MEM_delete<PBVH>(pbvh);
-=======
   MEM_delete(pbvh);
->>>>>>> c6adafd8
 }
 
 static void pbvh_iter_begin(PBVHIter *iter,
@@ -1779,17 +1762,17 @@
   BLI_task_parallel_range(0, nodes.size(), &data, pbvh_update_BB_redraw_task_cb, &settings);
 }
 
-<<<<<<< HEAD
-bool BKE_pbvh_get_color_layer(const PBVH *pbvh,
-                              const Mesh *me,
+bool BKE_pbvh_get_color_layer(PBVH *pbvh,
+                              Mesh *me,
                               CustomDataLayer **r_layer,
-                              eAttrDomain *r_attr)
-{
-  CustomDataLayer *layer = BKE_id_attributes_color_find(&me->id, me->active_color_attribute);
+                              eAttrDomain *r_domain)
+{
+  CustomDataLayer *layer = BKE_id_attribute_search(
+      &me->id, me->active_color_attribute, CD_MASK_COLOR_ALL, ATTR_DOMAIN_MASK_COLOR);
 
   if (!layer || !ELEM(layer->type, CD_PROP_COLOR, CD_PROP_BYTE_COLOR)) {
     *r_layer = nullptr;
-    *r_attr = ATTR_DOMAIN_POINT;
+    *r_domain = ATTR_DOMAIN_POINT;
     return false;
   }
 
@@ -1797,7 +1780,7 @@
 
   if (!ELEM(domain, ATTR_DOMAIN_POINT, ATTR_DOMAIN_CORNER)) {
     *r_layer = nullptr;
-    *r_attr = ATTR_DOMAIN_POINT;
+    *r_domain = ATTR_DOMAIN_POINT;
     return false;
   }
 
@@ -1812,7 +1795,7 @@
     }
     else {
       *r_layer = nullptr;
-      *r_attr = ATTR_DOMAIN_POINT;
+      *r_domain = ATTR_DOMAIN_POINT;
 
       BLI_assert_unreachable();
       return false;
@@ -1824,7 +1807,7 @@
       printf("%s: bmesh lacks color attribute %s\n", __func__, layer->name);
 
       *r_layer = nullptr;
-      *r_attr = ATTR_DOMAIN_POINT;
+      *r_domain = ATTR_DOMAIN_POINT;
       return false;
     }
 
@@ -1832,17 +1815,9 @@
   }
 
   *r_layer = layer;
-  *r_attr = domain;
+  *r_domain = domain;
 
   return true;
-=======
-bool BKE_pbvh_get_color_layer(Mesh *me, CustomDataLayer **r_layer, eAttrDomain *r_domain)
-{
-  *r_layer = BKE_id_attribute_search(
-      &me->id, me->active_color_attribute, CD_MASK_COLOR_ALL, ATTR_DOMAIN_MASK_COLOR);
-  *r_domain = *r_layer ? BKE_id_attribute_domain(&me->id, *r_layer) : ATTR_DOMAIN_POINT;
-  return *r_layer != nullptr;
->>>>>>> c6adafd8
 }
 
 static void pbvh_update_draw_buffer_cb(void *__restrict userdata,
@@ -3565,16 +3540,10 @@
 {
   float(*vertCos)[3] = nullptr;
 
-<<<<<<< HEAD
-  if (pbvh->vert_positions) {
-    vertCos = (float(*)[3])MEM_malloc_arrayN(pbvh->totvert, sizeof(float[3]), __func__);
-    memcpy(vertCos, pbvh->vert_positions, sizeof(float[3]) * pbvh->totvert);
-=======
   if (!pbvh->vert_positions.is_empty()) {
     vertCos = static_cast<float(*)[3]>(
         MEM_malloc_arrayN(pbvh->totvert, sizeof(float[3]), __func__));
     memcpy(vertCos, pbvh->vert_positions.data(), sizeof(float[3]) * pbvh->totvert);
->>>>>>> c6adafd8
   }
 
   return vertCos;
@@ -3595,10 +3564,6 @@
       pbvh->vert_positions_deformed = blender::Array<float3>(pbvh->vert_positions.as_span());
       pbvh->vert_positions = pbvh->vert_positions_deformed;
 
-<<<<<<< HEAD
-      pbvh->vert_positions = (float(*)[3])MEM_dupallocN(pbvh->vert_positions);
-=======
->>>>>>> c6adafd8
       /* No need to dupalloc pbvh->looptri, this one is 'totally owned' by pbvh,
        * it's never some mesh data. */
 
@@ -3705,7 +3670,7 @@
       pbvh_bmesh_check_other_verts(node);
     }
 
-    vi->vert_positions = nullptr;
+    vi->vert_positions = {};
 
     vi->bi = 0;
     vi->bm_cur_set = 0;
@@ -3879,11 +3844,7 @@
   return pbvh->nodes + node;
 }
 
-<<<<<<< HEAD
 void BKE_pbvh_vert_tag_update_normal_triangulation(PBVHNode *node)
-=======
-void BKE_pbvh_update_active_vcol(PBVH *pbvh, Mesh *mesh)
->>>>>>> c6adafd8
 {
   node->flag |= PBVH_UpdateTris;
 }
@@ -4322,22 +4283,22 @@
   pbvh->vert_boundary_map = vert_boundary_map;
 }
 
-void update_edge_boundary_grids(int edge,
-                                Span<blender::int2> edges,
-                                OffsetIndices<int> polys,
-                                int *edge_boundary_flags,
-                                const int *vert_boundary_flags,
-                                const int *face_sets,
-                                const bool *sharp_edge,
-                                const bool *seam_edge,
-                                const GroupedSpan<int> &pmap,
-                                const GroupedSpan<int> &epmap,
-                                const CustomData *ldata,
-                                SubdivCCG *subdiv_ccg,
-                                const CCGKey *key,
-                                float sharp_angle_limit,
-                                blender::Span<int> corner_verts,
-                                blender::Span<int> corner_edges)
+void update_edge_boundary_grids(int /*edge*/,
+                                Span<blender::int2> /*edges*/,
+                                OffsetIndices<int> /*polys*/,
+                                int * /*edge_boundary_flags*/,
+                                const int * /*vert_boundary_flags*/,
+                                const int * /*face_sets*/,
+                                const bool * /*sharp_edge*/,
+                                const bool * /*seam_edge*/,
+                                const GroupedSpan<int> & /*pmap*/,
+                                const GroupedSpan<int> & /*epmap*/,
+                                const CustomData * /*ldata*/,
+                                SubdivCCG * /*subdiv_ccg*/,
+                                const CCGKey * /*key*/,
+                                float /*sharp_angle_limit*/,
+                                blender::Span<int> /*corner_verts*/,
+                                blender::Span<int> /*corner_edges*/)
 {
   //
 }
@@ -4481,7 +4442,6 @@
 void update_vert_boundary_faces(int *boundary_flags,
                                 const int *face_sets,
                                 const bool *hide_poly,
-                                const float (*/*vert_positions*/)[3],
                                 const int2 * /*medge*/,
                                 const int *corner_verts,
                                 const int *corner_edges,
@@ -4699,10 +4659,11 @@
 {
   /* Condition to update UV boundaries.*/
   bool update = !pbvh->distort_correction_mode != !value;
-
   pbvh->distort_correction_mode = value;
 
-  pbvh_boundaries_flag_update(pbvh);
+  if (update) {
+    pbvh_boundaries_flag_update(pbvh);
+  }
 }
 
 void BKE_pbvh_set_bmesh(PBVH *pbvh, BMesh *bm)
@@ -4740,7 +4701,7 @@
   }
 }
 
-void BKE_pbvh_update_active_vcol(PBVH *pbvh, const Mesh *mesh)
+void BKE_pbvh_update_active_vcol(PBVH *pbvh, Mesh *mesh)
 {
   CustomDataLayer *last_layer = pbvh->color_layer;
 
@@ -5232,7 +5193,6 @@
         update_vert_boundary_faces(pbvh->boundary_flags,
                                    pbvh->face_sets,
                                    pbvh->hide_poly,
-                                   pbvh->vert_positions,
                                    nullptr,
                                    pbvh->corner_verts,
                                    pbvh->corner_edges,
@@ -5290,8 +5250,8 @@
       }
       if (pbvh->edge_boundary_flags[edge.i] &
           (SCULPT_BOUNDARY_NEEDS_UPDATE | SCULPT_BOUNDARY_UPDATE_UV)) {
-        Span<float3> cos = {reinterpret_cast<float3 *>(pbvh->vert_positions), pbvh->totvert};
-        Span<float3> nos = {reinterpret_cast<float3 *>(pbvh->vert_normals), pbvh->totvert};
+        Span<float3> cos = pbvh->vert_positions;
+        Span<float3> nos = pbvh->vert_normals;
 
         update_edge_boundary_faces(edge.i,
                                    cos,
