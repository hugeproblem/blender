/* SPDX-License-Identifier: GPL-2.0-or-later */

/** \file
 * \ingroup bke
 */

#include "MEM_guardedalloc.h"

#include "BLI_utildefines.h"

#include "BLI_alloca.h"
#include "BLI_bitmap.h"
#include "BLI_ghash.h"
#include "BLI_listbase.h"
#include "BLI_math.h"
#include "BLI_offset_indices.hh"
#include "BLI_rand.h"
#include "BLI_string.h"
#include "BLI_task.h"

#include "BLI_index_range.hh"
#include "BLI_map.hh"
#include "BLI_math_vector_types.hh"
#include "BLI_set.hh"
#include "BLI_span.hh"
#include "BLI_utildefines.h"
#include "BLI_vector.hh"

#include "DNA_mesh_types.h"
#include "DNA_meshdata_types.h"
#include "DNA_modifier_types.h"
#include "DNA_object_types.h"
#include "DNA_scene_types.h"

#include "BKE_attribute.h"
#include "BKE_ccg.h"
#include "BKE_main.h"
#include "BKE_mesh.hh"
#include "BKE_mesh_mapping.h"
#include "BKE_object.h"
#include "BKE_paint.h"
#include "BKE_pbvh.h"
#include "BKE_sculpt.hh"
#include "BKE_subdiv_ccg.h"

#include "DEG_depsgraph_query.h"

#include "DRW_pbvh.hh"

#include "PIL_time.h"

#include "bmesh.h"

#include "atomic_ops.h"

#include "pbvh_intern.hh"

#include <limits.h>

using blender::float3;
using blender::IndexRange;
using blender::Map;
using blender::MutableSpan;
using blender::OffsetIndices;
using blender::Set;
using blender::Span;
using blender::Vector;

#define LEAF_LIMIT 10000

/* Uncomment to test if triangles of the same face are
 * properly clustered into single nodes.
 */
//#define TEST_PBVH_FACE_SPLIT

/* Uncomment to test that faces are only assigned to one PBVHNode */
//#define VALIDATE_UNIQUE_NODE_FACES

//#define PERFCNTRS

typedef struct PBVHStack {
  PBVHNode *node;
  bool revisiting;
} PBVHStack;

typedef struct PBVHIter {
  PBVH *pbvh;
  BKE_pbvh_SearchCallback scb;
  void *search_data;

  PBVHStack *stack;
  int stacksize;

  PBVHStack stackfixed[PBVH_STACK_FIXED_DEPTH];
  int stackspace;
} PBVHIter;

void BB_reset(BB *bb)
{
  bb->bmin[0] = bb->bmin[1] = bb->bmin[2] = FLT_MAX;
  bb->bmax[0] = bb->bmax[1] = bb->bmax[2] = -FLT_MAX;
}

void BB_intersect(BB *r_out, BB *a, BB *b)
{
  for (int i = 0; i < 3; i++) {
    r_out->bmin[i] = max_ff(a->bmin[i], b->bmin[i]);
    r_out->bmax[i] = min_ff(a->bmax[i], b->bmax[i]);

    if (r_out->bmax[i] < r_out->bmin[i]) {
      r_out->bmax[i] = r_out->bmin[i] = 0.0f;
    }
  }
}

float BB_volume(const BB *bb)
{
  float dx = bb->bmax[0] - bb->bmin[0];
  float dy = bb->bmax[1] - bb->bmin[1];
  float dz = bb->bmax[2] - bb->bmin[2];

  return dx * dy * dz;
}

/* Expand the bounding box to include a new coordinate */
void BB_expand(BB *bb, const float co[3])
{
  for (int i = 0; i < 3; i++) {
    bb->bmin[i] = min_ff(bb->bmin[i], co[i]);
    bb->bmax[i] = max_ff(bb->bmax[i], co[i]);
  }
}

void BB_expand_with_bb(BB *bb, BB *bb2)
{
  for (int i = 0; i < 3; i++) {
    bb->bmin[i] = min_ff(bb->bmin[i], bb2->bmin[i]);
    bb->bmax[i] = max_ff(bb->bmax[i], bb2->bmax[i]);
  }
}

int BB_widest_axis(const BB *bb)
{
  float dim[3];

  for (int i = 0; i < 3; i++) {
    dim[i] = bb->bmax[i] - bb->bmin[i];
  }

  if (dim[0] > dim[1]) {
    if (dim[0] > dim[2]) {
      return 0;
    }

    return 2;
  }

  if (dim[1] > dim[2]) {
    return 1;
  }

  return 2;
}

void BBC_update_centroid(BBC *bbc)
{
  for (int i = 0; i < 3; i++) {
    bbc->bcentroid[i] = (bbc->bmin[i] + bbc->bmax[i]) * 0.5f;
  }
}

/* Not recursive */
static void update_node_vb(PBVH *pbvh, PBVHNode *node, int updateflag)
{
  if (!(updateflag & (PBVH_UpdateBB | PBVH_UpdateOriginalBB))) {
    return;
  }

  /* cannot clear flag here, causes leaky pbvh */
  // node->flag &= ~(updateflag & (PBVH_UpdateBB | PBVH_UpdateOriginalBB));

  BB vb;
  BB orig_vb;

  BB_reset(&vb);
  BB_reset(&orig_vb);

  bool do_orig = true;    // XXX updateflag & PBVH_UpdateOriginalBB;
  bool do_normal = true;  // XXX updateflag & PBVH_UpdateBB;

  if (node->flag & PBVH_Leaf) {
    PBVHVertexIter vd;

    BKE_pbvh_vertex_iter_begin (pbvh, node, vd, PBVH_ITER_ALL) {
      if (do_normal) {
        BB_expand(&vb, vd.co);
      }

      if (do_orig) {
        const float *origco = pbvh->header.type == PBVH_BMESH ?
                                  BM_ELEM_CD_PTR<const float *>(vd.bm_vert, pbvh->cd_origco) :
                                  reinterpret_cast<const float *>(&pbvh->origco[vd.index]);

        /* XXX check stroke id here and use v->co? */
        BB_expand(&orig_vb, origco);
      }
    }
    BKE_pbvh_vertex_iter_end;
  }
  else {
    if (do_normal) {
      BB_expand_with_bb(&vb, &pbvh->nodes[node->children_offset].vb);
      BB_expand_with_bb(&vb, &pbvh->nodes[node->children_offset + 1].vb);
    }

    if (do_orig) {
      BB_expand_with_bb(&orig_vb, &pbvh->nodes[node->children_offset].orig_vb);
      BB_expand_with_bb(&orig_vb, &pbvh->nodes[node->children_offset + 1].orig_vb);
    }
  }

  if (do_normal) {
    node->vb = vb;
  }

  if (do_orig) {
#if 0
    float size[3];

    sub_v3_v3v3(size, orig_vb.bmax, orig_vb.bmin);
    mul_v3_fl(size, 0.05);

    sub_v3_v3(orig_vb.bmin, size);
    add_v3_v3(orig_vb.bmax, size);
#endif
    node->orig_vb = orig_vb;
  }
}

// void BKE_pbvh_node_BB_reset(PBVHNode *node)
//{
//  BB_reset(&node->vb);
//}
//
// void BKE_pbvh_node_BB_expand(PBVHNode *node, float co[3])
//{
//  BB_expand(&node->vb, co);
//}

static bool face_materials_match(const int *material_indices,
                                 const bool *sharp_faces,
                                 const int a,
                                 const int b)
{
  if (material_indices) {
    if (material_indices[a] != material_indices[b]) {
      return false;
    }
  }
  if (sharp_faces) {
    if (sharp_faces[a] != sharp_faces[b]) {
      return false;
    }
  }
  return true;
}

static bool grid_materials_match(const DMFlagMat *f1, const DMFlagMat *f2)
{
  return (f1->sharp == f2->sharp) && (f1->mat_nr == f2->mat_nr);
}

/* Adapted from BLI_kdopbvh.c */
/* Returns the index of the first element on the right of the partition */
static int partition_indices_faces(int *prim_indices,
                                   int *prim_scratch,
                                   int lo,
                                   int hi,
                                   int axis,
                                   float mid,
                                   BBC *prim_bbc,
                                   const int *looptri_polys)
{
  for (int i = lo; i < hi; i++) {
    prim_scratch[i - lo] = prim_indices[i];
  }

  int lo2 = lo, hi2 = hi - 1;
  int i1 = lo, i2 = 0;

  while (i1 < hi) {
    int poly = looptri_polys[prim_scratch[i2]];
    bool side = prim_bbc[prim_scratch[i2]].bcentroid[axis] >= mid;

    while (i1 < hi && looptri_polys[prim_scratch[i2]] == poly) {
      prim_indices[side ? hi2-- : lo2++] = prim_scratch[i2];
      i1++;
      i2++;
    }
  }

  return lo2;
}

static int partition_indices_grids(int *prim_indices,
                                   int *prim_scratch,
                                   int lo,
                                   int hi,
                                   int axis,
                                   float mid,
                                   BBC *prim_bbc,
                                   SubdivCCG *subdiv_ccg)
{
  for (int i = lo; i < hi; i++) {
    prim_scratch[i - lo] = prim_indices[i];
  }

  int lo2 = lo, hi2 = hi - 1;
  int i1 = lo, i2 = 0;

  while (i1 < hi) {
    int poly = BKE_subdiv_ccg_grid_to_face_index(subdiv_ccg, prim_scratch[i2]);
    bool side = prim_bbc[prim_scratch[i2]].bcentroid[axis] >= mid;

    while (i1 < hi && BKE_subdiv_ccg_grid_to_face_index(subdiv_ccg, prim_scratch[i2]) == poly) {
      prim_indices[side ? hi2-- : lo2++] = prim_scratch[i2];
      i1++;
      i2++;
    }
  }

  return lo2;
}

/* Returns the index of the first element on the right of the partition */
static int partition_indices_material(
    PBVH *pbvh, const int *material_indices, const bool *sharp_faces, int lo, int hi)
{
  const int *looptri_polys = pbvh->looptri_polys;
  const DMFlagMat *flagmats = pbvh->grid_flag_mats;
  const int *indices = pbvh->prim_indices;
  int i = lo, j = hi;

  for (;;) {
    if (pbvh->looptri_polys) {
      const int first = looptri_polys[pbvh->prim_indices[lo]];
      for (; face_materials_match(material_indices, sharp_faces, first, looptri_polys[indices[i]]);
           i++) {
        /* pass */
      }
      for (;
           !face_materials_match(material_indices, sharp_faces, first, looptri_polys[indices[j]]);
           j--) {
        /* pass */
      }
    }
    else {
      const DMFlagMat *first = &flagmats[pbvh->prim_indices[lo]];
      for (; grid_materials_match(first, &flagmats[indices[i]]); i++) {
        /* pass */
      }
      for (; !grid_materials_match(first, &flagmats[indices[j]]); j--) {
        /* pass */
      }
    }

    if (!(i < j)) {
      return i;
    }

    SWAP(int, pbvh->prim_indices[i], pbvh->prim_indices[j]);
    i++;
  }
}

void pbvh_grow_nodes(PBVH *pbvh, int totnode)
{
  if (UNLIKELY(totnode > pbvh->node_mem_count)) {
    pbvh->node_mem_count = pbvh->node_mem_count + (pbvh->node_mem_count / 3);
    if (pbvh->node_mem_count < totnode) {
      pbvh->node_mem_count = totnode;
    }
    pbvh->nodes = (PBVHNode *)MEM_recallocN(pbvh->nodes, sizeof(PBVHNode) * pbvh->node_mem_count);
  }

  pbvh->totnode = totnode;

  for (int i = 0; i < pbvh->totnode; i++) {
    PBVHNode *node = pbvh->nodes + i;

    if (!node->id) {
      node->id = ++pbvh->idgen;
    }
  }
}

/* Add a vertex to the map, with a positive value for unique vertices and
 * a negative value for additional vertices */
static int map_insert_vert(PBVH *pbvh, GHash *map, uint *face_verts, uint *uniq_verts, int vertex)
{
  void *key, **value_p;

  key = POINTER_FROM_INT(vertex);
  if (!BLI_ghash_ensure_p(map, key, &value_p)) {
    int value_i;
    if (!pbvh->vert_bitmap[vertex]) {
      pbvh->vert_bitmap[vertex] = true;
      value_i = *uniq_verts;
      (*uniq_verts)++;
    }
    else {
      value_i = ~(*face_verts);
      (*face_verts)++;
    }
    *value_p = POINTER_FROM_INT(value_i);
    return value_i;
  }

  return POINTER_AS_INT(*value_p);
}

/* Find vertices used by the faces in this node and update the draw buffers */
static void build_mesh_leaf_node(PBVH *pbvh, PBVHNode *node)
{
  bool has_visible = false;

  node->uniq_verts = node->face_verts = 0;
  const int totface = node->totprim;

  /* reserve size is rough guess */
  GHash *map = BLI_ghash_int_new_ex("build_mesh_leaf_node gh", 2 * totface);

  int(*face_vert_indices)[3] = (int(*)[3])MEM_mallocN(sizeof(int[3]) * totface,
                                                      "bvh node face vert indices");

  node->face_vert_indices = (const int(*)[3])face_vert_indices;

  for (int i = 0; i < totface; i++) {
    const MLoopTri *lt = &pbvh->looptri[node->prim_indices[i]];
    for (int j = 0; j < 3; j++) {
      face_vert_indices[i][j] = map_insert_vert(
          pbvh, map, &node->face_verts, &node->uniq_verts, pbvh->corner_verts[lt->tri[j]]);
    }

    if (has_visible == false) {
      if (!paint_is_face_hidden(pbvh->looptri_polys, pbvh->hide_poly, node->prim_indices[i])) {
        has_visible = true;
      }
    }
  }

  int *vert_indices = (int *)MEM_callocN(sizeof(int) * (node->uniq_verts + node->face_verts),
                                         "bvh node vert indices");
  node->vert_indices = vert_indices;

  /* Build the vertex list, unique verts first */
  GHashIterator gh_iter;
  GHASH_ITER (gh_iter, map) {
    void *value = BLI_ghashIterator_getValue(&gh_iter);
    int ndx = POINTER_AS_INT(value);

    if (ndx < 0) {
      ndx = -ndx + node->uniq_verts - 1;
    }

    vert_indices[ndx] = POINTER_AS_INT(BLI_ghashIterator_getKey(&gh_iter));
  }

  for (int i = 0; i < totface; i++) {
    const int sides = 3;

    for (int j = 0; j < sides; j++) {
      if (face_vert_indices[i][j] < 0) {
        face_vert_indices[i][j] = -face_vert_indices[i][j] + node->uniq_verts - 1;
      }
    }
  }

  BKE_pbvh_node_mark_rebuild_draw(node);

  BKE_pbvh_node_fully_hidden_set(node, !has_visible);
  BKE_pbvh_vert_tag_update_normal_tri_area(node);

  BLI_ghash_free(map, nullptr, nullptr);
}

static void update_vb(PBVH *pbvh, PBVHNode *node, BBC *prim_bbc, int offset, int count)
{
  BB_reset(&node->vb);
  for (int i = offset + count - 1; i >= offset; i--) {
    BB_expand_with_bb(&node->vb, (BB *)(&prim_bbc[pbvh->prim_indices[i]]));
  }
  node->orig_vb = node->vb;
}

int BKE_pbvh_count_grid_quads(BLI_bitmap **grid_hidden,
                              const int *grid_indices,
                              int totgrid,
                              int gridsize,
                              int display_gridsize)
{
  const int gridarea = (gridsize - 1) * (gridsize - 1);
  int totquad = 0;

  /* grid hidden layer is present, so have to check each grid for
   * visibility */

  int depth1 = (int)(log2((double)gridsize - 1.0) + DBL_EPSILON);
  int depth2 = (int)(log2((double)display_gridsize - 1.0) + DBL_EPSILON);

  int skip = depth2 < depth1 ? 1 << (depth1 - depth2 - 1) : 1;

  for (int i = 0; i < totgrid; i++) {
    const BLI_bitmap *gh = grid_hidden[grid_indices[i]];

    if (gh) {
      /* grid hidden are present, have to check each element */
      for (int y = 0; y < gridsize - skip; y += skip) {
        for (int x = 0; x < gridsize - skip; x += skip) {
          if (!paint_is_grid_face_hidden(gh, gridsize, x, y)) {
            totquad++;
          }
        }
      }
    }
    else {
      totquad += gridarea;
    }
  }

  return totquad;
}

static void build_grid_leaf_node(PBVH *pbvh, PBVHNode *node)
{
  int totquads = BKE_pbvh_count_grid_quads(pbvh->grid_hidden,
                                           node->prim_indices,
                                           node->totprim,
                                           pbvh->gridkey.grid_size,
                                           pbvh->gridkey.grid_size);
  BKE_pbvh_node_fully_hidden_set(node, (totquads == 0));
  BKE_pbvh_node_mark_rebuild_draw(node);
  BKE_pbvh_vert_tag_update_normal_tri_area(node);
}

static void build_leaf(PBVH *pbvh, int node_index, BBC *prim_bbc, int offset, int count)
{
  pbvh->nodes[node_index].flag |= PBVH_Leaf;

  pbvh->nodes[node_index].prim_indices = pbvh->prim_indices + offset;
  pbvh->nodes[node_index].totprim = count;

  /* Still need vb for searches */
  update_vb(pbvh, &pbvh->nodes[node_index], prim_bbc, offset, count);

  if (pbvh->looptri) {
    build_mesh_leaf_node(pbvh, pbvh->nodes + node_index);
  }
  else {
    build_grid_leaf_node(pbvh, pbvh->nodes + node_index);
  }
}

/* Return zero if all primitives in the node can be drawn with the
 * same material (including flat/smooth shading), non-zero otherwise */
static bool leaf_needs_material_split(
    PBVH *pbvh, const int *material_indices, const bool *sharp_faces, int offset, int count)
{
  if (count <= 1) {
    return false;
  }

  if (pbvh->looptri) {
    const int first = pbvh->looptri_polys[pbvh->prim_indices[offset]];
    for (int i = offset + count - 1; i > offset; i--) {
      int prim = pbvh->prim_indices[i];
      if (!face_materials_match(material_indices, sharp_faces, first, pbvh->looptri_polys[prim])) {
        return true;
      }
    }
  }
  else {
    const DMFlagMat *first = &pbvh->grid_flag_mats[pbvh->prim_indices[offset]];

    for (int i = offset + count - 1; i > offset; i--) {
      int prim = pbvh->prim_indices[i];
      if (!grid_materials_match(first, &pbvh->grid_flag_mats[prim])) {
        return true;
      }
    }
  }

  return false;
}

#ifdef TEST_PBVH_FACE_SPLIT
static void test_face_boundaries(PBVH *pbvh)
{
  int faces_num = BKE_pbvh_num_faces(pbvh);
  int *node_map = MEM_calloc_arrayN(faces_num, sizeof(int), __func__);
  for (int i = 0; i < faces_num; i++) {
    node_map[i] = -1;
  }

  for (int i = 0; i < pbvh->totnode; i++) {
    PBVHNode *node = pbvh->nodes + i;

    if (!(node->flag & PBVH_Leaf)) {
      continue;
    }

    switch (BKE_pbvh_type(pbvh)) {
      case PBVH_FACES: {
        for (int j = 0; j < node->totprim; j++) {
          int poly = pbvh->looptri_polys[node->prim_indices[j]];

          if (node_map[poly] >= 0 && node_map[poly] != i) {
            int old_i = node_map[poly];
            int prim_i = node->prim_indices - pbvh->prim_indices + j;

            printf("PBVH split error; poly: %d, prim_i: %d, node1: %d, node2: %d, totprim: %d\n",
                   poly,
                   prim_i,
                   old_i,
                   i,
                   node->totprim);
          }

          node_map[poly] = i;
        }
        break;
      }
      case PBVH_GRIDS:
        break;
      case PBVH_BMESH:
        break;
    }
  }

  MEM_SAFE_FREE(node_map);
}
#endif

/* Recursively build a node in the tree
 *
 * vb is the voxel box around all of the primitives contained in
 * this node.
 *
 * cb is the bounding box around all the centroids of the primitives
 * contained in this node
 *
 * offset and start indicate a range in the array of primitive indices
 */

static void build_sub(PBVH *pbvh,
                      const int *material_indices,
                      const bool *sharp_faces,
                      int node_index,
                      BB *cb,
                      BBC *prim_bbc,
                      int offset,
                      int count,
                      int *prim_scratch,
                      int depth)
{
  int end;
  BB cb_backing;

  if (!prim_scratch) {
    prim_scratch = (int *)MEM_malloc_arrayN(pbvh->totprim, sizeof(int), __func__);
  }

  /* Decide whether this is a leaf or not */
  const bool below_leaf_limit = count <= pbvh->leaf_limit || depth == PBVH_STACK_FIXED_DEPTH - 1;
  if (below_leaf_limit) {
    if (!leaf_needs_material_split(pbvh, material_indices, sharp_faces, offset, count)) {
      build_leaf(pbvh, node_index, prim_bbc, offset, count);

      if (node_index == 0) {
        MEM_SAFE_FREE(prim_scratch);
      }

      return;
    }
  }

  /* Add two child nodes */
  pbvh->nodes[node_index].children_offset = pbvh->totnode;
  pbvh_grow_nodes(pbvh, pbvh->totnode + 2);

  /* Update parent node bounding box */
  update_vb(pbvh, &pbvh->nodes[node_index], prim_bbc, offset, count);

  if (!below_leaf_limit) {
    /* Find axis with widest range of primitive centroids */
    if (!cb) {
      cb = &cb_backing;
      BB_reset(cb);
      for (int i = offset + count - 1; i >= offset; i--) {
        BB_expand(cb, prim_bbc[pbvh->prim_indices[i]].bcentroid);
      }
    }
    const int axis = BB_widest_axis(cb);

    /* Partition primitives along that axis */
    if (pbvh->header.type == PBVH_FACES) {
      end = partition_indices_faces(pbvh->prim_indices,
                                    prim_scratch,
                                    offset,
                                    offset + count,
                                    axis,
                                    (cb->bmax[axis] + cb->bmin[axis]) * 0.5f,
                                    prim_bbc,
                                    pbvh->looptri_polys);
    }
    else {
      end = partition_indices_grids(pbvh->prim_indices,
                                    prim_scratch,
                                    offset,
                                    offset + count,
                                    axis,
                                    (cb->bmax[axis] + cb->bmin[axis]) * 0.5f,
                                    prim_bbc,
                                    pbvh->subdiv_ccg);
    }
  }
  else {
    /* Partition primitives by material */
    end = partition_indices_material(
        pbvh, material_indices, sharp_faces, offset, offset + count - 1);
  }

  /* Build children */
  build_sub(pbvh,
            material_indices,
            sharp_faces,
            pbvh->nodes[node_index].children_offset,
            nullptr,
            prim_bbc,
            offset,
            end - offset,
            prim_scratch,
            depth + 1);
  build_sub(pbvh,
            material_indices,
            sharp_faces,
            pbvh->nodes[node_index].children_offset + 1,
            nullptr,
            prim_bbc,
            end,
            offset + count - end,
            prim_scratch,
            depth + 1);

  if (node_index == 0) {
    MEM_SAFE_FREE(prim_scratch);
  }
}

static void pbvh_build(PBVH *pbvh,
                       const int *material_indices,
                       const bool *sharp_faces,
                       BB *cb,
                       BBC *prim_bbc,
                       int totprim)
{
  if (totprim != pbvh->totprim) {
    pbvh->totprim = totprim;
    if (pbvh->nodes) {
      MEM_freeN(pbvh->nodes);
    }
    if (pbvh->prim_indices) {
      MEM_freeN(pbvh->prim_indices);
    }
    pbvh->prim_indices = (int *)MEM_mallocN(sizeof(int) * totprim, "bvh prim indices");
    for (int i = 0; i < totprim; i++) {
      pbvh->prim_indices[i] = i;
    }
    pbvh->totnode = 0;
    if (pbvh->node_mem_count < 100) {
      pbvh->node_mem_count = 100;
      pbvh->nodes = (PBVHNode *)MEM_callocN(sizeof(PBVHNode) * pbvh->node_mem_count,
                                            "bvh initial nodes");
    }
  }

  pbvh->totnode = 1;
  build_sub(pbvh, material_indices, sharp_faces, 0, cb, prim_bbc, 0, totprim, nullptr, 0);
}

void BKE_pbvh_set_face_areas(PBVH *pbvh, float *face_areas)
{
  pbvh->face_areas = face_areas;
}

void BKE_pbvh_show_orig_set(PBVH *pbvh, bool show_orig)
{
  pbvh->show_orig = show_orig;
}

bool BKE_pbvh_show_orig_get(PBVH *pbvh)
{
  return pbvh->show_orig;
}

static void pbvh_draw_args_init(PBVH *pbvh, PBVH_GPU_Args *args, PBVHNode *node)
{
  memset((void *)args, 0, sizeof(*args));

  args->pbvh_type = pbvh->header.type;
  args->mesh_verts_num = pbvh->totvert;
  args->mesh_grids_num = pbvh->totgrid;
  args->node = node;
  args->origco = pbvh->origco;
  args->origno = pbvh->origno;

  BKE_pbvh_node_num_verts(pbvh, node, nullptr, &args->node_verts_num);

  args->grid_hidden = pbvh->grid_hidden;
  args->face_sets_color_default = pbvh->face_sets_color_default;
  args->face_sets_color_seed = pbvh->face_sets_color_seed;
  args->vert_positions = pbvh->vert_positions;
  if (pbvh->mesh) {
    args->corner_verts = {pbvh->corner_verts, pbvh->mesh->totloop};
    args->corner_edges = pbvh->mesh->corner_edges();
  }
  args->polys = pbvh->polys;
  args->mlooptri = pbvh->looptri;
  args->flat_vcol_shading = pbvh->flat_vcol_shading;
  args->updategen = node->updategen;

  if (ELEM(pbvh->header.type, PBVH_FACES, PBVH_GRIDS)) {
    args->hide_poly = (const bool *)(pbvh->pdata ? CustomData_get_layer_named(
                                                       pbvh->pdata, CD_PROP_BOOL, ".hide_poly") :
                                                   nullptr);
  }

  switch (pbvh->header.type) {
    case PBVH_FACES:
      args->mesh_faces_num = pbvh->mesh->totpoly;
      args->vdata = pbvh->vdata;
      args->ldata = pbvh->ldata;
      args->pdata = pbvh->pdata;
      args->totprim = node->totprim;
      args->me = pbvh->mesh;
      args->polys = pbvh->polys;
      args->vert_normals = pbvh->vert_normals;

      args->active_color = pbvh->mesh->active_color_attribute;
      args->render_color = pbvh->mesh->default_color_attribute;

      args->prim_indices = node->prim_indices;
      args->face_sets = pbvh->face_sets;
      args->looptri_polys = pbvh->looptri_polys;
      break;
    case PBVH_GRIDS:
      args->vdata = pbvh->vdata;
      args->ldata = pbvh->ldata;
      args->pdata = pbvh->pdata;
      args->ccg_key = pbvh->gridkey;
      args->me = pbvh->mesh;
      args->totprim = node->totprim;
      args->grid_indices = node->prim_indices;
      args->subdiv_ccg = pbvh->subdiv_ccg;
      args->face_sets = pbvh->face_sets;
      args->polys = pbvh->polys;

      args->active_color = pbvh->mesh->active_color_attribute;
      args->render_color = pbvh->mesh->default_color_attribute;

      args->mesh_grids_num = pbvh->totgrid;
      args->grids = pbvh->grids;
      args->gridfaces = pbvh->gridfaces;
      args->grid_flag_mats = pbvh->grid_flag_mats;
      args->vert_normals = pbvh->vert_normals;

      args->face_sets = pbvh->face_sets;
      args->looptri_polys = pbvh->looptri_polys;
      break;
    case PBVH_BMESH:
      args->bm = pbvh->header.bm;

      args->active_color = pbvh->mesh->active_color_attribute;
      args->render_color = pbvh->mesh->default_color_attribute;

      args->me = pbvh->mesh;
      args->vdata = &args->bm->vdata;
      args->ldata = &args->bm->ldata;
      args->pdata = &args->bm->pdata;
      args->bm_faces = node->bm_faces;
      args->bm_other_verts = node->bm_other_verts;
      args->bm_unique_vert = node->bm_unique_verts;
      args->totprim = BLI_table_gset_len(node->bm_faces);
      args->cd_mask_layer = CustomData_get_offset(&pbvh->header.bm->vdata, CD_PAINT_MASK);

      args->tribuf = node->tribuf;
      args->tri_buffers = node->tri_buffers;
      args->tot_tri_buffers = node->tot_tri_buffers;

      args->show_orig = pbvh->show_orig;
      break;
  }
}

#ifdef VALIDATE_UNIQUE_NODE_FACES
static void pbvh_validate_node_prims(PBVH *pbvh)
{
  int totface = 0;

  if (pbvh->header.type == PBVH_BMESH) {
    return;
  }

  for (int i = 0; i < pbvh->totnode; i++) {
    PBVHNode *node = pbvh->nodes + i;

    if (!(node->flag & PBVH_Leaf)) {
      continue;
    }

    for (int j = 0; j < node->totprim; j++) {
      int poly;

      if (pbvh->header.type == PBVH_FACES) {
        poly = pbvh->looptri_polys[node->prim_indices[j]];
      }
      else {
        poly = BKE_subdiv_ccg_grid_to_face_index(pbvh->subdiv_ccg, node->prim_indices[j]);
      }

      totface = max_ii(totface, poly + 1);
    }
  }

  int *facemap = (int *)MEM_malloc_arrayN(totface, sizeof(*facemap), __func__);

  for (int i = 0; i < totface; i++) {
    facemap[i] = -1;
  }

  for (int i = 0; i < pbvh->totnode; i++) {
    PBVHNode *node = pbvh->nodes + i;

    if (!(node->flag & PBVH_Leaf)) {
      continue;
    }

    for (int j = 0; j < node->totprim; j++) {
      int poly;

      if (pbvh->header.type == PBVH_FACES) {
        poly = pbvh->looptri_polys[node->prim_indices[j]];
      }
      else {
        poly = BKE_subdiv_ccg_grid_to_face_index(pbvh->subdiv_ccg, node->prim_indices[j]);
      }

      if (facemap[poly] != -1 && facemap[poly] != i) {
        printf("%s: error: face spanned multiple nodes (old: %d new: %d)\n",
               __func__,
               facemap[poly],
               i);
      }

      facemap[poly] = i;
    }
  }
  MEM_SAFE_FREE(facemap);
}
#endif

void BKE_pbvh_update_mesh_pointers(PBVH *pbvh, Mesh *mesh)
{
  BLI_assert(pbvh->header.type == PBVH_FACES);

  pbvh->polys = mesh->polys();
  pbvh->corner_verts = mesh->corner_verts().data();
  pbvh->looptri_polys = mesh->looptri_polys().data();

  if (!pbvh->deformed) {
    /* Deformed positions not matching the original mesh are owned directly by the PBVH, and are
     * set separately by #BKE_pbvh_vert_coords_apply. */
    pbvh->vert_positions = BKE_mesh_vert_positions_for_write(mesh);
  }

  pbvh->hide_poly = static_cast<bool *>(CustomData_get_layer_named_for_write(
      &mesh->pdata, CD_PROP_BOOL, ".hide_poly", mesh->totpoly));
  pbvh->hide_vert = static_cast<bool *>(CustomData_get_layer_named_for_write(
      &mesh->vdata, CD_PROP_BOOL, ".hide_vert", mesh->totvert));
  pbvh->face_areas = static_cast<float *>(CustomData_get_layer_named_for_write(
      &mesh->pdata, CD_PROP_FLOAT2, SCULPT_ATTRIBUTE_NAME(face_areas), mesh->totpoly));

  /* Make sure cached normals start out calculated. */
  mesh->vert_normals();
  pbvh->vert_normals = BKE_mesh_vert_normals_for_write(mesh);

  pbvh->vdata = &mesh->vdata;
  pbvh->ldata = &mesh->ldata;
  pbvh->pdata = &mesh->pdata;
}

void BKE_pbvh_fast_draw_set(PBVH *pbvh, bool state)
{
  if (state) {
    pbvh->flags |= PBVH_FAST_DRAW;
  }
  else {
    pbvh->flags &= ~PBVH_FAST_DRAW;
  }
}

void BKE_pbvh_build_mesh(PBVH *pbvh, Mesh *mesh)
{
  BBC *prim_bbc = nullptr;
  BB cb;

  const int totvert = mesh->totvert;
  const int looptri_num = poly_to_tri_count(mesh->totpoly, mesh->totloop);
  MutableSpan<float3> vert_positions = mesh->vert_positions_for_write();
  const blender::OffsetIndices<int> polys = mesh->polys();
  const Span<int> corner_verts = mesh->corner_verts();

  pbvh->corner_verts = mesh->corner_verts().data();
  pbvh->corner_edges = mesh->corner_edges().data();

  MLoopTri *looptri = static_cast<MLoopTri *>(
      MEM_malloc_arrayN(looptri_num, sizeof(*looptri), __func__));

  blender::bke::mesh::looptris_calc(vert_positions, polys, corner_verts, {looptri, looptri_num});

  pbvh->mesh = mesh;
  pbvh->header.type = PBVH_FACES;

  BKE_pbvh_update_mesh_pointers(pbvh, mesh);

  /* Those are not set in #BKE_pbvh_update_mesh_pointers because they are owned by the #PBVH. */
  pbvh->looptri = looptri;
  pbvh->vert_bitmap = static_cast<bool *>(
      MEM_calloc_arrayN(totvert, sizeof(bool), "bvh->vert_bitmap"));
  pbvh->totvert = totvert;

#ifdef TEST_PBVH_FACE_SPLIT
  /* Use lower limit to increase probability of
   * edge cases.
   */
  pbvh->leaf_limit = 100;
#else
  pbvh->leaf_limit = LEAF_LIMIT;
#endif

  pbvh->faces_num = mesh->totpoly;

  pbvh->face_sets_color_seed = mesh->face_sets_color_seed;
  pbvh->face_sets_color_default = mesh->face_sets_color_default;

  BB_reset(&cb);

  /* For each face, store the AABB and the AABB centroid */
  prim_bbc = (BBC *)MEM_mallocN(sizeof(BBC) * looptri_num, "prim_bbc");

  for (int i = 0; i < looptri_num; i++) {
    const MLoopTri *lt = &looptri[i];
    const int sides = 3;
    BBC *bbc = prim_bbc + i;

    BB_reset((BB *)bbc);

    for (int j = 0; j < sides; j++) {
      BB_expand((BB *)bbc, vert_positions[pbvh->corner_verts[lt->tri[j]]]);
    }

    BBC_update_centroid(bbc);

    BB_expand(&cb, bbc->bcentroid);
  }

  if (looptri_num) {
    const int *material_indices = static_cast<const int *>(
        CustomData_get_layer_named(&mesh->pdata, CD_PROP_INT32, "material_index"));
    const bool *sharp_faces = (const bool *)CustomData_get_layer_named(
        &mesh->pdata, CD_PROP_BOOL, "sharp_face");
    pbvh_build(pbvh, material_indices, sharp_faces, &cb, prim_bbc, looptri_num);

#ifdef TEST_PBVH_FACE_SPLIT
    test_face_boundaries(pbvh);
#endif
  }

  MEM_freeN(prim_bbc);

  /* Clear the bitmap so it can be used as an update tag later on. */
  memset(pbvh->vert_bitmap, 0, sizeof(bool) * totvert);

  BKE_pbvh_update_active_vcol(pbvh, mesh);

#ifdef VALIDATE_UNIQUE_NODE_FACES
  pbvh_validate_node_prims(pbvh);
#endif
}

void BKE_pbvh_build_grids(PBVH *pbvh,
                          CCGElem **grids,
                          int totgrid,
                          CCGKey *key,
                          void **gridfaces,
                          DMFlagMat *flagmats,
                          BLI_bitmap **grid_hidden,
                          bool fast_draw,
                          float *face_areas,
                          Mesh *me,
                          SubdivCCG *subdiv_ccg)
{
  const int gridsize = key->grid_size;

  pbvh->header.type = PBVH_GRIDS;
  pbvh->face_areas = face_areas;
  pbvh->grids = grids;
  pbvh->gridfaces = gridfaces;
  pbvh->grid_flag_mats = flagmats;
  pbvh->totgrid = totgrid;
  pbvh->gridkey = *key;
  pbvh->grid_hidden = grid_hidden;
  pbvh->subdiv_ccg = subdiv_ccg;
  pbvh->faces_num = me->totpoly;

  /* Find maximum number of grids per face. */
  int max_grids = 1;
  const blender::OffsetIndices polys = me->polys();
  for (const int i : polys.index_range()) {
    max_grids = max_ii(max_grids, polys[i].size());
  }

  /* Ensure leaf limit is at least 4 so there's room
   * to split at original face boundaries.
   * Fixes #102209.
   */
  pbvh->leaf_limit = max_ii(LEAF_LIMIT / (gridsize * gridsize), max_grids);

  /* We need the base mesh attribute layout for PBVH draw. */
  pbvh->vdata = &me->vdata;
  pbvh->ldata = &me->ldata;
  pbvh->pdata = &me->pdata;

  pbvh->polys = polys;
  pbvh->corner_verts = me->corner_verts().data();

  /* We also need the base mesh for PBVH draw. */
  pbvh->mesh = me;

  BB cb;
  BB_reset(&cb);

  /* For each grid, store the AABB and the AABB centroid */
  BBC *prim_bbc = (BBC *)MEM_mallocN(sizeof(BBC) * totgrid, "prim_bbc");

  for (int i = 0; i < totgrid; i++) {
    CCGElem *grid = grids[i];
    BBC *bbc = prim_bbc + i;

    BB_reset((BB *)bbc);

    for (int j = 0; j < gridsize * gridsize; j++) {
      BB_expand((BB *)bbc, CCG_elem_offset_co(key, grid, j));
    }

    BBC_update_centroid(bbc);

    BB_expand(&cb, bbc->bcentroid);
  }

  if (totgrid) {
    const int *material_indices = static_cast<const int *>(
        CustomData_get_layer_named(&me->pdata, CD_PROP_INT32, "material_index"));
    const bool *sharp_faces = (const bool *)CustomData_get_layer_named(
        &me->pdata, CD_PROP_BOOL, "sharp_face");
    pbvh_build(pbvh, material_indices, sharp_faces, &cb, prim_bbc, totgrid);

#ifdef TEST_PBVH_FACE_SPLIT
    test_face_boundaries(pbvh);
#endif
  }

  if (fast_draw) {
    pbvh->flags |= PBVH_FAST_DRAW;
  }

  MEM_freeN(prim_bbc);
#ifdef VALIDATE_UNIQUE_NODE_FACES
  pbvh_validate_node_prims(pbvh);
#endif
}

PBVH *BKE_pbvh_new(PBVHType type)
{
  PBVH *pbvh = MEM_new<PBVH>(__func__);
  pbvh->draw_cache_invalid = true;
  pbvh->header.type = type;

  /* Initialize this to true, instead of waiting for a draw engine
   * to set it.  Prevents a crash in draw manager instancing code.
   */
  pbvh->is_drawing = true;
  return pbvh;
}

void BKE_pbvh_free(PBVH *pbvh)
{
  for (int i = 0; i < pbvh->totnode; i++) {
    PBVHNode *node = &pbvh->nodes[i];

    if (node->flag & PBVH_Leaf) {
      if (node->draw_batches) {
        DRW_pbvh_node_free(node->draw_batches);
      }
      if (node->vert_indices) {
        MEM_freeN((void *)node->vert_indices);
      }
      if (node->loop_indices) {
        MEM_freeN(node->loop_indices);
      }
      if (node->face_vert_indices) {
        MEM_freeN((void *)node->face_vert_indices);
      }
      if (node->bm_faces) {
        BLI_table_gset_free(node->bm_faces, nullptr);
      }
      if (node->bm_unique_verts) {
        BLI_table_gset_free(node->bm_unique_verts, nullptr);
      }
      if (node->bm_other_verts) {
        BLI_table_gset_free(node->bm_other_verts, nullptr);
      }

      if (node->tribuf || node->tri_buffers) {
        BKE_pbvh_bmesh_free_tris(pbvh, node);
      }

      pbvh_node_pixels_free(node);
    }
  }

  if (pbvh->deformed) {
    if (pbvh->vert_positions) {
      /* if pbvh was deformed, new memory was allocated for verts/faces -- free it */

      MEM_freeN((void *)pbvh->vert_positions);
    }

    pbvh->vert_positions = nullptr;
  }

  if (pbvh->looptri) {
    MEM_freeN((void *)pbvh->looptri);
  }

  if (pbvh->nodes) {
    MEM_freeN(pbvh->nodes);
  }

  if (pbvh->prim_indices) {
    MEM_freeN(pbvh->prim_indices);
  }

  MEM_SAFE_FREE(pbvh->vert_bitmap);

  BKE_pbvh_pmap_release(pbvh->pmap);
  pbvh->pmap = nullptr;

  pbvh->invalid = true;
  pbvh_pixels_free(pbvh);

  MEM_delete<PBVH>(pbvh);
}

static void pbvh_iter_begin(PBVHIter *iter,
                            PBVH *pbvh,
                            BKE_pbvh_SearchCallback scb,
                            void *search_data)
{
  iter->pbvh = pbvh;
  iter->scb = scb;
  iter->search_data = search_data;

  iter->stack = iter->stackfixed;
  iter->stackspace = PBVH_STACK_FIXED_DEPTH;

  iter->stack[0].node = pbvh->nodes;
  iter->stack[0].revisiting = false;
  iter->stacksize = 1;
}

static void pbvh_iter_end(PBVHIter *iter)
{
  if (iter->stackspace > PBVH_STACK_FIXED_DEPTH) {
    MEM_freeN(iter->stack);
  }
}

static void pbvh_stack_push(PBVHIter *iter, PBVHNode *node, bool revisiting)
{
  if (UNLIKELY(iter->stacksize == iter->stackspace)) {
    iter->stackspace *= 2;
    if (iter->stackspace != (PBVH_STACK_FIXED_DEPTH * 2)) {
      iter->stack = (PBVHStack *)MEM_reallocN(iter->stack, sizeof(PBVHStack) * iter->stackspace);
    }
    else {
      iter->stack = (PBVHStack *)MEM_mallocN(sizeof(PBVHStack) * iter->stackspace, "PBVHStack");
      memcpy((void *)iter->stack, (void *)iter->stackfixed, sizeof(PBVHStack) * iter->stacksize);
    }
  }

  iter->stack[iter->stacksize].node = node;
  iter->stack[iter->stacksize].revisiting = revisiting;
  iter->stacksize++;
}

static PBVHNode *pbvh_iter_next(PBVHIter *iter, PBVHNodeFlags leaf_flag = PBVH_Leaf)
{
  /* purpose here is to traverse tree, visiting child nodes before their
   * parents, this order is necessary for e.g. computing bounding boxes */

  while (iter->stacksize) {
    /* pop node */
    iter->stacksize--;
    PBVHNode *node = iter->stack[iter->stacksize].node;

    /* on a mesh with no faces this can happen
     * can remove this check if we know meshes have at least 1 face */
    if (node == nullptr) {
      return nullptr;
    }

    bool revisiting = iter->stack[iter->stacksize].revisiting;

    /* revisiting node already checked */
    if (revisiting) {
      return node;
    }

    if (iter->scb && !iter->scb(node, iter->search_data)) {
      continue; /* don't traverse, outside of search zone */
    }

    if (node->flag & leaf_flag) {
      /* immediately hit leaf node */
      return node;
    }

    /* come back later when children are done */
    pbvh_stack_push(iter, node, true);

    /* push two child nodes on the stack */
    pbvh_stack_push(iter, iter->pbvh->nodes + node->children_offset + 1, false);
    pbvh_stack_push(iter, iter->pbvh->nodes + node->children_offset, false);
  }

  return nullptr;
}

static PBVHNode *pbvh_iter_next_occluded(PBVHIter *iter)
{
  while (iter->stacksize) {
    /* pop node */
    iter->stacksize--;
    PBVHNode *node = iter->stack[iter->stacksize].node;

    /* on a mesh with no faces this can happen
     * can remove this check if we know meshes have at least 1 face */
    if (node == nullptr) {
      return nullptr;
    }

    float ff = dot_v3v3(node->vb.bmin, node->vb.bmax);
    if (isnan(ff) || !isfinite(ff)) {
      printf("%s: nan!\n", __func__);
    }

    if (iter->scb && !iter->scb(node, iter->search_data)) {
      continue; /* don't traverse, outside of search zone */
    }

    if (node->flag & PBVH_Leaf) {
      /* immediately hit leaf node */
      return node;
    }

    pbvh_stack_push(iter, iter->pbvh->nodes + node->children_offset + 1, false);
    pbvh_stack_push(iter, iter->pbvh->nodes + node->children_offset, false);
  }

  return nullptr;
}

struct node_tree {
  PBVHNode *data;

  struct node_tree *left;
  struct node_tree *right;
};

static void node_tree_insert(node_tree *tree, node_tree *new_node)
{
  if (new_node->data->tmin < tree->data->tmin) {
    if (tree->left) {
      node_tree_insert(tree->left, new_node);
    }
    else {
      tree->left = new_node;
    }
  }
  else {
    if (tree->right) {
      node_tree_insert(tree->right, new_node);
    }
    else {
      tree->right = new_node;
    }
  }
}

static void traverse_tree(node_tree *tree,
                          BKE_pbvh_HitOccludedCallback hcb,
                          void *hit_data,
                          float *tmin)
{
  if (tree->left) {
    traverse_tree(tree->left, hcb, hit_data, tmin);
  }

  hcb(tree->data, hit_data, tmin);

  if (tree->right) {
    traverse_tree(tree->right, hcb, hit_data, tmin);
  }
}

static void free_tree(node_tree *tree)
{
  if (tree->left) {
    free_tree(tree->left);
    tree->left = nullptr;
  }

  if (tree->right) {
    free_tree(tree->right);
    tree->right = nullptr;
  }

  free(tree);
}

float BKE_pbvh_node_get_tmin(PBVHNode *node)
{
  return node->tmin;
}

void BKE_pbvh_search_callback(PBVH *pbvh,
                              BKE_pbvh_SearchCallback scb,
                              void *search_data,
                              BKE_pbvh_HitCallback hcb,
                              void *hit_data)
{
  PBVHIter iter;
  PBVHNode *node;

  pbvh_iter_begin(&iter, pbvh, scb, search_data);

  while ((node = pbvh_iter_next(&iter, PBVH_Leaf))) {
    if (node->flag & PBVH_Leaf) {
      hcb(node, hit_data);
    }
  }

  pbvh_iter_end(&iter);
}

static void BKE_pbvh_search_callback_occluded(PBVH *pbvh,
                                              BKE_pbvh_SearchCallback scb,
                                              void *search_data,
                                              BKE_pbvh_HitOccludedCallback hcb,
                                              void *hit_data)
{
  PBVHIter iter;
  PBVHNode *node;
  node_tree *tree = nullptr;

  pbvh_iter_begin(&iter, pbvh, scb, search_data);

  while ((node = pbvh_iter_next_occluded(&iter))) {
    if (node->flag & PBVH_Leaf) {
      node_tree *new_node = (node_tree *)malloc(sizeof(node_tree));

      new_node->data = node;

      new_node->left = nullptr;
      new_node->right = nullptr;

      if (tree) {
        node_tree_insert(tree, new_node);
      }
      else {
        tree = new_node;
      }
    }
  }

  pbvh_iter_end(&iter);

  if (tree) {
    float tmin = FLT_MAX;
    traverse_tree(tree, hcb, hit_data, &tmin);
    free_tree(tree);
  }
}

static bool update_search_cb(PBVHNode *node, void *data_v)
{
  int flag = POINTER_AS_INT(data_v);

  if (node->flag & PBVH_Leaf) {
    return (node->flag & flag) != 0;
  }

  return true;
}

struct PBVHUpdateData {
  PBVH *pbvh;
  Mesh *mesh;
  Span<PBVHNode *> nodes;

  float (*vert_normals)[3] = nullptr;
  int flag = 0;
  bool show_sculpt_face_sets = false;
  bool flat_vcol_shading = false;
  PBVHAttrReq *attrs = nullptr;
  int attrs_num = 0;

  PBVHUpdateData(PBVH *pbvh_, Span<PBVHNode *> nodes_) : pbvh(pbvh_), nodes(nodes_) {}
};

static void pbvh_update_normals_clear_task_cb(void *__restrict userdata,
                                              const int n,
                                              const TaskParallelTLS *__restrict)
{
  PBVHUpdateData *data = (PBVHUpdateData *)userdata;
  PBVH *pbvh = data->pbvh;
  PBVHNode *node = data->nodes[n];
  float(*vert_normals)[3] = data->vert_normals;

  if (node->flag & PBVH_UpdateNormals) {
    const int *verts = node->vert_indices;
    const int totvert = node->uniq_verts;
    for (int i = 0; i < totvert; i++) {
      const int v = verts[i];
      if (pbvh->vert_bitmap[v]) {
        zero_v3(vert_normals[v]);
      }
    }
  }
}

static void pbvh_update_normals_accum_task_cb(void *__restrict userdata,
                                              const int n,
                                              const TaskParallelTLS *__restrict)
{
  PBVHUpdateData *data = (PBVHUpdateData *)userdata;

  PBVH *pbvh = data->pbvh;
  PBVHNode *node = data->nodes[n];
  float(*vert_normals)[3] = data->vert_normals;

  if (node->flag & PBVH_UpdateNormals) {
    uint mpoly_prev = UINT_MAX;
    blender::float3 fn;

    const int *faces = node->prim_indices;
    const int totface = node->totprim;

    for (int i = 0; i < totface; i++) {
      const int tri_index = faces[i];
      const int poly_index = pbvh->looptri_polys[tri_index];
      const MLoopTri *lt = &pbvh->looptri[faces[i]];
      const int vtri[3] = {
          pbvh->corner_verts[lt->tri[0]],
          pbvh->corner_verts[lt->tri[1]],
          pbvh->corner_verts[lt->tri[2]],
      };
      const int sides = 3;

      /* Face normal and mask */
      if (poly_index != mpoly_prev) {
        const blender::IndexRange poly = pbvh->polys[poly_index];
        fn = blender::bke::mesh::poly_normal_calc(
            {reinterpret_cast<const blender::float3 *>(pbvh->vert_positions), pbvh->totvert},
            {&pbvh->corner_verts[poly.start()], poly.size()});
        mpoly_prev = poly_index;
      }

      for (int j = sides; j--;) {
        const int v = vtri[j];

        if (pbvh->vert_bitmap[v]) {
          /* NOTE: This avoids `lock, add_v3_v3, unlock`
           * and is five to ten times quicker than a spin-lock.
           * Not exact equivalent though, since atomicity is only ensured for one component
           * of the vector at a time, but here it shall not make any sensible difference. */
          for (int k = 3; k--;) {
            atomic_add_and_fetch_fl(&vert_normals[v][k], fn[k]);
          }
        }
      }
    }
  }
}

static void pbvh_update_normals_store_task_cb(void *__restrict userdata,
                                              const int n,
                                              const TaskParallelTLS *__restrict)
{
  PBVHUpdateData *data = (PBVHUpdateData *)userdata;
  PBVH *pbvh = data->pbvh;
  PBVHNode *node = data->nodes[n];
  float(*vert_normals)[3] = data->vert_normals;

  if (node->flag & PBVH_UpdateNormals) {
    const int *verts = node->vert_indices;
    const int totvert = node->uniq_verts;

    for (int i = 0; i < totvert; i++) {
      const int v = verts[i];

      /* No atomics necessary because we are iterating over uniq_verts only,
       * so we know only this thread will handle this vertex. */
      if (pbvh->vert_bitmap[v]) {
        normalize_v3(vert_normals[v]);
        pbvh->vert_bitmap[v] = false;
      }
    }

    node->flag &= ~PBVH_UpdateNormals;
  }
}

static void pbvh_faces_update_normals(PBVH *pbvh, Span<PBVHNode *> nodes)
{
  /* subtle assumptions:
   * - We know that for all edited vertices, the nodes with faces
   *   adjacent to these vertices have been marked with PBVH_UpdateNormals.
   *   This is true because if the vertex is inside the brush radius, the
   *   bounding box of its adjacent faces will be as well.
   * - However this is only true for the vertices that have actually been
   *   edited, not for all vertices in the nodes marked for update, so we
   *   can only update vertices marked in the `vert_bitmap`.
   */

  PBVHUpdateData data(pbvh, nodes);
  data.pbvh = pbvh;
  data.nodes = nodes;
  data.vert_normals = pbvh->vert_normals;

  TaskParallelSettings settings;
  BKE_pbvh_parallel_range_settings(&settings, true, nodes.size());

  /* Zero normals before accumulation. */
  BLI_task_parallel_range(0, nodes.size(), &data, pbvh_update_normals_clear_task_cb, &settings);
  BLI_task_parallel_range(0, nodes.size(), &data, pbvh_update_normals_accum_task_cb, &settings);
  BLI_task_parallel_range(0, nodes.size(), &data, pbvh_update_normals_store_task_cb, &settings);
}

static void pbvh_update_mask_redraw_task_cb(void *__restrict userdata,
                                            const int n,
                                            const TaskParallelTLS *__restrict)
{

  PBVHUpdateData *data = (PBVHUpdateData *)userdata;
  PBVH *pbvh = data->pbvh;
  PBVHNode *node = data->nodes[n];
  if (node->flag & PBVH_UpdateMask) {

    bool has_unmasked = false;
    bool has_masked = true;
    if (node->flag & PBVH_Leaf) {
      PBVHVertexIter vd;

      BKE_pbvh_vertex_iter_begin (pbvh, node, vd, PBVH_ITER_ALL) {
        if (vd.mask && *vd.mask < 1.0f) {
          has_unmasked = true;
        }
        if (vd.mask && *vd.mask > 0.0f) {
          has_masked = false;
        }
      }
      BKE_pbvh_vertex_iter_end;
    }
    else {
      has_unmasked = true;
      has_masked = true;
    }
    BKE_pbvh_node_fully_masked_set(node, !has_unmasked);
    BKE_pbvh_node_fully_unmasked_set(node, has_masked);

    node->flag &= ~PBVH_UpdateMask;
  }
}

static void pbvh_update_mask_redraw(PBVH *pbvh, Span<PBVHNode *> nodes, int flag)
{
  PBVHUpdateData data(pbvh, nodes);
  data.pbvh = pbvh;
  data.nodes = nodes;
  data.flag = flag;

  TaskParallelSettings settings;
  BKE_pbvh_parallel_range_settings(&settings, true, nodes.size());
  BLI_task_parallel_range(0, nodes.size(), &data, pbvh_update_mask_redraw_task_cb, &settings);
}

static void pbvh_update_visibility_redraw_task_cb(void *__restrict userdata,
                                                  const int n,
                                                  const TaskParallelTLS *__restrict)
{

  PBVHUpdateData *data = (PBVHUpdateData *)userdata;
  PBVH *pbvh = data->pbvh;
  PBVHNode *node = data->nodes[n];
  if (node->flag & PBVH_UpdateVisibility) {
    node->flag &= ~PBVH_UpdateVisibility;
    BKE_pbvh_node_fully_hidden_set(node, true);
    if (node->flag & PBVH_Leaf) {
      PBVHVertexIter vd;
      BKE_pbvh_vertex_iter_begin (pbvh, node, vd, PBVH_ITER_ALL) {
        if (vd.visible) {
          BKE_pbvh_node_fully_hidden_set(node, false);
          return;
        }
      }
      BKE_pbvh_vertex_iter_end;
    }
  }
}

static void pbvh_update_visibility_redraw(PBVH *pbvh, Span<PBVHNode *> nodes, int flag)
{
  PBVHUpdateData data(pbvh, nodes);
  data.pbvh = pbvh;
  data.nodes = nodes;
  data.flag = flag;

  if (pbvh->header.type == PBVH_BMESH) {
    for (PBVHNode *node : nodes) {
      BKE_pbvh_bmesh_check_tris(pbvh, node);
    }
  }

  TaskParallelSettings settings;
  BKE_pbvh_parallel_range_settings(&settings, true, nodes.size());
  BLI_task_parallel_range(
      0, nodes.size(), &data, pbvh_update_visibility_redraw_task_cb, &settings);
}

static void pbvh_update_BB_redraw_task_cb(void *__restrict userdata,
                                          const int n,
                                          const TaskParallelTLS *__restrict)
{
  PBVHUpdateData *data = (PBVHUpdateData *)userdata;
  PBVH *pbvh = data->pbvh;
  PBVHNode *node = data->nodes[n];
  const int flag = data->flag;

  update_node_vb(pbvh, node, flag);

  if ((flag & PBVH_UpdateRedraw) && (node->flag & PBVH_UpdateRedraw)) {
    node->flag &= ~PBVH_UpdateRedraw;
  }
}

static void pbvh_update_BB_redraw(PBVH *pbvh, Span<PBVHNode *> nodes, int flag)
{
  /* update BB, redraw flag */
  PBVHUpdateData data(pbvh, nodes);
  data.flag = flag;

  TaskParallelSettings settings;
  BKE_pbvh_parallel_range_settings(&settings, true, nodes.size());
  BLI_task_parallel_range(0, nodes.size(), &data, pbvh_update_BB_redraw_task_cb, &settings);
}

bool BKE_pbvh_get_color_layer(const PBVH *pbvh,
                              const Mesh *me,
                              CustomDataLayer **r_layer,
                              eAttrDomain *r_attr)
{
  CustomDataLayer *layer = BKE_id_attributes_color_find(&me->id, me->active_color_attribute);

  if (!layer || !ELEM(layer->type, CD_PROP_COLOR, CD_PROP_BYTE_COLOR)) {
    *r_layer = nullptr;
    *r_attr = ATTR_DOMAIN_POINT;
    return false;
  }

  eAttrDomain domain = BKE_id_attribute_domain(&me->id, layer);

  if (!ELEM(domain, ATTR_DOMAIN_POINT, ATTR_DOMAIN_CORNER)) {
    *r_layer = nullptr;
    *r_attr = ATTR_DOMAIN_POINT;
    return false;
  }

  if (pbvh && BKE_pbvh_type(pbvh) == PBVH_BMESH) {
    CustomData *data;

    if (domain == ATTR_DOMAIN_POINT) {
      data = &pbvh->header.bm->vdata;
    }
    else if (domain == ATTR_DOMAIN_CORNER) {
      data = &pbvh->header.bm->ldata;
    }

    int layer_i = CustomData_get_named_layer_index(
        data, eCustomDataType(layer->type), layer->name);
    if (layer_i == -1) {
      printf("%s: bmesh lacks color attribute %s\n", __func__, layer->name);

      *r_layer = nullptr;
      *r_attr = ATTR_DOMAIN_POINT;
      return false;
    }

    layer = &data->layers[layer_i];
  }

  *r_layer = layer;
  *r_attr = domain;

  return true;
}

static void pbvh_update_draw_buffer_cb(void *__restrict userdata,
                                       const int n,
                                       const TaskParallelTLS *__restrict)
{
  /* Create and update draw buffers. The functions called here must not
   * do any OpenGL calls. Flags are not cleared immediately, that happens
   * after GPU_pbvh_buffer_flush() which does the final OpenGL calls. */
  PBVHUpdateData *data = (PBVHUpdateData *)userdata;
  PBVH *pbvh = data->pbvh;
  PBVHNode *node = data->nodes[n];
  Mesh *me = data->mesh;

  CustomDataLayer *vcol_layer = nullptr;
  eAttrDomain vcol_domain;

  BKE_pbvh_get_color_layer(pbvh, me, &vcol_layer, &vcol_domain);

  CustomData *vdata, *ldata;

  if (pbvh->header.bm) {
    vdata = &pbvh->header.bm->vdata;
    ldata = &pbvh->header.bm->ldata;
  }
  else {
    vdata = pbvh->vdata ? pbvh->vdata : &me->vdata;
    ldata = pbvh->ldata ? pbvh->ldata : &me->ldata;
  }

  if (node->flag & PBVH_RebuildDrawBuffers) {
    PBVH_GPU_Args args;
    pbvh_draw_args_init(pbvh, &args, node);

    node->draw_batches = DRW_pbvh_node_create(&args);
  }

  if (node->flag & PBVH_UpdateDrawBuffers) {
    node->updategen++;
    node->debug_draw_gen++;

    if (node->draw_batches) {
      PBVH_GPU_Args args;

      pbvh_draw_args_init(pbvh, &args, node);
      DRW_pbvh_node_update(node->draw_batches, &args);
    }
  }
}

void BKE_pbvh_set_flat_vcol_shading(PBVH *pbvh, bool value)
{
  if (value != pbvh->flat_vcol_shading) {
    for (int i = 0; i < pbvh->totnode; i++) {
      PBVHNode *node = pbvh->nodes + i;

      if (!(node->flag & PBVH_Leaf)) {
        continue;
      }

      BKE_pbvh_node_mark_rebuild_draw(node);
    }
  }

  pbvh->flat_vcol_shading = value;
}

void pbvh_free_draw_buffers(PBVH * /* pbvh */, PBVHNode *node)
{
  if (node->draw_batches) {
    DRW_pbvh_node_free(node->draw_batches);
    node->draw_batches = nullptr;
  }
}

static void pbvh_update_draw_buffers(PBVH *pbvh, Mesh *me, Span<PBVHNode *> nodes, int update_flag)
{
  const CustomData *vdata;

  switch (pbvh->header.type) {
    case PBVH_BMESH:
      if (!pbvh->header.bm) {
        /* BMesh hasn't been created yet */
        return;
      }

      vdata = &pbvh->header.bm->vdata;
      break;
    case PBVH_FACES:
      vdata = pbvh->vdata;
      break;
    case PBVH_GRIDS:
      vdata = nullptr;
      break;
  }
  UNUSED_VARS(vdata);

  if ((update_flag & PBVH_RebuildDrawBuffers) || ELEM(pbvh->header.type, PBVH_GRIDS, PBVH_BMESH)) {
    /* Free buffers uses OpenGL, so not in parallel. */
    for (PBVHNode *node : nodes) {
      if (node->flag & PBVH_RebuildDrawBuffers) {
        pbvh_free_draw_buffers(pbvh, node);
      }
      else if ((node->flag & PBVH_UpdateDrawBuffers) && node->draw_batches) {
        PBVH_GPU_Args args;

        pbvh_draw_args_init(pbvh, &args, node);
        DRW_pbvh_update_pre(node->draw_batches, &args);
      }
    }
  }

  /* Parallel creation and update of draw buffers. */
  PBVHUpdateData data(pbvh, nodes);
  data.mesh = me;
  data.flat_vcol_shading = pbvh->flat_vcol_shading;

  TaskParallelSettings settings;
  BKE_pbvh_parallel_range_settings(&settings, true, nodes.size());
  BLI_task_parallel_range(0, nodes.size(), &data, pbvh_update_draw_buffer_cb, &settings);

  for (PBVHNode *node : nodes) {
    if (node->flag & PBVH_UpdateDrawBuffers) {
      /* Flush buffers uses OpenGL, so not in parallel. */
      if (node->draw_batches) {
        DRW_pbvh_node_gpu_flush(node->draw_batches);
      }
    }

    node->flag &= ~(PBVH_RebuildDrawBuffers | PBVH_UpdateDrawBuffers);
  }
}

static int pbvh_flush_bb(PBVH *pbvh, PBVHNode *node, int flag)
{
  int update = 0;

  /* Difficult to multi-thread well, we just do single threaded recursive. */
  if (node->flag & PBVH_Leaf) {
    if (flag & PBVH_UpdateBB) {
      update |= (node->flag & PBVH_UpdateBB);
      node->flag &= ~PBVH_UpdateBB;
    }

    if (flag & PBVH_UpdateOriginalBB) {
      update |= (node->flag & PBVH_UpdateOriginalBB);
      node->flag &= ~PBVH_UpdateOriginalBB;
    }

    return update;
  }

  update |= pbvh_flush_bb(pbvh, pbvh->nodes + node->children_offset, flag);
  update |= pbvh_flush_bb(pbvh, pbvh->nodes + node->children_offset + 1, flag);

  update_node_vb(pbvh, node, update);

  return update;
}

void BKE_pbvh_update_bounds(PBVH *pbvh, int flag)
{
  if (!pbvh->nodes) {
    return;
  }

  Vector<PBVHNode *> nodes = blender::bke::pbvh::search_gather(
      pbvh, update_search_cb, POINTER_FROM_INT(flag));

  if (flag & (PBVH_UpdateBB | PBVH_UpdateOriginalBB | PBVH_UpdateRedraw)) {
    pbvh_update_BB_redraw(pbvh, nodes, flag);
  }

  if (flag & (PBVH_UpdateBB | PBVH_UpdateOriginalBB)) {
    pbvh_flush_bb(pbvh, pbvh->nodes, flag);
  }
}

void BKE_pbvh_update_vertex_data(PBVH *pbvh, int flag)
{
  if (!pbvh->nodes) {
    return;
  }

  Vector<PBVHNode *> nodes = blender::bke::pbvh::search_gather(
      pbvh, update_search_cb, POINTER_FROM_INT(flag));

  if (flag & (PBVH_UpdateMask)) {
    pbvh_update_mask_redraw(pbvh, nodes, flag);
  }

  if (flag & (PBVH_UpdateColor)) {
    for (PBVHNode *node : nodes) {
      node->flag |= PBVH_UpdateRedraw | PBVH_UpdateDrawBuffers | PBVH_UpdateColor;
    }
  }

  if (flag & (PBVH_UpdateVisibility)) {
    pbvh_update_visibility_redraw(pbvh, nodes, flag);
  }
}

static void pbvh_faces_node_visibility_update(PBVH *pbvh, PBVHNode *node)
{
  int totvert, i;
  BKE_pbvh_node_num_verts(pbvh, node, nullptr, &totvert);
  const int *vert_indices = BKE_pbvh_node_get_vert_indices(node);

  if (pbvh->hide_vert == nullptr) {
    BKE_pbvh_node_fully_hidden_set(node, false);
    return;
  }
  for (i = 0; i < totvert; i++) {
    if (!(pbvh->hide_vert[vert_indices[i]])) {
      BKE_pbvh_node_fully_hidden_set(node, false);
      return;
    }
  }

  BKE_pbvh_node_fully_hidden_set(node, true);
}

static void pbvh_grids_node_visibility_update(PBVH *pbvh, PBVHNode *node)
{
  CCGElem **grids;
  BLI_bitmap **grid_hidden;
  int *grid_indices, totgrid, i;

  BKE_pbvh_node_get_grids(pbvh, node, &grid_indices, &totgrid, nullptr, nullptr, &grids);
  grid_hidden = BKE_pbvh_grid_hidden(pbvh);
  CCGKey key = *BKE_pbvh_get_grid_key(pbvh);

  for (i = 0; i < totgrid; i++) {
    int g = grid_indices[i], x, y;
    BLI_bitmap *gh = grid_hidden[g];

    if (!gh) {
      BKE_pbvh_node_fully_hidden_set(node, false);
      return;
    }

    for (y = 0; y < key.grid_size; y++) {
      for (x = 0; x < key.grid_size; x++) {
        if (!BLI_BITMAP_TEST(gh, y * key.grid_size + x)) {
          BKE_pbvh_node_fully_hidden_set(node, false);
          return;
        }
      }
    }
  }
  BKE_pbvh_node_fully_hidden_set(node, true);
}

static void pbvh_bmesh_node_visibility_update(PBVHNode *node)
{
  TableGSet *unique, *other;

  unique = BKE_pbvh_bmesh_node_unique_verts(node);
  other = BKE_pbvh_bmesh_node_other_verts(node);

  BMVert *v;

  TGSET_ITER (v, unique) {
    if (!BM_elem_flag_test(v, BM_ELEM_HIDDEN)) {
      BKE_pbvh_node_fully_hidden_set(node, false);
      return;
    }
  }
  TGSET_ITER_END

  TGSET_ITER (v, other) {
    if (!BM_elem_flag_test(v, BM_ELEM_HIDDEN)) {
      BKE_pbvh_node_fully_hidden_set(node, false);
      return;
    }
  }
  TGSET_ITER_END

  BKE_pbvh_node_fully_hidden_set(node, true);
}

static void pbvh_update_visibility_task_cb(void *__restrict userdata,
                                           const int n,
                                           const TaskParallelTLS *__restrict)
{

  PBVHUpdateData *data = (PBVHUpdateData *)userdata;
  PBVH *pbvh = data->pbvh;
  PBVHNode *node = data->nodes[n];
  if (node->flag & PBVH_UpdateVisibility) {
    switch (BKE_pbvh_type(pbvh)) {
      case PBVH_FACES:
        pbvh_faces_node_visibility_update(pbvh, node);
        break;
      case PBVH_GRIDS:
        pbvh_grids_node_visibility_update(pbvh, node);
        break;
      case PBVH_BMESH:
        pbvh_bmesh_node_visibility_update(node);
        break;
    }
    node->flag &= ~PBVH_UpdateVisibility;
  }
}

static void pbvh_update_visibility(PBVH *pbvh, Span<PBVHNode *> nodes)
{
  PBVHUpdateData data(pbvh, nodes);

  TaskParallelSettings settings;
  BKE_pbvh_parallel_range_settings(&settings, true, nodes.size());
  BLI_task_parallel_range(0, nodes.size(), &data, pbvh_update_visibility_task_cb, &settings);
}

void BKE_pbvh_update_visibility(PBVH *pbvh)
{
  if (!pbvh->nodes) {
    return;
  }

  Vector<PBVHNode *> nodes = blender::bke::pbvh::search_gather(
      pbvh, update_search_cb, POINTER_FROM_INT(PBVH_UpdateVisibility));

  pbvh_update_visibility(pbvh, nodes);
}

void BKE_pbvh_redraw_BB(PBVH *pbvh, float bb_min[3], float bb_max[3])
{
  PBVHIter iter;
  PBVHNode *node;
  BB bb;

  BB_reset(&bb);

  pbvh_iter_begin(&iter, pbvh, nullptr, nullptr);

  while ((node = pbvh_iter_next(&iter))) {
    if (node->flag & PBVH_UpdateRedraw) {
      BB_expand_with_bb(&bb, &node->vb);
    }
  }

  pbvh_iter_end(&iter);

  copy_v3_v3(bb_min, bb.bmin);
  copy_v3_v3(bb_max, bb.bmax);
}

void BKE_pbvh_get_grid_updates(PBVH *pbvh, bool clear, void ***r_gridfaces, int *r_totface)
{
  GSet *face_set = BLI_gset_ptr_new(__func__);
  PBVHNode *node;
  PBVHIter iter;

  pbvh_iter_begin(&iter, pbvh, nullptr, nullptr);

  while ((node = pbvh_iter_next(&iter))) {
    if (node->flag & PBVH_UpdateNormals) {
      for (uint i = 0; i < node->totprim; i++) {
        void *face = pbvh->gridfaces[node->prim_indices[i]];
        BLI_gset_add(face_set, face);
      }

      if (clear) {
        node->flag &= ~PBVH_UpdateNormals;
      }
    }
  }

  pbvh_iter_end(&iter);

  const int tot = BLI_gset_len(face_set);
  if (tot == 0) {
    *r_totface = 0;
    *r_gridfaces = nullptr;
    BLI_gset_free(face_set, nullptr);
    return;
  }

  void **faces = (void **)MEM_mallocN(sizeof(*faces) * tot, "PBVH Grid Faces");

  GSetIterator gs_iter;
  int i;
  GSET_ITER_INDEX (gs_iter, face_set, i) {
    faces[i] = BLI_gsetIterator_getKey(&gs_iter);
  }

  BLI_gset_free(face_set, nullptr);

  *r_totface = tot;
  *r_gridfaces = faces;
}

/***************************** PBVH Access ***********************************/

bool BKE_pbvh_has_faces(const PBVH *pbvh)
{
  if (pbvh->header.type == PBVH_BMESH) {
    return (pbvh->header.bm->totface != 0);
  }

  return (pbvh->totprim != 0);
}

void BKE_pbvh_bounding_box(const PBVH *pbvh, float min[3], float max[3])
{
  if (pbvh->totnode) {
    const BB *bb = &pbvh->nodes[0].vb;
    copy_v3_v3(min, bb->bmin);
    copy_v3_v3(max, bb->bmax);
  }
  else {
    zero_v3(min);
    zero_v3(max);
  }
}

BLI_bitmap **BKE_pbvh_grid_hidden(const PBVH *pbvh)
{
  BLI_assert(pbvh->header.type == PBVH_GRIDS);
  return pbvh->grid_hidden;
}

const CCGKey *BKE_pbvh_get_grid_key(const PBVH *pbvh)
{
  BLI_assert(pbvh->header.type == PBVH_GRIDS);
  return &pbvh->gridkey;
}

struct CCGElem **BKE_pbvh_get_grids(const PBVH *pbvh)
{
  BLI_assert(pbvh->header.type == PBVH_GRIDS);
  return pbvh->grids;
}

BLI_bitmap **BKE_pbvh_get_grid_visibility(const PBVH *pbvh)
{
  BLI_assert(pbvh->header.type == PBVH_GRIDS);
  return pbvh->grid_hidden;
}

int BKE_pbvh_get_grid_num_verts(const PBVH *pbvh)
{
  BLI_assert(pbvh->header.type == PBVH_GRIDS);
  return pbvh->totgrid * pbvh->gridkey.grid_area;
}

int BKE_pbvh_get_grid_num_faces(const PBVH *pbvh)
{
  BLI_assert(pbvh->header.type == PBVH_GRIDS);
  return pbvh->totgrid * (pbvh->gridkey.grid_size - 1) * (pbvh->gridkey.grid_size - 1);
}

/***************************** Node Access ***********************************/

void BKE_pbvh_node_mark_original_update(PBVHNode *node)
{
  node->flag |= PBVH_UpdateOriginalBB;
}

void BKE_pbvh_node_mark_update(PBVHNode *node)
{
  node->flag |= PBVH_UpdateNormals | PBVH_UpdateBB | PBVH_UpdateOriginalBB |
                PBVH_UpdateDrawBuffers | PBVH_UpdateRedraw | PBVH_UpdateCurvatureDir |
                PBVH_RebuildPixels | PBVH_UpdateTriAreas;
}

void BKE_pbvh_node_mark_update_mask(PBVHNode *node)
{
  node->flag |= PBVH_UpdateMask | PBVH_UpdateDrawBuffers | PBVH_UpdateRedraw;
}

void BKE_pbvh_node_mark_update_color(PBVHNode *node)
{
  node->flag |= PBVH_UpdateColor | PBVH_UpdateDrawBuffers | PBVH_UpdateRedraw;
}

void BKE_pbvh_node_mark_update_face_sets(PBVHNode *node)
{
  node->flag |= PBVH_UpdateDrawBuffers | PBVH_UpdateRedraw;
}

void BKE_pbvh_mark_rebuild_pixels(PBVH *pbvh)
{
  for (int n = 0; n < pbvh->totnode; n++) {
    PBVHNode *node = &pbvh->nodes[n];
    if (node->flag & PBVH_Leaf) {
      node->flag |= PBVH_RebuildPixels;
    }
  }
}

void BKE_pbvh_node_mark_update_visibility(PBVHNode *node)
{
  node->flag |= PBVH_UpdateVisibility | PBVH_RebuildDrawBuffers | PBVH_UpdateDrawBuffers |
                PBVH_UpdateRedraw | PBVH_UpdateTris | PBVH_UpdateTriAreas;
}

void BKE_pbvh_vert_tag_update_normal_visibility(PBVHNode *node)
{
  node->flag |= PBVH_UpdateVisibility | PBVH_RebuildDrawBuffers | PBVH_UpdateDrawBuffers |
                PBVH_UpdateRedraw | PBVH_UpdateCurvatureDir | PBVH_UpdateTris;
}

void BKE_pbvh_node_mark_rebuild_draw(PBVHNode *node)
{
  node->flag |= PBVH_RebuildDrawBuffers | PBVH_UpdateDrawBuffers | PBVH_UpdateRedraw |
                PBVH_UpdateCurvatureDir;
}

void BKE_pbvh_node_mark_redraw(PBVHNode *node)
{
  node->flag |= PBVH_UpdateDrawBuffers | PBVH_UpdateRedraw;
}

void BKE_pbvh_node_mark_normals_update(PBVHNode *node)
{
  node->flag |= PBVH_UpdateNormals | PBVH_UpdateCurvatureDir;
}

void BKE_pbvh_node_mark_curvature_update(PBVHNode *node)
{
  node->flag |= PBVH_UpdateCurvatureDir;
}

void BKE_pbvh_curvature_update_set(PBVHNode *node, bool state)
{
  if (state) {
    node->flag |= PBVH_UpdateCurvatureDir;
  }
  else {
    node->flag &= ~PBVH_UpdateCurvatureDir;
  }
}

bool BKE_pbvh_curvature_update_get(PBVHNode *node)
{
  return node->flag & PBVH_UpdateCurvatureDir;
}

void BKE_pbvh_node_fully_hidden_set(PBVHNode *node, int fully_hidden)
{
  BLI_assert(node->flag & PBVH_Leaf);

  if (fully_hidden) {
    node->flag |= PBVH_FullyHidden;
  }
  else {
    node->flag &= ~PBVH_FullyHidden;
  }
}

bool BKE_pbvh_node_fully_hidden_get(PBVHNode *node)
{
  return (node->flag & PBVH_Leaf) && (node->flag & PBVH_FullyHidden);
}

void BKE_pbvh_node_fully_masked_set(PBVHNode *node, int fully_masked)
{
  BLI_assert(node->flag & PBVH_Leaf);

  if (fully_masked) {
    node->flag |= PBVH_FullyMasked;
  }
  else {
    node->flag &= ~PBVH_FullyMasked;
  }
}

bool BKE_pbvh_node_fully_masked_get(PBVHNode *node)
{
  return (node->flag & PBVH_Leaf) && (node->flag & PBVH_FullyMasked);
}

void BKE_pbvh_node_fully_unmasked_set(PBVHNode *node, int fully_masked)
{
  BLI_assert(node->flag & PBVH_Leaf);

  if (fully_masked) {
    node->flag |= PBVH_FullyUnmasked;
  }
  else {
    node->flag &= ~PBVH_FullyUnmasked;
  }
}

bool BKE_pbvh_node_fully_unmasked_get(PBVHNode *node)
{
  return (node->flag & PBVH_Leaf) && (node->flag & PBVH_FullyUnmasked);
}

void BKE_pbvh_vert_tag_update_normal(PBVH *pbvh, PBVHVertRef vertex)
{
  BLI_assert(pbvh->header.type == PBVH_FACES);
  pbvh->vert_bitmap[vertex.i] = true;
}

void BKE_pbvh_node_get_loops(PBVH *pbvh,
                             PBVHNode *node,
                             const int **r_loop_indices,
                             const int **r_corner_verts)
{
  BLI_assert(BKE_pbvh_type(pbvh) == PBVH_FACES);

  if (r_loop_indices) {
    *r_loop_indices = node->loop_indices;
  }

  if (r_corner_verts) {
    *r_corner_verts = pbvh->corner_verts;
  }
}

int BKE_pbvh_num_faces(const PBVH *pbvh)
{
  switch (pbvh->header.type) {
    case PBVH_GRIDS:
    case PBVH_FACES:
      return pbvh->faces_num;
    case PBVH_BMESH:
      return pbvh->header.bm->totface;
  }

  BLI_assert_unreachable();
  return 0;
}

const int *BKE_pbvh_node_get_vert_indices(PBVHNode *node)

{
  return node->vert_indices;
}

void BKE_pbvh_node_num_verts(PBVH *pbvh, PBVHNode *node, int *r_uniquevert, int *r_totvert)
{
  int tot;

  switch (pbvh->header.type) {
    case PBVH_GRIDS:
      tot = node->totprim * pbvh->gridkey.grid_area;
      if (r_totvert) {
        *r_totvert = tot;
      }
      if (r_uniquevert) {
        *r_uniquevert = tot;
      }
      break;
    case PBVH_FACES:
      if (r_totvert) {
        *r_totvert = node->uniq_verts + node->face_verts;
      }
      if (r_uniquevert) {
        *r_uniquevert = node->uniq_verts;
      }
      break;
    case PBVH_BMESH:
      // not a leaf? return zero
      if (!(node->flag & PBVH_Leaf)) {
        if (r_totvert) {
          *r_totvert = 0;
        }

        if (r_uniquevert) {
          *r_uniquevert = 0;
        }

        return;
      }

      pbvh_bmesh_check_other_verts(node);

      tot = BLI_table_gset_len(node->bm_unique_verts);
      if (r_totvert) {
        *r_totvert = tot + BLI_table_gset_len(node->bm_other_verts);
      }
      if (r_uniquevert) {
        *r_uniquevert = tot;
      }
      break;
  }
}

void BKE_pbvh_node_get_grids(PBVH *pbvh,
                             PBVHNode *node,
                             int **r_grid_indices,
                             int *r_totgrid,
                             int *r_maxgrid,
                             int *r_gridsize,
                             CCGElem ***r_griddata)
{
  switch (pbvh->header.type) {
    case PBVH_GRIDS:
      if (r_grid_indices) {
        *r_grid_indices = node->prim_indices;
      }
      if (r_totgrid) {
        *r_totgrid = node->totprim;
      }
      if (r_maxgrid) {
        *r_maxgrid = pbvh->totgrid;
      }
      if (r_gridsize) {
        *r_gridsize = pbvh->gridkey.grid_size;
      }
      if (r_griddata) {
        *r_griddata = pbvh->grids;
      }
      break;
    case PBVH_FACES:
    case PBVH_BMESH:
      if (r_grid_indices) {
        *r_grid_indices = nullptr;
      }
      if (r_totgrid) {
        *r_totgrid = 0;
      }
      if (r_maxgrid) {
        *r_maxgrid = 0;
      }
      if (r_gridsize) {
        *r_gridsize = 0;
      }
      if (r_griddata) {
        *r_griddata = nullptr;
      }
      break;
  }
}

void BKE_pbvh_node_get_BB(PBVHNode *node, float bb_min[3], float bb_max[3])
{
  copy_v3_v3(bb_min, node->vb.bmin);
  copy_v3_v3(bb_max, node->vb.bmax);
}

void BKE_pbvh_node_get_original_BB(PBVHNode *node, float bb_min[3], float bb_max[3])
{
  copy_v3_v3(bb_min, node->orig_vb.bmin);
  copy_v3_v3(bb_max, node->orig_vb.bmax);
}

void BKE_pbvh_node_get_proxies(PBVHNode *node, PBVHProxyNode **proxies, int *proxy_count)
{
  if (node->proxy_count > 0) {
    if (proxies) {
      *proxies = node->proxies;
    }
    if (proxy_count) {
      *proxy_count = node->proxy_count;
    }
  }
  else {
    if (proxies) {
      *proxies = nullptr;
    }
    if (proxy_count) {
      *proxy_count = 0;
    }
  }
}

bool BKE_pbvh_node_has_vert_with_normal_update_tag(PBVH *pbvh, PBVHNode *node)
{
  BLI_assert(pbvh->header.type == PBVH_FACES);
  const int *verts = node->vert_indices;
  const int totvert = node->uniq_verts + node->face_verts;

  for (int i = 0; i < totvert; i++) {
    const int v = verts[i];

    if (pbvh->vert_bitmap[v]) {
      return true;
    }
  }

  return false;
}

/********************************* Ray-cast ***********************************/

typedef struct {
  struct IsectRayAABB_Precalc ray;
  bool original;
  int stroke_id;
} RaycastData;

static bool ray_aabb_intersect(PBVHNode *node, void *data_v)
{
  RaycastData *rcd = (RaycastData *)data_v;
  const float *bb_min, *bb_max;

  if (rcd->original) {
    /* BKE_pbvh_node_get_original_BB */
    bb_min = node->orig_vb.bmin;
    bb_max = node->orig_vb.bmax;
  }
  else {
    /* BKE_pbvh_node_get_BB */
    bb_min = node->vb.bmin;
    bb_max = node->vb.bmax;
  }

  return isect_ray_aabb_v3(&rcd->ray, bb_min, bb_max, &node->tmin);
}

void BKE_pbvh_raycast(PBVH *pbvh,
                      BKE_pbvh_HitOccludedCallback cb,
                      void *data,
                      const float ray_start[3],
                      const float ray_normal[3],
                      bool original,
                      int stroke_id)
{
  RaycastData rcd;

  isect_ray_aabb_v3_precalc(&rcd.ray, ray_start, ray_normal);

  rcd.original = original;
  rcd.stroke_id = stroke_id;
  pbvh->stroke_id = stroke_id;

  BKE_pbvh_search_callback_occluded(pbvh, ray_aabb_intersect, &rcd, cb, data);
}

bool ray_face_intersection_quad(const float ray_start[3],
                                struct IsectRayPrecalc *isect_precalc,
                                const float t0[3],
                                const float t1[3],
                                const float t2[3],
                                const float t3[3],
                                float *depth)
{
  float depth_test;

  if ((isect_ray_tri_watertight_v3(ray_start, isect_precalc, t0, t1, t2, &depth_test, nullptr) &&
       (depth_test < *depth)) ||
      (isect_ray_tri_watertight_v3(ray_start, isect_precalc, t0, t2, t3, &depth_test, nullptr) &&
       (depth_test < *depth)))
  {
    *depth = depth_test;
    return true;
  }

  return false;
}

bool ray_face_intersection_tri(const float ray_start[3],
                               struct IsectRayPrecalc *isect_precalc,
                               const float t0[3],
                               const float t1[3],
                               const float t2[3],
                               float *depth)
{
  float depth_test;
  if (isect_ray_tri_watertight_v3(ray_start, isect_precalc, t0, t1, t2, &depth_test, nullptr) &&
      (depth_test < *depth))
  {
    *depth = depth_test;
    return true;
  }

  return false;
}

bool ray_update_depth_and_hit_count(const float depth_test,
                                    float *r_depth,
                                    float *r_back_depth,
                                    int *hit_count)
{
  (*hit_count)++;
  if (depth_test < *r_depth) {
    *r_back_depth = *r_depth;
    *r_depth = depth_test;
    return true;
  }
  else if (depth_test > *r_depth && depth_test <= *r_back_depth) {
    *r_back_depth = depth_test;
    return false;
  }

  return false;
}

bool ray_face_intersection_depth_quad(const float ray_start[3],
                                      struct IsectRayPrecalc *isect_precalc,
                                      const float t0[3],
                                      const float t1[3],
                                      const float t2[3],
                                      const float t3[3],
                                      float *r_depth,
                                      float *r_back_depth,
                                      int *hit_count)
{
  float depth_test;
  if (!(isect_ray_tri_watertight_v3(ray_start, isect_precalc, t0, t1, t2, &depth_test, nullptr) ||
        isect_ray_tri_watertight_v3(ray_start, isect_precalc, t0, t2, t3, &depth_test, nullptr)))
  {
    return false;
  }
  return ray_update_depth_and_hit_count(depth_test, r_depth, r_back_depth, hit_count);
}

bool ray_face_intersection_depth_tri(const float ray_start[3],
                                     struct IsectRayPrecalc *isect_precalc,
                                     const float t0[3],
                                     const float t1[3],
                                     const float t2[3],
                                     float *r_depth,
                                     float *r_back_depth,
                                     int *hit_count)
{
  float depth_test;

  if (!isect_ray_tri_watertight_v3(ray_start, isect_precalc, t0, t1, t2, &depth_test, nullptr)) {
    return false;
  }
  return ray_update_depth_and_hit_count(depth_test, r_depth, r_back_depth, hit_count);
}

/* Take advantage of the fact we know this won't be an intersection.
 * Just handle ray-tri edges. */
static float dist_squared_ray_to_tri_v3_fast(const float ray_origin[3],
                                             const float ray_direction[3],
                                             const float v0[3],
                                             const float v1[3],
                                             const float v2[3],
                                             float r_point[3],
                                             float *r_depth)
{
  const float *tri[3] = {v0, v1, v2};
  float dist_sq_best = FLT_MAX;
  for (int i = 0, j = 2; i < 3; j = i++) {
    float point_test[3], depth_test = FLT_MAX;
    const float dist_sq_test = dist_squared_ray_to_seg_v3(
        ray_origin, ray_direction, tri[i], tri[j], point_test, &depth_test);
    if (dist_sq_test < dist_sq_best || i == 0) {
      copy_v3_v3(r_point, point_test);
      *r_depth = depth_test;
      dist_sq_best = dist_sq_test;
    }
  }
  return dist_sq_best;
}

bool ray_face_nearest_quad(const float ray_start[3],
                           const float ray_normal[3],
                           const float t0[3],
                           const float t1[3],
                           const float t2[3],
                           const float t3[3],
                           float *depth,
                           float *dist_sq)
{
  float dist_sq_test;
  float co[3], depth_test;

  if ((dist_sq_test = dist_squared_ray_to_tri_v3_fast(
           ray_start, ray_normal, t0, t1, t2, co, &depth_test)) < *dist_sq)
  {
    *dist_sq = dist_sq_test;
    *depth = depth_test;
    if ((dist_sq_test = dist_squared_ray_to_tri_v3_fast(
             ray_start, ray_normal, t0, t2, t3, co, &depth_test)) < *dist_sq)
    {
      *dist_sq = dist_sq_test;
      *depth = depth_test;
    }
    return true;
  }

  return false;
}

bool ray_face_nearest_tri(const float ray_start[3],
                          const float ray_normal[3],
                          const float t0[3],
                          const float t1[3],
                          const float t2[3],
                          float *depth,
                          float *dist_sq)
{
  float dist_sq_test;
  float co[3], depth_test;

  if ((dist_sq_test = dist_squared_ray_to_tri_v3_fast(
           ray_start, ray_normal, t0, t1, t2, co, &depth_test)) < *dist_sq)
  {
    *dist_sq = dist_sq_test;
    *depth = depth_test;
    return true;
  }

  return false;
}

static bool pbvh_faces_node_raycast(PBVH *pbvh,
                                    const PBVHNode *node,
                                    float (*origco)[3],
                                    const float ray_start[3],
                                    const float ray_normal[3],
                                    struct IsectRayPrecalc *isect_precalc,
                                    int *hit_count,
                                    float *depth,
                                    float *depth_back,
                                    PBVHVertRef *r_active_vertex,
                                    PBVHFaceRef *r_active_face,
                                    float *r_face_normal,
                                    int /*stroke_id*/)
{
  const float(*positions)[3] = pbvh->vert_positions;
  const int *corner_verts = pbvh->corner_verts;
  const int *faces = node->prim_indices;
  int totface = node->totprim;
  bool hit = false;
  float nearest_vertex_co[3] = {0.0f};

  for (int i = 0; i < totface; i++) {
    const int tri_index = faces[i];
    const MLoopTri *lt = &pbvh->looptri[tri_index];
    const int *face_verts = node->face_vert_indices[i];

    if (paint_is_face_hidden(pbvh->looptri_polys, pbvh->hide_poly, tri_index)) {
      continue;
    }

    const float *co[3];
    if (origco) {
      /* Intersect with backed up original coordinates. */
      co[0] = origco[face_verts[0]];
      co[1] = origco[face_verts[1]];
      co[2] = origco[face_verts[2]];
    }
    else {
      /* intersect with current coordinates */
      co[0] = positions[corner_verts[lt->tri[0]]];
      co[1] = positions[corner_verts[lt->tri[1]]];
      co[2] = positions[corner_verts[lt->tri[2]]];
    }

    if (!ray_face_intersection_depth_tri(
            ray_start, isect_precalc, co[0], co[1], co[2], depth, depth_back, hit_count))
    {
      continue;
    }

    hit = true;

<<<<<<< HEAD
    if (r_face_normal) {
      normal_tri_v3(r_face_normal, co[0], co[1], co[2]);
    }

    if (r_active_vertex) {
      float location[3] = {0.0f};
      madd_v3_v3v3fl(location, ray_start, ray_normal, *depth);
      for (int j = 0; j < 3; j++) {
        /* Always assign nearest_vertex_co in the first iteration to avoid comparison against
         * uninitialized values. This stores the closest vertex in the current intersecting
         * triangle. */
        if (j == 0 ||
            len_squared_v3v3(location, co[j]) < len_squared_v3v3(location, nearest_vertex_co)) {
          copy_v3_v3(nearest_vertex_co, co[j]);
          r_active_vertex->i = corner_verts[lt->tri[j]];
          r_active_face->i = lt->poly;
=======
      if (r_active_vertex) {
        float location[3] = {0.0f};
        madd_v3_v3v3fl(location, ray_start, ray_normal, *depth);
        for (int j = 0; j < 3; j++) {
          /* Always assign nearest_vertex_co in the first iteration to avoid comparison against
           * uninitialized values. This stores the closest vertex in the current intersecting
           * triangle. */
          if (j == 0 ||
              len_squared_v3v3(location, co[j]) < len_squared_v3v3(location, nearest_vertex_co)) {
            copy_v3_v3(nearest_vertex_co, co[j]);
            r_active_vertex->i = corner_verts[lt->tri[j]];
            *r_active_face_index = pbvh->looptri_polys[tri_index];
          }
>>>>>>> fcddc1a1
        }
      }
    }
  }

  return hit;
}

static bool pbvh_grids_node_raycast(PBVH *pbvh,
                                    PBVHNode *node,
                                    float (*origco)[3],
                                    const float ray_start[3],
                                    const float ray_normal[3],
                                    struct IsectRayPrecalc *isect_precalc,
                                    int *hit_count,
                                    float *depth,
                                    float *back_depth,

                                    PBVHVertRef *r_active_vertex,
                                    PBVHFaceRef *r_active_grid,
                                    float *r_face_normal)
{
  const int totgrid = node->totprim;
  const int gridsize = pbvh->gridkey.grid_size;
  bool hit = false;
  float nearest_vertex_co[3] = {0.0};
  const CCGKey *gridkey = &pbvh->gridkey;

  for (int i = 0; i < totgrid; i++) {
    const int grid_index = node->prim_indices[i];
    CCGElem *grid = pbvh->grids[grid_index];
    BLI_bitmap *gh;

    if (!grid) {
      continue;
    }

    gh = pbvh->grid_hidden[grid_index];

    for (int y = 0; y < gridsize - 1; y++) {
      for (int x = 0; x < gridsize - 1; x++) {
        /* check if grid face is hidden */
        if (gh) {
          if (paint_is_grid_face_hidden(gh, gridsize, x, y)) {
            continue;
          }
        }

        const float *co[4];
        if (origco) {
          co[0] = origco[(y + 1) * gridsize + x];
          co[1] = origco[(y + 1) * gridsize + x + 1];
          co[2] = origco[y * gridsize + x + 1];
          co[3] = origco[y * gridsize + x];
        }
        else {
          co[0] = CCG_grid_elem_co(gridkey, grid, x, y + 1);
          co[1] = CCG_grid_elem_co(gridkey, grid, x + 1, y + 1);
          co[2] = CCG_grid_elem_co(gridkey, grid, x + 1, y);
          co[3] = CCG_grid_elem_co(gridkey, grid, x, y);
        }

        if (!ray_face_intersection_depth_quad(ray_start,
                                              isect_precalc,
                                              co[0],
                                              co[1],
                                              co[2],
                                              co[3],
                                              depth,
                                              back_depth,
                                              hit_count))
        {
          continue;
        }
        hit = true;

        if (r_face_normal) {
          normal_quad_v3(r_face_normal, co[0], co[1], co[2], co[3]);
        }

        if (r_active_vertex) {
          float location[3] = {0.0};
          madd_v3_v3v3fl(location, ray_start, ray_normal, *depth);

          const int x_it[4] = {0, 1, 1, 0};
          const int y_it[4] = {1, 1, 0, 0};

          for (int j = 0; j < 4; j++) {
            /* Always assign nearest_vertex_co in the first iteration to avoid comparison against
             * uninitialized values. This stores the closest vertex in the current intersecting
             * quad. */
            if (j == 0 || len_squared_v3v3(location, co[j]) <
                              len_squared_v3v3(location, nearest_vertex_co)) {
              copy_v3_v3(nearest_vertex_co, co[j]);

              r_active_vertex->i = gridkey->grid_area * grid_index +
                                   (y + y_it[j]) * gridkey->grid_size + (x + x_it[j]);
            }
          }
        }

        if (r_active_grid) {
          r_active_grid->i = grid_index;
        }
      }
    }

    if (origco) {
      origco += gridsize * gridsize;
    }
  }

  return hit;
}

bool BKE_pbvh_node_raycast(SculptSession *ss,
                           PBVH *pbvh,
                           PBVHNode *node,
                           float (*origco)[3],
                           bool use_origco,
                           const float ray_start[3],
                           const float ray_normal[3],
                           struct IsectRayPrecalc *isect_precalc,
                           int *hit_count,
                           float *depth,
                           float *back_depth,
                           PBVHVertRef *active_vertex,
                           PBVHFaceRef *active_face_grid,
                           float *face_normal,
                           int stroke_id)
{
  bool hit = false;

  if (node->flag & PBVH_FullyHidden) {
    return false;
  }

  switch (pbvh->header.type) {
    case PBVH_FACES:
      hit |= pbvh_faces_node_raycast(pbvh,
                                     node,
                                     origco,
                                     ray_start,
                                     ray_normal,
                                     isect_precalc,
                                     hit_count,
                                     depth,
                                     back_depth,
                                     active_vertex,
                                     active_face_grid,
                                     face_normal,
                                     stroke_id);

      break;
    case PBVH_GRIDS:
      hit |= pbvh_grids_node_raycast(pbvh,
                                     node,
                                     origco,
                                     ray_start,
                                     ray_normal,
                                     isect_precalc,
                                     hit_count,
                                     depth,
                                     back_depth,
                                     active_vertex,
                                     active_face_grid,
                                     face_normal);
      break;
    case PBVH_BMESH:
      hit = pbvh_bmesh_node_raycast(ss,
                                    pbvh,
                                    node,
                                    ray_start,
                                    ray_normal,
                                    isect_precalc,
                                    hit_count,
                                    depth,
                                    back_depth,
                                    use_origco,
                                    active_vertex,
                                    active_face_grid,
                                    face_normal,
                                    stroke_id);
      break;
  }

  return hit;
}

void BKE_pbvh_raycast_project_ray_root(
    PBVH *pbvh, bool original, float ray_start[3], float ray_end[3], float ray_normal[3])
{
  if (pbvh->nodes) {
    float rootmin_start, rootmin_end;
    float bb_min_root[3], bb_max_root[3], bb_center[3], bb_diff[3];
    struct IsectRayAABB_Precalc ray;
    float ray_normal_inv[3];
    float offset = 1.0f + 1e-3f;
    const float offset_vec[3] = {1e-3f, 1e-3f, 1e-3f};

    if (original) {
      BKE_pbvh_node_get_original_BB(pbvh->nodes, bb_min_root, bb_max_root);
    }
    else {
      BKE_pbvh_node_get_BB(pbvh->nodes, bb_min_root, bb_max_root);
    }

    /* Slightly offset min and max in case we have a zero width node
     * (due to a plane mesh for instance), or faces very close to the bounding box boundary. */
    mid_v3_v3v3(bb_center, bb_max_root, bb_min_root);
    /* diff should be same for both min/max since it's calculated from center */
    sub_v3_v3v3(bb_diff, bb_max_root, bb_center);
    /* handles case of zero width bb */
    add_v3_v3(bb_diff, offset_vec);
    madd_v3_v3v3fl(bb_max_root, bb_center, bb_diff, offset);
    madd_v3_v3v3fl(bb_min_root, bb_center, bb_diff, -offset);

    /* first project start ray */
    isect_ray_aabb_v3_precalc(&ray, ray_start, ray_normal);
    if (!isect_ray_aabb_v3(&ray, bb_min_root, bb_max_root, &rootmin_start)) {
      return;
    }

    /* then the end ray */
    mul_v3_v3fl(ray_normal_inv, ray_normal, -1.0);
    isect_ray_aabb_v3_precalc(&ray, ray_end, ray_normal_inv);
    /* unlikely to fail exiting if entering succeeded, still keep this here */
    if (!isect_ray_aabb_v3(&ray, bb_min_root, bb_max_root, &rootmin_end)) {
      return;
    }

    madd_v3_v3v3fl(ray_start, ray_start, ray_normal, rootmin_start);
    madd_v3_v3v3fl(ray_end, ray_end, ray_normal_inv, rootmin_end);
  }
}

/* -------------------------------------------------------------------- */

typedef struct {
  struct DistRayAABB_Precalc dist_ray_to_aabb_precalc;
  bool original;
} FindNearestRayData;

static bool nearest_to_ray_aabb_dist_sq(PBVHNode *node, void *data_v)
{
  FindNearestRayData *rcd = (FindNearestRayData *)data_v;
  const float *bb_min, *bb_max;

  if (rcd->original) {
    /* BKE_pbvh_node_get_original_BB */
    bb_min = node->orig_vb.bmin;
    bb_max = node->orig_vb.bmax;
  }
  else {
    /* BKE_pbvh_node_get_BB */
    bb_min = node->vb.bmin;
    bb_max = node->vb.bmax;
  }

  float co_dummy[3], depth;
  node->tmin = dist_squared_ray_to_aabb_v3(
      &rcd->dist_ray_to_aabb_precalc, bb_min, bb_max, co_dummy, &depth);
  /* Ideally we would skip distances outside the range. */
  return depth > 0.0f;
}

void BKE_pbvh_find_nearest_to_ray(PBVH *pbvh,
                                  BKE_pbvh_SearchNearestCallback cb,
                                  void *data,
                                  const float ray_start[3],
                                  const float ray_normal[3],
                                  bool original)
{
  FindNearestRayData ncd;

  dist_squared_ray_to_aabb_v3_precalc(&ncd.dist_ray_to_aabb_precalc, ray_start, ray_normal);
  ncd.original = original;

  BKE_pbvh_search_callback_occluded(pbvh, nearest_to_ray_aabb_dist_sq, &ncd, cb, data);
}

static bool pbvh_faces_node_nearest_to_ray(PBVH *pbvh,
                                           const PBVHNode *node,
                                           float (*origco)[3],
                                           const float ray_start[3],
                                           const float ray_normal[3],
                                           float *depth,
                                           float *dist_sq)
{
  const float(*positions)[3] = pbvh->vert_positions;
  const int *corner_verts = pbvh->corner_verts;
  const int *faces = node->prim_indices;
  int i, totface = node->totprim;
  bool hit = false;

  for (i = 0; i < totface; i++) {
    const int tri_index = faces[i];
    const MLoopTri *lt = &pbvh->looptri[tri_index];
    const int *face_verts = node->face_vert_indices[i];

    if (paint_is_face_hidden(pbvh->looptri_polys, pbvh->hide_poly, tri_index)) {
      continue;
    }

    if (origco) {
      /* Intersect with backed-up original coordinates. */
      hit |= ray_face_nearest_tri(ray_start,
                                  ray_normal,
                                  origco[face_verts[0]],
                                  origco[face_verts[1]],
                                  origco[face_verts[2]],
                                  depth,
                                  dist_sq);
    }
    else {
      /* intersect with current coordinates */
      hit |= ray_face_nearest_tri(ray_start,
                                  ray_normal,
                                  positions[corner_verts[lt->tri[0]]],
                                  positions[corner_verts[lt->tri[1]]],
                                  positions[corner_verts[lt->tri[2]]],
                                  depth,
                                  dist_sq);
    }
  }

  return hit;
}

static bool pbvh_grids_node_nearest_to_ray(PBVH *pbvh,
                                           PBVHNode *node,
                                           float (*origco)[3],
                                           const float ray_start[3],
                                           const float ray_normal[3],
                                           float *depth,
                                           float *dist_sq)
{
  const int totgrid = node->totprim;
  const int gridsize = pbvh->gridkey.grid_size;
  bool hit = false;

  for (int i = 0; i < totgrid; i++) {
    CCGElem *grid = pbvh->grids[node->prim_indices[i]];
    BLI_bitmap *gh;

    if (!grid) {
      continue;
    }

    gh = pbvh->grid_hidden[node->prim_indices[i]];

    for (int y = 0; y < gridsize - 1; y++) {
      for (int x = 0; x < gridsize - 1; x++) {
        /* check if grid face is hidden */
        if (gh) {
          if (paint_is_grid_face_hidden(gh, gridsize, x, y)) {
            continue;
          }
        }

        if (origco) {
          hit |= ray_face_nearest_quad(ray_start,
                                       ray_normal,
                                       origco[y * gridsize + x],
                                       origco[y * gridsize + x + 1],
                                       origco[(y + 1) * gridsize + x + 1],
                                       origco[(y + 1) * gridsize + x],
                                       depth,
                                       dist_sq);
        }
        else {
          hit |= ray_face_nearest_quad(ray_start,
                                       ray_normal,
                                       CCG_grid_elem_co(&pbvh->gridkey, grid, x, y),
                                       CCG_grid_elem_co(&pbvh->gridkey, grid, x + 1, y),
                                       CCG_grid_elem_co(&pbvh->gridkey, grid, x + 1, y + 1),
                                       CCG_grid_elem_co(&pbvh->gridkey, grid, x, y + 1),
                                       depth,
                                       dist_sq);
        }
      }
    }

    if (origco) {
      origco += gridsize * gridsize;
    }
  }

  return hit;
}

bool BKE_pbvh_node_find_nearest_to_ray(SculptSession *ss,
                                       PBVH *pbvh,
                                       PBVHNode *node,
                                       float (*origco)[3],
                                       bool use_origco,
                                       const float ray_start[3],
                                       const float ray_normal[3],
                                       float *depth,
                                       float *dist_sq,
                                       int stroke_id)
{
  bool hit = false;

  if (node->flag & PBVH_FullyHidden) {
    return false;
  }

  switch (pbvh->header.type) {
    case PBVH_FACES:
      hit |= pbvh_faces_node_nearest_to_ray(
          pbvh, node, origco, ray_start, ray_normal, depth, dist_sq);
      break;
    case PBVH_GRIDS:
      hit |= pbvh_grids_node_nearest_to_ray(
          pbvh, node, origco, ray_start, ray_normal, depth, dist_sq);
      break;
    case PBVH_BMESH:
      hit = pbvh_bmesh_node_nearest_to_ray(
          ss, pbvh, node, ray_start, ray_normal, depth, dist_sq, use_origco, stroke_id);
      break;
  }

  return hit;
}

typedef enum {
  ISECT_INSIDE,
  ISECT_OUTSIDE,
  ISECT_INTERSECT,
} PlaneAABBIsect;

/* Adapted from:
 * http://www.gamedev.net/community/forums/topic.asp?topic_id=512123
 * Returns true if the AABB is at least partially within the frustum
 * (ok, not a real frustum), false otherwise.
 */
static PlaneAABBIsect test_frustum_aabb(const float bb_min[3],
                                        const float bb_max[3],
                                        PBVHFrustumPlanes *frustum)
{
  PlaneAABBIsect ret = ISECT_INSIDE;
  float(*planes)[4] = frustum->planes;

  for (int i = 0; i < frustum->num_planes; i++) {
    float vmin[3], vmax[3];

    for (int axis = 0; axis < 3; axis++) {
      if (planes[i][axis] < 0) {
        vmin[axis] = bb_min[axis];
        vmax[axis] = bb_max[axis];
      }
      else {
        vmin[axis] = bb_max[axis];
        vmax[axis] = bb_min[axis];
      }
    }

    if (dot_v3v3(planes[i], vmin) + planes[i][3] < 0) {
      return ISECT_OUTSIDE;
    }
    if (dot_v3v3(planes[i], vmax) + planes[i][3] <= 0) {
      ret = ISECT_INTERSECT;
    }
  }

  return ret;
}

bool BKE_pbvh_node_frustum_contain_AABB(PBVHNode *node, void *data)
{
  const float *bb_min, *bb_max;
  /* BKE_pbvh_node_get_BB */
  bb_min = node->vb.bmin;
  bb_max = node->vb.bmax;

  return test_frustum_aabb(bb_min, bb_max, (PBVHFrustumPlanes *)data) != ISECT_OUTSIDE;
}

bool BKE_pbvh_node_frustum_exclude_AABB(PBVHNode *node, void *data)
{
  const float *bb_min, *bb_max;
  /* BKE_pbvh_node_get_BB */
  bb_min = node->vb.bmin;
  bb_max = node->vb.bmax;

  return test_frustum_aabb(bb_min, bb_max, (PBVHFrustumPlanes *)data) != ISECT_INSIDE;
}

void BKE_pbvh_update_normals(PBVH *pbvh, struct SubdivCCG *subdiv_ccg)
{
  /* Update normals */

  if (pbvh->header.type == PBVH_BMESH) {
    for (int i = 0; i < pbvh->totnode; i++) {
      if (pbvh->nodes[i].flag & PBVH_Leaf) {
        BKE_pbvh_bmesh_check_tris(pbvh, pbvh->nodes + i);
      }
    }
  }

  Vector<PBVHNode *> nodes = blender::bke::pbvh::search_gather(
      pbvh, update_search_cb, POINTER_FROM_INT(PBVH_UpdateNormals));

  if (!nodes.is_empty()) {
    if (pbvh->header.type == PBVH_BMESH) {
      pbvh_bmesh_normals_update(pbvh, nodes);
    }
    else if (pbvh->header.type == PBVH_FACES) {
      pbvh_faces_update_normals(pbvh, nodes);
    }
    else if (pbvh->header.type == PBVH_GRIDS) {
      struct CCGFace **faces;
      int num_faces;
      BKE_pbvh_get_grid_updates(pbvh, true, (void ***)&faces, &num_faces);
      if (num_faces > 0) {
        BKE_subdiv_ccg_update_normals(subdiv_ccg, faces, num_faces);
        MEM_freeN(faces);
      }
    }
  }
}

void BKE_pbvh_face_sets_color_set(PBVH *pbvh, int seed, int color_default)
{
  pbvh->face_sets_color_seed = seed;
  pbvh->face_sets_color_default = color_default;
}

/**
 * PBVH drawing, updating draw buffers as needed and culling any nodes outside
 * the specified frustum.
 */
typedef struct PBVHDrawSearchData {
  PBVHFrustumPlanes *frustum;
  int accum_update_flag;
  PBVHAttrReq *attrs;
  int attrs_num;
} PBVHDrawSearchData;

static bool pbvh_draw_search_cb(PBVHNode *node, void *data_v)
{
  PBVHDrawSearchData *data = (PBVHDrawSearchData *)data_v;
  if (data->frustum && !BKE_pbvh_node_frustum_contain_AABB(node, data->frustum)) {
    return false;
  }

  data->accum_update_flag |= node->flag;
  return true;
}

void BKE_pbvh_draw_cb(PBVH *pbvh,
                      Mesh *me,
                      bool update_only_visible,
                      PBVHFrustumPlanes *update_frustum,
                      PBVHFrustumPlanes *draw_frustum,
                      void (*draw_fn)(void *user_data, PBVHBatches *batches, PBVH_GPU_Args *args),
                      void *user_data,
                      bool /* full_render */,
                      PBVHAttrReq *attrs,
                      int attrs_num)
{
  Vector<PBVHNode *> nodes;
  int update_flag = 0;

  pbvh->draw_cache_invalid = false;

  /* Search for nodes that need updates. */
  if (update_only_visible) {
    /* Get visible nodes with draw updates. */
    PBVHDrawSearchData data = {};
    data.frustum = update_frustum;
    data.accum_update_flag = 0;
    data.attrs = attrs;
    data.attrs_num = attrs_num;
    nodes = blender::bke::pbvh::search_gather(pbvh, pbvh_draw_search_cb, &data);
    update_flag = data.accum_update_flag;
  }
  else {
    /* Get all nodes with draw updates, also those outside the view. */
    const int search_flag = PBVH_RebuildDrawBuffers | PBVH_UpdateDrawBuffers;
    nodes = blender::bke::pbvh::search_gather(
        pbvh, update_search_cb, POINTER_FROM_INT(search_flag));
    update_flag = PBVH_RebuildDrawBuffers | PBVH_UpdateDrawBuffers;
  }

  /* Update draw buffers. */
  if (!nodes.is_empty() && (update_flag & (PBVH_RebuildDrawBuffers | PBVH_UpdateDrawBuffers))) {
    pbvh_update_draw_buffers(pbvh, me, nodes, update_flag);
  }

  /* Draw visible nodes. */
  PBVHDrawSearchData draw_data = {};
  draw_data.frustum = draw_frustum;
  draw_data.accum_update_flag = 0;

  nodes = blender::bke::pbvh::search_gather(pbvh, pbvh_draw_search_cb, &draw_data);

  PBVH_GPU_Args args;

  for (PBVHNode *node : nodes) {
    if (!(node->flag & PBVH_FullyHidden)) {
      pbvh_draw_args_init(pbvh, &args, node);

      draw_fn(user_data, node->draw_batches, &args);
    }
  }
}

void BKE_pbvh_draw_debug_cb(PBVH *pbvh,
                            void (*draw_fn)(PBVHNode *node,
                                            void *user_data,
                                            const float bmin[3],
                                            const float bmax[3],
                                            PBVHNodeFlags flag),
                            void *user_data)
{
  for (int a = 0; a < pbvh->totnode; a++) {
    PBVHNode *node = &pbvh->nodes[a];

    if (pbvh->show_orig) {
      draw_fn(node, user_data, node->orig_vb.bmin, node->orig_vb.bmax, node->flag);
    }
    else {
      draw_fn(node, user_data, node->vb.bmin, node->vb.bmax, node->flag);
    }
  }
}

void BKE_pbvh_grids_update(PBVH *pbvh,
                           CCGElem **grids,
                           void **gridfaces,
                           DMFlagMat *flagmats,
                           BLI_bitmap **grid_hidden,
                           CCGKey *key)
{
  pbvh->gridkey = *key;
  pbvh->grids = grids;
  pbvh->gridfaces = gridfaces;

  if (flagmats != pbvh->grid_flag_mats || pbvh->grid_hidden != grid_hidden) {
    pbvh->grid_flag_mats = flagmats;
    pbvh->grid_hidden = grid_hidden;

    for (int a = 0; a < pbvh->totnode; a++) {
      BKE_pbvh_node_mark_rebuild_draw(&pbvh->nodes[a]);
    }
  }
}

float (*BKE_pbvh_vert_coords_alloc(PBVH *pbvh))[3]
{
  float(*vertCos)[3] = nullptr;

  if (pbvh->vert_positions) {
    vertCos = (float(*)[3])MEM_malloc_arrayN(pbvh->totvert, sizeof(float[3]), __func__);
    memcpy(vertCos, pbvh->vert_positions, sizeof(float[3]) * pbvh->totvert);
  }

  return vertCos;
}

void BKE_pbvh_vert_coords_apply(PBVH *pbvh, const float (*vertCos)[3], const int totvert)
{
  if (totvert != pbvh->totvert) {
    BLI_assert_msg(0, "PBVH: Given deforming vcos number does not match PBVH vertex number!");
    return;
  }

  if (!pbvh->deformed) {
    if (pbvh->vert_positions) {
      /* if pbvh is not already deformed, verts/faces points to the */
      /* original data and applying new coords to this arrays would lead to */
      /* unneeded deformation -- duplicate verts/faces to avoid this */

      pbvh->vert_positions = (float(*)[3])MEM_dupallocN(pbvh->vert_positions);
      /* No need to dupalloc pbvh->looptri, this one is 'totally owned' by pbvh,
       * it's never some mesh data. */

      pbvh->deformed = true;
    }
  }

  if (pbvh->vert_positions) {
    float(*positions)[3] = pbvh->vert_positions;
    /* copy new verts coords */
    for (int a = 0; a < pbvh->totvert; a++) {
      /* no need for float comparison here (memory is exactly equal or not) */
      if (memcmp(positions[a], vertCos[a], sizeof(float[3])) != 0) {
        copy_v3_v3(positions[a], vertCos[a]);
        BKE_pbvh_vert_tag_update_normal(pbvh, BKE_pbvh_make_vref(a));
      }
    }

    for (int a = 0; a < pbvh->totnode; a++) {
      BKE_pbvh_node_mark_update(&pbvh->nodes[a]);
    }

    BKE_pbvh_update_bounds(pbvh, PBVH_UpdateBB | PBVH_UpdateOriginalBB);
  }
}

bool BKE_pbvh_is_deformed(PBVH *pbvh)
{
  return pbvh->deformed;
}
/* Proxies */

PBVHProxyNode *BKE_pbvh_node_add_proxy(PBVH *pbvh, PBVHNode *node)
{
  int index, totverts;

  index = node->proxy_count;

  node->proxy_count++;

  if (node->proxies) {
    node->proxies = (PBVHProxyNode *)MEM_reallocN(node->proxies,
                                                  node->proxy_count * sizeof(PBVHProxyNode));
  }
  else {
    node->proxies = (PBVHProxyNode *)MEM_mallocN(sizeof(PBVHProxyNode), "PBVHNodeProxy");
  }

  BKE_pbvh_node_num_verts(pbvh, node, &totverts, nullptr);
  node->proxies[index].co = (float(*)[3])MEM_callocN(sizeof(float[3]) * totverts,
                                                     "PBVHNodeProxy.co");

  return node->proxies + index;
}

void BKE_pbvh_node_free_proxies(PBVHNode *node)
{
  for (int p = 0; p < node->proxy_count; p++) {
    MEM_freeN(node->proxies[p].co);
    node->proxies[p].co = nullptr;
  }

  MEM_SAFE_FREE(node->proxies);
  node->proxies = nullptr;

  node->proxy_count = 0;
}

void pbvh_vertex_iter_init(PBVH *pbvh, PBVHNode *node, PBVHVertexIter *vi, int mode)
{
  struct CCGElem **grids;
  int *grid_indices;
  int totgrid, gridsize, uniq_verts, totvert;

  vi->grid = nullptr;
  vi->no = nullptr;
  vi->fno = nullptr;
  vi->vert_positions = nullptr;
  vi->vertex.i = 0LL;
  vi->index = 0;

  BKE_pbvh_node_get_grids(pbvh, node, &grid_indices, &totgrid, nullptr, &gridsize, &grids);
  BKE_pbvh_node_num_verts(pbvh, node, &uniq_verts, &totvert);
  const int *vert_indices = BKE_pbvh_node_get_vert_indices(node);
  vi->key = pbvh->gridkey;

  vi->grids = grids;
  vi->grid_indices = grid_indices;
  vi->totgrid = (grids) ? totgrid : 1;
  vi->gridsize = gridsize;

  if (mode == PBVH_ITER_ALL) {
    vi->totvert = totvert;
  }
  else {
    vi->totvert = uniq_verts;
  }
  vi->vert_indices = vert_indices;
  vi->vert_positions = pbvh->vert_positions;
  vi->is_mesh = pbvh->vert_positions != nullptr;

  if (pbvh->header.type == PBVH_BMESH) {
    if (mode == PBVH_ITER_ALL) {
      pbvh_bmesh_check_other_verts(node);
    }

    vi->vert_positions = nullptr;

    vi->bi = 0;
    vi->bm_cur_set = node->bm_unique_verts;
    vi->bm_unique_verts = node->bm_unique_verts;
    vi->bm_other_verts = node->bm_other_verts;
    vi->bm_vdata = &pbvh->header.bm->vdata;
    vi->bm_vert = nullptr;

    vi->cd_vert_mask_offset = CustomData_get_offset(vi->bm_vdata, CD_PAINT_MASK);
  }

  vi->gh = nullptr;
  if (vi->grids && mode == PBVH_ITER_UNIQUE) {
    vi->grid_hidden = pbvh->grid_hidden;
  }

  vi->mask = nullptr;
  if (pbvh->header.type == PBVH_FACES) {
    vi->vert_normals = pbvh->vert_normals;
    vi->hide_vert = pbvh->hide_vert;

    vi->vmask = (float *)CustomData_get_layer_for_write(
        pbvh->vdata, CD_PAINT_MASK, pbvh->mesh->totvert);
  }
}

bool BKE_pbvh_draw_mask(const PBVH *pbvh)
{
  return BKE_pbvh_has_mask(pbvh) && !(pbvh->flags & PBVH_FAST_DRAW);
}

bool BKE_pbvh_has_mask(const PBVH *pbvh)
{
  switch (pbvh->header.type) {
    case PBVH_GRIDS:
      return (pbvh->gridkey.has_mask != 0);
    case PBVH_FACES:
      return (pbvh->vdata && CustomData_get_layer(pbvh->vdata, CD_PAINT_MASK));
    case PBVH_BMESH:
      return (pbvh->header.bm &&
              (CustomData_get_offset(&pbvh->header.bm->vdata, CD_PAINT_MASK) != -1));
  }

  return false;
}

bool BKE_pbvh_draw_face_sets(PBVH *pbvh)
{
  if (pbvh->flags & PBVH_FAST_DRAW) {
    return false;
  }

  switch (pbvh->header.type) {
    case PBVH_GRIDS:
    case PBVH_FACES:
      return pbvh->pdata &&
             CustomData_get_layer_named(pbvh->pdata, CD_PROP_INT32, ".sculpt_face_set") != nullptr;
    case PBVH_BMESH:
      return (pbvh->header.bm && CustomData_get_named_layer_index(&pbvh->header.bm->pdata,
                                                                  CD_PROP_INT32,
                                                                  ".sculpt_face_set") != -1);
  }

  return false;
}

void BKE_pbvh_set_frustum_planes(PBVH *pbvh, PBVHFrustumPlanes *planes)
{
  pbvh->num_planes = planes->num_planes;
  for (int i = 0; i < pbvh->num_planes; i++) {
    copy_v4_v4(pbvh->planes[i], planes->planes[i]);
  }
}

void BKE_pbvh_get_frustum_planes(PBVH *pbvh, PBVHFrustumPlanes *planes)
{
  planes->num_planes = pbvh->num_planes;
  for (int i = 0; i < planes->num_planes; i++) {
    copy_v4_v4(planes->planes[i], pbvh->planes[i]);
  }
}

#include "BKE_global.h"
void BKE_pbvh_parallel_range_settings(TaskParallelSettings *settings,
                                      bool use_threading,
                                      int totnode)
{
  memset(settings, 0, sizeof(*settings));
  settings->use_threading = use_threading && totnode > 1 && G.debug_value != 890;
}

float (*BKE_pbvh_get_vert_positions(const PBVH *pbvh))[3]
{
  BLI_assert(pbvh->header.type == PBVH_FACES);
  return pbvh->vert_positions;
}

const float (*BKE_pbvh_get_vert_normals(const PBVH *pbvh))[3]
{
  BLI_assert(pbvh->header.type == PBVH_FACES);
  return pbvh->vert_normals;
}

const bool *BKE_pbvh_get_vert_hide(const PBVH *pbvh)
{
  BLI_assert(pbvh->header.type == PBVH_FACES);
  return pbvh->hide_vert;
}

const bool *BKE_pbvh_get_poly_hide(const PBVH *pbvh)
{
  BLI_assert(ELEM(pbvh->header.type, PBVH_FACES, PBVH_GRIDS));
  return pbvh->hide_poly;
}

bool *BKE_pbvh_get_vert_hide_for_write(PBVH *pbvh)
{
  BLI_assert(pbvh->header.type == PBVH_FACES);
  if (pbvh->hide_vert) {
    return pbvh->hide_vert;
  }
  pbvh->hide_vert = (bool *)CustomData_get_layer_named_for_write(
      &pbvh->mesh->vdata, CD_PROP_BOOL, ".hide_vert", pbvh->mesh->totvert);
  if (pbvh->hide_vert) {
    return pbvh->hide_vert;
  }
  pbvh->hide_vert = static_cast<bool *>(CustomData_add_layer_named(
      &pbvh->mesh->vdata, CD_PROP_BOOL, CD_SET_DEFAULT, pbvh->mesh->totvert, ".hide_vert"));
  return pbvh->hide_vert;
}

void BKE_pbvh_subdiv_ccg_set(PBVH *pbvh, SubdivCCG *subdiv_ccg)
{
  pbvh->subdiv_ccg = subdiv_ccg;
  pbvh->gridfaces = (void **)subdiv_ccg->grid_faces;
  pbvh->grid_hidden = subdiv_ccg->grid_hidden;
  pbvh->grid_flag_mats = subdiv_ccg->grid_flag_mats;
  pbvh->grids = subdiv_ccg->grids;
}

void BKE_pbvh_face_sets_set(PBVH *pbvh, int *face_sets)
{
  pbvh->face_sets = face_sets;
}

void BKE_pbvh_update_hide_attributes_from_mesh(PBVH *pbvh)
{
  if (pbvh->header.type == PBVH_FACES) {
    pbvh->hide_vert = (bool *)CustomData_get_layer_named_for_write(
        &pbvh->mesh->vdata, CD_PROP_BOOL, ".hide_vert", pbvh->mesh->totvert);
    pbvh->hide_poly = (bool *)CustomData_get_layer_named_for_write(
        &pbvh->mesh->pdata, CD_PROP_BOOL, ".hide_poly", pbvh->mesh->totpoly);
  }
}

int BKE_pbvh_get_node_index(PBVH *pbvh, PBVHNode *node)
{
  return (int)(node - pbvh->nodes);
}

int BKE_pbvh_get_totnodes(PBVH *pbvh)
{
  return pbvh->totnode;
}

int BKE_pbvh_get_node_id(PBVH * /*pbvh*/, PBVHNode *node)
{
  return node->id;
}

PBVHNode *BKE_pbvh_node_from_index(PBVH *pbvh, int node_i)
{
  return pbvh->nodes + node_i;
}

/* checks if pbvh needs to sync its flat vcol shading flag with scene tool settings
   scene and ob are allowd to be nullptr (in which case nothing is done).
*/
void SCULPT_update_flat_vcol_shading(Object *ob, Scene *scene)
{
  if (!scene || !ob || !ob->sculpt || !ob->sculpt->pbvh) {
    return;
  }

  if (ob->sculpt->pbvh) {
    bool flat_vcol_shading = ((scene->toolsettings->sculpt->flags &
                               SCULPT_DYNTOPO_FLAT_VCOL_SHADING) != 0);

    BKE_pbvh_set_flat_vcol_shading(ob->sculpt->pbvh, flat_vcol_shading);
  }
}

PBVHNode *BKE_pbvh_get_node(PBVH *pbvh, int node)
{
  return pbvh->nodes + node;
}

bool BKE_pbvh_node_mark_update_index_buffer(PBVH *pbvh, PBVHNode *node)
{
  bool split_indexed = pbvh->header.bm &&
                       (pbvh->flags & (PBVH_DYNTOPO_SMOOTH_SHADING | PBVH_FAST_DRAW));

  if (split_indexed) {
    BKE_pbvh_vert_tag_update_normal_triangulation(node);
  }

  return split_indexed;
}

void BKE_pbvh_vert_tag_update_normal_triangulation(PBVHNode *node)
{
  node->flag |= PBVH_UpdateTris;
}

void BKE_pbvh_vert_tag_update_normal_tri_area(PBVHNode *node)
{
  node->flag |= PBVH_UpdateTriAreas;
}

/* must be called outside of threads */
void BKE_pbvh_face_areas_begin(PBVH *pbvh)
{
  pbvh->face_area_i ^= 1;
}

void BKE_pbvh_update_all_tri_areas(PBVH *pbvh)
{
  /* swap read/write face area buffers */
  pbvh->face_area_i ^= 1;

  for (int i = 0; i < pbvh->totnode; i++) {
    PBVHNode *node = pbvh->nodes + i;
    if (node->flag & PBVH_Leaf) {
      node->flag |= PBVH_UpdateTriAreas;
#if 0
      // ensure node triangulations are valid
      // so we don't end up doing it inside brush threads
      BKE_pbvh_bmesh_check_tris(pbvh, node);
#endif
    }
  }
}

void BKE_pbvh_check_tri_areas(PBVH *pbvh, PBVHNode *node)
{
  if (!(node->flag & PBVH_UpdateTriAreas)) {
    return;
  }

  if (pbvh->header.type == PBVH_BMESH) {
    if (node->flag & PBVH_UpdateTris) {
      BKE_pbvh_bmesh_check_tris(pbvh, node);
    }

    if (!node->tribuf || !node->tribuf->tottri) {
      return;
    }
  }

  node->flag &= ~PBVH_UpdateTriAreas;

  const int cur_i = pbvh->face_area_i ^ 1;

  switch (BKE_pbvh_type(pbvh)) {
    case PBVH_FACES: {
      for (int i = 0; i < (int)node->totprim; i++) {
        const MLoopTri *lt = &pbvh->looptri[node->prim_indices[i]];

        if (pbvh->hide_poly && pbvh->hide_poly[lt->poly]) {
          /* Skip hidden faces. */
          continue;
        }

        pbvh->face_areas[lt->poly * 2 + cur_i] = 0.0f;
      }

      for (int i = 0; i < (int)node->totprim; i++) {
        const MLoopTri *lt = &pbvh->looptri[node->prim_indices[i]];

        if (pbvh->hide_poly && pbvh->hide_poly[lt->poly]) {
          /* Skip hidden faces. */
          continue;
        }

        float area = area_tri_v3(pbvh->vert_positions[pbvh->corner_verts[lt->tri[0]]],
                                 pbvh->vert_positions[pbvh->corner_verts[lt->tri[1]]],
                                 pbvh->vert_positions[pbvh->corner_verts[lt->tri[2]]]);

        pbvh->face_areas[lt->poly * 2 + cur_i] += area;

        /* sanity check on read side of read write buffer */
        if (pbvh->face_areas[lt->poly * 2 + (cur_i ^ 1)] == 0.0f) {
          pbvh->face_areas[lt->poly * 2 + (cur_i ^ 1)] = pbvh->face_areas[lt->poly * 2 + cur_i];
        }
      }
      break;
    }
    case PBVH_GRIDS:
      break;
    case PBVH_BMESH: {
      BMFace *f;
      const int cd_face_area = pbvh->cd_face_area;

      TGSET_ITER (f, node->bm_faces) {
        float *areabuf = (float *)BM_ELEM_CD_GET_VOID_P(f, cd_face_area);
        areabuf[cur_i] = 0.0f;
      }
      TGSET_ITER_END;

      for (int i = 0; i < node->tribuf->tottri; i++) {
        PBVHTri *tri = node->tribuf->tris + i;

        BMVert *v1 = (BMVert *)(node->tribuf->verts[tri->v[0]].i);
        BMVert *v2 = (BMVert *)(node->tribuf->verts[tri->v[1]].i);
        BMVert *v3 = (BMVert *)(node->tribuf->verts[tri->v[2]].i);
        BMFace *f = (BMFace *)tri->f.i;

        float *areabuf = (float *)BM_ELEM_CD_GET_VOID_P(f, cd_face_area);
        areabuf[cur_i] += area_tri_v3(v1->co, v2->co, v3->co);
      }

      TGSET_ITER (f, node->bm_faces) {
        float *areabuf = (float *)BM_ELEM_CD_GET_VOID_P(f, cd_face_area);

        /* sanity check on read side of read write buffer */
        if (areabuf[cur_i ^ 1] == 0.0f) {
          areabuf[cur_i ^ 1] = areabuf[cur_i];
        }
      }
      TGSET_ITER_END;

      break;
    }
    default:
      break;
  }
}

static void pbvh_pmap_to_edges_add(PBVH * /*pbvh*/,
                                   PBVHVertRef /*vertex*/,
                                   int **r_edges,
                                   int *r_edges_size,
                                   bool *heap_alloc,
                                   int e,
                                   int p,
                                   int *len,
                                   int **r_polys)
{
  for (int i = 0; i < *len; i++) {
    if ((*r_edges)[i] == e) {
      if ((*r_polys)[i * 2 + 1] == -1) {
        (*r_polys)[i * 2 + 1] = p;
      }
      return;
    }
  }

  if (*len >= *r_edges_size) {
    int newsize = *len + ((*len) >> 1) + 1;

    int *r_edges_new = (int *)MEM_malloc_arrayN(newsize, sizeof(*r_edges_new), "r_edges_new");
    int *r_polys_new = (int *)MEM_malloc_arrayN(newsize * 2, sizeof(*r_polys_new), "r_polys_new");

    memcpy((void *)r_edges_new, (void *)*r_edges, sizeof(int) * (*r_edges_size));
    memcpy((void *)r_polys_new, (void *)(*r_polys), sizeof(int) * 2 * (*r_edges_size));

    *r_edges_size = newsize;

    if (*heap_alloc) {
      MEM_freeN(*r_polys);
      MEM_freeN(*r_edges);
    }

    *r_edges = r_edges_new;
    *r_polys = r_polys_new;

    *heap_alloc = true;
  }

  (*r_polys)[*len * 2] = p;
  (*r_polys)[*len * 2 + 1] = -1;

  (*r_edges)[*len] = e;
  (*len)++;
}

void BKE_pbvh_pmap_to_edges(PBVH *pbvh,
                            PBVHVertRef vertex,
                            int **r_edges,
                            int *r_edges_size,
                            bool *r_heap_alloc,
                            int **r_polys)
{
  MeshElemMap *map = pbvh->pmap->pmap + vertex.i;
  int len = 0;

  for (int i = 0; i < map->count; i++) {
    int loopstart = pbvh->polys[map->indices[i]].start();
    int loop_count = pbvh->polys[map->indices[i]].size();

    const Span<int> corner_verts(pbvh->corner_verts + loopstart, loop_count);
    const Span<int> corner_edges(pbvh->corner_edges + loopstart, loop_count);

    if (pbvh->hide_poly && pbvh->hide_poly[map->indices[i]]) {
      /* Skip connectivity from hidden faces. */
      continue;
    }

    for (int j : IndexRange(loop_count)) {
      if (corner_verts[j] == vertex.i) {
        pbvh_pmap_to_edges_add(pbvh,
                               vertex,
                               r_edges,
                               r_edges_size,
                               r_heap_alloc,
                               corner_edges[(j + loop_count - 1) % loop_count],
                               map->indices[i],
                               &len,
                               r_polys);
        pbvh_pmap_to_edges_add(pbvh,
                               vertex,
                               r_edges,
                               r_edges_size,
                               r_heap_alloc,
                               corner_edges[j],
                               map->indices[i],
                               &len,
                               r_polys);
      }
    }
  }

  *r_edges_size = len;
}

void BKE_pbvh_set_vemap(PBVH *pbvh, MeshElemMap *vemap)
{
  pbvh->vemap = vemap;
}

void BKE_pbvh_get_vert_face_areas(PBVH *pbvh, PBVHVertRef vertex, float *r_areas, int valence)
{
  const int cur_i = pbvh->face_area_i;

  switch (BKE_pbvh_type(pbvh)) {
    case PBVH_FACES: {
      int *edges = (int *)BLI_array_alloca(edges, 16);
      int *polys = (int *)BLI_array_alloca(polys, 32);
      bool heap_alloc = false;
      int len = 16;

      BKE_pbvh_pmap_to_edges(pbvh, vertex, &edges, &len, &heap_alloc, &polys);
      len = MIN2(len, valence);

      if (pbvh->vemap) {
        /* sort poly references by vemap edge ordering */
        MeshElemMap *emap = pbvh->vemap + vertex.i;

        int *polys_old = (int *)BLI_array_alloca(polys, len * 2);
        memcpy((void *)polys_old, (void *)polys, sizeof(int) * len * 2);

        /* note that wire edges will break this, but
           should only result in incorrect weights
           and isn't worth fixing */

        for (int i = 0; i < len; i++) {
          for (int j = 0; j < len; j++) {
            if (emap->indices[i] == edges[j]) {
              polys[i * 2] = polys_old[j * 2];
              polys[i * 2 + 1] = polys_old[j * 2 + 1];
            }
          }
        }
      }
      for (int i = 0; i < len; i++) {
        r_areas[i] = pbvh->face_areas[polys[i * 2] * 2 + cur_i];

        if (polys[i * 2 + 1] != -1) {
          r_areas[i] += pbvh->face_areas[polys[i * 2 + 1] * 2 + cur_i];
          r_areas[i] *= 0.5f;
        }
      }

      if (heap_alloc) {
        MEM_freeN(edges);
        MEM_freeN(polys);
      }

      break;
    }
    case PBVH_BMESH: {
      BMVert *v = (BMVert *)vertex.i;
      BMEdge *e = v->e;

      if (!e) {
        for (int i = 0; i < valence; i++) {
          r_areas[i] = 1.0f;
        }

        return;
      }

      const int cd_face_area = pbvh->cd_face_area;
      int j = 0;

      do {
        float w = 0.0f;

        if (!e->l) {
          w = 0.0f;
        }
        else {
          float *a1 = (float *)BM_ELEM_CD_GET_VOID_P(e->l->f, cd_face_area);
          float *a2 = (float *)BM_ELEM_CD_GET_VOID_P(e->l->radial_next->f, cd_face_area);

          w += a1[cur_i] * 0.5f;
          w += a2[cur_i] * 0.5f;
        }

        if (j >= valence) {
          printf("%s: error, corrupt edge cycle\n", __func__);
          break;
        }

        r_areas[j++] = w;

        e = v == e->v1 ? e->v1_disk_link.next : e->v2_disk_link.next;
      } while (e != v->e);

      for (; j < valence; j++) {
        r_areas[j] = 1.0f;
      }

      break;
    }

    case PBVH_GRIDS: { /* estimate from edge lengths */
      int index = (int)vertex.i;

      const CCGKey *key = BKE_pbvh_get_grid_key(pbvh);
      const int grid_index = index / key->grid_area;
      const int vertex_index = index - grid_index * key->grid_area;

      SubdivCCGCoord coord = {};

      coord.grid_index = grid_index;
      coord.x = short(vertex_index % key->grid_size);
      coord.y = short(vertex_index / key->grid_size);

      SubdivCCGNeighbors neighbors;
      BKE_subdiv_ccg_neighbor_coords_get(pbvh->subdiv_ccg, &coord, false, &neighbors);

      float *co1 = CCG_elem_co(key, CCG_elem_offset(key, pbvh->grids[grid_index], vertex_index));
      float totw = 0.0f;
      int i = 0;

      for (i = 0; i < neighbors.size; i++) {
        SubdivCCGCoord *coord2 = neighbors.coords + i;

        int vertex_index2 = int(coord2->y) * key->grid_size + int(coord2->x);

        float *co2 = CCG_elem_co(
            key, CCG_elem_offset(key, pbvh->grids[coord2->grid_index], vertex_index2));
        float w = len_v3v3(co1, co2);

        r_areas[i] = w;
        totw += w;
      }

      if (neighbors.size != valence) {
        printf(
            "%s: error! neighbors.size was %d expected %d\n", __func__, neighbors.size, valence);
      }
      if (totw < 0.000001f) {
        for (int i = 0; i < neighbors.size; i++) {
          r_areas[i] = 1.0f;
        }
      }

      for (; i < valence; i++) {
        r_areas[i] = 1.0f;
      }

      break;
    }
  }
}

void BKE_pbvh_set_stroke_id(PBVH *pbvh, int stroke_id)
{
  pbvh->stroke_id = stroke_id;
}

static void pbvh_boundaries_flag_update(PBVH *pbvh)
{

  if (pbvh->header.bm) {
    BMVert *v;
    BMIter iter;

    BM_ITER_MESH (v, &iter, pbvh->header.bm, BM_VERTS_OF_MESH) {
      pbvh_boundary_update_bmesh(pbvh, v);
    }
  }
  else {
    int totvert = pbvh->totvert;

    if (BKE_pbvh_type(pbvh) == PBVH_GRIDS) {
      totvert = BKE_pbvh_get_grid_num_verts(pbvh);
    }

    for (int i = 0; i < totvert; i++) {
      pbvh->boundary_flags[i] |= SCULPT_BOUNDARY_NEEDS_UPDATE;
    }
  }
}

void BKE_pbvh_set_symmetry(PBVH *pbvh, int symmetry, int boundary_symmetry)
{
  if (symmetry == pbvh->symmetry && boundary_symmetry == pbvh->boundary_symmetry) {
    return;
  }

  pbvh->symmetry = symmetry;
  pbvh->boundary_symmetry = boundary_symmetry;

  pbvh_boundaries_flag_update(pbvh);
}

ATTR_NO_OPT void BKE_pbvh_update_vert_boundary_grids(PBVH *pbvh, PBVHVertRef vertex)
{
  SubdivCCG *subdiv_ccg = pbvh->subdiv_ccg;
  int index = (int)vertex.i;

  /* Update valence. */

  /* TODO: optimize this. We could fill #SculptVertexNeighborIter directly,
   * maybe provide coordinate and mask pointers directly rather than converting
   * back and forth between #CCGElem and global index. */
  const CCGKey *key = BKE_pbvh_get_grid_key(pbvh);
  const int grid_index = index / key->grid_area;
  const int vertex_index = index - grid_index * key->grid_area;

  SubdivCCGCoord coord = {};

  coord.grid_index = grid_index;
  coord.x = short(vertex_index % key->grid_size);
  coord.y = short(vertex_index / key->grid_size);

  SubdivCCGNeighbors neighbors;
  BKE_subdiv_ccg_neighbor_coords_get(subdiv_ccg, &coord, false, &neighbors);

  pbvh->valence[vertex.i] = neighbors.size;
  pbvh->sculpt_flags[vertex.i] &= ~SCULPTFLAG_NEED_VALENCE;

  /* Update boundary */
  int *boundary_flag = pbvh->boundary_flags + vertex.i;
  *boundary_flag = 0;

  int face = BKE_subdiv_ccg_grid_to_face_index(subdiv_ccg, grid_index);
  int fset = pbvh->face_sets ? pbvh->face_sets[face] : 0;

  for (int i : IndexRange(neighbors.size)) {
    int grid_index2 = neighbors.coords[i].grid_index;

    if (grid_index == grid_index2) {
      continue;
    }

    int face2 = BKE_subdiv_ccg_grid_to_face_index(subdiv_ccg, grid_index2);
    int fset2 = pbvh->face_sets ? pbvh->face_sets[face2] : 0;

    if (fset2 != fset) {
      *boundary_flag |= SCULPT_BOUNDARY_FACE_SET;
    }
  }
}

namespace blender::bke::pbvh {
void set_flags_valence(PBVH *pbvh, uint8_t *flags, int *valence)
{
  pbvh->sculpt_flags = flags;
  pbvh->valence = valence;
}

void set_original(PBVH *pbvh, Span<float3> origco, Span<float3> origno)
{
  pbvh->origco = origco;
  pbvh->origno = origno;
}

void update_vert_boundary_faces(int *boundary_flags,
                                const int *face_sets,
                                const bool *hide_poly,
                                const float (*vert_positions)[3],
                                const int2 * /*medge*/,
                                const int *corner_verts,
                                const int *corner_edges,
                                OffsetIndices<int> polys,
                                int /*totpoly*/,
                                const MeshElemMap *pmap,
                                PBVHVertRef vertex,
                                const bool *sharp_edges,
                                const bool *seam_edges,
                                uint8_t *flags,
                                int * /*valence*/)
{
  const MeshElemMap *vert_map = &pmap[vertex.i];
  uint8_t *flag = flags + vertex.i;

  *flag &= ~SCULPTFLAG_VERT_FSET_HIDDEN;

  int last_fset = -1;
  int last_fset2 = -1;

  int *boundary_flag = boundary_flags + vertex.i;
  *boundary_flag = 0;

  int totsharp = 0, totseam = 0;
  int visible = false;

  for (int i = 0; i < vert_map->count; i++) {
    int f_i = vert_map->indices[i];

    IndexRange poly = polys[f_i];
    const int *mc = corner_verts + poly.start();
    const int loop_count = poly.size();
    const int loopstart = poly.start();

    int j = 0;

    for (j = 0; j < loop_count; j++, mc++) {
      if (*mc == (int)vertex.i) {
        break;
      }
    }

    if (j < loop_count) {
      int e_index = corner_edges[loopstart + j];

      if (sharp_edges && sharp_edges[e_index]) {
        *boundary_flag |= SCULPT_BOUNDARY_SHARP;
        totsharp++;
      }

      if (seam_edges && seam_edges[e_index]) {
        *boundary_flag |= SCULPT_BOUNDARY_SEAM;
        totseam++;
      }
    }

    int fset = face_sets ? abs(face_sets[f_i]) : 1;

    if (!hide_poly || !hide_poly[f_i]) {
      visible = true;
    }

    if (i > 0 && fset != last_fset) {
      *boundary_flag |= SCULPT_BOUNDARY_FACE_SET;

      if (i > 1 && last_fset2 != last_fset && last_fset != -1 && last_fset2 != -1 && fset != -1 &&
          last_fset2 != fset)
      {
        *boundary_flag |= SCULPT_CORNER_FACE_SET;
      }
    }

    if (i > 0 && last_fset != fset) {
      last_fset2 = last_fset;
    }

    last_fset = fset;
  }

  if (!visible) {
    *flag |= SCULPTFLAG_VERT_FSET_HIDDEN;
  }

  if (totsharp > 2) {
    *boundary_flag |= SCULPT_CORNER_SHARP;
  }

  if (totseam > 2) {
    *boundary_flag |= SCULPT_CORNER_SEAM;
  }
}
}  // namespace blender::bke::pbvh

void BKE_pbvh_ignore_uvs_set(PBVH *pbvh, bool value)
{
  if (!!(pbvh->flags & PBVH_IGNORE_UVS) == value) {
    return;  // no change
  }

  if (value) {
    pbvh->flags |= PBVH_IGNORE_UVS;
  }
  else {
    pbvh->flags &= ~PBVH_IGNORE_UVS;
  }

  pbvh_boundaries_flag_update(pbvh);
}

struct SculptPMap *BKE_pbvh_get_pmap(PBVH *pbvh)
{
  return pbvh->pmap;
}

void BKE_pbvh_set_pmap(PBVH *pbvh, SculptPMap *pmap)
{
  if (pbvh->pmap != pmap) {
    BKE_pbvh_pmap_aquire(pmap);
  }

  pbvh->pmap = pmap;
}

void BKE_pbvh_set_bmesh(PBVH *pbvh, BMesh *bm)
{
  pbvh->header.bm = bm;
}

BMLog *BKE_pbvh_get_bm_log(PBVH *pbvh)
{
  return pbvh->bm_log;
}

SculptPMap *BKE_pbvh_make_pmap(const struct Mesh *me)
{
  SculptPMap *pmap = (SculptPMap *)MEM_callocN(sizeof(*pmap), "SculptPMap");

  BKE_mesh_vert_poly_map_create(
      &pmap->pmap, &pmap->pmap_mem, me->polys(), me->corner_verts().data(), me->totvert);

  pmap->refcount = 1;

  return pmap;
}

void BKE_pbvh_pmap_aquire(SculptPMap *pmap)
{
  pmap->refcount++;
}

bool BKE_pbvh_pmap_release(SculptPMap *pmap)
{
  if (!pmap) {
    return false;
  }

  pmap->refcount--;

  if (pmap->refcount <= 0) {
    MEM_SAFE_FREE(pmap->pmap);
    MEM_SAFE_FREE(pmap->pmap_mem);
    MEM_SAFE_FREE(pmap);

    return true;
  }

  return false;
}

bool BKE_pbvh_is_drawing(const PBVH *pbvh)
{
  return pbvh->is_drawing;
}

bool BKE_pbvh_draw_cache_invalid(const PBVH *pbvh)
{
  return pbvh->draw_cache_invalid;
}

void BKE_pbvh_is_drawing_set(PBVH *pbvh, bool val)
{
  pbvh->is_drawing = val;
}

void BKE_pbvh_node_num_loops(PBVH *pbvh, PBVHNode *node, int *r_totloop)
{
  UNUSED_VARS(pbvh);
  BLI_assert(BKE_pbvh_type(pbvh) == PBVH_FACES);

  if (r_totloop) {
    *r_totloop = node->loop_indices_num;
  }
}

void BKE_pbvh_update_active_vcol(PBVH *pbvh, const Mesh *mesh)
{
  CustomDataLayer *last_layer = pbvh->color_layer;

  BKE_pbvh_get_color_layer(pbvh, mesh, &pbvh->color_layer, &pbvh->color_domain);

  if (pbvh->color_layer) {
    pbvh->cd_vcol_offset = pbvh->color_layer->offset;
  }
  else {
    pbvh->cd_vcol_offset = -1;
  }

  if (pbvh->color_layer != last_layer) {
    for (int i = 0; i < pbvh->totnode; i++) {
      PBVHNode *node = &pbvh->nodes[i];

      if (node->flag & PBVH_Leaf) {
        BKE_pbvh_node_mark_update_color(node);
      }
    }
  }
}

void BKE_pbvh_ensure_node_loops(PBVH *pbvh)
{
  BLI_assert(BKE_pbvh_type(pbvh) == PBVH_FACES);

  int totloop = 0;

  /* Check if nodes already have loop indices. */
  for (int i = 0; i < pbvh->totnode; i++) {
    PBVHNode *node = pbvh->nodes + i;

    if (!(node->flag & PBVH_Leaf)) {
      continue;
    }

    if (node->loop_indices) {
      return;
    }

    totloop += node->totprim * 3;
  }

  BLI_bitmap *visit = BLI_BITMAP_NEW(totloop, __func__);

  /* Create loop indices from node loop triangles. */
  for (int i = 0; i < pbvh->totnode; i++) {
    PBVHNode *node = pbvh->nodes + i;

    if (!(node->flag & PBVH_Leaf)) {
      continue;
    }

    node->loop_indices = (int *)MEM_malloc_arrayN(node->totprim * 3, sizeof(int), __func__);
    node->loop_indices_num = 0;

    for (int j = 0; j < (int)node->totprim; j++) {
      const MLoopTri *mlt = pbvh->looptri + node->prim_indices[j];

      for (int k = 0; k < 3; k++) {
        if (!BLI_BITMAP_TEST(visit, mlt->tri[k])) {
          node->loop_indices[node->loop_indices_num++] = mlt->tri[k];
          BLI_BITMAP_ENABLE(visit, mlt->tri[k]);
        }
      }
    }
  }

  MEM_SAFE_FREE(visit);
}

int BKE_pbvh_debug_draw_gen_get(PBVHNode *node)
{
  return node->debug_draw_gen;
}

void BKE_pbvh_set_boundary_flags(PBVH *pbvh, int *boundary_flags)
{
  pbvh->boundary_flags = boundary_flags;
}

static void pbvh_face_iter_verts_reserve(PBVHFaceIter *fd, int verts_num)
{
  if (verts_num >= fd->verts_size_) {
    fd->verts_size_ = (verts_num + 1) << 2;

    if (fd->verts != fd->verts_reserved_) {
      MEM_SAFE_FREE(fd->verts);
    }

    fd->verts = (PBVHVertRef *)MEM_malloc_arrayN(fd->verts_size_, sizeof(void *), __func__);
  }

  fd->verts_num = verts_num;
}

BLI_INLINE int face_iter_prim_to_face(PBVHFaceIter *fd, int prim_index)
{
  if (fd->subdiv_ccg_) {
    return BKE_subdiv_ccg_grid_to_face_index(fd->subdiv_ccg_, prim_index);
  }

  return fd->looptri_polys_[prim_index];
}

static void pbvh_face_iter_step(PBVHFaceIter *fd, bool do_step)
{
  if (do_step) {
    fd->i++;
  }

  switch (fd->pbvh_type_) {
    case PBVH_BMESH: {
      if (do_step) {
        fd->bm_faces_iter_++;
      }

      while (fd->bm_faces_iter_ < fd->bm_faces_->cur && !fd->bm_faces_->elems[fd->bm_faces_iter_])
      {
        fd->bm_faces_iter_++;
      }

      if (fd->bm_faces_iter_ >= fd->bm_faces_->cur) {
        return;
      }

      BMFace *f = (BMFace *)fd->bm_faces_->elems[fd->bm_faces_iter_];
      fd->face.i = (intptr_t)f;
      fd->index = f->head.index;

      if (fd->cd_face_set_ != -1) {
        fd->face_set = (int *)BM_ELEM_CD_GET_VOID_P(f, fd->cd_face_set_);
      }

      /* TODO: BMesh doesn't use .hide_poly yet.*/
      fd->hide = nullptr;

      pbvh_face_iter_verts_reserve(fd, f->len);
      int vertex_i = 0;

      BMLoop *l = f->l_first;
      do {
        fd->verts[vertex_i++].i = (intptr_t)l->v;
      } while ((l = l->next) != f->l_first);

      break;
    }
    case PBVH_GRIDS:
    case PBVH_FACES: {
      int face_index = 0;

      if (do_step) {
        fd->prim_index_++;

        while (fd->prim_index_ < fd->node_->totprim) {
          face_index = face_iter_prim_to_face(fd, fd->node_->prim_indices[fd->prim_index_]);

          if (face_index != fd->last_face_index_) {
            break;
          }

          fd->prim_index_++;
        }
      }
      else if (fd->prim_index_ < fd->node_->totprim) {
        face_index = face_iter_prim_to_face(fd, fd->node_->prim_indices[fd->prim_index_]);
      }

      if (fd->prim_index_ >= fd->node_->totprim) {
        return;
      }

      fd->last_face_index_ = face_index;
      const int poly_start = fd->poly_offsets_[face_index];
      const int poly_size = fd->poly_offsets_[face_index + 1] - poly_start;

      fd->face.i = fd->index = face_index;

      if (fd->face_sets_) {
        fd->face_set = fd->face_sets_ + face_index;
      }
      if (fd->hide_poly_) {
        fd->hide = fd->hide_poly_ + face_index;
      }

      pbvh_face_iter_verts_reserve(fd, poly_size);

      const int *poly_verts = &fd->corner_verts_[poly_start];
      const int grid_area = fd->subdiv_key_.grid_area;

      for (int i = 0; i < poly_size; i++) {
        if (fd->pbvh_type_ == PBVH_GRIDS) {
          /* Grid corners. */
          fd->verts[i].i = (poly_start + i) * grid_area + grid_area - 1;
        }
        else {
          fd->verts[i].i = poly_verts[i];
        }
      }
      break;
    }
  }
}

void BKE_pbvh_face_iter_step(PBVHFaceIter *fd)
{
  pbvh_face_iter_step(fd, true);
}

void BKE_pbvh_face_iter_init(PBVH *pbvh, PBVHNode *node, PBVHFaceIter *fd)
{
  memset(fd, 0, sizeof(*fd));

  fd->node_ = node;
  fd->pbvh_type_ = BKE_pbvh_type(pbvh);
  fd->verts = fd->verts_reserved_;
  fd->verts_size_ = PBVH_FACE_ITER_VERTS_RESERVED;

  switch (BKE_pbvh_type(pbvh)) {
    case PBVH_GRIDS:
      fd->subdiv_ccg_ = pbvh->subdiv_ccg;
      fd->subdiv_key_ = pbvh->gridkey;
      ATTR_FALLTHROUGH;
    case PBVH_FACES:
      fd->poly_offsets_ = pbvh->polys.data();
      fd->corner_verts_ = pbvh->corner_verts;
      fd->looptri_polys_ = pbvh->looptri_polys;
      fd->hide_poly_ = pbvh->hide_poly;
      fd->face_sets_ = pbvh->face_sets;
      fd->last_face_index_ = -1;

      break;
    case PBVH_BMESH:
      fd->bm = pbvh->header.bm;
      fd->cd_face_set_ = CustomData_get_offset_named(
          &pbvh->header.bm->pdata, CD_PROP_INT32, ".sculpt_face_set");

      fd->bm_faces_iter_ = 0;
      fd->bm_faces_ = node->bm_faces;
      break;
  }

  if (!BKE_pbvh_face_iter_done(fd)) {
    pbvh_face_iter_step(fd, false);
  }
}

void BKE_pbvh_face_iter_finish(PBVHFaceIter *fd)
{
  if (fd->verts != fd->verts_reserved_) {
    MEM_SAFE_FREE(fd->verts);
  }
}

bool BKE_pbvh_face_iter_done(PBVHFaceIter *fd)
{
  switch (fd->pbvh_type_) {
    case PBVH_FACES:
    case PBVH_GRIDS:
      return fd->prim_index_ >= fd->node_->totprim;
    case PBVH_BMESH:
      return fd->bm_faces_iter_ >= fd->bm_faces_->cur;
    default:
      BLI_assert_unreachable();
      return true;
  }
}

void BKE_pbvh_sync_visibility_from_verts(PBVH *pbvh, Mesh *mesh)
{
  switch (pbvh->header.type) {
    case PBVH_FACES: {
      BKE_mesh_flush_hidden_from_verts(mesh);
      BKE_pbvh_update_hide_attributes_from_mesh(pbvh);
      break;
    }
    case PBVH_BMESH: {
      BMIter iter;
      BMVert *v;
      BMEdge *e;
      BMFace *f;

      BM_ITER_MESH (f, &iter, pbvh->header.bm, BM_FACES_OF_MESH) {
        BM_elem_flag_disable(f, BM_ELEM_HIDDEN);
      }

      BM_ITER_MESH (e, &iter, pbvh->header.bm, BM_EDGES_OF_MESH) {
        BM_elem_flag_disable(e, BM_ELEM_HIDDEN);
      }

      BM_ITER_MESH (v, &iter, pbvh->header.bm, BM_VERTS_OF_MESH) {
        if (!BM_elem_flag_test(v, BM_ELEM_HIDDEN)) {
          continue;
        }
        BMIter iter_l;
        BMLoop *l;

        BM_ITER_ELEM (l, &iter_l, v, BM_LOOPS_OF_VERT) {
          BM_elem_flag_enable(l->e, BM_ELEM_HIDDEN);
          BM_elem_flag_enable(l->f, BM_ELEM_HIDDEN);
        }
      }
      break;
    }
    case PBVH_GRIDS: {
      const blender::OffsetIndices polys = mesh->polys();
      CCGKey key = pbvh->gridkey;

      bool *hide_poly = (bool *)CustomData_get_layer_named_for_write(
          &mesh->pdata, CD_PROP_BOOL, ".hide_poly", mesh->totpoly);

      bool delete_hide_poly = true;
      for (const int face_index : polys.index_range()) {
        const blender::IndexRange poly = polys[face_index];
        bool hidden = false;

        for (int loop_index = 0; !hidden && loop_index < poly.size(); loop_index++) {
          int grid_index = poly[loop_index];

          if (pbvh->grid_hidden[grid_index] &&
              BLI_BITMAP_TEST(pbvh->grid_hidden[grid_index], key.grid_area - 1))
          {
            hidden = true;

            break;
          }
        }

        if (hidden && !hide_poly) {
          hide_poly = (bool *)CustomData_get_layer_named_for_write(
              &mesh->pdata, CD_PROP_BOOL, ".hide_poly", mesh->totpoly);

          if (!hide_poly) {
            hide_poly = static_cast<bool *>(CustomData_add_layer_named(
                &mesh->pdata, CD_PROP_BOOL, CD_CONSTRUCT, mesh->totpoly, ".hide_poly"));
          }
        }

        if (hide_poly) {
          delete_hide_poly = delete_hide_poly && !hidden;
          hide_poly[face_index] = hidden;
        }
      }

      if (delete_hide_poly) {
        CustomData_free_layer_named(&mesh->pdata, ".hide_poly", mesh->totpoly);
      }

      BKE_mesh_flush_hidden_from_polys(mesh);
      BKE_pbvh_update_hide_attributes_from_mesh(pbvh);
      break;
    }
  }
}

namespace blender::bke::pbvh {
Vector<PBVHNode *> search_gather(PBVH *pbvh,
                                 BKE_pbvh_SearchCallback scb,
                                 void *search_data,
                                 PBVHNodeFlags leaf_flag)
{
  PBVHIter iter;
  Vector<PBVHNode *> nodes;

  pbvh_iter_begin(&iter, pbvh, scb, search_data);

  PBVHNode *node;
  while ((node = pbvh_iter_next(&iter, leaf_flag))) {
    if (node->flag & leaf_flag) {
      nodes.append(node);
    }
  }

  pbvh_iter_end(&iter);
  return nodes;
}

Vector<PBVHNode *> gather_proxies(PBVH *pbvh)
{
  Vector<PBVHNode *> array;

  for (int n = 0; n < pbvh->totnode; n++) {
    PBVHNode *node = pbvh->nodes + n;

    if (node->proxy_count > 0) {
      array.append(node);
    }
  }

  return array;
}

Vector<PBVHNode *> get_flagged_nodes(PBVH *pbvh, int flag)
{
  return blender::bke::pbvh::search_gather(pbvh, update_search_cb, POINTER_FROM_INT(flag));
}
}  // namespace blender::bke::pbvh<|MERGE_RESOLUTION|>--- conflicted
+++ resolved
@@ -2881,7 +2881,6 @@
 
     hit = true;
 
-<<<<<<< HEAD
     if (r_face_normal) {
       normal_tri_v3(r_face_normal, co[0], co[1], co[2]);
     }
@@ -2897,22 +2896,7 @@
             len_squared_v3v3(location, co[j]) < len_squared_v3v3(location, nearest_vertex_co)) {
           copy_v3_v3(nearest_vertex_co, co[j]);
           r_active_vertex->i = corner_verts[lt->tri[j]];
-          r_active_face->i = lt->poly;
-=======
-      if (r_active_vertex) {
-        float location[3] = {0.0f};
-        madd_v3_v3v3fl(location, ray_start, ray_normal, *depth);
-        for (int j = 0; j < 3; j++) {
-          /* Always assign nearest_vertex_co in the first iteration to avoid comparison against
-           * uninitialized values. This stores the closest vertex in the current intersecting
-           * triangle. */
-          if (j == 0 ||
-              len_squared_v3v3(location, co[j]) < len_squared_v3v3(location, nearest_vertex_co)) {
-            copy_v3_v3(nearest_vertex_co, co[j]);
-            r_active_vertex->i = corner_verts[lt->tri[j]];
-            *r_active_face_index = pbvh->looptri_polys[tri_index];
-          }
->>>>>>> fcddc1a1
+          r_active_face->i = pbvh->looptri_polys[tri_index];
         }
       }
     }
@@ -3963,19 +3947,21 @@
     case PBVH_FACES: {
       for (int i = 0; i < (int)node->totprim; i++) {
         const MLoopTri *lt = &pbvh->looptri[node->prim_indices[i]];
-
-        if (pbvh->hide_poly && pbvh->hide_poly[lt->poly]) {
+        const int poly = pbvh->looptri_polys[node->prim_indices[i]];
+
+        if (pbvh->hide_poly && pbvh->hide_poly[poly]) {
           /* Skip hidden faces. */
           continue;
         }
 
-        pbvh->face_areas[lt->poly * 2 + cur_i] = 0.0f;
+        pbvh->face_areas[poly * 2 + cur_i] = 0.0f;
       }
 
       for (int i = 0; i < (int)node->totprim; i++) {
         const MLoopTri *lt = &pbvh->looptri[node->prim_indices[i]];
-
-        if (pbvh->hide_poly && pbvh->hide_poly[lt->poly]) {
+        const int poly = pbvh->looptri_polys[node->prim_indices[i]];
+
+        if (pbvh->hide_poly && pbvh->hide_poly[poly]) {
           /* Skip hidden faces. */
           continue;
         }
@@ -3984,11 +3970,11 @@
                                  pbvh->vert_positions[pbvh->corner_verts[lt->tri[1]]],
                                  pbvh->vert_positions[pbvh->corner_verts[lt->tri[2]]]);
 
-        pbvh->face_areas[lt->poly * 2 + cur_i] += area;
+        pbvh->face_areas[poly * 2 + cur_i] += area;
 
         /* sanity check on read side of read write buffer */
-        if (pbvh->face_areas[lt->poly * 2 + (cur_i ^ 1)] == 0.0f) {
-          pbvh->face_areas[lt->poly * 2 + (cur_i ^ 1)] = pbvh->face_areas[lt->poly * 2 + cur_i];
+        if (pbvh->face_areas[poly * 2 + (cur_i ^ 1)] == 0.0f) {
+          pbvh->face_areas[poly * 2 + (cur_i ^ 1)] = pbvh->face_areas[poly * 2 + cur_i];
         }
       }
       break;
