/*
 * $Id$
 *
 * ***** BEGIN GPL LICENSE BLOCK *****
 *
 * This program is free software; you can redistribute it and/or
 * modify it under the terms of the GNU General Public License
 * as published by the Free Software Foundation; either version 2
 * of the License, or (at your option) any later version.
 *
 * This program is distributed in the hope that it will be useful,
 * but WITHOUT ANY WARRANTY; without even the implied warranty of
 * MERCHANTABILITY or FITNESS FOR A PARTICULAR PURPOSE.  See the
 * GNU General Public License for more details.
 *
 * You should have received a copy of the GNU General Public License
 * along with this program; if not, write to the Free Software Foundation,
 * Inc., 51 Franklin Street, Fifth Floor, Boston, MA 02110-1301, USA.
 *
 * The Original Code is Copyright (C) 2005 Blender Foundation.
 * All rights reserved.
 *
 * The Original Code is: all of this file.
 *
 * Contributor(s): none yet.
 *
 * ***** END GPL LICENSE BLOCK *****
 */

/** \file blender/blenkernel/intern/subsurf_ccg.c
 *  \ingroup bke
 */


#include <stdlib.h>
#include <string.h>
#include <stdio.h>
#include <math.h>
#include <float.h>

#include "MEM_guardedalloc.h"

#include "DNA_mesh_types.h"
#include "DNA_meshdata_types.h"
#include "DNA_modifier_types.h"
#include "DNA_object_types.h"
#include "DNA_scene_types.h"

#include "BLI_utildefines.h"
#include "BLI_blenlib.h"
#include "BLI_edgehash.h"
#include "BLI_math.h"
#include "BLI_memarena.h"
#include "BLI_pbvh.h"

#include "BKE_cdderivedmesh.h"
#include "BKE_global.h"
#include "BKE_mesh.h"
#include "BKE_modifier.h"
#include "BKE_paint.h"
#include "BKE_scene.h"
#include "BKE_subsurf.h"
#include "BKE_tessmesh.h"

<<<<<<< HEAD
#include "PIL_time.h"
#include "BLI_array.h"

#include "BIF_gl.h"
#include "BIF_glutil.h"
=======
#include "GL/glew.h"
>>>>>>> 2636be0a

#include "GPU_draw.h"
#include "GPU_extensions.h"
#include "GPU_material.h"

#include "CCGSubSurf.h"

<<<<<<< HEAD
static CCGDerivedMesh *getCCGDerivedMesh(CCGSubSurf *ss,
                                         int drawInteriorEdges,
                                         int useSubsurfUv,
                                         DerivedMesh *dm);
=======
extern GLubyte stipple_quarttone[128]; /* glutil.c, bad level data */

static int ccgDM_getVertMapIndex(CCGSubSurf *ss, CCGVert *v);
static int ccgDM_getEdgeMapIndex(CCGSubSurf *ss, CCGEdge *e);
static int ccgDM_getFaceMapIndex(CCGSubSurf *ss, CCGFace *f);
>>>>>>> 2636be0a
static int ccgDM_use_grid_pbvh(CCGDerivedMesh *ccgdm);

///

static void *arena_alloc(CCGAllocatorHDL a, int numBytes) {
	return BLI_memarena_alloc(a, numBytes);
}
static void *arena_realloc(CCGAllocatorHDL a, void *ptr, int newSize, int oldSize) {
	void *p2 = BLI_memarena_alloc(a, newSize);
	if (ptr) {
		memcpy(p2, ptr, oldSize);
	}
	return p2;
}
static void arena_free(CCGAllocatorHDL UNUSED(a), void *UNUSED(ptr)) {
}
static void arena_release(CCGAllocatorHDL a) {
	BLI_memarena_free(a);
}

static CCGSubSurf *_getSubSurf(CCGSubSurf *prevSS, int subdivLevels, int useAging, int useArena, int UNUSED(useFlatSubdiv)) {
	CCGMeshIFC ifc;
	CCGSubSurf *ccgSS;

		/* subdivLevels==0 is not allowed */
	subdivLevels = MAX2(subdivLevels, 1);

	if (prevSS) {
		int oldUseAging;

		useAging = !!useAging;
		ccgSubSurf_getUseAgeCounts(prevSS, &oldUseAging, NULL, NULL, NULL);

		if (oldUseAging!=useAging) {
			ccgSubSurf_free(prevSS);
		} else {
			ccgSubSurf_setSubdivisionLevels(prevSS, subdivLevels);

			return prevSS;
		}
	}

	if (useAging) {
		ifc.vertUserSize = ifc.edgeUserSize = ifc.faceUserSize = 12;
	} else {
		ifc.vertUserSize = ifc.edgeUserSize = ifc.faceUserSize = 8;
	}
	ifc.vertDataSize = sizeof(DMGridData);

	if (useArena) {
		CCGAllocatorIFC allocatorIFC;
		CCGAllocatorHDL allocator = BLI_memarena_new((1<<16), "subsurf arena");

		allocatorIFC.alloc = arena_alloc;
		allocatorIFC.realloc = arena_realloc;
		allocatorIFC.free = arena_free;
		allocatorIFC.release = arena_release;

		ccgSS = ccgSubSurf_new(&ifc, subdivLevels, &allocatorIFC, allocator);
	} else {
		ccgSS = ccgSubSurf_new(&ifc, subdivLevels, NULL, NULL);
	}

	if (useAging) {
		ccgSubSurf_setUseAgeCounts(ccgSS, 1, 8, 8, 8);
	}

	ccgSubSurf_setCalcVertexNormals(ccgSS, 1, BLI_STRUCT_OFFSET(DMGridData, no));

	return ccgSS;
}

static int getEdgeIndex(CCGSubSurf *ss, CCGEdge *e, int x, int edgeSize) {
	CCGVert *v0 = ccgSubSurf_getEdgeVert0(e);
	CCGVert *v1 = ccgSubSurf_getEdgeVert1(e);
	int v0idx = *((int*) ccgSubSurf_getVertUserData(ss, v0));
	int v1idx = *((int*) ccgSubSurf_getVertUserData(ss, v1));
	int edgeBase = *((int*) ccgSubSurf_getEdgeUserData(ss, e));

	if (x==0) {
		return v0idx;
	} else if (x==edgeSize-1) {
		return v1idx;
	} else {
		return edgeBase + x-1;
	}
}

BM_INLINE int getFaceIndex(CCGSubSurf *ss, CCGFace *f, int S, int x, int y, int edgeSize, int gridSize) {
	int faceBase = *((int*) ccgSubSurf_getFaceUserData(ss, f));
	int numVerts = ccgSubSurf_getFaceNumVerts(f);

	if (x==gridSize-1 && y==gridSize-1) {
		CCGVert *v = ccgSubSurf_getFaceVert(ss, f, S);
		return *((int*) ccgSubSurf_getVertUserData(ss, v));
	} else if (x==gridSize-1) {
		CCGVert *v = ccgSubSurf_getFaceVert(ss, f, S);
		CCGEdge *e = ccgSubSurf_getFaceEdge(ss, f, S);
		int edgeBase = *((int*) ccgSubSurf_getEdgeUserData(ss, e));
		if (v==ccgSubSurf_getEdgeVert0(e)) {
			return edgeBase + (gridSize-1-y)-1;
		} else {
			return edgeBase + (edgeSize-2-1)-((gridSize-1-y)-1);
		}
	} else if (y==gridSize-1) {
		CCGVert *v = ccgSubSurf_getFaceVert(ss, f, S);
		CCGEdge *e = ccgSubSurf_getFaceEdge(ss, f, (S+numVerts-1)%numVerts);
		int edgeBase = *((int*) ccgSubSurf_getEdgeUserData(ss, e));
		if (v==ccgSubSurf_getEdgeVert0(e)) {
			return edgeBase + (gridSize-1-x)-1;
		} else {
			return edgeBase + (edgeSize-2-1)-((gridSize-1-x)-1);
		}
	} else if (x==0 && y==0) {
		return faceBase;
	} else if (x==0) {
		S = (S+numVerts-1)%numVerts;
		return faceBase + 1 + (gridSize-2)*S + (y-1);
	} else if (y==0) {
		return faceBase + 1 + (gridSize-2)*S + (x-1);
	} else {
		return faceBase + 1 + (gridSize-2)*numVerts + S*(gridSize-2)*(gridSize-2) + (y-1)*(gridSize-2) + (x-1);
	}
}

static void get_face_uv_map_vert(UvVertMap *vmap, struct MFace *mf, int fi, CCGVertHDL *fverts) {
	unsigned int *fv = &mf->v1;
	UvMapVert *v, *nv;
	int j, nverts= mf->v4? 4: 3;

	for (j=0; j<nverts; j++, fv++) {
		for (nv=v=get_uv_map_vert(vmap, *fv); v; v=v->next) {
			if (v->separate)
				nv= v;
			if (v->f == fi)
				break;
		}

		fverts[j]= SET_INT_IN_POINTER(nv->f*4 + nv->tfindex);
	}
}

static int ss_sync_from_uv(CCGSubSurf *ss, CCGSubSurf *origss, DerivedMesh *dm, MTFace *tface) {
#if 1 /*BMESH_TODO*/
	(void)ss;
	(void)origss;
	(void)dm;
	(void)tface;
#else
	MFace *mface = dm->getTessFaceArray(dm);
	MVert *mvert = dm->getVertArray(dm);
	int totvert = dm->getNumVerts(dm);
	int totface = dm->getNumTessFaces(dm);
	int i, j, seam;
	UvMapVert *v;
	UvVertMap *vmap;
	float limit[2];
	CCGVertHDL fverts[4];
	EdgeHash *ehash;
	float creaseFactor = (float)ccgSubSurf_getSubdivisionLevels(ss);

	limit[0]= limit[1]= STD_UV_CONNECT_LIMIT;
	vmap= make_uv_vert_map(mface, tface, totface, totvert, 0, limit);
	if (!vmap)
		return 0;
	
	ccgSubSurf_initFullSync(ss);

	/* create vertices */
	for (i=0; i<totvert; i++) {
		if (!get_uv_map_vert(vmap, i))
			continue;

		for (v=get_uv_map_vert(vmap, i)->next; v; v=v->next)
			if (v->separate)
				break;

		seam = (v != NULL) || ((mvert+i)->flag & ME_VERT_MERGED);

		for (v=get_uv_map_vert(vmap, i); v; v=v->next) {
			if (v->separate) {
				CCGVert *ssv;
				CCGVertHDL vhdl = SET_INT_IN_POINTER(v->f*4 + v->tfindex);
				float uv[3];

				uv[0]= (tface+v->f)->uv[v->tfindex][0];
				uv[1]= (tface+v->f)->uv[v->tfindex][1];
				uv[2]= 0.0f;

				ccgSubSurf_syncVert(ss, vhdl, uv, seam, &ssv);
			}
		}
	}

	/* create edges */
	ehash = BLI_edgehash_new();

	for (i=0; i<totface; i++) {
		MFace *mf = &((MFace*) mface)[i];
		int nverts= mf->v4? 4: 3;
		CCGFace *origf= ccgSubSurf_getFace(origss, SET_INT_IN_POINTER(i));
		unsigned int *fv = &mf->v1;

		get_face_uv_map_vert(vmap, mf, i, fverts);

		for (j=0; j<nverts; j++) {
			int v0 = GET_INT_FROM_POINTER(fverts[j]);
			int v1 = GET_INT_FROM_POINTER(fverts[(j+1)%nverts]);
			MVert *mv0 = mvert + *(fv+j);
			MVert *mv1 = mvert + *(fv+((j+1)%nverts));

			if (!BLI_edgehash_haskey(ehash, v0, v1)) {
				CCGEdge *e, *orige= ccgSubSurf_getFaceEdge(origss, origf, j);
				CCGEdgeHDL ehdl= SET_INT_IN_POINTER(i*4 + j);
				float crease;

				if ((mv0->flag&mv1->flag) & ME_VERT_MERGED)
					crease = creaseFactor;
				else
					crease = ccgSubSurf_getEdgeCrease(orige);

				ccgSubSurf_syncEdge(ss, ehdl, fverts[j], fverts[(j+1)%nverts], crease, &e);
				BLI_edgehash_insert(ehash, v0, v1, NULL);
			}
		}
	}

	BLI_edgehash_free(ehash, NULL);

	/* create faces */
	for (i=0; i<totface; i++) {
		MFace *mf = &((MFace*) mface)[i];
		int nverts= mf->v4? 4: 3;
		CCGFace *f;

		get_face_uv_map_vert(vmap, mf, i, fverts);
		ccgSubSurf_syncFace(ss, SET_INT_IN_POINTER(i), nverts, fverts, &f);
	}

	free_uv_vert_map(vmap);
	ccgSubSurf_processSync(ss);

#endif
	return 1;
}

static void set_subsurf_uv(CCGSubSurf *ss, DerivedMesh *dm, DerivedMesh *result, int n)
{
	CCGSubSurf *uvss;
	CCGFace **faceMap;
	MTFace *tf;
	CCGFaceIterator *fi;
	int index, gridSize, gridFaces, /*edgeSize,*/ totface, x, y, S;
	MTFace *dmtface = CustomData_get_layer_n(&dm->faceData, CD_MTFACE, n);
	MTFace *tface = CustomData_get_layer_n(&result->faceData, CD_MTFACE, n);

	if(!dmtface || !tface)
		return;

	/* create a CCGSubSurf from uv's */
	uvss = _getSubSurf(NULL, ccgSubSurf_getSubdivisionLevels(ss), 0, 1, 0);

	if(!ss_sync_from_uv(uvss, ss, dm, dmtface)) {
		ccgSubSurf_free(uvss);
		return;
	}

	/* get some info from CCGSubSurf */
	totface = ccgSubSurf_getNumFaces(uvss);
	/* edgeSize = ccgSubSurf_getEdgeSize(uvss); */ /*UNUSED*/
	gridSize = ccgSubSurf_getGridSize(uvss);
	gridFaces = gridSize - 1;

	/* make a map from original faces to CCGFaces */
	faceMap = MEM_mallocN(totface*sizeof(*faceMap), "facemapuv");

	fi = ccgSubSurf_getFaceIterator(uvss);
	for(; !ccgFaceIterator_isStopped(fi); ccgFaceIterator_next(fi)) {
		CCGFace *f = ccgFaceIterator_getCurrent(fi);
		faceMap[GET_INT_FROM_POINTER(ccgSubSurf_getFaceFaceHandle(uvss, f))] = f;
	}
	ccgFaceIterator_free(fi);

	/* load coordinates from uvss into tface */
	tf= tface;

	for(index = 0; index < totface; index++) {
		CCGFace *f = faceMap[index];
		int numVerts = ccgSubSurf_getFaceNumVerts(f);

		for (S=0; S<numVerts; S++) {
			DMGridData *faceGridData= ccgSubSurf_getFaceGridDataArray(uvss, f, S);

			for(y = 0; y < gridFaces; y++) {
				for(x = 0; x < gridFaces; x++) {
					float *a = faceGridData[(y + 0)*gridSize + x + 0].co;
					float *b = faceGridData[(y + 0)*gridSize + x + 1].co;
					float *c = faceGridData[(y + 1)*gridSize + x + 1].co;
					float *d = faceGridData[(y + 1)*gridSize + x + 0].co;

					tf->uv[0][0] = a[0]; tf->uv[0][1] = a[1];
					tf->uv[1][0] = d[0]; tf->uv[1][1] = d[1];
					tf->uv[2][0] = c[0]; tf->uv[2][1] = c[1];
					tf->uv[3][0] = b[0]; tf->uv[3][1] = b[1];

					tf++;
				}
			}
		}
	}

	ccgSubSurf_free(uvss);
	MEM_freeN(faceMap);
}

/* face weighting */
typedef struct FaceVertWeightEntry {
	FaceVertWeight *weight;
	float *w;
	int valid;
} FaceVertWeightEntry;

typedef struct WeightTable {
	FaceVertWeightEntry *weight_table;
	int len;
} WeightTable;

static float *get_ss_weights(WeightTable *wtable, int gridCuts, int faceLen)
{
	int x, y, i, j;
	float *w, w1, w2, w4, fac, fac2, fx, fy;

	if (wtable->len <= faceLen) {
		void *tmp = MEM_callocN(sizeof(FaceVertWeightEntry)*(faceLen+1), "weight table alloc 2");
		
		if (wtable->len) {
			memcpy(tmp, wtable->weight_table, sizeof(FaceVertWeightEntry)*wtable->len);
			MEM_freeN(wtable->weight_table);
		}
		
		wtable->weight_table = tmp;
		wtable->len = faceLen+1;
	}

	if (!wtable->weight_table[faceLen].valid) {
		wtable->weight_table[faceLen].valid = 1;
		wtable->weight_table[faceLen].w = w = MEM_callocN(sizeof(float)*faceLen*faceLen*(gridCuts+2)*(gridCuts+2), "weight table alloc");
		fac = 1.0f / (float)faceLen;

		for (i=0; i<faceLen; i++) {
			for (x=0; x<gridCuts+2; x++) {
				for (y=0; y<gridCuts+2; y++) {
					fx = 0.5f - (float)x / (float)(gridCuts+1) / 2.0f;
					fy = 0.5f - (float)y / (float)(gridCuts+1) / 2.0f;
				
					fac2 = faceLen - 4;
					w1 = (1.0f - fx) * (1.0f - fy) + (-fac2*fx*fy*fac);
					w2 = (1.0f - fx + fac2*fx*-fac) * (fy);
					w4 = (fx) * (1.0f - fy + -fac2*fy*fac);
					
					fac2 = 1.0f - (w1+w2+w4);
					fac2 = fac2 / (float)(faceLen-3);
					for (j=0; j<faceLen; j++)
						w[j] = fac2;
					
					w[i] = w1;
					w[(i-1+faceLen)%faceLen] = w2;
					w[(i+1)%faceLen] = w4;

					w += faceLen;
				}
			}
		}
	}

	return wtable->weight_table[faceLen].w;
}

static void free_ss_weights(WeightTable *wtable)
{
	int i;

	for (i=0; i<wtable->len; i++) {
		if (wtable->weight_table[i].valid)
			MEM_freeN(wtable->weight_table[i].w);
	}
	
	if (wtable->weight_table)
		MEM_freeN(wtable->weight_table);
}

#if 0
static DerivedMesh *ss_to_cdderivedmesh(CCGSubSurf *ss, int ssFromEditmesh,
								 int drawInteriorEdges, int useSubsurfUv,
								 DerivedMesh *dm, struct MultiresSubsurf *ms)
{
	DerivedMesh *cgdm, *result;
	double curt = PIL_check_seconds_timer();

	cgdm = getCCGDerivedMesh(ss, drawInteriorEdges, useSubsurfUv, dm);
	result = CDDM_copy(cgdm, 1);

	printf("subsurf conversion time: %.6lf\n", PIL_check_seconds_timer() - curt);

	cgdm->needsFree = 1;
	cgdm->release(cgdm);

	CDDM_calc_normals(result);

	return result;
}
#endif

static int ss_sync_from_derivedmesh(CCGSubSurf *ss, DerivedMesh *dm,
									 float (*vertexCos)[3], int useFlatSubdiv)
{
	float creaseFactor = (float) ccgSubSurf_getSubdivisionLevels(ss);
	CCGVertHDL *fVerts = NULL;
	BLI_array_declare(fVerts);
	MVert *mvert = dm->getVertArray(dm);
	MEdge *medge = dm->getEdgeArray(dm);
	/* MFace *mface = dm->getTessFaceArray(dm); */ /* UNUSED */
	MVert *mv;
	MEdge *me;
	MLoop *mloop = dm->getLoopArray(dm), *ml;
	MPoly *mpoly = dm->getPolyArray(dm), *mp;
	/*MFace *mf;*/ /*UNUSED*/
	int totvert = dm->getNumVerts(dm);
	int totedge = dm->getNumEdges(dm);
	/*int totface = dm->getNumTessFaces(dm);*/ /*UNUSED*/
	/*int totpoly = dm->getNumFaces(dm);*/ /*UNUSED*/
	int i, j;
	int *index;

	ccgSubSurf_initFullSync(ss);

	mv = mvert;
	index = (int *)dm->getVertDataArray(dm, CD_ORIGINDEX);
	for(i = 0; i < totvert; i++, mv++) {
		CCGVert *v;

		if(vertexCos) {
			ccgSubSurf_syncVert(ss, SET_INT_IN_POINTER(i), vertexCos[i], 0, &v);
		} else {
			ccgSubSurf_syncVert(ss, SET_INT_IN_POINTER(i), mv->co, 0, &v);
		}

		((int*)ccgSubSurf_getVertUserData(ss, v))[1] = (index)? *index++: i;
	}

	me = medge;
	index = (int *)dm->getEdgeDataArray(dm, CD_ORIGINDEX);
	for(i = 0; i < totedge; i++, me++) {
		CCGEdge *e;
		float crease;

		crease = useFlatSubdiv ? creaseFactor :
								 me->crease * creaseFactor / 255.0f;

		ccgSubSurf_syncEdge(ss, SET_INT_IN_POINTER(i), SET_INT_IN_POINTER(me->v1),
							SET_INT_IN_POINTER(me->v2), crease, &e);

		((int*)ccgSubSurf_getEdgeUserData(ss, e))[1] = (index)? *index++: i;
	}

	mp = mpoly;
	index = DM_get_face_data_layer(dm, CD_ORIGINDEX);
	for (i=0; i<dm->numPolyData; i++, mp++) {
		CCGFace *f=NULL;

		BLI_array_empty(fVerts);

		ml = mloop + mp->loopstart;
		for (j=0; j<mp->totloop; j++, ml++) {
			BLI_array_append(fVerts, SET_INT_IN_POINTER(ml->v));
		}

		/* this is very bad, means mesh is internally inconsistent.
		 * it is not really possible to continue without modifying
		 * other parts of code significantly to handle missing faces.
		 * since this really shouldn't even be possible we just bail.*/
		if(ccgSubSurf_syncFace(ss, SET_INT_IN_POINTER(i), mp->totloop,
							   fVerts, &f) == eCCGError_InvalidValue) {
			static int hasGivenError = 0;

			if(!hasGivenError) {
				printf("Unrecoverable error in SubSurf calculation,"
					   " mesh is inconsistent.\n");

				hasGivenError = 1;
			}

			return 0;
		}

		((int*)ccgSubSurf_getFaceUserData(ss, f))[1] = index ? *index++: i;
	}

	ccgSubSurf_processSync(ss);

	BLI_array_free(fVerts);
	return 1;
}

/***/

static int ccgDM_getVertMapIndex(CCGSubSurf *ss, CCGVert *v) {
	return ((int*) ccgSubSurf_getVertUserData(ss, v))[1];
}

static int ccgDM_getEdgeMapIndex(CCGSubSurf *ss, CCGEdge *e) {
	return ((int*) ccgSubSurf_getEdgeUserData(ss, e))[1];
}

static int ccgDM_getFaceMapIndex(CCGSubSurf *ss, CCGFace *f) {
	return ((int*) ccgSubSurf_getFaceUserData(ss, f))[1];
}

static void cgdm_getMinMax(DerivedMesh *dm, float min_r[3], float max_r[3]) {
	CCGDerivedMesh *cgdm = (CCGDerivedMesh*) dm;
	CCGSubSurf *ss = cgdm->ss;
	CCGVertIterator *vi = ccgSubSurf_getVertIterator(ss);
	CCGEdgeIterator *ei = ccgSubSurf_getEdgeIterator(ss);
	CCGFaceIterator *fi = ccgSubSurf_getFaceIterator(ss);
	int i, edgeSize = ccgSubSurf_getEdgeSize(ss);
	int gridSize = ccgSubSurf_getGridSize(ss);

	if (!ccgSubSurf_getNumVerts(ss))
		min_r[0] = min_r[1] = min_r[2] = max_r[0] = max_r[1] = max_r[2] = 0.0;

	for (; !ccgVertIterator_isStopped(vi); ccgVertIterator_next(vi)) {
		CCGVert *v = ccgVertIterator_getCurrent(vi);
		float *co = ccgSubSurf_getVertData(ss, v);

		DO_MINMAX(co, min_r, max_r);
	}

	for (; !ccgEdgeIterator_isStopped(ei); ccgEdgeIterator_next(ei)) {
		CCGEdge *e = ccgEdgeIterator_getCurrent(ei);
		DMGridData *edgeData = ccgSubSurf_getEdgeDataArray(ss, e);

		for (i=0; i<edgeSize; i++)
			DO_MINMAX(edgeData[i].co, min_r, max_r);
	}

	for (; !ccgFaceIterator_isStopped(fi); ccgFaceIterator_next(fi)) {
		CCGFace *f = ccgFaceIterator_getCurrent(fi);
		int S, x, y, numVerts = ccgSubSurf_getFaceNumVerts(f);

		for (S=0; S<numVerts; S++) {
			DMGridData *faceGridData = ccgSubSurf_getFaceGridDataArray(ss, f, S);

			for (y=0; y<gridSize; y++)
				for (x=0; x<gridSize; x++)
					DO_MINMAX(faceGridData[y*gridSize + x].co, min_r, max_r);
		}
	}

	ccgFaceIterator_free(fi);
	ccgEdgeIterator_free(ei);
	ccgVertIterator_free(vi);
}
static int cgdm_getNumVerts(DerivedMesh *dm) {
	CCGDerivedMesh *cgdm = (CCGDerivedMesh*) dm;

	return ccgSubSurf_getNumFinalVerts(cgdm->ss);
}
static int cgdm_getNumEdges(DerivedMesh *dm) {
	CCGDerivedMesh *cgdm = (CCGDerivedMesh*) dm;

	return ccgSubSurf_getNumFinalEdges(cgdm->ss);
}
static int cgdm_getNumTessFaces(DerivedMesh *dm) {
	CCGDerivedMesh *cgdm = (CCGDerivedMesh*) dm;

	return ccgSubSurf_getNumFinalFaces(cgdm->ss);
}

static void ccgDM_getFinalVert(DerivedMesh *dm, int vertNum, MVert *mv)
{
	CCGDerivedMesh *cgdm = (CCGDerivedMesh*) dm;
	CCGSubSurf *ss = cgdm->ss;
	DMGridData *vd;
	int i;

	memset(mv, 0, sizeof(*mv));

	if((vertNum < cgdm->edgeMap[0].startVert) && (ccgSubSurf_getNumFaces(ss) > 0)) {
		/* this vert comes from face data */
		int lastface = ccgSubSurf_getNumFaces(ss) - 1;
		CCGFace *f;
		int x, y, grid, numVerts;
		int offset;
		int gridSize = ccgSubSurf_getGridSize(ss);
		int gridSideVerts;
		int gridInternalVerts;
		int gridSideEnd;
		int gridInternalEnd;

		i = 0;
		while(i < lastface && vertNum >= cgdm->faceMap[i + 1].startVert)
			++i;

		f = cgdm->faceMap[i].face;
		numVerts = ccgSubSurf_getFaceNumVerts(f);

		gridSideVerts = gridSize - 2;
		gridInternalVerts = gridSideVerts * gridSideVerts;

		gridSideEnd = 1 + numVerts * gridSideVerts;
		gridInternalEnd = gridSideEnd + numVerts * gridInternalVerts;

		offset = vertNum - cgdm->faceMap[i].startVert;
		if(offset < 1) {
			vd = ccgSubSurf_getFaceCenterData(f);
			copy_v3_v3(mv->co, vd->co);
			normal_float_to_short_v3(mv->no, vd->no);
		} else if(offset < gridSideEnd) {
			offset -= 1;
			grid = offset / gridSideVerts;
			x = offset % gridSideVerts + 1;
			vd = ccgSubSurf_getFaceGridEdgeData(ss, f, grid, x);
			copy_v3_v3(mv->co, vd->co);
			normal_float_to_short_v3(mv->no, vd->no);
		} else if(offset < gridInternalEnd) {
			offset -= gridSideEnd;
			grid = offset / gridInternalVerts;
			offset %= gridInternalVerts;
			y = offset / gridSideVerts + 1;
			x = offset % gridSideVerts + 1;
			vd = ccgSubSurf_getFaceGridData(ss, f, grid, x, y);
			copy_v3_v3(mv->co, vd->co);
			normal_float_to_short_v3(mv->no, vd->no);
		}
	} else if((vertNum < cgdm->vertMap[0].startVert) && (ccgSubSurf_getNumEdges(ss) > 0)) {
		/* this vert comes from edge data */
		CCGEdge *e;
		int lastedge = ccgSubSurf_getNumEdges(ss) - 1;
		int x;

		i = 0;
		while(i < lastedge && vertNum >= cgdm->edgeMap[i + 1].startVert)
			++i;

		e = cgdm->edgeMap[i].edge;

		x = vertNum - cgdm->edgeMap[i].startVert + 1;
		vd = ccgSubSurf_getEdgeData(ss, e, x);
		copy_v3_v3(mv->co, vd->co);
		normal_float_to_short_v3(mv->no, vd->no);
	} else {
		/* this vert comes from vert data */
		CCGVert *v;
		i = vertNum - cgdm->vertMap[0].startVert;

		v = cgdm->vertMap[i].vert;
		vd = ccgSubSurf_getVertData(ss, v);
		copy_v3_v3(mv->co, vd->co);
		normal_float_to_short_v3(mv->no, vd->no);
	}
}

static void ccgDM_getFinalVertCo(DerivedMesh *dm, int vertNum, float co_r[3])
{
	MVert mvert;

	ccgDM_getFinalVert(dm, vertNum, &mvert);
	VECCOPY(co_r, mvert.co);
}

static void ccgDM_getFinalVertNo(DerivedMesh *dm, int vertNum, float no_r[3])
{
	MVert mvert;

	ccgDM_getFinalVert(dm, vertNum, &mvert);
	normal_short_to_float_v3(no_r, mvert.no);
}

static void ccgDM_getFinalEdge(DerivedMesh *dm, int edgeNum, MEdge *med)
{
	CCGDerivedMesh *cgdm = (CCGDerivedMesh*) dm;
	CCGSubSurf *ss = cgdm->ss;
	int i;

	memset(med, 0, sizeof(*med));

	if(edgeNum < cgdm->edgeMap[0].startEdge) {
		/* this edge comes from face data */
		int lastface = ccgSubSurf_getNumFaces(ss) - 1;
		CCGFace *f;
		int x, y, grid /*, numVerts*/;
		int offset;
		int gridSize = ccgSubSurf_getGridSize(ss);
		int edgeSize = ccgSubSurf_getEdgeSize(ss);
		int gridSideEdges;
		int gridInternalEdges;
				int lasti, previ;

				i = lastface;
				lasti = 0;
				while (1) {
					previ = i;
					if (cgdm->faceMap[i].startEdge >= edgeNum) {
						i -= fabsf(i-lasti)/2.0f;
					} else if (cgdm->faceMap[i].startEdge < edgeNum) {
						i += fabsf(i-lasti)/2.0f;
					} else {
						break;
					}

					if (i < 0) {
						i = 0;
						break;
					}

					if (i > lastface) {
						i = lastface;
						break;

					}

					if (i == lasti)
					   break;

					lasti = previ;
				}

				i = i > 0 ? i - 1 : i;
		while(i < lastface && edgeNum >= cgdm->faceMap[i + 1].startEdge)
			++i;

		f = cgdm->faceMap[i].face;
		/* numVerts = ccgSubSurf_getFaceNumVerts(f); */ /*UNUSED*/

		gridSideEdges = gridSize - 1;
		gridInternalEdges = (gridSideEdges - 1) * gridSideEdges * 2; 

		offset = edgeNum - cgdm->faceMap[i].startEdge;
		grid = offset / (gridSideEdges + gridInternalEdges);
		offset %= (gridSideEdges + gridInternalEdges);

		if(offset < gridSideEdges) {
			x = offset;
			med->v1 = getFaceIndex(ss, f, grid, x, 0, edgeSize, gridSize);
			med->v2 = getFaceIndex(ss, f, grid, x+1, 0, edgeSize, gridSize);
		} else {
			offset -= gridSideEdges;
			x = (offset / 2) / gridSideEdges + 1;
			y = (offset / 2) % gridSideEdges;
			if(offset % 2 == 0) {
				med->v1 = getFaceIndex(ss, f, grid, x, y, edgeSize, gridSize);
				med->v2 = getFaceIndex(ss, f, grid, x, y+1, edgeSize, gridSize);
			} else {
				med->v1 = getFaceIndex(ss, f, grid, y, x, edgeSize, gridSize);
				med->v2 = getFaceIndex(ss, f, grid, y+1, x, edgeSize, gridSize);
			}
		}
	} else {
		/* this vert comes from edge data */
		CCGEdge *e;
		int edgeSize = ccgSubSurf_getEdgeSize(ss);
		int x;
		short *edgeFlag;
		unsigned int flags = 0;

		i = (edgeNum - cgdm->edgeMap[0].startEdge) / (edgeSize - 1);

		e = cgdm->edgeMap[i].edge;

		if(!ccgSubSurf_getEdgeNumFaces(e)) flags |= ME_LOOSEEDGE;

		x = edgeNum - cgdm->edgeMap[i].startEdge;

		med->v1 = getEdgeIndex(ss, e, x, edgeSize);
		med->v2 = getEdgeIndex(ss, e, x+1, edgeSize);

		edgeFlag = (cgdm->edgeFlags)? &cgdm->edgeFlags[i]: NULL;
		if(edgeFlag)
			flags |= (*edgeFlag & (ME_SEAM | ME_SHARP))
					 | ME_EDGEDRAW | ME_EDGERENDER;
		else
			flags |= ME_EDGEDRAW | ME_EDGERENDER;

		med->flag = flags;
	}
}

static void ccgDM_getFinalFace(DerivedMesh *dm, int faceNum, MFace *mf)
{
	CCGDerivedMesh *cgdm = (CCGDerivedMesh*) dm;
	CCGSubSurf *ss = cgdm->ss;
	int gridSize = ccgSubSurf_getGridSize(ss);
	int edgeSize = ccgSubSurf_getEdgeSize(ss);
	int gridSideEdges = gridSize - 1;
	int gridFaces = gridSideEdges * gridSideEdges;
	int i;
	CCGFace *f;
	/*int numVerts;*/
	int offset;
	int grid;
	int x, y;
	/*int lastface = ccgSubSurf_getNumFaces(ss) - 1;*/ /*UNUSED*/
	char *faceFlags = cgdm->faceFlags;

	memset(mf, 0, sizeof(*mf));
	if (faceNum >= cgdm->dm.numFaceData)
		return;

	i = cgdm->reverseFaceMap[faceNum];

	f = cgdm->faceMap[i].face;
	/*numVerts = ccgSubSurf_getFaceNumVerts(f);*/ /*UNUSED*/

	offset = faceNum - cgdm->faceMap[i].startFace;
	grid = offset / gridFaces;
	offset %= gridFaces;
	y = offset / gridSideEdges;
	x = offset % gridSideEdges;

	mf->v1 = getFaceIndex(ss, f, grid, x+0, y+0, edgeSize, gridSize);
	mf->v2 = getFaceIndex(ss, f, grid, x+0, y+1, edgeSize, gridSize);
	mf->v3 = getFaceIndex(ss, f, grid, x+1, y+1, edgeSize, gridSize);
	mf->v4 = getFaceIndex(ss, f, grid, x+1, y+0, edgeSize, gridSize);

	if(faceFlags) {
		mf->flag = faceFlags[i*2];
		mf->mat_nr = faceFlags[i*2+1];
	}
	else mf->flag = ME_SMOOTH;
}

static void ccgDM_copyFinalVertArray(DerivedMesh *dm, MVert *mvert)
{
	CCGDerivedMesh *cgdm = (CCGDerivedMesh*) dm;
	CCGSubSurf *ss = cgdm->ss;
	DMGridData *vd;
	int index;
	int totvert, totedge, totface;
	int gridSize = ccgSubSurf_getGridSize(ss);
	int edgeSize = ccgSubSurf_getEdgeSize(ss);
	int i = 0;

	totface = ccgSubSurf_getNumFaces(ss);
	for(index = 0; index < totface; index++) {
		CCGFace *f = cgdm->faceMap[index].face;
		int x, y, S, numVerts = ccgSubSurf_getFaceNumVerts(f);

		vd= ccgSubSurf_getFaceCenterData(f);
		copy_v3_v3(mvert[i].co, vd->co);
		normal_float_to_short_v3(mvert[i].no, vd->no);
		i++;
		
		for(S = 0; S < numVerts; S++) {
			for(x = 1; x < gridSize - 1; x++, i++) {
				vd= ccgSubSurf_getFaceGridEdgeData(ss, f, S, x);
				copy_v3_v3(mvert[i].co, vd->co);
				normal_float_to_short_v3(mvert[i].no, vd->no);
			}
		}

		for(S = 0; S < numVerts; S++) {
			for(y = 1; y < gridSize - 1; y++) {
				for(x = 1; x < gridSize - 1; x++, i++) {
					vd= ccgSubSurf_getFaceGridData(ss, f, S, x, y);
					copy_v3_v3(mvert[i].co, vd->co);
					normal_float_to_short_v3(mvert[i].no, vd->no);
				}
			}
		}
	}

	totedge = ccgSubSurf_getNumEdges(ss);
	for(index = 0; index < totedge; index++) {
		CCGEdge *e = cgdm->edgeMap[index].edge;
		int x;

		for(x = 1; x < edgeSize - 1; x++, i++) {
			vd= ccgSubSurf_getEdgeData(ss, e, x);
			copy_v3_v3(mvert[i].co, vd->co);
			/* This gives errors with -debug-fpe
			 * the normals dont seem to be unit length.
			 * this is most likely caused by edges with no
			 * faces which are now zerod out, see comment in:
			 * ccgSubSurf__calcVertNormals(), - campbell */
			normal_float_to_short_v3(mvert[i].no, vd->no);
		}
	}

	totvert = ccgSubSurf_getNumVerts(ss);
	for(index = 0; index < totvert; index++) {
		CCGVert *v = cgdm->vertMap[index].vert;

		vd= ccgSubSurf_getVertData(ss, v);
		copy_v3_v3(mvert[i].co, vd->co);
		normal_float_to_short_v3(mvert[i].no, vd->no);
		i++;
	}
}

static void ccgDM_copyFinalEdgeArray(DerivedMesh *dm, MEdge *medge)
{
	CCGDerivedMesh *cgdm = (CCGDerivedMesh*) dm;
	CCGSubSurf *ss = cgdm->ss;
	int index;
	int totedge, totface;
	int gridSize = ccgSubSurf_getGridSize(ss);
	int edgeSize = ccgSubSurf_getEdgeSize(ss);
	int i = 0;
	short *edgeFlags = cgdm->edgeFlags;

	totface = ccgSubSurf_getNumFaces(ss);
	for(index = 0; index < totface; index++) {
		CCGFace *f = cgdm->faceMap[index].face;
		int x, y, S, numVerts = ccgSubSurf_getFaceNumVerts(f);

		for(S = 0; S < numVerts; S++) {
			for(x = 0; x < gridSize - 1; x++) {
				MEdge *med = &medge[i];

				if(cgdm->drawInteriorEdges)
					med->flag = ME_EDGEDRAW | ME_EDGERENDER;
				med->v1 = getFaceIndex(ss, f, S, x, 0, edgeSize, gridSize);
				med->v2 = getFaceIndex(ss, f, S, x + 1, 0, edgeSize, gridSize);
				i++;
			}

			for(x = 1; x < gridSize - 1; x++) {
				for(y = 0; y < gridSize - 1; y++) {
					MEdge *med;

					med = &medge[i];
					if(cgdm->drawInteriorEdges)
						med->flag = ME_EDGEDRAW | ME_EDGERENDER;
					med->v1 = getFaceIndex(ss, f, S, x, y,
										   edgeSize, gridSize);
					med->v2 = getFaceIndex(ss, f, S, x, y + 1,
										   edgeSize, gridSize);
					i++;

					med = &medge[i];
					if(cgdm->drawInteriorEdges)
						med->flag = ME_EDGEDRAW | ME_EDGERENDER;
					med->v1 = getFaceIndex(ss, f, S, y, x,
										   edgeSize, gridSize);
					med->v2 = getFaceIndex(ss, f, S, y + 1, x,
										   edgeSize, gridSize);
					i++;
				}
			}
		}
	}

	totedge = ccgSubSurf_getNumEdges(ss);
	for(index = 0; index < totedge; index++) {
		CCGEdge *e = cgdm->edgeMap[index].edge;
		unsigned int flags = 0;
		int x;
		int edgeIdx = GET_INT_FROM_POINTER(ccgSubSurf_getEdgeEdgeHandle(e));

		if(!ccgSubSurf_getEdgeNumFaces(e)) flags |= ME_LOOSEEDGE;

		if(edgeFlags) {
			if(edgeIdx != -1) {
				flags |= (edgeFlags[index] & (ME_SEAM | ME_SHARP))
						 | ME_EDGEDRAW | ME_EDGERENDER;
			}
		} else {
			flags |= ME_EDGEDRAW | ME_EDGERENDER;
		}

		for(x = 0; x < edgeSize - 1; x++) {
			MEdge *med = &medge[i];
			med->v1 = getEdgeIndex(ss, e, x, edgeSize);
			med->v2 = getEdgeIndex(ss, e, x + 1, edgeSize);
			med->flag = flags;
			i++;
		}
	}
}

static void ccgDM_copyFinalFaceArray(DerivedMesh *dm, MFace *mface)
{
	CCGDerivedMesh *cgdm = (CCGDerivedMesh*) dm;
	CCGSubSurf *ss = cgdm->ss;
	int index;
	int totface;
	int gridSize = ccgSubSurf_getGridSize(ss);
	int edgeSize = ccgSubSurf_getEdgeSize(ss);
	int i = 0;
	char *faceFlags = cgdm->faceFlags;

	totface = ccgSubSurf_getNumFaces(ss);
	for(index = 0; index < totface; index++) {
		CCGFace *f = cgdm->faceMap[index].face;
		int x, y, S, numVerts = ccgSubSurf_getFaceNumVerts(f);
		int flag = (faceFlags)? faceFlags[index*2]: ME_SMOOTH;
		int mat_nr = (faceFlags)? faceFlags[index*2+1]: 0;

		for(S = 0; S < numVerts; S++) {
			for(y = 0; y < gridSize - 1; y++) {
				for(x = 0; x < gridSize - 1; x++) {
					MFace *mf = &mface[i];
					mf->v1 = getFaceIndex(ss, f, S, x + 0, y + 0,
										  edgeSize, gridSize);
					mf->v2 = getFaceIndex(ss, f, S, x + 0, y + 1,
										  edgeSize, gridSize);
					mf->v3 = getFaceIndex(ss, f, S, x + 1, y + 1,
										  edgeSize, gridSize);
					mf->v4 = getFaceIndex(ss, f, S, x + 1, y + 0,
										  edgeSize, gridSize);
					if (faceFlags) {
						mat_nr = faceFlags[index*2+1];
						mf->flag = faceFlags[index*2];
					} else mf->flag = flag;

					mf->mat_nr = mat_nr;
					mf->flag = flag;

					i++;
				}
			}
		}
	}
}

static void ccgDM_copyFinalLoopArray(DerivedMesh *dm, MLoop *mloop)
{
	CCGDerivedMesh *cgdm = (CCGDerivedMesh*) dm;
	CCGSubSurf *ss = cgdm->ss;
	int index;
	int totface;
	int gridSize = ccgSubSurf_getGridSize(ss);
	int edgeSize = ccgSubSurf_getEdgeSize(ss);
	int i = 0;
	MLoop *mv;
	/* char *faceFlags = cgdm->faceFlags; */ /* UNUSED */

	if (!cgdm->ehash) {
		MEdge *medge;

		cgdm->ehash = BLI_edgehash_new();
		medge = cgdm->dm.getEdgeArray((DerivedMesh*)cgdm);

		for (i=0; i<cgdm->dm.numEdgeData; i++) {
			BLI_edgehash_insert(cgdm->ehash, medge[i].v1, medge[i].v2, SET_INT_IN_POINTER(i));
		}
	}

	totface = ccgSubSurf_getNumFaces(ss);
	mv = mloop;
	for(index = 0; index < totface; index++) {
		CCGFace *f = cgdm->faceMap[index].face;
		int x, y, S, numVerts = ccgSubSurf_getFaceNumVerts(f);
		/* int flag = (faceFlags)? faceFlags[index*2]: ME_SMOOTH; */ /* UNUSED */
		/* int mat_nr = (faceFlags)? faceFlags[index*2+1]: 0; */ /* UNUSED */

		for(S = 0; S < numVerts; S++) {
			for(y = 0; y < gridSize - 1; y++) {
				for(x = 0; x < gridSize - 1; x++) {
					int v1, v2, v3, v4;

					v1 = getFaceIndex(ss, f, S, x + 0, y + 0,
										  edgeSize, gridSize);

					v2 = getFaceIndex(ss, f, S, x + 0, y + 1,
										  edgeSize, gridSize);
					v3 = getFaceIndex(ss, f, S, x + 1, y + 1,
										  edgeSize, gridSize);
					v4 = getFaceIndex(ss, f, S, x + 1, y + 0,
										  edgeSize, gridSize);

					mv->v = v1;
					mv->e = GET_INT_FROM_POINTER(BLI_edgehash_lookup(cgdm->ehash, v1, v2));
					mv++, i++;

					mv->v = v2;
					mv->e = GET_INT_FROM_POINTER(BLI_edgehash_lookup(cgdm->ehash, v2, v3));
					mv++, i++;

					mv->v = v3;
					mv->e = GET_INT_FROM_POINTER(BLI_edgehash_lookup(cgdm->ehash, v3, v4));
					mv++, i++;

					mv->v = v4;
					mv->e = GET_INT_FROM_POINTER(BLI_edgehash_lookup(cgdm->ehash, v4, v1));
					mv++, i++;
				}
			}
		}
	}
}


static void ccgDM_copyFinalPolyArray(DerivedMesh *dm, MPoly *mface)
{
	CCGDerivedMesh *cgdm = (CCGDerivedMesh*) dm;
	CCGSubSurf *ss = cgdm->ss;
	int index;
	int totface;
	int gridSize = ccgSubSurf_getGridSize(ss);
	/* int edgeSize = ccgSubSurf_getEdgeSize(ss); */ /* UNUSED */
	int i = 0, k = 0;
	char *faceFlags = cgdm->faceFlags;

	totface = ccgSubSurf_getNumFaces(ss);
	for(index = 0; index < totface; index++) {
		CCGFace *f = cgdm->faceMap[index].face;
		int x, y, S, numVerts = ccgSubSurf_getFaceNumVerts(f);
		int flag = (faceFlags)? faceFlags[index*2]: ME_SMOOTH;
		int mat_nr = (faceFlags)? faceFlags[index*2+1]: 0;

		for(S = 0; S < numVerts; S++) {
			for(y = 0; y < gridSize - 1; y++) {
				for(x = 0; x < gridSize - 1; x++) {
					MPoly *mf = &mface[i];

					if (faceFlags) {
						mat_nr = faceFlags[index*2+1];
						mf->flag = faceFlags[index*2];
					} else mf->flag = flag;

					mf->mat_nr = mat_nr;
					mf->flag = flag;
					mf->loopstart = k;
					mf->totloop = 4;

					k += 4;
					i++;
				}
			}
		}
	}
}

static void cgdm_getVertCos(DerivedMesh *dm, float (*cos)[3]) {
	CCGDerivedMesh *cgdm = (CCGDerivedMesh*) dm;
	CCGSubSurf *ss = cgdm->ss;
	int edgeSize = ccgSubSurf_getEdgeSize(ss);
	int gridSize = ccgSubSurf_getGridSize(ss);
	int i;
	CCGVertIterator *vi;
	CCGEdgeIterator *ei;
	CCGFaceIterator *fi;
	CCGFace **faceMap2;
	CCGEdge **edgeMap2;
	CCGVert **vertMap2;
	int index, totvert, totedge, totface;
	
	totvert = ccgSubSurf_getNumVerts(ss);
	vertMap2 = MEM_mallocN(totvert*sizeof(*vertMap2), "vertmap");
	vi = ccgSubSurf_getVertIterator(ss);
	for (; !ccgVertIterator_isStopped(vi); ccgVertIterator_next(vi)) {
		CCGVert *v = ccgVertIterator_getCurrent(vi);

		vertMap2[GET_INT_FROM_POINTER(ccgSubSurf_getVertVertHandle(v))] = v;
	}
	ccgVertIterator_free(vi);

	totedge = ccgSubSurf_getNumEdges(ss);
	edgeMap2 = MEM_mallocN(totedge*sizeof(*edgeMap2), "edgemap");
	ei = ccgSubSurf_getEdgeIterator(ss);
	for (i=0; !ccgEdgeIterator_isStopped(ei); i++,ccgEdgeIterator_next(ei)) {
		CCGEdge *e = ccgEdgeIterator_getCurrent(ei);

		edgeMap2[GET_INT_FROM_POINTER(ccgSubSurf_getEdgeEdgeHandle(e))] = e;
	}

	totface = ccgSubSurf_getNumFaces(ss);
	faceMap2 = MEM_mallocN(totface*sizeof(*faceMap2), "facemap");
	fi = ccgSubSurf_getFaceIterator(ss);
	for (; !ccgFaceIterator_isStopped(fi); ccgFaceIterator_next(fi)) {
		CCGFace *f = ccgFaceIterator_getCurrent(fi);

		faceMap2[GET_INT_FROM_POINTER(ccgSubSurf_getFaceFaceHandle(ss, f))] = f;
	}
	ccgFaceIterator_free(fi);

	i = 0;
	for (index=0; index<totface; index++) {
		CCGFace *f = faceMap2[index];
		int x, y, S, numVerts = ccgSubSurf_getFaceNumVerts(f);

		copy_v3_v3(cos[i++], ccgSubSurf_getFaceCenterData(f));
		
		for (S=0; S<numVerts; S++) {
			for (x=1; x<gridSize-1; x++) {
				copy_v3_v3(cos[i++], ccgSubSurf_getFaceGridEdgeData(ss, f, S, x));
			}
		}

		for (S=0; S<numVerts; S++) {
			for (y=1; y<gridSize-1; y++) {
				for (x=1; x<gridSize-1; x++) {
					copy_v3_v3(cos[i++], ccgSubSurf_getFaceGridData(ss, f, S, x, y));
				}
			}
		}
	}

	for (index=0; index<totedge; index++) {
		CCGEdge *e= edgeMap2[index];
		int x;

		for (x=1; x<edgeSize-1; x++) {
			copy_v3_v3(cos[i++], ccgSubSurf_getEdgeData(ss, e, x));
		}
	}

	for (index=0; index<totvert; index++) {
		CCGVert *v = vertMap2[index];
		copy_v3_v3(cos[i++], ccgSubSurf_getVertData(ss, v));
	}

	MEM_freeN(vertMap2);
	MEM_freeN(edgeMap2);
	MEM_freeN(faceMap2);
}
static void cgdm_foreachMappedVert(DerivedMesh *dm, void (*func)(void *userData, int index, float *co, float *no_f, short *no_s), void *userData) {
	CCGDerivedMesh *cgdm = (CCGDerivedMesh*) dm;
	CCGVertIterator *vi = ccgSubSurf_getVertIterator(cgdm->ss);

	for (; !ccgVertIterator_isStopped(vi); ccgVertIterator_next(vi)) {
		CCGVert *v = ccgVertIterator_getCurrent(vi);
		DMGridData *vd = ccgSubSurf_getVertData(cgdm->ss, v);
		int index = ccgDM_getVertMapIndex(cgdm->ss, v);

		if (index!=-1)
			func(userData, index, vd->co, vd->no, NULL);
	}

	ccgVertIterator_free(vi);
}
static void cgdm_foreachMappedEdge(DerivedMesh *dm, void (*func)(void *userData, int index, float *v0co, float *v1co), void *userData) {
	CCGDerivedMesh *cgdm = (CCGDerivedMesh*) dm;
	CCGSubSurf *ss = cgdm->ss;
	CCGEdgeIterator *ei = ccgSubSurf_getEdgeIterator(ss);
	int i, edgeSize = ccgSubSurf_getEdgeSize(ss);

	for (; !ccgEdgeIterator_isStopped(ei); ccgEdgeIterator_next(ei)) {
		CCGEdge *e = ccgEdgeIterator_getCurrent(ei);
		DMGridData *edgeData = ccgSubSurf_getEdgeDataArray(ss, e);
		int index = ccgDM_getEdgeMapIndex(ss, e);

		if (index!=-1) {
			for (i=0; i<edgeSize-1; i++)
				func(userData, index, edgeData[i].co, edgeData[i+1].co);
		}
	}

	ccgEdgeIterator_free(ei);
}

static void ccgDM_drawVerts(DerivedMesh *dm) {
	CCGDerivedMesh *cgdm = (CCGDerivedMesh*) dm;
	CCGSubSurf *ss = cgdm->ss;
	int edgeSize = ccgSubSurf_getEdgeSize(ss);
	int gridSize = ccgSubSurf_getGridSize(ss);
	CCGVertIterator *vi;
	CCGEdgeIterator *ei;
	CCGFaceIterator *fi;

	glBegin(GL_POINTS);
	vi = ccgSubSurf_getVertIterator(ss);
	for (; !ccgVertIterator_isStopped(vi); ccgVertIterator_next(vi)) {
		CCGVert *v = ccgVertIterator_getCurrent(vi);
		glVertex3fv(ccgSubSurf_getVertData(ss, v));
	}
	ccgVertIterator_free(vi);

	ei = ccgSubSurf_getEdgeIterator(ss);
	for (; !ccgEdgeIterator_isStopped(ei); ccgEdgeIterator_next(ei)) {
		CCGEdge *e = ccgEdgeIterator_getCurrent(ei);
		int x;

		for (x=1; x<edgeSize-1; x++)
			glVertex3fv(ccgSubSurf_getEdgeData(ss, e, x));
	}
	ccgEdgeIterator_free(ei);

	fi = ccgSubSurf_getFaceIterator(ss);
	for (; !ccgFaceIterator_isStopped(fi); ccgFaceIterator_next(fi)) {
		CCGFace *f = ccgFaceIterator_getCurrent(fi);
		int x, y, S, numVerts = ccgSubSurf_getFaceNumVerts(f);

		glVertex3fv(ccgSubSurf_getFaceCenterData(f));
		for (S=0; S<numVerts; S++)
			for (x=1; x<gridSize-1; x++)
				glVertex3fv(ccgSubSurf_getFaceGridEdgeData(ss, f, S, x));
		for (S=0; S<numVerts; S++)
			for (y=1; y<gridSize-1; y++)
				for (x=1; x<gridSize-1; x++)
					glVertex3fv(ccgSubSurf_getFaceGridData(ss, f, S, x, y));
	}
	ccgFaceIterator_free(fi);
	glEnd();
}

static void ccgdm_pbvh_update(CCGDerivedMesh *ccgdm)
{
	if(ccgdm->pbvh && ccgDM_use_grid_pbvh(ccgdm)) {
		CCGFace **faces;
		int totface;

		BLI_pbvh_get_grid_updates(ccgdm->pbvh, 1, (void***)&faces, &totface);
		if(totface) {
			ccgSubSurf_updateFromFaces(ccgdm->ss, 0, faces, totface);
			ccgSubSurf_updateNormals(ccgdm->ss, faces, totface);
			MEM_freeN(faces);
		}
	}
}

static void ccgDM_drawEdges(DerivedMesh *dm, int drawLooseEdges, int UNUSED(drawAllEdges)) {
	CCGDerivedMesh *ccgdm = (CCGDerivedMesh*) dm;
	CCGSubSurf *ss = ccgdm->ss;
	CCGEdgeIterator *ei = ccgSubSurf_getEdgeIterator(ss);
	CCGFaceIterator *fi = ccgSubSurf_getFaceIterator(ss);
	int i, j, edgeSize = ccgSubSurf_getEdgeSize(ss);
	int totedge = ccgSubSurf_getNumEdges(ss);
	int gridSize = ccgSubSurf_getGridSize(ss);
	int useAging;

	ccgdm_pbvh_update(ccgdm);

	ccgSubSurf_getUseAgeCounts(ss, &useAging, NULL, NULL, NULL);

	for (j=0; j< totedge; j++) {
		CCGEdge *e = ccgdm->edgeMap[j].edge;
		DMGridData *edgeData = ccgSubSurf_getEdgeDataArray(ss, e);

		if (!drawLooseEdges && !ccgSubSurf_getEdgeNumFaces(e))
			continue;

		if(ccgdm->edgeFlags && !(ccgdm->edgeFlags[j] & ME_EDGEDRAW))
			continue;

		if (useAging && !(G.f&G_BACKBUFSEL)) {
			int ageCol = 255-ccgSubSurf_getEdgeAge(ss, e)*4;
			glColor3ub(0, ageCol>0?ageCol:0, 0);
		}

		glBegin(GL_LINE_STRIP);
		for (i=0; i<edgeSize-1; i++) {
			glVertex3fv(edgeData[i].co);
			glVertex3fv(edgeData[i+1].co);
		}
		glEnd();
	}

	if (useAging && !(G.f&G_BACKBUFSEL)) {
		glColor3ub(0, 0, 0);
	}

	if (ccgdm->drawInteriorEdges) {
		for (; !ccgFaceIterator_isStopped(fi); ccgFaceIterator_next(fi)) {
			CCGFace *f = ccgFaceIterator_getCurrent(fi);
			int S, x, y, numVerts = ccgSubSurf_getFaceNumVerts(f);

			for (S=0; S<numVerts; S++) {
				DMGridData *faceGridData = ccgSubSurf_getFaceGridDataArray(ss, f, S);

				glBegin(GL_LINE_STRIP);
				for (x=0; x<gridSize; x++)
					glVertex3fv(faceGridData[x].co);
				glEnd();
				for (y=1; y<gridSize-1; y++) {
					glBegin(GL_LINE_STRIP);
					for (x=0; x<gridSize; x++)
						glVertex3fv(faceGridData[y*gridSize + x].co);
					glEnd();
				}
				for (x=1; x<gridSize-1; x++) {
					glBegin(GL_LINE_STRIP);
					for (y=0; y<gridSize; y++)
						glVertex3fv(faceGridData[y*gridSize + x].co);
					glEnd();
				}
			}
		}
	}

	ccgFaceIterator_free(fi);
	ccgEdgeIterator_free(ei);
}
static void ccgDM_drawLooseEdges(DerivedMesh *dm) {
	CCGDerivedMesh *cgdm = (CCGDerivedMesh*) dm;
	CCGSubSurf *ss = cgdm->ss;
	CCGEdgeIterator *ei = ccgSubSurf_getEdgeIterator(ss);
	int i, edgeSize = ccgSubSurf_getEdgeSize(ss);

	for (; !ccgEdgeIterator_isStopped(ei); ccgEdgeIterator_next(ei)) {
		CCGEdge *e = ccgEdgeIterator_getCurrent(ei);
		DMGridData *edgeData = ccgSubSurf_getEdgeDataArray(ss, e);

		if (!ccgSubSurf_getEdgeNumFaces(e)) {
			glBegin(GL_LINE_STRIP);
			for (i=0; i<edgeSize-1; i++) {
				glVertex3fv(edgeData[i].co);
				glVertex3fv(edgeData[i+1].co);
			}
			glEnd();
		}
	}

	ccgEdgeIterator_free(ei);
}

static void ccgDM_glNormalFast(float *a, float *b, float *c, float *d)
{
	float a_cX = c[0]-a[0], a_cY = c[1]-a[1], a_cZ = c[2]-a[2];
	float b_dX = d[0]-b[0], b_dY = d[1]-b[1], b_dZ = d[2]-b[2];
	float no[3];

	no[0] = b_dY*a_cZ - b_dZ*a_cY;
	no[1] = b_dZ*a_cX - b_dX*a_cZ;
	no[2] = b_dX*a_cY - b_dY*a_cX;

	/* don't normalize, GL_NORMALIZE is enabled */
	glNormal3fv(no);
}

	/* Only used by non-editmesh types */
static void ccgDM_drawFacesSolid(DerivedMesh *dm, float (*partial_redraw_planes)[4], int fast, int (*setMaterial)(int, void *attribs)) {
	CCGDerivedMesh *ccgdm = (CCGDerivedMesh*) dm;
	CCGSubSurf *ss = ccgdm->ss;
	CCGFaceIterator *fi;
	int gridSize = ccgSubSurf_getGridSize(ss);
	char *faceFlags = ccgdm->faceFlags;
	int step = (fast)? gridSize-1: 1;

	ccgdm_pbvh_update(ccgdm);

	if(ccgdm->pbvh && ccgdm->multires.mmd && !fast) {
		if(dm->numFaceData) {
			/* should be per face */
			if(!setMaterial(faceFlags[1]+1, NULL))
				return;

			glShadeModel((faceFlags[0] & ME_SMOOTH)? GL_SMOOTH: GL_FLAT);
			BLI_pbvh_draw(ccgdm->pbvh, partial_redraw_planes, NULL, (faceFlags[0] & ME_SMOOTH));
			glShadeModel(GL_FLAT);
		}

		return;
	}

	fi = ccgSubSurf_getFaceIterator(ss);
	for (; !ccgFaceIterator_isStopped(fi); ccgFaceIterator_next(fi)) {
		CCGFace *f = ccgFaceIterator_getCurrent(fi);
		int S, x, y, numVerts = ccgSubSurf_getFaceNumVerts(f);
		int index = GET_INT_FROM_POINTER(ccgSubSurf_getFaceFaceHandle(ss, f));
		int drawSmooth, mat_nr;

		if(faceFlags) {
			drawSmooth = (faceFlags[index*2] & ME_SMOOTH);
			mat_nr= faceFlags[index*2 + 1];
		}
		else {
			drawSmooth = 1;
			mat_nr= 0;
		}
		
		if (!setMaterial(mat_nr+1, NULL))
			continue;

		glShadeModel(drawSmooth? GL_SMOOTH: GL_FLAT);
		for (S=0; S<numVerts; S++) {
			DMGridData *faceGridData = ccgSubSurf_getFaceGridDataArray(ss, f, S);

			if (drawSmooth) {
				for (y=0; y<gridSize-1; y+=step) {
					glBegin(GL_QUAD_STRIP);
					for (x=0; x<gridSize; x+=step) {
						DMGridData *a = &faceGridData[(y+0)*gridSize + x];
						DMGridData *b = &faceGridData[(y+step)*gridSize + x];

						glNormal3fv(a->no);
						glVertex3fv(a->co);
						glNormal3fv(b->no);
						glVertex3fv(b->co);
					}
					glEnd();
				}
			} else {
				glBegin(GL_QUADS);
				for (y=0; y<gridSize-1; y+=step) {
					for (x=0; x<gridSize-1; x+=step) {
						float *a = faceGridData[(y+0)*gridSize + x].co;
						float *b = faceGridData[(y+0)*gridSize + x + step].co;
						float *c = faceGridData[(y+step)*gridSize + x + step].co;
						float *d = faceGridData[(y+step)*gridSize + x].co;

						ccgDM_glNormalFast(a, b, c, d);

						glVertex3fv(d);
						glVertex3fv(c);
						glVertex3fv(b);
						glVertex3fv(a);
					}
				}
				glEnd();
			}
		}
	}

	ccgFaceIterator_free(fi);
}

	/* Only used by non-editmesh types */
static void cgdm_drawMappedFacesGLSL(DerivedMesh *dm, int (*setMaterial)(int, void *attribs), int (*setDrawOptions)(void *userData, int index), void *userData) {
	CCGDerivedMesh *cgdm = (CCGDerivedMesh*) dm;
	CCGSubSurf *ss = cgdm->ss;
	CCGFaceIterator *fi = ccgSubSurf_getFaceIterator(ss);
	GPUVertexAttribs gattribs;
	DMVertexAttribs attribs= {{{NULL}}};
	MTFace *tf = dm->getTessFaceDataArray(dm, CD_MTFACE);
	int gridSize = ccgSubSurf_getGridSize(ss);
	int gridFaces = gridSize - 1;
	int edgeSize = ccgSubSurf_getEdgeSize(ss);
	int transp, orig_transp, new_transp;
	char *faceFlags = cgdm->faceFlags;
	int a, b, i, doDraw, numVerts, matnr, new_matnr, totface;

	ccgdm_pbvh_update(cgdm);

	doDraw = 0;
	matnr = -1;
	transp = GPU_get_material_blend_mode();
	orig_transp = transp;

#define PASSATTRIB(dx, dy, vert) {												\
	if(attribs.totorco) {														\
		index = getFaceIndex(ss, f, S, x+dx, y+dy, edgeSize, gridSize); 		\
		glVertexAttrib3fvARB(attribs.orco.glIndex, attribs.orco.array[index]);	\
	}																			\
	for(b = 0; b < attribs.tottface; b++) {										\
		MTFace *tf = &attribs.tface[b].array[a];								\
		glVertexAttrib2fvARB(attribs.tface[b].glIndex, tf->uv[vert]);			\
	}																			\
	for(b = 0; b < attribs.totmcol; b++) {										\
		MCol *cp = &attribs.mcol[b].array[a*4 + vert];							\
		GLubyte col[4];															\
		col[0]= cp->b; col[1]= cp->g; col[2]= cp->r; col[3]= cp->a;				\
		glVertexAttrib4ubvARB(attribs.mcol[b].glIndex, col);					\
	}																			\
	if(attribs.tottang) {														\
		float *tang = attribs.tang.array[a*4 + vert];							\
		glVertexAttrib4fvARB(attribs.tang.glIndex, tang);						\
	}																			\
}

	totface = ccgSubSurf_getNumFaces(ss);
	for(a = 0, i = 0; i < totface; i++) {
		CCGFace *f = cgdm->faceMap[i].face;
		int S, x, y, drawSmooth;
		int index = GET_INT_FROM_POINTER(ccgSubSurf_getFaceFaceHandle(ss, f));
		int origIndex = ccgDM_getFaceMapIndex(ss, f);
		
		numVerts = ccgSubSurf_getFaceNumVerts(f);

		if(faceFlags) {
			drawSmooth = (faceFlags[index*2] & ME_SMOOTH);
			new_matnr= faceFlags[index*2 + 1] + 1;
		}
		else {
			drawSmooth = 1;
			new_matnr= 1;
		}

		if(new_matnr != matnr) {
			doDraw = setMaterial(matnr = new_matnr, &gattribs);
			if(doDraw)
				DM_vertex_attributes_from_gpu(dm, &gattribs, &attribs);
		}

		if(!doDraw || (setDrawOptions && (origIndex != ORIGINDEX_NONE) && !setDrawOptions(userData, origIndex))) {
			a += gridFaces*gridFaces*numVerts;
			continue;
		}

		if(tf) {
			new_transp = tf[i].transp;

			if(new_transp != transp) {
				if(new_transp == GPU_BLEND_SOLID && orig_transp != GPU_BLEND_SOLID)
					GPU_set_material_blend_mode(orig_transp);
				else
					GPU_set_material_blend_mode(new_transp);
				transp = new_transp;
			}
		}

		glShadeModel(drawSmooth? GL_SMOOTH: GL_FLAT);
		for (S=0; S<numVerts; S++) {
			DMGridData *faceGridData = ccgSubSurf_getFaceGridDataArray(ss, f, S);
			DMGridData *vda, *vdb;

			if (drawSmooth) {
				for (y=0; y<gridFaces; y++) {
					glBegin(GL_QUAD_STRIP);
					for (x=0; x<gridFaces; x++) {
						vda = &faceGridData[(y+0)*gridSize + x];
						vdb = &faceGridData[(y+1)*gridSize + x];
						
						PASSATTRIB(0, 0, 0);
						glNormal3fv(vda->no);
						glVertex3fv(vda->co);

						PASSATTRIB(0, 1, 1);
						glNormal3fv(vdb->no);
						glVertex3fv(vdb->co);

						if(x != gridFaces-1)
							a++;
					}

					vda = &faceGridData[(y+0)*gridSize + x];
					vdb = &faceGridData[(y+1)*gridSize + x];

					PASSATTRIB(0, 0, 3);
					glNormal3fv(vda->no);
					glVertex3fv(vda->co);

					PASSATTRIB(0, 1, 2);
					glNormal3fv(vdb->no);
					glVertex3fv(vdb->co);

					glEnd();

					a++;
				}
			} else {
				glBegin(GL_QUADS);
				for (y=0; y<gridFaces; y++) {
					for (x=0; x<gridFaces; x++) {
						float *aco = faceGridData[(y+0)*gridSize + x].co;
						float *bco = faceGridData[(y+0)*gridSize + x + 1].co;
						float *cco = faceGridData[(y+1)*gridSize + x + 1].co;
						float *dco = faceGridData[(y+1)*gridSize + x].co;

						ccgDM_glNormalFast(aco, bco, cco, dco);

						PASSATTRIB(0, 1, 1);
						glVertex3fv(dco);
						PASSATTRIB(1, 1, 2);
						glVertex3fv(cco);
						PASSATTRIB(1, 0, 3);
						glVertex3fv(bco);
						PASSATTRIB(0, 0, 0);
						glVertex3fv(aco);
						
						a++;
					}
				}
				glEnd();
			}
		}
	}

#undef PASSATTRIB

	ccgFaceIterator_free(fi);
}

static void cgdm_drawFacesGLSL(DerivedMesh *dm, int (*setMaterial)(int, void *attribs)) {
	dm->drawMappedFacesGLSL(dm, setMaterial, NULL, NULL);
}

static void cgdm_drawFacesColored(DerivedMesh *dm, int UNUSED(useTwoSided), unsigned char *col1, unsigned char *col2) {
	CCGDerivedMesh *cgdm = (CCGDerivedMesh*) dm;
	CCGSubSurf *ss = cgdm->ss;
	CCGFaceIterator *fi = ccgSubSurf_getFaceIterator(ss);
	int gridSize = ccgSubSurf_getGridSize(ss);
	unsigned char *cp1, *cp2;
	int useTwoSide=1;

	ccgdm_pbvh_update(cgdm);

	cp1= col1;
	if(col2) {
		cp2= col2;
	} else {
		cp2= NULL;
		useTwoSide= 0;
	}

	glShadeModel(GL_SMOOTH);

	if(col2) {
		glEnable(GL_CULL_FACE);
	}

	glBegin(GL_QUADS);
	for (; !ccgFaceIterator_isStopped(fi); ccgFaceIterator_next(fi)) {
		CCGFace *f = ccgFaceIterator_getCurrent(fi);
		int S, x, y, numVerts = ccgSubSurf_getFaceNumVerts(f);

		for (S=0; S<numVerts; S++) {
			DMGridData *faceGridData = ccgSubSurf_getFaceGridDataArray(ss, f, S);
			for (y=0; y<gridSize-1; y++) {
				for (x=0; x<gridSize-1; x++) {
					float *a = faceGridData[(y+0)*gridSize + x].co;
					float *b = faceGridData[(y+0)*gridSize + x + 1].co;
					float *c = faceGridData[(y+1)*gridSize + x + 1].co;
					float *d = faceGridData[(y+1)*gridSize + x].co;

					glColor3ub(cp1[3], cp1[2], cp1[1]);
					glVertex3fv(d);
					glColor3ub(cp1[7], cp1[6], cp1[5]);
					glVertex3fv(c);
					glColor3ub(cp1[11], cp1[10], cp1[9]);
					glVertex3fv(b);
					glColor3ub(cp1[15], cp1[14], cp1[13]);
					glVertex3fv(a);

					if (useTwoSide) {
						glColor3ub(cp2[15], cp2[14], cp2[13]);
						glVertex3fv(a);
						glColor3ub(cp2[11], cp2[10], cp2[9]);
						glVertex3fv(b);
						glColor3ub(cp2[7], cp2[6], cp2[5]);
						glVertex3fv(c);
						glColor3ub(cp2[3], cp2[2], cp2[1]);
						glVertex3fv(d);
					}

					if (cp2) cp2+=16;
					cp1+=16;
				}
			}
		}
	}
	glEnd();

	ccgFaceIterator_free(fi);
}

static void cgdm_drawFacesTex_common(DerivedMesh *dm,
	int (*drawParams)(MTFace *tface, int has_vcol, int matnr),
	int (*drawParamsMapped)(void *userData, int index),
	void *userData) 
{
	CCGDerivedMesh *cgdm = (CCGDerivedMesh*) dm;
	CCGSubSurf *ss = cgdm->ss;
	MCol *mcol = dm->getTessFaceDataArray(dm, CD_WEIGHT_MCOL);
	MTFace *tf = DM_get_tessface_data_layer(dm, CD_MTFACE);
	char *faceFlags = cgdm->faceFlags;
	int i, totface, flag, gridSize = ccgSubSurf_getGridSize(ss);
	int gridFaces = gridSize - 1;

	ccgdm_pbvh_update(cgdm);

	if(!mcol)
		mcol = dm->getTessFaceDataArray(dm, CD_MCOL);

	totface = ccgSubSurf_getNumFaces(ss);
	for(i = 0; i < totface; i++) {
		CCGFace *f = cgdm->faceMap[i].face;
		int S, x, y, numVerts = ccgSubSurf_getFaceNumVerts(f);
		int drawSmooth, index = ccgDM_getFaceMapIndex(ss, f);
		int origIndex = GET_INT_FROM_POINTER(ccgSubSurf_getFaceFaceHandle(ss, f));
		unsigned char *cp= NULL;
		int mat_nr;

		if(faceFlags) {
			drawSmooth = (faceFlags[origIndex*2] & ME_SMOOTH);
			mat_nr= faceFlags[origIndex*2 + 1];
		}
		else {
			drawSmooth = 1;
			mat_nr= 0;
		}

		if(drawParams)
			flag = drawParams(tf, mcol!=NULL, mat_nr);
		else if (index != ORIGINDEX_NONE)
			flag= (drawParamsMapped)? drawParamsMapped(userData, index): 1;
		else
			flag= GPU_enable_material(mat_nr, NULL) ? 1:0;


		if (flag == 0) { /* flag 0 == the face is hidden or invisible */
			if(tf) tf += gridFaces*gridFaces*numVerts;
			if(mcol) mcol += gridFaces*gridFaces*numVerts*4;
			continue;
		}

		/* flag 1 == use vertex colors */
		if(mcol) {
			if(flag==1) cp= (unsigned char*)mcol;
			mcol += gridFaces*gridFaces*numVerts*4;
		}

		for (S=0; S<numVerts; S++) {
			DMGridData *faceGridData = ccgSubSurf_getFaceGridDataArray(ss, f, S);
			DMGridData *a, *b;

			if (drawSmooth) {
				glShadeModel(GL_SMOOTH);
				for (y=0; y<gridFaces; y++) {
					glBegin(GL_QUAD_STRIP);
					for (x=0; x<gridFaces; x++) {
						a = &faceGridData[(y+0)*gridSize + x];
						b = &faceGridData[(y+1)*gridSize + x];

						if(tf) glTexCoord2fv(tf->uv[0]);
						if(cp) glColor3ub(cp[3], cp[2], cp[1]);
						glNormal3fv(a->no);
						glVertex3fv(a->co);

						if(tf) glTexCoord2fv(tf->uv[1]);
						if(cp) glColor3ub(cp[7], cp[6], cp[5]);
						glNormal3fv(b->no);
						glVertex3fv(b->co);
						
						if(x != gridFaces-1) {
							if(tf) tf++;
							if(cp) cp += 16;
						}
					}

					a = &faceGridData[(y+0)*gridSize + x];
					b = &faceGridData[(y+1)*gridSize + x];

					if(tf) glTexCoord2fv(tf->uv[3]);
					if(cp) glColor3ub(cp[15], cp[14], cp[13]);
					glNormal3fv(a->no);
					glVertex3fv(a->co);

					if(tf) glTexCoord2fv(tf->uv[2]);
					if(cp) glColor3ub(cp[11], cp[10], cp[9]);
					glNormal3fv(b->no);
					glVertex3fv(b->co);

					if(tf) tf++;
					if(cp) cp += 16;

					glEnd();
				}
			} else {
				glShadeModel(GL_FLAT);
				glBegin(GL_QUADS);
				for (y=0; y<gridFaces; y++) {
					for (x=0; x<gridFaces; x++) {
						float *a_co = faceGridData[(y+0)*gridSize + x].co;
						float *b_co = faceGridData[(y+0)*gridSize + x + 1].co;
						float *c_co = faceGridData[(y+1)*gridSize + x + 1].co;
						float *d_co = faceGridData[(y+1)*gridSize + x].co;

						ccgDM_glNormalFast(a_co, b_co, c_co, d_co);

						if(tf) glTexCoord2fv(tf->uv[1]);
						if(cp) glColor3ub(cp[7], cp[6], cp[5]);
						glVertex3fv(d_co);

						if(tf) glTexCoord2fv(tf->uv[2]);
						if(cp) glColor3ub(cp[11], cp[10], cp[9]);
						glVertex3fv(c_co);

						if(tf) glTexCoord2fv(tf->uv[3]);
						if(cp) glColor3ub(cp[15], cp[14], cp[13]);
						glVertex3fv(b_co);

						if(tf) glTexCoord2fv(tf->uv[0]);
						if(cp) glColor3ub(cp[3], cp[2], cp[1]);
						glVertex3fv(a_co);

						if(tf) tf++;
						if(cp) cp += 16;
					}
				}
				glEnd();
			}
		}
	}
}

static void cgdm_drawFacesTex(DerivedMesh *dm, int (*setDrawOptions)(MTFace *tface, int has_vcol, int matnr))
{
	cgdm_drawFacesTex_common(dm, setDrawOptions, NULL, NULL);
}

static void cgdm_drawMappedFacesTex(DerivedMesh *dm, int (*setDrawOptions)(void *userData, int index), void *userData)
{
	cgdm_drawFacesTex_common(dm, NULL, setDrawOptions, userData);
}

static void cgdm_drawUVEdges(DerivedMesh *dm)
{

	MFace *mf = dm->getTessFaceArray(dm);
	MTFace *tf = DM_get_tessface_data_layer(dm, CD_MTFACE);
	int i;
	
	if (tf) {
		glBegin(GL_LINES);
		for(i = 0; i < dm->numFaceData; i++, mf++, tf++) {
			if(!(mf->flag&ME_HIDE)) {
				glVertex2fv(tf->uv[0]);
				glVertex2fv(tf->uv[1]);
	
				glVertex2fv(tf->uv[1]);
				glVertex2fv(tf->uv[2]);
	
				if(!mf->v4) {
					glVertex2fv(tf->uv[2]);
					glVertex2fv(tf->uv[0]);
				} else {
					glVertex2fv(tf->uv[2]);
					glVertex2fv(tf->uv[3]);
	
					glVertex2fv(tf->uv[3]);
					glVertex2fv(tf->uv[0]);
				}
			}
		}
		glEnd();
	}
}

static void ccgDM_drawMappedFaces(DerivedMesh *dm, int (*setDrawOptions)(void *userData, int index, int *drawSmooth_r), void *userData, int useColors, int (*setMaterial)(int, void *attribs),
			int (*compareDrawOptions)(void *userData, int cur_index, int next_index)) {
	CCGDerivedMesh *cgdm = (CCGDerivedMesh*) dm;
	CCGSubSurf *ss = cgdm->ss;
	MCol *mcol= NULL;
	int i, gridSize = ccgSubSurf_getGridSize(ss);
	char *faceFlags = cgdm->faceFlags;
	int gridFaces = gridSize - 1, totface;

	/* currently unused -- each original face is handled separately */
	(void)compareDrawOptions;

	if(useColors) {
		mcol = dm->getTessFaceDataArray(dm, CD_WEIGHT_MCOL);
		if(!mcol)
			mcol = dm->getTessFaceDataArray(dm, CD_MCOL);
	}

	totface = ccgSubSurf_getNumFaces(ss);
	for(i = 0; i < totface; i++) {
		CCGFace *f = cgdm->faceMap[i].face;
		int S, x, y, numVerts = ccgSubSurf_getFaceNumVerts(f);
		int drawSmooth, index = ccgDM_getFaceMapIndex(ss, f);
		int origIndex;
		unsigned char *cp= NULL;

		origIndex = GET_INT_FROM_POINTER(ccgSubSurf_getFaceFaceHandle(ss, f));

		if(faceFlags) drawSmooth = (faceFlags[origIndex*2] & ME_SMOOTH);
		else drawSmooth = 1;

		if(mcol) {
			cp= (unsigned char*)mcol;
			mcol += gridFaces*gridFaces*numVerts*4;
		}

		{
			int draw= 1;

			if(index == ORIGINDEX_NONE)
				draw= setMaterial(faceFlags ? faceFlags[origIndex*2 + 1] + 1: 1, NULL); /* XXX, no faceFlags no material */
			else if (setDrawOptions)
				draw= setDrawOptions(userData, index, &drawSmooth);

			if (draw) {
				if (draw==2) {
					  glEnable(GL_POLYGON_STIPPLE);
					  glPolygonStipple(stipple_quarttone);
				}
				
				for (S=0; S<numVerts; S++) {
					DMGridData *faceGridData = ccgSubSurf_getFaceGridDataArray(ss, f, S);
					if (drawSmooth) {
						glShadeModel(GL_SMOOTH);
						for (y=0; y<gridFaces; y++) {
							DMGridData *a, *b;
							glBegin(GL_QUAD_STRIP);
							for (x=0; x<gridFaces; x++) {
								a = &faceGridData[(y+0)*gridSize + x];
								b = &faceGridData[(y+1)*gridSize + x];
	
								if(cp) glColor3ub(cp[3], cp[2], cp[1]);
								glNormal3fv(a->no);
								glVertex3fv(a->co);
								if(cp) glColor3ub(cp[7], cp[6], cp[5]);
								glNormal3fv(b->no);
								glVertex3fv(b->co);

								if(x != gridFaces-1) {
									if(cp) cp += 16;
								}
							}

							a = &faceGridData[(y+0)*gridSize + x];
							b = &faceGridData[(y+1)*gridSize + x];

							if(cp) glColor3ub(cp[15], cp[14], cp[13]);
							glNormal3fv(a->no);
							glVertex3fv(a->co);
							if(cp) glColor3ub(cp[11], cp[10], cp[9]);
							glNormal3fv(b->no);
							glVertex3fv(b->co);

							if(cp) cp += 16;

							glEnd();
						}
					} else {
						glShadeModel(GL_FLAT);
						glBegin(GL_QUADS);
						for (y=0; y<gridFaces; y++) {
							for (x=0; x<gridFaces; x++) {
								float *a = faceGridData[(y+0)*gridSize + x].co;
								float *b = faceGridData[(y+0)*gridSize + x + 1].co;
								float *c = faceGridData[(y+1)*gridSize + x + 1].co;
								float *d = faceGridData[(y+1)*gridSize + x].co;

								ccgDM_glNormalFast(a, b, c, d);
	
								if(cp) glColor3ub(cp[7], cp[6], cp[5]);
								glVertex3fv(d);
								if(cp) glColor3ub(cp[11], cp[10], cp[9]);
								glVertex3fv(c);
								if(cp) glColor3ub(cp[15], cp[14], cp[13]);
								glVertex3fv(b);
								if(cp) glColor3ub(cp[3], cp[2], cp[1]);
								glVertex3fv(a);

								if(cp) cp += 16;
							}
						}
						glEnd();
					}
				}
				if (draw==2)
					glDisable(GL_POLYGON_STIPPLE);
			}
		}
	}
}
static void cgdm_drawMappedEdges(DerivedMesh *dm, int (*setDrawOptions)(void *userData, int index), void *userData) {
	CCGDerivedMesh *cgdm = (CCGDerivedMesh*) dm;
	CCGSubSurf *ss = cgdm->ss;
	CCGEdgeIterator *ei = ccgSubSurf_getEdgeIterator(ss);
	int i, useAging, edgeSize = ccgSubSurf_getEdgeSize(ss);

	ccgSubSurf_getUseAgeCounts(ss, &useAging, NULL, NULL, NULL);

	for (; !ccgEdgeIterator_isStopped(ei); ccgEdgeIterator_next(ei)) {
		CCGEdge *e = ccgEdgeIterator_getCurrent(ei);
		DMGridData *edgeData = ccgSubSurf_getEdgeDataArray(ss, e);
		int index = ccgDM_getEdgeMapIndex(ss, e);

		glBegin(GL_LINE_STRIP);
		if (index!=-1 && (!setDrawOptions || setDrawOptions(userData, index))) {
			if (useAging && !(G.f&G_BACKBUFSEL)) {
				int ageCol = 255-ccgSubSurf_getEdgeAge(ss, e)*4;
				glColor3ub(0, ageCol>0?ageCol:0, 0);
			}

			for (i=0; i<edgeSize-1; i++) {
				glVertex3fv(edgeData[i].co);
				glVertex3fv(edgeData[i+1].co);
			}
		}
		glEnd();
	}

	ccgEdgeIterator_free(ei);
}
static void cgdm_drawMappedEdgesInterp(DerivedMesh *dm, int (*setDrawOptions)(void *userData, int index), void (*setDrawInterpOptions)(void *userData, int index, float t), void *userData) {
	CCGDerivedMesh *cgdm = (CCGDerivedMesh*) dm;
	CCGSubSurf *ss = cgdm->ss;
	CCGEdgeIterator *ei = ccgSubSurf_getEdgeIterator(ss);
	int i, useAging, edgeSize = ccgSubSurf_getEdgeSize(ss);

	ccgSubSurf_getUseAgeCounts(ss, &useAging, NULL, NULL, NULL);

	for (; !ccgEdgeIterator_isStopped(ei); ccgEdgeIterator_next(ei)) {
		CCGEdge *e = ccgEdgeIterator_getCurrent(ei);
		DMGridData *edgeData = ccgSubSurf_getEdgeDataArray(ss, e);
		int index = ccgDM_getEdgeMapIndex(ss, e);

		glBegin(GL_LINE_STRIP);
		if (index!=-1 && (!setDrawOptions || setDrawOptions(userData, index))) {
			for (i=0; i<edgeSize; i++) {
				setDrawInterpOptions(userData, index, (float) i/(edgeSize-1));

				if (useAging && !(G.f&G_BACKBUFSEL)) {
					int ageCol = 255-ccgSubSurf_getEdgeAge(ss, e)*4;
					glColor3ub(0, ageCol>0?ageCol:0, 0);
				}

				glVertex3fv(edgeData[i].co);
			}
		}
		glEnd();
	}

	ccgEdgeIterator_free(ei);
}
static void cgdm_foreachMappedFaceCenter(DerivedMesh *dm, void (*func)(void *userData, int index, float *co, float *no), void *userData) {
	CCGDerivedMesh *cgdm = (CCGDerivedMesh*) dm;
	CCGSubSurf *ss = cgdm->ss;
	CCGFaceIterator *fi = ccgSubSurf_getFaceIterator(ss);

	for (; !ccgFaceIterator_isStopped(fi); ccgFaceIterator_next(fi)) {
		CCGFace *f = ccgFaceIterator_getCurrent(fi);
		int index = ccgDM_getFaceMapIndex(ss, f);

		if (index!=-1) {
				/* Face center data normal isn't updated atm. */
			DMGridData *vd = ccgSubSurf_getFaceGridData(ss, f, 0, 0, 0);

			func(userData, index, vd->co, vd->no);
		}
	}

	ccgFaceIterator_free(fi);
}

static void cgdm_release(DerivedMesh *dm) {
	CCGDerivedMesh *ccgdm = (CCGDerivedMesh*) dm;

	if (DM_release(dm)) {
		/* Before freeing, need to update the displacement map */
		if(ccgdm->multires.modified) {
			/* Check that mmd still exists */
			if(!ccgdm->multires.local_mmd && BLI_findindex(&ccgdm->multires.ob->modifiers, ccgdm->multires.mmd) < 0)
				ccgdm->multires.mmd = NULL;
			if(ccgdm->multires.mmd)
				ccgdm->multires.update(dm);
		}

		if (ccgdm->ehash)
			BLI_edgehash_free(ccgdm->ehash, NULL);

		if(ccgdm->reverseFaceMap) MEM_freeN(ccgdm->reverseFaceMap);
		if(ccgdm->gridFaces) MEM_freeN(ccgdm->gridFaces);
		if(ccgdm->gridData) MEM_freeN(ccgdm->gridData);
		if(ccgdm->gridAdjacency) MEM_freeN(ccgdm->gridAdjacency);
		if(ccgdm->gridOffset) MEM_freeN(ccgdm->gridOffset);
		if(ccgdm->freeSS) ccgSubSurf_free(ccgdm->ss);
		if(ccgdm->fmap) MEM_freeN(ccgdm->fmap);
		if(ccgdm->fmap_mem) MEM_freeN(ccgdm->fmap_mem);
		MEM_freeN(ccgdm->edgeFlags);
		MEM_freeN(ccgdm->faceFlags);
		MEM_freeN(ccgdm->vertMap);
		MEM_freeN(ccgdm->edgeMap);
		MEM_freeN(ccgdm->faceMap);
		MEM_freeN(ccgdm);
	}
}

static void ccg_loops_to_corners(CustomData *fdata, CustomData *ldata, 
			  CustomData *pdata, int loopstart, int findex, 
			  int polyindex, int numTex, int numCol) 
{
	MTFace *texface;
	MTexPoly *texpoly;
	MCol *mcol;
	MLoopCol *mloopcol;
	MLoopUV *mloopuv;
	int i, j, hasWCol = CustomData_has_layer(ldata, CD_WEIGHT_MLOOPCOL);

	for(i=0; i < numTex; i++){
		texface = CustomData_get_n(fdata, CD_MTFACE, findex, i);
		texpoly = CustomData_get_n(pdata, CD_MTEXPOLY, polyindex, i);
		
		texface->tpage = texpoly->tpage;
		texface->flag = texpoly->flag;
		texface->transp = texpoly->transp;
		texface->mode = texpoly->mode;
		texface->tile = texpoly->tile;
		texface->unwrap = texpoly->unwrap;

		mloopuv = CustomData_get_n(ldata, CD_MLOOPUV, loopstart, i);
		for (j=0; j<4; j++, mloopuv++) {
			texface->uv[j][0] = mloopuv->uv[0];
			texface->uv[j][1] = mloopuv->uv[1];
		}
	}

	for(i=0; i < numCol; i++){
		mloopcol = CustomData_get_n(ldata, CD_MLOOPCOL, loopstart, i);
		mcol = CustomData_get_n(fdata, CD_MCOL, findex, i);

		for (j=0; j<4; j++, mloopcol++) {
			mcol[j].r = mloopcol->r;
			mcol[j].g = mloopcol->g;
			mcol[j].b = mloopcol->b;
			mcol[j].a = mloopcol->a;
		}
	}
	
	if (hasWCol) {
		mloopcol = CustomData_get(ldata, loopstart, CD_WEIGHT_MLOOPCOL);
		mcol = CustomData_get(fdata, findex, CD_WEIGHT_MCOL);

		for (j=0; j<4; j++, mloopcol++) {
			mcol[j].r = mloopcol->r;
			mcol[j].g = mloopcol->g;
			mcol[j].b = mloopcol->b;
			mcol[j].a = mloopcol->a;
		}
	}
}

static void *ccgDM_get_vert_data_layer(DerivedMesh *dm, int type)
{
	if(type == CD_ORIGINDEX) {
		/* create origindex on demand to save memory */
		CCGDerivedMesh *cgdm= (CCGDerivedMesh*)dm;
		CCGSubSurf *ss= cgdm->ss;
		int *origindex;
		int a, index, totnone, totorig;

		DM_add_vert_layer(dm, CD_ORIGINDEX, CD_CALLOC, NULL);
		origindex= DM_get_vert_data_layer(dm, CD_ORIGINDEX);

		totorig = ccgSubSurf_getNumVerts(ss);
		totnone= dm->numVertData - totorig;

		/* original vertices are at the end */
		for(a=0; a<totnone; a++)
			origindex[a]= ORIGINDEX_NONE;

		for(index=0; index<totorig; index++, a++) {
			CCGVert *v = cgdm->vertMap[index].vert;
			origindex[a] = ccgDM_getVertMapIndex(cgdm->ss, v);
		}

		return origindex;
	}

	return DM_get_vert_data_layer(dm, type);
}

static void *ccgDM_get_edge_data_layer(DerivedMesh *dm, int type)
{
	if(type == CD_ORIGINDEX) {
		/* create origindex on demand to save memory */
		CCGDerivedMesh *cgdm= (CCGDerivedMesh*)dm;
		CCGSubSurf *ss= cgdm->ss;
		int *origindex;
		int a, i, index, totnone, totorig, totedge;
		int edgeSize= ccgSubSurf_getEdgeSize(ss);

		DM_add_edge_layer(dm, CD_ORIGINDEX, CD_CALLOC, NULL);
		origindex= DM_get_edge_data_layer(dm, CD_ORIGINDEX);

		totedge= ccgSubSurf_getNumEdges(ss);
		totorig= totedge*(edgeSize - 1);
		totnone= dm->numEdgeData - totorig;

		/* original edges are at the end */
		for(a=0; a<totnone; a++)
			origindex[a]= ORIGINDEX_NONE;

		for(index=0; index<totedge; index++) {
			CCGEdge *e= cgdm->edgeMap[index].edge;
			int mapIndex= ccgDM_getEdgeMapIndex(ss, e);

			for(i = 0; i < edgeSize - 1; i++, a++)
				origindex[a]= mapIndex;
		}

		return origindex;
	}

	return DM_get_edge_data_layer(dm, type);
}

static void *ccgDM_get_face_data_layer(DerivedMesh *dm, int type)
{
	if(type == CD_ORIGINDEX) {
		/* create origindex on demand to save memory */
		CCGDerivedMesh *cgdm= (CCGDerivedMesh*)dm;
		CCGSubSurf *ss= cgdm->ss;
		int *origindex;
		int a, i, index, totface;
		int gridFaces = ccgSubSurf_getGridSize(ss) - 1;

		DM_add_face_layer(dm, CD_ORIGINDEX, CD_CALLOC, NULL);
		origindex= DM_get_tessface_data_layer(dm, CD_ORIGINDEX);

		totface= ccgSubSurf_getNumFaces(ss);

		for(a=0, index=0; index<totface; index++) {
			CCGFace *f = cgdm->faceMap[index].face;
			int numVerts = ccgSubSurf_getFaceNumVerts(f);
			int mapIndex = ccgDM_getFaceMapIndex(ss, f);

			for(i=0; i<gridFaces*gridFaces*numVerts; i++, a++)
				origindex[a]= mapIndex;
		}

		return origindex;
	}

	return DM_get_tessface_data_layer(dm, type);
}

static int ccgDM_getNumGrids(DerivedMesh *dm)
{
	CCGDerivedMesh *cgdm= (CCGDerivedMesh*)dm;
	int index, numFaces, numGrids;

	numFaces= ccgSubSurf_getNumFaces(cgdm->ss);
	numGrids= 0;

	for(index=0; index<numFaces; index++) {
		CCGFace *f = cgdm->faceMap[index].face;
		numGrids += ccgSubSurf_getFaceNumVerts(f);
	}

	return numGrids;
}

static int ccgDM_getGridSize(DerivedMesh *dm)
{
	CCGDerivedMesh *cgdm= (CCGDerivedMesh*)dm;
	return ccgSubSurf_getGridSize(cgdm->ss);
}

static int cgdm_adjacent_grid(CCGSubSurf *ss, int *gridOffset, CCGFace *f, int S, int offset)
{
	CCGFace *adjf;
	CCGEdge *e;
	int i, j= 0, numFaces, fIndex, numEdges= 0;

	e = ccgSubSurf_getFaceEdge(ss, f, S);
	numFaces = ccgSubSurf_getEdgeNumFaces(e);

	if(numFaces != 2)
		return -1;

	for(i = 0; i < numFaces; i++) {
		adjf = ccgSubSurf_getEdgeFace(e, i);

		if(adjf != f) {
			numEdges = ccgSubSurf_getFaceNumVerts(adjf);
			for(j = 0; j < numEdges; j++)
				if(ccgSubSurf_getFaceEdge(ss, adjf, j) == e)
					break;

			if(j != numEdges)
				break;
		}
	}
	
	fIndex = GET_INT_FROM_POINTER(ccgSubSurf_getFaceFaceHandle(ss, adjf));

	return gridOffset[fIndex] + (j + offset)%numEdges;
}

static void ccgdm_create_grids(DerivedMesh *dm)
{
	CCGDerivedMesh *cgdm= (CCGDerivedMesh*)dm;
	CCGSubSurf *ss= cgdm->ss;
	DMGridData **gridData;
	DMGridAdjacency *gridAdjacency, *adj;
	CCGFace **gridFaces;
	int *gridOffset;
	int index, numFaces, numGrids, S, gIndex /*, gridSize*/;

	if(cgdm->gridData)
		return;
	
	numGrids = ccgDM_getNumGrids(dm);
	numFaces = ccgSubSurf_getNumFaces(ss);
	/*gridSize = ccgDM_getGridSize(dm);*/  /*UNUSED*/

	/* compute offset into grid array for each face */
	gridOffset = MEM_mallocN(sizeof(int)*numFaces, "cgdm.gridOffset");

	for(gIndex = 0, index = 0; index < numFaces; index++) {
		CCGFace *f = cgdm->faceMap[index].face;
		int numVerts = ccgSubSurf_getFaceNumVerts(f);

		gridOffset[index] = gIndex;
		gIndex += numVerts;
	}

	/* compute grid data */
	gridData = MEM_mallocN(sizeof(DMGridData*)*numGrids, "cgdm.gridData");
	gridAdjacency = MEM_mallocN(sizeof(DMGridAdjacency)*numGrids, "cgdm.gridAdjacency");
	gridFaces = MEM_mallocN(sizeof(CCGFace*)*numGrids, "cgdm.gridFaces");

	for(gIndex = 0, index = 0; index < numFaces; index++) {
		CCGFace *f = cgdm->faceMap[index].face;
		int numVerts = ccgSubSurf_getFaceNumVerts(f);

		for(S = 0; S < numVerts; S++, gIndex++) {
			int prevS = (S - 1 + numVerts) % numVerts;
			int nextS = (S + 1 + numVerts) % numVerts;

			gridData[gIndex] = ccgSubSurf_getFaceGridDataArray(ss, f, S);
			gridFaces[gIndex] = f;

			adj = &gridAdjacency[gIndex];

			adj->index[0] = gIndex - S + nextS;
			adj->rotation[0] = 3;
			adj->index[1] = cgdm_adjacent_grid(ss, gridOffset, f, prevS, 0);
			adj->rotation[1] = 1;
			adj->index[2] = cgdm_adjacent_grid(ss, gridOffset, f, S, 1);
			adj->rotation[2] = 3;
			adj->index[3] = gIndex - S + prevS;
			adj->rotation[3] = 1;
		}
	}

	cgdm->gridData = gridData;
	cgdm->gridFaces = gridFaces;
	cgdm->gridAdjacency = gridAdjacency;
	cgdm->gridOffset = gridOffset;
}

static DMGridData **ccgDM_getGridData(DerivedMesh *dm)
{
	CCGDerivedMesh *cgdm= (CCGDerivedMesh*)dm;

	ccgdm_create_grids(dm);
	return cgdm->gridData;
}

static DMGridAdjacency *ccgDM_getGridAdjacency(DerivedMesh *dm)
{
	CCGDerivedMesh *cgdm= (CCGDerivedMesh*)dm;

	ccgdm_create_grids(dm);
	return cgdm->gridAdjacency;
}

static int *ccgDM_getGridOffset(DerivedMesh *dm)
{
	CCGDerivedMesh *cgdm= (CCGDerivedMesh*)dm;

	ccgdm_create_grids(dm);
	return cgdm->gridOffset;
}

static ListBase *ccgDM_getFaceMap(Object *ob, DerivedMesh *dm)
{
	CCGDerivedMesh *ccgdm= (CCGDerivedMesh*)dm;

	if(!ccgdm->multires.mmd && !ccgdm->fmap && ob->type == OB_MESH) {
		Mesh *me= ob->data;

		create_vert_face_map(&ccgdm->fmap, &ccgdm->fmap_mem, me->mface,
				     me->totvert, me->totface);
	}

	return ccgdm->fmap;
}

static int ccgDM_use_grid_pbvh(CCGDerivedMesh *ccgdm)
{
	MultiresModifierData *mmd= ccgdm->multires.mmd;

	/* both of multires and subsurm modifiers are CCG, but
	   grids should only be used when sculpting on multires */
	if(!mmd)
		return 0;

	return 1;
}

static struct PBVH *ccgDM_getPBVH(Object *ob, DerivedMesh *dm)
{
	CCGDerivedMesh *ccgdm= (CCGDerivedMesh*)dm;
	int gridSize, numGrids, grid_pbvh;

	if(!ob) {
		ccgdm->pbvh= NULL;
		return NULL;
	}

	if(!ob->sculpt)
		return NULL;

	grid_pbvh= ccgDM_use_grid_pbvh(ccgdm);

	if(ob->sculpt->pbvh) {
		if(grid_pbvh) {
			/* pbvh's grids, gridadj and gridfaces points to data inside ccgdm
			   but this can be freed on ccgdm release, this updates the pointers
			   when the ccgdm gets remade, the assumption is that the topology
			   does not change. */
			ccgdm_create_grids(dm);
			BLI_pbvh_grids_update(ob->sculpt->pbvh, ccgdm->gridData, ccgdm->gridAdjacency, (void**)ccgdm->gridFaces);
		}

		ccgdm->pbvh = ob->sculpt->pbvh;
	}

	if(ccgdm->pbvh)
		return ccgdm->pbvh;

	/* no pbvh exists yet, we need to create one. only in case of multires
	   we build a pbvh over the modified mesh, in other cases the base mesh
	   is being sculpted, so we build a pbvh from that. */
	if(grid_pbvh) {
		ccgdm_create_grids(dm);

		gridSize = ccgDM_getGridSize(dm);
		numGrids = ccgDM_getNumGrids(dm);

		ob->sculpt->pbvh= ccgdm->pbvh = BLI_pbvh_new();
		BLI_pbvh_build_grids(ccgdm->pbvh, ccgdm->gridData, ccgdm->gridAdjacency,
			numGrids, gridSize, (void**)ccgdm->gridFaces);
	} else if(ob->type == OB_MESH) {
		Mesh *me= ob->data;
		ob->sculpt->pbvh= ccgdm->pbvh = BLI_pbvh_new();
		BLI_pbvh_build_mesh(ccgdm->pbvh, me->mface, me->mvert,
				   me->totface, me->totvert);
	}

	return ccgdm->pbvh;
}

static CCGDerivedMesh *getCCGDerivedMesh(CCGSubSurf *ss,
										 int drawInteriorEdges,
										 int useSubsurfUv,
										 DerivedMesh *dm)
{
	CCGDerivedMesh *ccgdm = MEM_callocN(sizeof(*ccgdm), "cgdm");
	CCGVertIterator *vi;
	CCGEdgeIterator *ei;
	CCGFaceIterator *fi;
	int index, totvert, totedge, totface;
	int i;
	int vertNum, edgeNum, faceNum;
	int *vertOrigIndex, *faceOrigIndex, *polyOrigIndex, *base_polyOrigIndex; /* *edgeOrigIndex - as yet, unused  */
	short *edgeFlags;
	char *faceFlags;
	int *loopidx = NULL, *vertidx = NULL;
	BLI_array_declare(loopidx);
	BLI_array_declare(vertidx);
	int loopindex, loopindex2;
	int edgeSize, has_edge_origindex;
	int gridSize;
	int gridFaces, gridCuts;
	/*int gridSideVerts;*/
	int gridSideEdges;
	int numTex, numCol;
	int gridInternalEdges;
	float *w = NULL;
	WeightTable wtable = {0};
	MCol *mcol;
	MEdge *medge = NULL;
	/* MFace *mface = NULL; */
	MPoly *mpoly = NULL;

	DM_from_template(&ccgdm->dm, dm, DM_TYPE_CCGDM,
					 ccgSubSurf_getNumFinalVerts(ss),
					 ccgSubSurf_getNumFinalEdges(ss),
					 ccgSubSurf_getNumFinalFaces(ss),
					 ccgSubSurf_getNumFinalFaces(ss)*4, 
					 ccgSubSurf_getNumFinalFaces(ss));
	
	numTex = CustomData_number_of_layers(&ccgdm->dm.loopData, CD_MLOOPUV);
	numCol = CustomData_number_of_layers(&ccgdm->dm.loopData, CD_MLOOPCOL);
	
	if (numTex && CustomData_number_of_layers(&ccgdm->dm.faceData, CD_MTFACE) != numTex)
		CustomData_from_bmeshpoly(&ccgdm->dm.faceData, &ccgdm->dm.polyData, &ccgdm->dm.loopData, ccgSubSurf_getNumFinalFaces(ss));
	else if (numCol && CustomData_number_of_layers(&ccgdm->dm.faceData, CD_MCOL) != numCol)
		CustomData_from_bmeshpoly(&ccgdm->dm.faceData, &ccgdm->dm.polyData, &ccgdm->dm.loopData, ccgSubSurf_getNumFinalFaces(ss));

	ccgdm->dm.getMinMax = cgdm_getMinMax;
	ccgdm->dm.getNumVerts = cgdm_getNumVerts;
	ccgdm->dm.getNumEdges = cgdm_getNumEdges;
	ccgdm->dm.getNumTessFaces = cgdm_getNumTessFaces;
	ccgdm->dm.getNumFaces = cgdm_getNumTessFaces;

	ccgdm->dm.getNumGrids = ccgDM_getNumGrids;
	ccgdm->dm.getPBVH = ccgDM_getPBVH;

	ccgdm->dm.getVert = ccgDM_getFinalVert;
	ccgdm->dm.getEdge = ccgDM_getFinalEdge;
	ccgdm->dm.getTessFace = ccgDM_getFinalFace;
	ccgdm->dm.getVertCo = ccgDM_getFinalVertCo;
	ccgdm->dm.getVertNo = ccgDM_getFinalVertNo;
	ccgdm->dm.copyVertArray = ccgDM_copyFinalVertArray;
	ccgdm->dm.copyEdgeArray = ccgDM_copyFinalEdgeArray;
	ccgdm->dm.copyTessFaceArray = ccgDM_copyFinalFaceArray;
	ccgdm->dm.copyLoopArray = ccgDM_copyFinalLoopArray;
	ccgdm->dm.copyPolyArray = ccgDM_copyFinalPolyArray;
	ccgdm->dm.getVertData = DM_get_vert_data;
	ccgdm->dm.getEdgeData = DM_get_edge_data;
	ccgdm->dm.getTessFaceData = DM_get_face_data;
	ccgdm->dm.getVertDataArray = ccgDM_get_vert_data_layer;
	ccgdm->dm.getEdgeDataArray = ccgDM_get_edge_data_layer;
	ccgdm->dm.getTessFaceDataArray = ccgDM_get_face_data_layer;
	ccgdm->dm.getNumGrids = ccgDM_getNumGrids;
	ccgdm->dm.getGridSize = ccgDM_getGridSize;
	ccgdm->dm.getGridData = ccgDM_getGridData;
	ccgdm->dm.getGridAdjacency = ccgDM_getGridAdjacency;
	ccgdm->dm.getGridOffset = ccgDM_getGridOffset;
	ccgdm->dm.getFaceMap = ccgDM_getFaceMap;
	ccgdm->dm.getPBVH = ccgDM_getPBVH;

	ccgdm->dm.getTessFace = ccgDM_getFinalFace;
	ccgdm->dm.copyVertArray = ccgDM_copyFinalVertArray;
	ccgdm->dm.copyEdgeArray = ccgDM_copyFinalEdgeArray;
	ccgdm->dm.copyTessFaceArray = ccgDM_copyFinalFaceArray;
	ccgdm->dm.getVertData = DM_get_vert_data;
	ccgdm->dm.getEdgeData = DM_get_edge_data;
	ccgdm->dm.getTessFaceData = DM_get_face_data;
	ccgdm->dm.getVertDataArray = DM_get_vert_data_layer;
	ccgdm->dm.getEdgeDataArray = DM_get_edge_data_layer;
	ccgdm->dm.getTessFaceDataArray = DM_get_tessface_data_layer;

	ccgdm->dm.getVertCos = cgdm_getVertCos;
	ccgdm->dm.foreachMappedVert = cgdm_foreachMappedVert;
	ccgdm->dm.foreachMappedEdge = cgdm_foreachMappedEdge;
	ccgdm->dm.foreachMappedFaceCenter = cgdm_foreachMappedFaceCenter;
	
	ccgdm->dm.drawVerts = ccgDM_drawVerts;
	ccgdm->dm.drawEdges = ccgDM_drawEdges;
	ccgdm->dm.drawLooseEdges = ccgDM_drawLooseEdges;
	ccgdm->dm.drawFacesSolid = ccgDM_drawFacesSolid;
	ccgdm->dm.drawFacesColored = cgdm_drawFacesColored;
	ccgdm->dm.drawFacesTex = cgdm_drawFacesTex;
	ccgdm->dm.drawFacesGLSL = cgdm_drawFacesGLSL;
	ccgdm->dm.drawMappedFaces = ccgDM_drawMappedFaces;
	ccgdm->dm.drawMappedFacesTex = cgdm_drawMappedFacesTex;
	ccgdm->dm.drawMappedFacesGLSL = cgdm_drawMappedFacesGLSL;
	ccgdm->dm.drawUVEdges = cgdm_drawUVEdges;

	ccgdm->dm.drawMappedEdgesInterp = cgdm_drawMappedEdgesInterp;
	ccgdm->dm.drawMappedEdges = cgdm_drawMappedEdges;
	
	ccgdm->dm.release = cgdm_release;
	
	ccgdm->ss = ss;
	ccgdm->drawInteriorEdges = drawInteriorEdges;
	ccgdm->useSubsurfUv = useSubsurfUv;

	totvert = ccgSubSurf_getNumVerts(ss);
	ccgdm->vertMap = MEM_callocN(totvert * sizeof(*ccgdm->vertMap), "vertMap");
	vi = ccgSubSurf_getVertIterator(ss);
	for(; !ccgVertIterator_isStopped(vi); ccgVertIterator_next(vi)) {
		CCGVert *v = ccgVertIterator_getCurrent(vi);

		ccgdm->vertMap[GET_INT_FROM_POINTER(ccgSubSurf_getVertVertHandle(v))].vert = v;
	}
	ccgVertIterator_free(vi);

	totedge = ccgSubSurf_getNumEdges(ss);
	ccgdm->edgeMap = MEM_callocN(totedge * sizeof(*ccgdm->edgeMap), "edgeMap");
	ei = ccgSubSurf_getEdgeIterator(ss);
	for(; !ccgEdgeIterator_isStopped(ei); ccgEdgeIterator_next(ei)) {
		CCGEdge *e = ccgEdgeIterator_getCurrent(ei);

		ccgdm->edgeMap[GET_INT_FROM_POINTER(ccgSubSurf_getEdgeEdgeHandle(e))].edge = e;
	}

	totface = ccgSubSurf_getNumFaces(ss);
	ccgdm->faceMap = MEM_callocN(totface * sizeof(*ccgdm->faceMap), "faceMap");
	fi = ccgSubSurf_getFaceIterator(ss);
	for(; !ccgFaceIterator_isStopped(fi); ccgFaceIterator_next(fi)) {
		CCGFace *f = ccgFaceIterator_getCurrent(fi);

		ccgdm->faceMap[GET_INT_FROM_POINTER(ccgSubSurf_getFaceFaceHandle(ss, f))].face = f;
	}
	ccgFaceIterator_free(fi);

	ccgdm->reverseFaceMap = MEM_callocN(sizeof(int)*ccgSubSurf_getNumFinalFaces(ss), "reverseFaceMap");

	edgeSize = ccgSubSurf_getEdgeSize(ss);
	gridSize = ccgSubSurf_getGridSize(ss);
	gridFaces = gridSize - 1;
	gridCuts = gridSize - 2;
	/*gridInternalVerts = gridSideVerts * gridSideVerts; - as yet, unused */
	gridSideEdges = gridSize - 1;
	gridInternalEdges = (gridSideEdges - 1) * gridSideEdges * 2; 

	vertNum = 0;
	edgeNum = 0;
	faceNum = 0;

	/* mvert = dm->getVertArray(dm); */ /* UNUSED */
	medge = dm->getEdgeArray(dm);
	/* mface = dm->getTessFaceArray(dm); */ /* UNUSED */

	mpoly = CustomData_get_layer(&dm->polyData, CD_MPOLY);
	base_polyOrigIndex = CustomData_get_layer(&dm->polyData, CD_ORIGINDEX);
	
	/*CDDM hack*/
	edgeFlags = ccgdm->edgeFlags = MEM_callocN(sizeof(short)*totedge, "faceFlags");
	faceFlags = ccgdm->faceFlags = MEM_callocN(sizeof(char)*2*totface, "faceFlags");

	vertOrigIndex = DM_get_vert_data_layer(&ccgdm->dm, CD_ORIGINDEX);
	/*edgeOrigIndex = DM_get_edge_data_layer(&cgdm->dm, CD_ORIGINDEX);*/
	faceOrigIndex = DM_get_tessface_data_layer(&ccgdm->dm, CD_ORIGINDEX);

	polyOrigIndex = DM_get_face_data_layer(&ccgdm->dm, CD_ORIGINDEX);

	if (!CustomData_has_layer(&ccgdm->dm.faceData, CD_MCOL))
		DM_add_tessface_layer(&ccgdm->dm, CD_MCOL, CD_CALLOC, NULL);

	mcol = DM_get_tessface_data_layer(&ccgdm->dm, CD_MCOL);
	has_edge_origindex = CustomData_has_layer(&ccgdm->dm.edgeData, CD_ORIGINDEX);

	faceNum = 0;
	loopindex = loopindex2 = 0; //current loop index
	for (index = 0; index < totface; index++) {
		CCGFace *f = ccgdm->faceMap[index].face;
		int numVerts = ccgSubSurf_getFaceNumVerts(f);
		int numFinalEdges = numVerts * (gridSideEdges + gridInternalEdges);
		int origIndex = GET_INT_FROM_POINTER(ccgSubSurf_getFaceFaceHandle(ss, f));
		int g2_wid = gridCuts+2;
		float *w2;
		int s, x, y;
		
		origIndex = base_polyOrigIndex ? base_polyOrigIndex[origIndex] : origIndex;
		
		w = get_ss_weights(&wtable, gridCuts, numVerts);

		ccgdm->faceMap[index].startVert = vertNum;
		ccgdm->faceMap[index].startEdge = edgeNum;
		ccgdm->faceMap[index].startFace = faceNum;
		
		faceFlags[0] = mpoly ?  mpoly[origIndex].flag : 0;
		faceFlags[1] = mpoly ? mpoly[origIndex].mat_nr : 0;
		faceFlags += 2;

		/* set the face base vert */
		*((int*)ccgSubSurf_getFaceUserData(ss, f)) = vertNum;

		BLI_array_empty(loopidx);		
		for (s=0; s<numVerts; s++) {
			BLI_array_growone(loopidx);
			loopidx[s] = loopindex++;
		}
		
		BLI_array_empty(vertidx);
				for(s = 0; s < numVerts; s++) {
			CCGVert *v = ccgSubSurf_getFaceVert(ss, f, s);
			
			BLI_array_growone(vertidx);
			vertidx[s] = GET_INT_FROM_POINTER(ccgSubSurf_getVertVertHandle(v));
		}
		

		/*I think this is for interpolating the center vert?*/
		w2 = w; // + numVerts*(g2_wid-1)*(g2_wid-1); //numVerts*((g2_wid-1)*g2_wid+g2_wid-1);
		DM_interp_vert_data(dm, &ccgdm->dm, vertidx, w2,
		                    numVerts, vertNum);
		if (vertOrigIndex) {
			*vertOrigIndex = ORIGINDEX_NONE;
			++vertOrigIndex;
		}

		++vertNum;

		/*interpolate per-vert data*/
		for(s = 0; s < numVerts; s++) {
			for(x = 1; x < gridFaces; x++) {
				w2 = w + s*numVerts*g2_wid*g2_wid + x*numVerts;
				DM_interp_vert_data(dm, &ccgdm->dm, vertidx, w2,
						    numVerts, vertNum);

				if (vertOrigIndex) {
					*vertOrigIndex = ORIGINDEX_NONE;
					++vertOrigIndex;
				}

				++vertNum;
			}
		}

		/*interpolate per-vert data*/
		for(s = 0; s < numVerts; s++) {
			for(y = 1; y < gridFaces; y++) {
				for(x = 1; x < gridFaces; x++) {
					w2 = w + s*numVerts*g2_wid*g2_wid + (y*g2_wid+x)*numVerts;
					DM_interp_vert_data(dm, &ccgdm->dm, vertidx, w2,
							    numVerts, vertNum);

					if (vertOrigIndex) {
						*vertOrigIndex = ORIGINDEX_NONE;
						++vertOrigIndex;
					}

					++vertNum;
				}
			}
		}

		if (has_edge_origindex) {
			for(i = 0; i < numFinalEdges; ++i)
				*(int *)DM_get_edge_data(&ccgdm->dm, edgeNum + i,
							 CD_ORIGINDEX) = ORIGINDEX_NONE;
		}

		for (s=0; s<numVerts; s++) {
			/*interpolate per-face data*/
			for (y=0; y<gridFaces; y++) {
				for (x=0; x<gridFaces; x++) {
					w2 = w + s*numVerts*g2_wid*g2_wid + (y*g2_wid+x)*numVerts;
					CustomData_interp(&dm->loopData, &ccgdm->dm.loopData,
					                  loopidx, w2, NULL, numVerts, loopindex2);
					loopindex2++;

					w2 = w + s*numVerts*g2_wid*g2_wid + ((y+1)*g2_wid+(x))*numVerts;
					CustomData_interp(&dm->loopData, &ccgdm->dm.loopData,
					                  loopidx, w2, NULL, numVerts, loopindex2);
					loopindex2++;

					w2 = w + s*numVerts*g2_wid*g2_wid + ((y+1)*g2_wid+(x+1))*numVerts;
					CustomData_interp(&dm->loopData, &ccgdm->dm.loopData,
					                  loopidx, w2, NULL, numVerts, loopindex2);
					loopindex2++;
					
					w2 = w + s*numVerts*g2_wid*g2_wid + ((y)*g2_wid+(x+1))*numVerts;
					CustomData_interp(&dm->loopData, &ccgdm->dm.loopData,
					                  loopidx, w2, NULL, numVerts, loopindex2);
					loopindex2++;

					/*copy over poly data, e.g. mtexpoly*/
					CustomData_copy_data(&dm->polyData, &ccgdm->dm.polyData, origIndex, faceNum, 1);

					/*generate tesselated face data used for drawing*/
					ccg_loops_to_corners(&ccgdm->dm.faceData, &ccgdm->dm.loopData,
						&ccgdm->dm.polyData, loopindex2-4, faceNum, faceNum, numTex, numCol);
					
					/*set original index data*/
					if (faceOrigIndex) {
						*faceOrigIndex = origIndex;
						faceOrigIndex++;
					}
					if (polyOrigIndex) {
						*polyOrigIndex = origIndex;
						polyOrigIndex++;
					}

					ccgdm->reverseFaceMap[faceNum] = index;

					faceNum++;
				}
			}
		}

		edgeNum += numFinalEdges;
	}

	for(index = 0; index < totedge; ++index) {
		CCGEdge *e = ccgdm->edgeMap[index].edge;
		int numFinalEdges = edgeSize - 1;
		int mapIndex = ccgDM_getEdgeMapIndex(ss, e);
		int x;
		int vertIdx[2];
		int edgeIdx = GET_INT_FROM_POINTER(ccgSubSurf_getEdgeEdgeHandle(e));

		CCGVert *v;
		v = ccgSubSurf_getEdgeVert0(e);
		vertIdx[0] = GET_INT_FROM_POINTER(ccgSubSurf_getVertVertHandle(v));
		v = ccgSubSurf_getEdgeVert1(e);
		vertIdx[1] = GET_INT_FROM_POINTER(ccgSubSurf_getVertVertHandle(v));

		ccgdm->edgeMap[index].startVert = vertNum;
		ccgdm->edgeMap[index].startEdge = edgeNum;

		if(edgeIdx >= 0 && edgeFlags)
			edgeFlags[edgeIdx] = medge[edgeIdx].flag;

		/* set the edge base vert */
		*((int*)ccgSubSurf_getEdgeUserData(ss, e)) = vertNum;

		for(x = 1; x < edgeSize - 1; x++) {
			float w[2];
			w[1] = (float) x / (edgeSize - 1);
			w[0] = 1 - w[1];
			DM_interp_vert_data(dm, &ccgdm->dm, vertIdx, w, 2, vertNum);
			if (vertOrigIndex) {
				*vertOrigIndex = ORIGINDEX_NONE;
				++vertOrigIndex;
			}
			++vertNum;
		}

		for(i = 0; i < numFinalEdges; ++i) {
			if (has_edge_origindex) {
				*(int *)DM_get_edge_data(&ccgdm->dm, edgeNum + i,
			                         CD_ORIGINDEX) = mapIndex;
			}
		}

		edgeNum += numFinalEdges;
	}

	for(index = 0; index < totvert; ++index) {
		CCGVert *v = ccgdm->vertMap[index].vert;
		int mapIndex = ccgDM_getVertMapIndex(ccgdm->ss, v);
		int vidx;

		vidx = GET_INT_FROM_POINTER(ccgSubSurf_getVertVertHandle(v));

		ccgdm->vertMap[index].startVert = vertNum;

		/* set the vert base vert */
		*((int*) ccgSubSurf_getVertUserData(ss, v)) = vertNum;

		DM_copy_vert_data(dm, &ccgdm->dm, vidx, vertNum, 1);

		if (vertOrigIndex) {
			*vertOrigIndex = mapIndex;
			++vertOrigIndex;
		}
		++vertNum;
	}

	ccgdm->dm.numVertData = vertNum;
	ccgdm->dm.numEdgeData = edgeNum;
	ccgdm->dm.numFaceData = faceNum;
	ccgdm->dm.numLoopData = loopindex2;
	ccgdm->dm.numPolyData = faceNum;

	BLI_array_free(vertidx);
	BLI_array_free(loopidx);
	free_ss_weights(&wtable);

	return ccgdm;
}

/***/

struct DerivedMesh *subsurf_make_derived_from_derived(
						struct DerivedMesh *dm,
						struct SubsurfModifierData *smd,
						int useRenderParams, float (*vertCos)[3],
						int isFinalCalc, int forEditMode, int inEditMode)
{
	int useSimple = smd->subdivType == ME_SIMPLE_SUBSURF;
	int useAging = smd->flags & eSubsurfModifierFlag_DebugIncr;
	int useSubsurfUv = smd->flags & eSubsurfModifierFlag_SubsurfUv;
	int drawInteriorEdges = !(smd->flags & eSubsurfModifierFlag_ControlEdges);
	CCGDerivedMesh *result = NULL;

	if(forEditMode) {
		int levels= (smd->modifier.scene)? get_render_subsurf_level(&smd->modifier.scene->r, smd->levels): smd->levels;

		smd->emCache = _getSubSurf(smd->emCache, levels, useAging, 0,
								   useSimple);
		ss_sync_from_derivedmesh(smd->emCache, dm, vertCos, useSimple);

		result = getCCGDerivedMesh(smd->emCache,
								   drawInteriorEdges,
								   useSubsurfUv, dm);
	} else if(useRenderParams) {
		/* Do not use cache in render mode. */
		CCGSubSurf *ss;
		int levels= (smd->modifier.scene)? get_render_subsurf_level(&smd->modifier.scene->r, smd->renderLevels): smd->renderLevels;

		if(levels == 0)
			return dm;
		
		ss = _getSubSurf(NULL, levels, 0, 1, useSimple);

		ss_sync_from_derivedmesh(ss, dm, vertCos, useSimple);

		result = getCCGDerivedMesh(ss,
			drawInteriorEdges, useSubsurfUv, dm);

		result->freeSS = 1;
	} else {
		int useIncremental = 1; //(smd->flags & eSubsurfModifierFlag_Incremental);
		int useAging = smd->flags & eSubsurfModifierFlag_DebugIncr;
		int levels= (smd->modifier.scene)? get_render_subsurf_level(&smd->modifier.scene->r, smd->levels): smd->levels;
		CCGSubSurf *ss;

		/* It is quite possible there is a much better place to do this. It
		 * depends a bit on how rigourously we expect this function to never
		 * be called in editmode. In semi-theory we could share a single
		 * cache, but the handles used inside and outside editmode are not
		 * the same so we would need some way of converting them. Its probably
		 * not worth the effort. But then why am I even writing this long
		 * comment that no one will read? Hmmm. - zr
		 *
		 * Addendum: we can't really ensure that this is never called in edit
		 * mode, so now we have a parameter to verify it. - brecht
		 */
		if(!inEditMode && smd->emCache) {
			ccgSubSurf_free(smd->emCache);
			smd->emCache = NULL;
		}

		if(useIncremental && isFinalCalc) {
			smd->mCache = ss = _getSubSurf(smd->mCache, levels,
										   useAging, 0, useSimple);

			if (!ss_sync_from_derivedmesh(ss, dm, vertCos, useSimple)) {
				//ccgSubSurf_free(smd->mCache);
				smd->mCache = ss = _getSubSurf(NULL, levels,
											   useAging, 0, useSimple);
				
				ss_sync_from_derivedmesh(ss, dm, vertCos, useSimple);
	
			}

			result = getCCGDerivedMesh(smd->mCache,
									   drawInteriorEdges,
									   useSubsurfUv, dm);
		} else {
			if (smd->mCache && isFinalCalc) {
				ccgSubSurf_free(smd->mCache);
				smd->mCache = NULL;
			}

			ss = _getSubSurf(NULL, levels, 0, 1, useSimple);
			ss_sync_from_derivedmesh(ss, dm, vertCos, useSimple);

			result = getCCGDerivedMesh(ss, drawInteriorEdges, useSubsurfUv, dm);

			if(isFinalCalc)
				smd->mCache = ss;
			else
				result->freeSS = 1;
		}
	}
	
	return (DerivedMesh *)result;
}

void subsurf_calculate_limit_positions(Mesh *me, float (*positions_r)[3]) 
{
	/* Finds the subsurf limit positions for the verts in a mesh 
	 * and puts them in an array of floats. Please note that the 
	 * calculated vert positions is incorrect for the verts 
	 * on the boundary of the mesh.
	 */
	CCGSubSurf *ss = _getSubSurf(NULL, 1, 0, 1, 0);
	float edge_sum[3], face_sum[3];
	CCGVertIterator *vi;
	DerivedMesh *dm = CDDM_from_mesh(me, NULL);

	ss_sync_from_derivedmesh(ss, dm, NULL, 0);

	vi = ccgSubSurf_getVertIterator(ss);
	for (; !ccgVertIterator_isStopped(vi); ccgVertIterator_next(vi)) {
		CCGVert *v = ccgVertIterator_getCurrent(vi);
		int idx = GET_INT_FROM_POINTER(ccgSubSurf_getVertVertHandle(v));
		int N = ccgSubSurf_getVertNumEdges(v);
		int numFaces = ccgSubSurf_getVertNumFaces(v);
		float *co;
		int i;

		edge_sum[0]= edge_sum[1]= edge_sum[2]= 0.0;
		face_sum[0]= face_sum[1]= face_sum[2]= 0.0;

		for (i=0; i<N; i++) {
			CCGEdge *e = ccgSubSurf_getVertEdge(v, i);
			add_v3_v3v3(edge_sum, edge_sum, ccgSubSurf_getEdgeData(ss, e, 1));
		}
		for (i=0; i<numFaces; i++) {
			CCGFace *f = ccgSubSurf_getVertFace(v, i);
			add_v3_v3(face_sum, ccgSubSurf_getFaceCenterData(f));
		}

		/* ad-hoc correction for boundary vertices, to at least avoid them
		   moving completely out of place (brecht) */
		if(numFaces && numFaces != N)
			mul_v3_fl(face_sum, (float)N/(float)numFaces);

		co = ccgSubSurf_getVertData(ss, v);
		positions_r[idx][0] = (co[0]*N*N + edge_sum[0]*4 + face_sum[0])/(N*(N+5));
		positions_r[idx][1] = (co[1]*N*N + edge_sum[1]*4 + face_sum[1])/(N*(N+5));
		positions_r[idx][2] = (co[2]*N*N + edge_sum[2]*4 + face_sum[2])/(N*(N+5));
	}
	ccgVertIterator_free(vi);

	ccgSubSurf_free(ss);

	dm->release(dm);
}
<|MERGE_RESOLUTION|>--- conflicted
+++ resolved
@@ -62,15 +62,10 @@
 #include "BKE_subsurf.h"
 #include "BKE_tessmesh.h"
 
-<<<<<<< HEAD
 #include "PIL_time.h"
 #include "BLI_array.h"
 
-#include "BIF_gl.h"
-#include "BIF_glutil.h"
-=======
 #include "GL/glew.h"
->>>>>>> 2636be0a
 
 #include "GPU_draw.h"
 #include "GPU_extensions.h"
@@ -78,18 +73,12 @@
 
 #include "CCGSubSurf.h"
 
-<<<<<<< HEAD
+extern GLubyte stipple_quarttone[128]; /* glutil.c, bad level data */
+
 static CCGDerivedMesh *getCCGDerivedMesh(CCGSubSurf *ss,
                                          int drawInteriorEdges,
                                          int useSubsurfUv,
                                          DerivedMesh *dm);
-=======
-extern GLubyte stipple_quarttone[128]; /* glutil.c, bad level data */
-
-static int ccgDM_getVertMapIndex(CCGSubSurf *ss, CCGVert *v);
-static int ccgDM_getEdgeMapIndex(CCGSubSurf *ss, CCGEdge *e);
-static int ccgDM_getFaceMapIndex(CCGSubSurf *ss, CCGFace *f);
->>>>>>> 2636be0a
 static int ccgDM_use_grid_pbvh(CCGDerivedMesh *ccgdm);
 
 ///
