--- conflicted
+++ resolved
@@ -44,6 +44,7 @@
 #include "atomic_ops.h"
 
 #include "DNA_material_types.h"
+#include "DNA_mesh_types.h"
 
 #include "BKE_DerivedMesh.h"
 #include "BKE_ccg.h"
@@ -865,17 +866,9 @@
       continue;
     }
 
-<<<<<<< HEAD
     pbvh_bmesh_regen_node_verts(pbvh, node);
   }
 }
-=======
-  const float *view_normal;
-#ifdef USE_EDGEQUEUE_FRONTFACE
-  uint use_view_normal : 1;
-#endif
-} EdgeQueue;
->>>>>>> 46076e48
 
 /************************* Called from pbvh.c *************************/
 
@@ -961,19 +954,9 @@
             *r_active_vertex_index = tribuf->verts[tri->v[j]];
           }
 
-<<<<<<< HEAD
           if (r_active_face_index) {
             *r_active_face_index = tri->f;
           }
-=======
-  if (l_edge->radial_next != l_edge) {
-    /* How much longer we need to be to consider for subdividing
-     * (avoids subdividing faces which are only *slightly* skinny) */
-#  define EVEN_EDGELEN_THRESHOLD 1.2f
-    /* How much the limit increases per recursion
-     * (avoids performing subdivisions too far away). */
-#  define EVEN_GENERATION_SCALE 1.6f
->>>>>>> 46076e48
 
           if (r_face_normal) {
             float no[3];
@@ -1661,67 +1644,8 @@
   ((ushort *)&oldi)[0] = olda;
   ((ushort *)&oldi)[1] = oldb;
 
-<<<<<<< HEAD
   ((ushort *)&newi)[0] = newa;
   ((ushort *)&newi)[1] = newb;
-=======
-  if (view_normal) {
-    BLI_assert(len_squared_v3(view_normal) != 0.0f);
-  }
-
-  if (mode & PBVH_Collapse) {
-    EdgeQueue q;
-    BLI_mempool *queue_pool = BLI_mempool_create(sizeof(BMVert *) * 2, 0, 128, BLI_MEMPOOL_NOP);
-    EdgeQueueContext eq_ctx = {
-        &q,
-        queue_pool,
-        pbvh->header.bm,
-        cd_vert_mask_offset,
-        cd_vert_node_offset,
-        cd_face_node_offset,
-    };
-
-    short_edge_queue_create(
-        &eq_ctx, pbvh, center, view_normal, radius, use_frontface, use_projected);
-    modified |= pbvh_bmesh_collapse_short_edges(&eq_ctx, pbvh, &deleted_faces);
-    BLI_heapsimple_free(q.heap, NULL);
-    BLI_mempool_destroy(queue_pool);
-  }
-
-  if (mode & PBVH_Subdivide) {
-    EdgeQueue q;
-    BLI_mempool *queue_pool = BLI_mempool_create(sizeof(BMVert *) * 2, 0, 128, BLI_MEMPOOL_NOP);
-    EdgeQueueContext eq_ctx = {
-        &q,
-        queue_pool,
-        pbvh->header.bm,
-        cd_vert_mask_offset,
-        cd_vert_node_offset,
-        cd_face_node_offset,
-    };
-
-    long_edge_queue_create(
-        &eq_ctx, pbvh, center, view_normal, radius, use_frontface, use_projected);
-    modified |= pbvh_bmesh_subdivide_long_edges(&eq_ctx, pbvh, &edge_loops);
-    BLI_heapsimple_free(q.heap, NULL);
-    BLI_mempool_destroy(queue_pool);
-  }
-
-  /* Unmark nodes. */
-  for (int n = 0; n < pbvh->totnode; n++) {
-    PBVHNode *node = &pbvh->nodes[n];
-
-    if (node->flag & PBVH_Leaf && node->flag & PBVH_UpdateTopology) {
-      node->flag &= ~PBVH_UpdateTopology;
-    }
-  }
-  BLI_buffer_free(&edge_loops);
-  BLI_buffer_free(&deleted_faces);
-
-#ifdef USE_VERIFY
-  pbvh_bmesh_verify(pbvh);
-#endif
->>>>>>> 46076e48
 
   atomic_cas_uint32((uint32_t *)base, oldi, newi);
 }
@@ -2081,14 +2005,15 @@
   BMEdge *e;
   BMVert *v;
 
-  const int cd_fset = CustomData_get_offset(&pbvh->header.bm->pdata, CD_SCULPT_FACE_SETS);
+  const int cd_fset = CustomData_get_offset_named(
+      &pbvh->header.bm->pdata, CD_PROP_INT32, ".sculpt_face_set");
 
   BM_ITER_MESH (v, &iter, pbvh->header.bm, BM_VERTS_OF_MESH) {
     MSculptVert *mv = BKE_PBVH_SCULPTVERT(pbvh->cd_sculpt_vert, v);
     mv->flag &= ~(SCULPTVERT_BOUNDARY | SCULPTVERT_FSET_BOUNDARY | SCULPTVERT_NEED_BOUNDARY |
                   SCULPTVERT_VERT_FSET_HIDDEN);
 
-    if (cd_fset >= 0 && v->e && v->e->l) {
+    if (cd_fset != -1 && v->e && v->e->l) {
       mv->flag |= SCULPTVERT_VERT_FSET_HIDDEN;
     }
   }
@@ -2106,7 +2031,7 @@
       continue;
     }
 
-    if (cd_fset < 0) {
+    if (cd_fset == -1) {
       MSculptVert *mv1 = BKE_PBVH_SCULPTVERT(pbvh->cd_sculpt_vert, e->v1);
       MSculptVert *mv2 = BKE_PBVH_SCULPTVERT(pbvh->cd_sculpt_vert, e->v2);
 
@@ -2128,9 +2053,9 @@
     MSculptVert *mv2 = BKE_PBVH_SCULPTVERT(pbvh->cd_sculpt_vert, e->v2);
 
     BMLoop *l = e->l;
-    int lastfset = BM_ELEM_CD_GET_INT(l->f, cd_fset);
+    int lastfset = cd_fset != -1 ? BM_ELEM_CD_GET_INT(l->f, cd_fset) : 0;
     do {
-      int fset = BM_ELEM_CD_GET_INT(l->f, cd_fset);
+      int fset = cd_fset != -1 ? BM_ELEM_CD_GET_INT(l->f, cd_fset) : 0;
 
       if (l->f->len > 3) {
         mv1->flag |= SCULPTVERT_NEED_TRIANGULATE;
@@ -2299,17 +2224,17 @@
 }
 
 /* Build a PBVH from a BMesh */
-ATTR_NO_OPT void BKE_pbvh_build_bmesh(PBVH *pbvh,
-                                      struct Mesh *me,
-                                      BMesh *bm,
-                                      bool smooth_shading,
-                                      BMLog *log,
-                                      const int cd_vert_node_offset,
-                                      const int cd_face_node_offset,
-                                      const int cd_sculpt_vert,
-                                      const int cd_face_areas,
-                                      bool fast_draw,
-                                      bool update_sculptverts)
+void BKE_pbvh_build_bmesh(PBVH *pbvh,
+                          Mesh *me,
+                          BMesh *bm,
+                          bool smooth_shading,
+                          BMLog *log,
+                          const int cd_vert_node_offset,
+                          const int cd_face_node_offset,
+                          const int cd_sculpt_vert,
+                          const int cd_face_areas,
+                          bool fast_draw,
+                          bool update_sculptverts)
 {
   // coalese_pbvh(pbvh, bm);
 
@@ -2319,6 +2244,8 @@
   pbvh->cd_vert_mask_offset = CustomData_get_offset(&bm->vdata, CD_PAINT_MASK);
   pbvh->cd_sculpt_vert = cd_sculpt_vert;
 
+  pbvh->mesh = me;
+
   smooth_shading |= fast_draw;
 
   pbvh->header.bm = bm;
@@ -2327,7 +2254,8 @@
 
   pbvh->header.type = PBVH_BMESH;
   pbvh->bm_log = log;
-  pbvh->cd_faceset_offset = CustomData_get_offset(&bm->pdata, CD_SCULPT_FACE_SETS);
+  pbvh->cd_faceset_offset = CustomData_get_offset_named(
+      &pbvh->header.bm->pdata, CD_PROP_INT32, ".sculpt_face_set");
 
   pbvh->depth_limit = 28;
 
@@ -4052,7 +3980,8 @@
   pbvh->cd_face_area = cd_face_areas;
   pbvh->cd_vert_mask_offset = CustomData_get_offset(&pbvh->header.bm->vdata, CD_PAINT_MASK);
   pbvh->cd_sculpt_vert = cd_sculpt_vert;
-  pbvh->cd_faceset_offset = CustomData_get_offset(&pbvh->header.bm->pdata, CD_SCULPT_FACE_SETS);
+  pbvh->cd_faceset_offset = CustomData_get_offset_named(
+      &pbvh->header.bm->pdata, CD_PROP_INT32, ".sculpt_face_set");
 
   pbvh->totuv = CustomData_number_of_layers(&pbvh->header.bm->ldata, CD_MLOOPUV);
 }
@@ -5541,7 +5470,7 @@
 
   BM_data_layer_add_named(bm, &bm->vdata, CD_PROP_INT32, "__dyntopo_vert_node");
   BM_data_layer_add_named(bm, &bm->pdata, CD_PROP_INT32, "__dyntopo_face_node");
-  BM_data_layer_add(bm, &bm->pdata, CD_SCULPT_FACE_SETS);
+  BM_data_layer_add_named(bm, &bm->pdata, CD_PROP_INT32, ".sculpt_face_set");
 
   BM_data_layer_add(bm, &bm->vdata, CD_PAINT_MASK);
   BM_data_layer_add(bm, &bm->vdata, CD_DYNTOPO_VERT);
@@ -6087,7 +6016,8 @@
   pbvh->cd_face_area = bm->pdata.layers[idx].offset;
 
   pbvh->cd_vert_mask_offset = CustomData_get_offset(&bm->vdata, CD_PAINT_MASK);
-  pbvh->cd_faceset_offset = CustomData_get_offset(&bm->pdata, CD_SCULPT_FACE_SETS);
+  pbvh->cd_faceset_offset = CustomData_get_offset_named(
+      &pbvh->header.bm->pdata, CD_PROP_INT32, ".sculpt_face_set");
   pbvh->cd_sculpt_vert = CustomData_get_offset(&bm->vdata, CD_DYNTOPO_VERT);
 }
 
