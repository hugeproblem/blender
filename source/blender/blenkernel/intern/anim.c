--- conflicted
+++ resolved
@@ -596,15 +596,9 @@
 	/* simple preventing of too deep nested groups */
 	if(level>MAX_DUPLI_RECUR) return;
 	
-<<<<<<< HEAD
-	Mat4CpyMat4(pmat, par->obmat);
+	copy_m4_m4(pmat, par->obmat);
 	em = me->edit_btmesh;
 
-=======
-	copy_m4_m4(pmat, par->obmat);
-	
-	em = BKE_mesh_get_editmesh(me);
->>>>>>> 37e4a311
 	if(em) {
 		int totvert;
 		dm= editbmesh_get_derived_cage(scene, par, em, CD_MASK_BAREMESH);
