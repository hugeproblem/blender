--- conflicted
+++ resolved
@@ -6,12 +6,10 @@
  * \ingroup bke
  */
 
-<<<<<<< HEAD
 #include "BKE_attribute.h"
 #include "BKE_customdata.h"
 #include "BKE_mesh_types.h"
-=======
->>>>>>> b37954d0
+
 #include "BLI_compiler_attrs.h"
 #include "BLI_compiler_compat.h"
 #include "BLI_utildefines.h"
