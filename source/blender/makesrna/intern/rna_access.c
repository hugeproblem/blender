--- conflicted
+++ resolved
@@ -3066,10 +3066,7 @@
 			if(nextptr.data) {
 				curptr= nextptr;
 				prop= NULL; /* now we have a PointerRNA, the prop is our parent so forget it */
-<<<<<<< HEAD
-=======
 				if(index) *index= -1;
->>>>>>> 2198cfdb
 			}
 			else
 				return 0;
@@ -3078,17 +3075,6 @@
 		case PROP_COLLECTION:
 			if(*path) {
 				if(*path == '[') {
-<<<<<<< HEAD
-				/* resolve the lookup with [] brackets */
-				token= rna_path_token(&path, fixedbuf, sizeof(fixedbuf), 1);
-
-				if(!token)
-					return 0;
-
-				/* check for "" to see if it is a string */
-				if(rna_token_strip_quotes(token)) {
-					RNA_property_collection_lookup_string(&curptr, prop, token+1, &nextptr);
-=======
 					/* resolve the lookup with [] brackets */
 					token= rna_path_token(&path, fixedbuf, sizeof(fixedbuf), 1);
 	
@@ -3111,7 +3097,6 @@
 					if(token != fixedbuf) {
 						MEM_freeN(token);
 					}
->>>>>>> 2198cfdb
 				}
 				else {
 					PointerRNA c_ptr;
@@ -3119,17 +3104,6 @@
 					/* ensure we quit on invalid values */
 					nextptr.data = NULL;
 
-<<<<<<< HEAD
-					if(token != fixedbuf) {
-					MEM_freeN(token);
-					}
-				}
-				else {
-					PointerRNA c_ptr;
-
-					/* ensure we quit on invalid values */
-					nextptr.data = NULL;
-
 					if(RNA_property_collection_type_get(&curptr, prop, &c_ptr)) {
 						nextptr= c_ptr;
 					}
@@ -3138,17 +3112,7 @@
 				if(nextptr.data) {
 					curptr= nextptr;
 					prop= NULL;  /* now we have a PointerRNA, the prop is our parent so forget it */
-=======
-					if(RNA_property_collection_type_get(&curptr, prop, &c_ptr)) {
-						nextptr= c_ptr;
-					}
-				}
-
-				if(nextptr.data) {
-					curptr= nextptr;
-					prop= NULL;  /* now we have a PointerRNA, the prop is our parent so forget it */
 					if(index) *index= -1;
->>>>>>> 2198cfdb
 				}
 				else
 					return 0;
