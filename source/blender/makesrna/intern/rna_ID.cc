/* SPDX-FileCopyrightText: 2023 Blender Authors
 *
 * SPDX-License-Identifier: GPL-2.0-or-later */

/** \file
 * \ingroup RNA
 */

#include <cstdio>
#include <cstdlib>

#include "DNA_ID.h"
#include "DNA_material_types.h"
#include "DNA_object_types.h"
#include "DNA_vfont_types.h"

#include "BLI_utildefines.h"

#include "BKE_icons.h"
#include "BKE_lib_id.hh"
#include "BKE_main_namemap.hh"
#include "BKE_object.hh"

#include "RNA_access.hh"
#include "RNA_define.hh"
#include "RNA_enum_types.hh"

#include "WM_types.hh"

#include "rna_internal.hh"

/* enum of ID-block types
 * NOTE: need to keep this in line with the other defines for these
 */
const EnumPropertyItem rna_enum_id_type_items[] = {
    {ID_AC, "ACTION", ICON_ACTION, "Action", ""},
    {ID_AR, "ARMATURE", ICON_ARMATURE_DATA, "Armature", ""},
    {ID_BR, "BRUSH", ICON_BRUSH_DATA, "Brush", ""},
    {ID_CF, "CACHEFILE", ICON_FILE, "Cache File", ""},
    {ID_CA, "CAMERA", ICON_CAMERA_DATA, "Camera", ""},
    {ID_GR, "COLLECTION", ICON_OUTLINER_COLLECTION, "Collection", ""},
    {ID_CU_LEGACY, "CURVE", ICON_CURVE_DATA, "Curve", ""},
    {ID_CV, "CURVES", ICON_CURVES_DATA, "Curves", ""},
    {ID_VF, "FONT", ICON_FONT_DATA, "Font", ""},
    {ID_GD_LEGACY, "GREASEPENCIL", ICON_GREASEPENCIL, "Grease Pencil", ""},
    {ID_GP, "GREASEPENCIL_V3", ICON_GREASEPENCIL, "Grease Pencil v3", ""},
    {ID_IM, "IMAGE", ICON_IMAGE_DATA, "Image", ""},
    {ID_KE, "KEY", ICON_SHAPEKEY_DATA, "Key", ""},
    {ID_LT, "LATTICE", ICON_LATTICE_DATA, "Lattice", ""},
    {ID_LI, "LIBRARY", ICON_LIBRARY_DATA_DIRECT, "Library", ""},
    {ID_LA, "LIGHT", ICON_LIGHT_DATA, "Light", ""},
    {ID_LP, "LIGHT_PROBE", ICON_LIGHTPROBE_SPHERE, "Light Probe", ""},
    {ID_LS, "LINESTYLE", ICON_LINE_DATA, "Line Style", ""},
    {ID_MSK, "MASK", ICON_MOD_MASK, "Mask", ""},
    {ID_MA, "MATERIAL", ICON_MATERIAL_DATA, "Material", ""},
    {ID_ME, "MESH", ICON_MESH_DATA, "Mesh", ""},
    {ID_MB, "META", ICON_META_DATA, "Metaball", ""},
    {ID_MC, "MOVIECLIP", ICON_TRACKER, "Movie Clip", ""},
    {ID_NT, "NODETREE", ICON_NODETREE, "Node Tree", ""},
    {ID_OB, "OBJECT", ICON_OBJECT_DATA, "Object", ""},
    {ID_PC, "PAINTCURVE", ICON_CURVE_BEZCURVE, "Paint Curve", ""},
    {ID_PAL, "PALETTE", ICON_COLOR, "Palette", ""},
    {ID_PA, "PARTICLE", ICON_PARTICLE_DATA, "Particle", ""},
    {ID_PT, "POINTCLOUD", ICON_POINTCLOUD_DATA, "Point Cloud", ""},
    {ID_SCE, "SCENE", ICON_SCENE_DATA, "Scene", ""},
    {ID_SCR, "SCREEN", ICON_WORKSPACE, "Screen", ""},
    {ID_SO, "SOUND", ICON_SOUND, "Sound", ""},
    {ID_SPK, "SPEAKER", ICON_SPEAKER, "Speaker", ""},
    {ID_TXT, "TEXT", ICON_TEXT, "Text", ""},
    {ID_TE, "TEXTURE", ICON_TEXTURE_DATA, "Texture", ""},
    {ID_VO, "VOLUME", ICON_VOLUME_DATA, "Volume", ""},
    {ID_WM, "WINDOWMANAGER", ICON_WINDOW, "Window Manager", ""},
    {ID_WS, "WORKSPACE", ICON_WORKSPACE, "Workspace", ""},
    {ID_WO, "WORLD", ICON_WORLD_DATA, "World", ""},
    {0, nullptr, 0, nullptr, nullptr},
};

static const EnumPropertyItem rna_enum_override_library_property_operation_items[] = {
    {LIBOVERRIDE_OP_NOOP,
     "NOOP",
     0,
     "No-Op",
     "Does nothing, prevents adding actual overrides (NOT USED)"},
    {LIBOVERRIDE_OP_REPLACE,
     "REPLACE",
     0,
     "Replace",
     "Replace value of reference by overriding one"},
    {LIBOVERRIDE_OP_ADD,
     "DIFF_ADD",
     0,
     "Differential",
     "Stores and apply difference between reference and local value (NOT USED)"},
    {LIBOVERRIDE_OP_SUBTRACT,
     "DIFF_SUB",
     0,
     "Differential",
     "Stores and apply difference between reference and local value (NOT USED)"},
    {LIBOVERRIDE_OP_MULTIPLY,
     "FACT_MULTIPLY",
     0,
     "Factor",
     "Stores and apply multiplication factor between reference and local value (NOT USED)"},
    {LIBOVERRIDE_OP_INSERT_AFTER,
     "INSERT_AFTER",
     0,
     "Insert After",
     "Insert a new item into collection after the one referenced in "
     "subitem_reference_name/_id or _index"},
    {LIBOVERRIDE_OP_INSERT_BEFORE,
     "INSERT_BEFORE",
     0,
     "Insert Before",
     "Insert a new item into collection before the one referenced in "
     "subitem_reference_name/_id or _index (NOT USED)"},
    {0, nullptr, 0, nullptr, nullptr},
};

/**
 * \note Uses #IDFilterEnumPropertyItem, not EnumPropertyItem, to support 64 bit items.
 */
const IDFilterEnumPropertyItem rna_enum_id_type_filter_items[] = {
    /* Datablocks */
    {FILTER_ID_AC, "filter_action", ICON_ACTION, "Actions", "Show Action data-blocks"},
    {FILTER_ID_AR,
     "filter_armature",
     ICON_ARMATURE_DATA,
     "Armatures",
     "Show Armature data-blocks"},
    {FILTER_ID_BR, "filter_brush", ICON_BRUSH_DATA, "Brushes", "Show Brushes data-blocks"},
    {FILTER_ID_CA, "filter_camera", ICON_CAMERA_DATA, "Cameras", "Show Camera data-blocks"},
    {FILTER_ID_CF, "filter_cachefile", ICON_FILE, "Cache Files", "Show Cache File data-blocks"},
    {FILTER_ID_CU_LEGACY, "filter_curve", ICON_CURVE_DATA, "Curves", "Show Curve data-blocks"},
    {FILTER_ID_GD_LEGACY,
     "filter_grease_pencil",
     ICON_GREASEPENCIL,
     "Grease Pencil",
     "Show Grease pencil data-blocks"},
    {FILTER_ID_GR,
     "filter_group",
     ICON_OUTLINER_COLLECTION,
     "Collections",
     "Show Collection data-blocks"},
    {FILTER_ID_CV,
     "filter_curves",
     ICON_CURVES_DATA,
     "Hair Curves",
     "Show/hide Curves data-blocks"},
    {FILTER_ID_IM, "filter_image", ICON_IMAGE_DATA, "Images", "Show Image data-blocks"},
    {FILTER_ID_LA, "filter_light", ICON_LIGHT_DATA, "Lights", "Show Light data-blocks"},
    {FILTER_ID_LP,
     "filter_light_probe",
     ICON_OUTLINER_DATA_LIGHTPROBE,
     "Light Probes",
     "Show Light Probe data-blocks"},
    {FILTER_ID_LS,
     "filter_linestyle",
     ICON_LINE_DATA,
     "Freestyle Linestyles",
     "Show Freestyle's Line Style data-blocks"},
    {FILTER_ID_LT, "filter_lattice", ICON_LATTICE_DATA, "Lattices", "Show Lattice data-blocks"},
    {FILTER_ID_MA,
     "filter_material",
     ICON_MATERIAL_DATA,
     "Materials",
     "Show Material data-blocks"},
    {FILTER_ID_MB, "filter_metaball", ICON_META_DATA, "Metaballs", "Show Metaball data-blocks"},
    {FILTER_ID_MC,
     "filter_movie_clip",
     ICON_TRACKER,
     "Movie Clips",
     "Show Movie Clip data-blocks"},
    {FILTER_ID_ME, "filter_mesh", ICON_MESH_DATA, "Meshes", "Show Mesh data-blocks"},
    {FILTER_ID_MSK, "filter_mask", ICON_MOD_MASK, "Masks", "Show Mask data-blocks"},
    {FILTER_ID_NT, "filter_node_tree", ICON_NODETREE, "Node Trees", "Show Node Tree data-blocks"},
    {FILTER_ID_OB, "filter_object", ICON_OBJECT_DATA, "Objects", "Show Object data-blocks"},
    {FILTER_ID_PA,
     "filter_particle_settings",
     ICON_PARTICLE_DATA,
     "Particles Settings",
     "Show Particle Settings data-blocks"},
    {FILTER_ID_PAL, "filter_palette", ICON_COLOR, "Palettes", "Show Palette data-blocks"},
    {FILTER_ID_PC,
     "filter_paint_curve",
     ICON_CURVE_BEZCURVE,
     "Paint Curves",
     "Show Paint Curve data-blocks"},
    {FILTER_ID_PT,
     "filter_pointcloud",
     ICON_POINTCLOUD_DATA,
     "Point Clouds",
     "Show/hide Point Cloud data-blocks"},
    {FILTER_ID_SCE, "filter_scene", ICON_SCENE_DATA, "Scenes", "Show Scene data-blocks"},
    {FILTER_ID_SPK, "filter_speaker", ICON_SPEAKER, "Speakers", "Show Speaker data-blocks"},
    {FILTER_ID_SO, "filter_sound", ICON_SOUND, "Sounds", "Show Sound data-blocks"},
    {FILTER_ID_TE, "filter_texture", ICON_TEXTURE_DATA, "Textures", "Show Texture data-blocks"},
    {FILTER_ID_TXT, "filter_text", ICON_TEXT, "Texts", "Show Text data-blocks"},
    {FILTER_ID_VF, "filter_font", ICON_FONT_DATA, "Fonts", "Show Font data-blocks"},
    {FILTER_ID_VO, "filter_volume", ICON_VOLUME_DATA, "Volumes", "Show/hide Volume data-blocks"},
    {FILTER_ID_WO, "filter_world", ICON_WORLD_DATA, "Worlds", "Show World data-blocks"},
    {FILTER_ID_WS,
     "filter_work_space",
     ICON_WORKSPACE,
     "Workspaces",
     "Show workspace data-blocks"},
    {0, nullptr, 0, nullptr, nullptr},
};

#ifdef RNA_RUNTIME

#  include "DNA_anim_types.h"

#  include "BLI_listbase.h"
#  include "BLI_math_base.h"

#  include "BLT_translation.hh"

#  include "BLO_readfile.hh"

#  include "BKE_anim_data.hh"
#  include "BKE_global.hh" /* XXX, remove me */
#  include "BKE_idprop.hh"
#  include "BKE_idtype.hh"
#  include "BKE_lib_override.hh"
#  include "BKE_lib_query.hh"
#  include "BKE_lib_remap.hh"
#  include "BKE_library.hh"
#  include "BKE_material.h"
#  include "BKE_preview_image.hh"
#  include "BKE_vfont.hh"

#  include "DEG_depsgraph.hh"
#  include "DEG_depsgraph_build.hh"
#  include "DEG_depsgraph_query.hh"

#  include "ED_asset.hh"

#  include "WM_api.hh"

#  ifdef WITH_PYTHON
#    include "BPY_extern.h"
#  endif

void rna_ID_override_library_property_operation_refname_get(PointerRNA *ptr, char *value)
{
  IDOverrideLibraryPropertyOperation *opop = static_cast<IDOverrideLibraryPropertyOperation *>(
      ptr->data);
  strcpy(value, (opop->subitem_reference_name == nullptr) ? "" : opop->subitem_reference_name);
}

int rna_ID_override_library_property_operation_refname_length(PointerRNA *ptr)
{
  IDOverrideLibraryPropertyOperation *opop = static_cast<IDOverrideLibraryPropertyOperation *>(
      ptr->data);
  return (opop->subitem_reference_name == nullptr) ? 0 : strlen(opop->subitem_reference_name);
}

void rna_ID_override_library_property_operation_locname_get(PointerRNA *ptr, char *value)
{
  IDOverrideLibraryPropertyOperation *opop = static_cast<IDOverrideLibraryPropertyOperation *>(
      ptr->data);
  strcpy(value, (opop->subitem_local_name == nullptr) ? "" : opop->subitem_local_name);
}

int rna_ID_override_library_property_operation_locname_length(PointerRNA *ptr)
{
  IDOverrideLibraryPropertyOperation *opop = static_cast<IDOverrideLibraryPropertyOperation *>(
      ptr->data);
  return (opop->subitem_local_name == nullptr) ? 0 : strlen(opop->subitem_local_name);
}

/* name functions that ignore the first two ID characters */
void rna_ID_name_get(PointerRNA *ptr, char *value)
{
  ID *id = (ID *)ptr->data;
  strcpy(value, id->name + 2);
}

int rna_ID_name_length(PointerRNA *ptr)
{
  ID *id = (ID *)ptr->data;
  return strlen(id->name + 2);
}

void rna_ID_name_set(PointerRNA *ptr, const char *value)
{
  ID *id = (ID *)ptr->data;
<<<<<<< HEAD
  Main *bmain = BKE_main_from_id(G_MAIN, id);
=======
  BLI_assert(BKE_id_is_in_global_main(id));
  BLI_assert(ID_IS_EDITABLE(id));
>>>>>>> 64c4c939

  BKE_libblock_rename(bmain, id, value);

  if (GS(id->name) == ID_OB) {
    Object *ob = (Object *)id;
    if (ob->type == OB_MBALL) {
      DEG_id_tag_update(&ob->id, ID_RECALC_GEOMETRY);
    }
  }

  /* TODO: this does not update immediately in the asset shelf. */
}

static int rna_ID_name_editable(const PointerRNA *ptr, const char **r_info)
{
  ID *id = (ID *)ptr->data;

  /* NOTE: For the time being, allow rename of local liboverrides from the RNA API.
   *       While this is not allowed from the UI, this should work with modern liboverride code,
   *       and could be useful in some cases. */
  if (!ID_IS_EDITABLE(id)) {
    if (r_info) {
      *r_info = N_("Linked data-blocks cannot be renamed");
    }
    return 0;
  }

  if (GS(id->name) == ID_VF) {
    VFont *vfont = (VFont *)id;
    if (BKE_vfont_is_builtin(vfont)) {
      if (r_info) {
        *r_info = N_("Built-in fonts cannot be renamed");
      }
      return 0;
    }
  }
  else if (BKE_main_from_id(G_MAIN, id, true) == nullptr) {
    if (r_info) {
      *r_info = N_("Datablocks not in global Main data-base cannot be renamed");
    }
    return 0;
  }

  return PROP_EDITABLE;
}

void rna_ID_name_full_get(PointerRNA *ptr, char *value)
{
  ID *id = (ID *)ptr->data;
  BKE_id_full_name_get(value, id, 0);
}

int rna_ID_name_full_length(PointerRNA *ptr)
{
  ID *id = (ID *)ptr->data;
  char name[MAX_ID_FULL_NAME];
  BKE_id_full_name_get(name, id, 0);
  return strlen(name);
}

static int rna_ID_type_get(PointerRNA *ptr)
{
  ID *id = static_cast<ID *>(ptr->data);
  return GS(id->name);
}

static bool rna_ID_is_evaluated_get(PointerRNA *ptr)
{
  ID *id = (ID *)ptr->data;

  return (DEG_get_original_id(id) != id);
}

static PointerRNA rna_ID_original_get(PointerRNA *ptr)
{
  ID *id = (ID *)ptr->data;

  return rna_pointer_inherit_refine(ptr, &RNA_ID, DEG_get_original_id(id));
}

short RNA_type_to_ID_code(const StructRNA *type)
{
  const StructRNA *base_type = RNA_struct_base_child_of(type, &RNA_ID);
  if (UNLIKELY(base_type == nullptr)) {
    return 0;
  }
  if (base_type == &RNA_Action) {
    return ID_AC;
  }
  if (base_type == &RNA_Armature) {
    return ID_AR;
  }
  if (base_type == &RNA_Brush) {
    return ID_BR;
  }
  if (base_type == &RNA_CacheFile) {
    return ID_CF;
  }
  if (base_type == &RNA_Camera) {
    return ID_CA;
  }
  if (base_type == &RNA_Curve) {
    return ID_CU_LEGACY;
  }
  if (base_type == &RNA_GreasePencil) {
    return ID_GD_LEGACY;
  }
  if (base_type == &RNA_Collection) {
    return ID_GR;
  }
  if (base_type == &RNA_Image) {
    return ID_IM;
  }
  if (base_type == &RNA_Key) {
    return ID_KE;
  }
  if (base_type == &RNA_Light) {
    return ID_LA;
  }
  if (base_type == &RNA_Library) {
    return ID_LI;
  }
  if (base_type == &RNA_FreestyleLineStyle) {
    return ID_LS;
  }
  if (base_type == &RNA_Curves) {
    return ID_CV;
  }
  if (base_type == &RNA_Lattice) {
    return ID_LT;
  }
  if (base_type == &RNA_Material) {
    return ID_MA;
  }
  if (base_type == &RNA_MetaBall) {
    return ID_MB;
  }
  if (base_type == &RNA_MovieClip) {
    return ID_MC;
  }
  if (base_type == &RNA_Mesh) {
    return ID_ME;
  }
  if (base_type == &RNA_Mask) {
    return ID_MSK;
  }
  if (base_type == &RNA_NodeTree) {
    return ID_NT;
  }
  if (base_type == &RNA_Object) {
    return ID_OB;
  }
  if (base_type == &RNA_ParticleSettings) {
    return ID_PA;
  }
  if (base_type == &RNA_Palette) {
    return ID_PAL;
  }
  if (base_type == &RNA_PaintCurve) {
    return ID_PC;
  }
  if (base_type == &RNA_PointCloud) {
    return ID_PT;
  }
  if (base_type == &RNA_LightProbe) {
    return ID_LP;
  }
  if (base_type == &RNA_Scene) {
    return ID_SCE;
  }
  if (base_type == &RNA_Screen) {
    return ID_SCR;
  }
  if (base_type == &RNA_Sound) {
    return ID_SO;
  }
  if (base_type == &RNA_Speaker) {
    return ID_SPK;
  }
  if (base_type == &RNA_Texture) {
    return ID_TE;
  }
  if (base_type == &RNA_Text) {
    return ID_TXT;
  }
  if (base_type == &RNA_VectorFont) {
    return ID_VF;
  }
  if (base_type == &RNA_Volume) {
    return ID_VO;
  }
  if (base_type == &RNA_WorkSpace) {
    return ID_WS;
  }
  if (base_type == &RNA_World) {
    return ID_WO;
  }
  if (base_type == &RNA_WindowManager) {
    return ID_WM;
  }

  return 0;
}

StructRNA *ID_code_to_RNA_type(short idcode)
{
  /* NOTE: this switch doesn't use a 'default',
   * so adding new ID's causes a warning. */
  switch ((ID_Type)idcode) {
    case ID_AC:
      return &RNA_Action;
    case ID_AR:
      return &RNA_Armature;
    case ID_BR:
      return &RNA_Brush;
    case ID_CA:
      return &RNA_Camera;
    case ID_CF:
      return &RNA_CacheFile;
    case ID_CU_LEGACY:
      return &RNA_Curve;
    case ID_GD_LEGACY:
      return &RNA_GreasePencil;
    case ID_GP:
#  ifdef WITH_GREASE_PENCIL_V3
      return &RNA_GreasePencilv3;
#  endif
      break;
    case ID_GR:
      return &RNA_Collection;
    case ID_CV:
      return &RNA_Curves;
    case ID_IM:
      return &RNA_Image;
    case ID_KE:
      return &RNA_Key;
    case ID_LA:
      return &RNA_Light;
    case ID_LI:
      return &RNA_Library;
    case ID_LS:
      return &RNA_FreestyleLineStyle;
    case ID_LT:
      return &RNA_Lattice;
    case ID_MA:
      return &RNA_Material;
    case ID_MB:
      return &RNA_MetaBall;
    case ID_MC:
      return &RNA_MovieClip;
    case ID_ME:
      return &RNA_Mesh;
    case ID_MSK:
      return &RNA_Mask;
    case ID_NT:
      return &RNA_NodeTree;
    case ID_OB:
      return &RNA_Object;
    case ID_PA:
      return &RNA_ParticleSettings;
    case ID_PAL:
      return &RNA_Palette;
    case ID_PC:
      return &RNA_PaintCurve;
    case ID_PT:
      return &RNA_PointCloud;
    case ID_LP:
      return &RNA_LightProbe;
    case ID_SCE:
      return &RNA_Scene;
    case ID_SCR:
      return &RNA_Screen;
    case ID_SO:
      return &RNA_Sound;
    case ID_SPK:
      return &RNA_Speaker;
    case ID_TE:
      return &RNA_Texture;
    case ID_TXT:
      return &RNA_Text;
    case ID_VF:
      return &RNA_VectorFont;
    case ID_VO:
      return &RNA_Volume;
    case ID_WM:
      return &RNA_WindowManager;
    case ID_WO:
      return &RNA_World;
    case ID_WS:
      return &RNA_WorkSpace;

    /* deprecated */
    case ID_IP:
      break;
  }

  return &RNA_ID;
}

StructRNA *rna_ID_refine(PointerRNA *ptr)
{
  ID *id = (ID *)ptr->data;

  return ID_code_to_RNA_type(GS(id->name));
}

IDProperty **rna_ID_idprops(PointerRNA *ptr)
{
  ID *id = (ID *)ptr->data;
  return &id->properties;
}

int rna_ID_is_runtime_editable(const PointerRNA *ptr, const char **r_info)
{
  ID *id = (ID *)ptr->data;
  /* TODO: This should be abstracted in a BKE function or define, somewhat related to #88555. */
  if (id->tag & (LIB_TAG_NO_MAIN | LIB_TAG_TEMP_MAIN | LIB_TAG_LOCALIZED |
                 LIB_TAG_COPIED_ON_EVAL_FINAL_RESULT | LIB_TAG_COPIED_ON_EVAL))
  {
    *r_info =
        "Cannot edit 'runtime' status of non-blendfile data-blocks, as they are by definition "
        "always runtime";
    return 0;
  }

  return PROP_EDITABLE;
}

bool rna_ID_is_runtime_get(PointerRNA *ptr)
{
  ID *id = (ID *)ptr->data;
  /* TODO: This should be abstracted in a BKE function or define, somewhat related to #88555. */
  if (id->tag & (LIB_TAG_NO_MAIN | LIB_TAG_TEMP_MAIN | LIB_TAG_LOCALIZED |
                 LIB_TAG_COPIED_ON_EVAL_FINAL_RESULT | LIB_TAG_COPIED_ON_EVAL))
  {
    return true;
  }

  return (id->tag & LIB_TAG_RUNTIME) != 0;
}

bool rna_ID_is_editable_get(PointerRNA *ptr)
{
  ID *id = (ID *)ptr->data;
  return ID_IS_EDITABLE(id);
}

void rna_ID_fake_user_set(PointerRNA *ptr, bool value)
{
  ID *id = (ID *)ptr->data;

  if (value) {
    id_fake_user_set(id);
  }
  else {
    id_fake_user_clear(id);
  }
}

void rna_ID_extra_user_set(PointerRNA *ptr, bool value)
{
  ID *id = (ID *)ptr->data;

  if (value) {
    id_us_ensure_real(id);
  }
  else {
    id_us_clear_real(id);
  }
}

IDProperty **rna_PropertyGroup_idprops(PointerRNA *ptr)
{
  return (IDProperty **)&ptr->data;
}

bool rna_PropertyGroup_unregister(Main * /*bmain*/, StructRNA *type)
{
  RNA_struct_free(&BLENDER_RNA, type);
  return true;
}

StructRNA *rna_PropertyGroup_register(Main * /*bmain*/,
                                      ReportList *reports,
                                      void *data,
                                      const char *identifier,
                                      StructValidateFunc validate,
                                      StructCallbackFunc /*call*/,
                                      StructFreeFunc /*free*/)
{
  /* create dummy pointer */
  PointerRNA dummy_ptr = RNA_pointer_create(nullptr, &RNA_PropertyGroup, nullptr);

  /* validate the python class */
  if (validate(&dummy_ptr, data, nullptr) != 0) {
    return nullptr;
  }

  /* NOTE: it looks like there is no length limit on the srna id since its
   * just a char pointer, but take care here, also be careful that python
   * owns the string pointer which it could potentially free while blender
   * is running. */
  if (BLI_strnlen(identifier, MAX_IDPROP_NAME) == MAX_IDPROP_NAME) {
    BKE_reportf(reports,
                RPT_ERROR,
                "Registering id property class: '%s' is too long, maximum length is %d",
                identifier,
                MAX_IDPROP_NAME);
    return nullptr;
  }

  return RNA_def_struct_ptr(&BLENDER_RNA, identifier, &RNA_PropertyGroup); /* XXX */
}

StructRNA *rna_PropertyGroup_refine(PointerRNA *ptr)
{
  return ptr->type;
}

static ID *rna_ID_evaluated_get(ID *id, Depsgraph *depsgraph)
{
  return DEG_get_evaluated_id(depsgraph, id);
}

static ID *rna_ID_copy(ID *id, Main *bmain)
{
  ID *newid = BKE_id_copy_for_use_in_bmain(bmain, id);

  if (newid != nullptr) {
    id_us_min(newid);
  }

  WM_main_add_notifier(NC_ID | NA_ADDED, nullptr);

  return newid;
}

static void rna_ID_asset_mark(ID *id)
{
  if (blender::ed::asset::mark_id(id)) {
    WM_main_add_notifier(NC_ID | NA_EDITED, nullptr);
    WM_main_add_notifier(NC_ASSET | NA_ADDED, nullptr);
  }
}

static void rna_ID_asset_generate_preview(ID *id, bContext *C)
{
  blender::ed::asset::generate_preview(C, id);

  WM_main_add_notifier(NC_ID | NA_EDITED, nullptr);
  WM_main_add_notifier(NC_ASSET | NA_EDITED, nullptr);
}

static void rna_ID_asset_clear(ID *id)
{
  if (blender::ed::asset::clear_id(id)) {
    WM_main_add_notifier(NC_ID | NA_EDITED, nullptr);
    WM_main_add_notifier(NC_ASSET | NA_REMOVED, nullptr);
  }
}

static void rna_ID_asset_data_set(PointerRNA *ptr, PointerRNA value, ReportList *reports)
{
  ID *destination = static_cast<ID *>(ptr->data);

  /* Avoid marking as asset by assigning. This should be done with `.asset_mark()`.
   * This is just for clarity of the API, and to accommodate future changes. */
  if (destination->asset_data == nullptr) {
    BKE_report(reports,
               RPT_ERROR,
               "Asset data can only be assigned to assets. Use asset_mark() to mark as an asset");
    return;
  }

  const AssetMetaData *asset_data = static_cast<const AssetMetaData *>(value.data);
  if (asset_data == nullptr) {
    /* Avoid clearing the asset data on assets. Un-marking as asset should be done with
     * `.asset_clear()`. This is just for clarity of the API, and to accommodate future changes. */
    BKE_report(reports, RPT_ERROR, "Asset data cannot be None");
    return;
  }

  const bool assigned_ok = blender::ed::asset::copy_to_id(asset_data, destination);
  if (!assigned_ok) {
    BKE_reportf(
        reports, RPT_ERROR, "'%s' is of a type that cannot be an asset", destination->name + 2);
    return;
  }

  WM_main_add_notifier(NC_ASSET | NA_EDITED, nullptr);
  WM_main_add_notifier(NC_ID | NA_EDITED, nullptr);
}

static ID *rna_ID_override_create(ID *id, Main *bmain, bool remap_local_usages)
{
  if (!ID_IS_OVERRIDABLE_LIBRARY(id)) {
    return nullptr;
  }

  if (remap_local_usages) {
    BKE_main_id_tag_all(bmain, LIB_TAG_DOIT, true);
  }

  ID *local_id = nullptr;
#  ifdef WITH_PYTHON
  BPy_BEGIN_ALLOW_THREADS;
#  endif

  local_id = BKE_lib_override_library_create_from_id(bmain, id, remap_local_usages);

#  ifdef WITH_PYTHON
  BPy_END_ALLOW_THREADS;
#  endif

  if (remap_local_usages) {
    BKE_main_id_tag_all(bmain, LIB_TAG_DOIT, false);
  }

  WM_main_add_notifier(NC_ID | NA_ADDED, nullptr);
  WM_main_add_notifier(NC_WM | ND_LIB_OVERRIDE_CHANGED, nullptr);

  return local_id;
}

static ID *rna_ID_override_hierarchy_create(ID *id,
                                            Main *bmain,
                                            Scene *scene,
                                            ViewLayer *view_layer,
                                            ID *id_instance_hint,
                                            bool do_fully_editable)
{
  if (!ID_IS_OVERRIDABLE_LIBRARY(id)) {
    return nullptr;
  }

  BKE_main_id_tag_all(bmain, LIB_TAG_DOIT, false);

  ID *id_root_override = nullptr;

#  ifdef WITH_PYTHON
  BPy_BEGIN_ALLOW_THREADS;
#  endif

  BKE_lib_override_library_create(bmain,
                                  scene,
                                  view_layer,
                                  nullptr,
                                  id,
                                  id,
                                  id_instance_hint,
                                  &id_root_override,
                                  do_fully_editable);

#  ifdef WITH_PYTHON
  BPy_END_ALLOW_THREADS;
#  endif

  WM_main_add_notifier(NC_ID | NA_ADDED, nullptr);
  WM_main_add_notifier(NC_WM | ND_LIB_OVERRIDE_CHANGED, nullptr);

  return id_root_override;
}

static void rna_ID_override_library_operations_update(ID *id,
                                                      IDOverrideLibrary * /*override_library*/,
                                                      Main *bmain,
                                                      ReportList *reports)
{
  if (!ID_IS_OVERRIDE_LIBRARY_REAL(id)) {
    BKE_reportf(reports, RPT_ERROR, "ID '%s' isn't an override", id->name);
    return;
  }

  if (ID_IS_LINKED(id)) {
    BKE_reportf(reports, RPT_ERROR, "ID '%s' is linked, cannot edit its overrides", id->name);
    return;
  }

  BKE_lib_override_library_operations_create(bmain, id, nullptr);

  WM_main_add_notifier(NC_WM | ND_LIB_OVERRIDE_CHANGED, nullptr);
}

static void rna_ID_override_library_reset(ID *id,
                                          IDOverrideLibrary * /*override_library*/,
                                          Main *bmain,
                                          ReportList *reports,
                                          bool do_hierarchy,
                                          bool set_system_override)
{
  if (!ID_IS_OVERRIDE_LIBRARY_REAL(id)) {
    BKE_reportf(reports, RPT_ERROR, "ID '%s' isn't an override", id->name);
    return;
  }

  if (do_hierarchy) {
    BKE_lib_override_library_id_hierarchy_reset(bmain, id, set_system_override);
  }
  else {
    BKE_lib_override_library_id_reset(bmain, id, set_system_override);
  }

  WM_main_add_notifier(NC_WM | ND_LIB_OVERRIDE_CHANGED, nullptr);
}

static void rna_ID_override_library_destroy(ID *id,
                                            IDOverrideLibrary * /*override_library*/,
                                            Main *bmain,
                                            ReportList *reports,
                                            bool do_hierarchy)
{
  if (!ID_IS_OVERRIDE_LIBRARY_REAL(id)) {
    BKE_reportf(reports, RPT_ERROR, "ID '%s' isn't an override", id->name);
    return;
  }

  if (do_hierarchy) {
    BKE_lib_override_library_delete(bmain, id);
  }
  else {
    BKE_libblock_remap(bmain, id, id->override_library->reference, ID_REMAP_SKIP_INDIRECT_USAGE);
    BKE_id_delete(bmain, id);
  }

  WM_main_add_notifier(NC_WM | ND_LIB_OVERRIDE_CHANGED, nullptr);
}

static bool rna_ID_override_library_resync(ID *id,
                                           IDOverrideLibrary *override_library,
                                           Main *bmain,
                                           ReportList *reports,
                                           Scene *scene,
                                           ViewLayer *view_layer,
                                           Collection *override_resync_residual_storage,
                                           bool do_hierarchy_enforce,
                                           bool do_whole_hierarchy)
{
  BLI_assert(id->override_library == override_library);

  if (!override_library->hierarchy_root ||
      (override_library->flag & LIBOVERRIDE_FLAG_NO_HIERARCHY) != 0)
  {
    BKE_reportf(
        reports,
        RPT_ERROR_INVALID_INPUT,
        "Data-block '%s' is not a library override, or not part of a library override hierarchy",
        id->name);
    return false;
  }

  ID *id_root = do_whole_hierarchy ? override_library->hierarchy_root : id;
  BlendFileReadReport bf_reports = {};
  bf_reports.reports = reports;

  const bool success = BKE_lib_override_library_resync(bmain,
                                                       scene,
                                                       view_layer,
                                                       id_root,
                                                       override_resync_residual_storage,
                                                       do_hierarchy_enforce,
                                                       &bf_reports);

  WM_main_add_notifier(NC_WM | ND_LIB_OVERRIDE_CHANGED, nullptr);
  return success;
}

static IDOverrideLibraryProperty *rna_ID_override_library_properties_add(
    IDOverrideLibrary *override_library, ReportList *reports, const char rna_path[])
{
  bool created;
  IDOverrideLibraryProperty *result = BKE_lib_override_library_property_get(
      override_library, rna_path, &created);

  if (!created) {
    BKE_report(reports, RPT_DEBUG, "No new override property created, property already exists");
  }

  WM_main_add_notifier(NC_WM | ND_LIB_OVERRIDE_CHANGED, nullptr);
  return result;
}

static void rna_ID_override_library_properties_remove(IDOverrideLibrary *override_library,
                                                      ReportList *reports,
                                                      IDOverrideLibraryProperty *override_property)
{
  if (BLI_findindex(&override_library->properties, override_property) == -1) {
    BKE_report(reports, RPT_ERROR, "Override property cannot be removed");
    return;
  }

  BKE_lib_override_library_property_delete(override_library, override_property);

  WM_main_add_notifier(NC_WM | ND_LIB_OVERRIDE_CHANGED, nullptr);
}

static IDOverrideLibraryPropertyOperation *rna_ID_override_library_property_operations_add(
    IDOverrideLibraryProperty *override_property,
    ReportList *reports,
    int operation,
    const bool use_id,
    const char *subitem_refname,
    const char *subitem_locname,
    ID *subitem_refid,
    ID *subitem_locid,
    int subitem_refindex,
    int subitem_locindex)
{
  bool created;
  bool strict;
  IDOverrideLibraryPropertyOperation *result = BKE_lib_override_library_property_operation_get(
      override_property,
      operation,
      subitem_refname,
      subitem_locname,
      use_id ? std::optional(subitem_refid) : std::nullopt,
      use_id ? std::optional(subitem_locid) : std::nullopt,
      subitem_refindex,
      subitem_locindex,
      false,
      &strict,
      &created);
  if (!created) {
    BKE_report(reports, RPT_DEBUG, "No new override operation created, operation already exists");
  }

  WM_main_add_notifier(NC_WM | ND_LIB_OVERRIDE_CHANGED, nullptr);
  return result;
}

static void rna_ID_override_library_property_operations_remove(
    IDOverrideLibraryProperty *override_property,
    ReportList *reports,
    IDOverrideLibraryPropertyOperation *override_operation)
{
  if (BLI_findindex(&override_property->operations, override_operation) == -1) {
    BKE_report(reports, RPT_ERROR, "Override operation cannot be removed");
    return;
  }

  BKE_lib_override_library_property_operation_delete(override_property, override_operation);

  WM_main_add_notifier(NC_WM | ND_LIB_OVERRIDE_CHANGED, nullptr);
}

static void rna_ID_update_tag(ID *id, Main *bmain, ReportList *reports, int flag)
{
/* XXX, new function for this! */
#  if 0
  if (ob->type == OB_FONT) {
    Curve *cu = ob->data;
    freedisplist(&cu->disp);
    BKE_vfont_to_curve(bmain, sce, ob, FO_EDIT, nullptr);
  }
#  endif

  if (flag == 0) {
    /* pass */
  }
  else {
    int allow_flag = 0;

    /* ensure flag us correct for the type */
    switch (GS(id->name)) {
      case ID_OB:
        /* TODO(sergey): This is kind of difficult to predict since different
         * object types supports different flags. Maybe does not worth checking
         * for this at all. Or maybe let dependency graph to return whether
         * the tag was valid or not. */
        allow_flag = ID_RECALC_ALL;
        break;
/* Could add particle updates later */
#  if 0
      case ID_PA:
        allow_flag = OB_RECALC_ALL | PSYS_RECALC;
        break;
#  endif
      case ID_AC:
        allow_flag = ID_RECALC_ANIMATION;
        break;
      default:
        if (id_can_have_animdata(id)) {
          allow_flag = ID_RECALC_ANIMATION;
        }
    }

    if (flag & ~allow_flag) {
      StructRNA *srna = ID_code_to_RNA_type(GS(id->name));
      BKE_reportf(reports,
                  RPT_ERROR,
                  "%s is not compatible with %s 'refresh' options",
                  RNA_struct_identifier(srna),
                  allow_flag ? "the specified" : "any");
      return;
    }
  }

  DEG_id_tag_update_ex(bmain, id, flag);
}

static void rna_ID_user_clear(ID *id)
{
  id_fake_user_clear(id);
  id->us = 0; /* don't save */
}

static void rna_ID_user_remap(ID *id, Main *bmain, ID *new_id)
{
  if ((GS(id->name) == GS(new_id->name)) && (id != new_id)) {
    /* For now, do not allow remapping data in linked data from here... */
    BKE_libblock_remap(
        bmain, id, new_id, ID_REMAP_SKIP_INDIRECT_USAGE | ID_REMAP_SKIP_NEVER_NULL_USAGE);

    WM_main_add_notifier(NC_WINDOW, nullptr);
  }
}

static ID *rna_ID_make_local(ID *self, Main *bmain, bool /*clear_proxy*/, bool clear_liboverride)
{
  if (ID_IS_LINKED(self)) {
    BKE_lib_id_make_local(bmain, self, 0);
  }
  else if (ID_IS_OVERRIDE_LIBRARY_REAL(self)) {
    BKE_lib_override_library_make_local(bmain, self);
  }

  ID *ret_id = self->newid ? self->newid : self;
  BKE_id_newptr_and_tag_clear(self);

  if (clear_liboverride && ID_IS_OVERRIDE_LIBRARY_REAL(ret_id)) {
    BKE_lib_override_library_make_local(bmain, ret_id);
  }

  return ret_id;
}

static AnimData *rna_ID_animation_data_create(ID *id, Main *bmain)
{
  AnimData *adt = BKE_animdata_ensure_id(id);
  DEG_relations_tag_update(bmain);
  return adt;
}

static void rna_ID_animation_data_free(ID *id, Main *bmain)
{
  BKE_animdata_free(id, true);
  DEG_relations_tag_update(bmain);
}

#  ifdef WITH_PYTHON
void **rna_ID_instance(PointerRNA *ptr)
{
  ID *id = (ID *)ptr->data;
  return &id->py_instance;
}
#  endif

static void rna_IDPArray_begin(CollectionPropertyIterator *iter, PointerRNA *ptr)
{
  IDProperty *prop = (IDProperty *)ptr->data;
  rna_iterator_array_begin(iter, IDP_IDPArray(prop), sizeof(IDProperty), prop->len, 0, nullptr);
}

static int rna_IDPArray_length(PointerRNA *ptr)
{
  IDProperty *prop = (IDProperty *)ptr->data;
  return prop->len;
}

bool rna_IDMaterials_assign_int(PointerRNA *ptr, int key, const PointerRNA *assign_ptr)
{
  ID *id = ptr->owner_id;
  short *totcol = BKE_id_material_len_p(id);
  Material *mat = (Material *)assign_ptr->owner_id;
  if (!(totcol && (key >= 0 && key < *totcol))) {
    return false;
  }

  Main *bmain = BKE_main_from_id(G_MAIN, id);
  if (mat) {
    if (bmain != BKE_main_from_id(G_MAIN, &mat->id)) {
      return false;
    }
  }

  BKE_id_material_assign(bmain, id, mat, key + 1);
  return true;
}

static void rna_IDMaterials_append_id(ID *id, Main *bmain, Material *ma)
{
  BKE_id_material_append(bmain, id, ma);

  WM_main_add_notifier(NC_OBJECT | ND_DRAW, id);
  WM_main_add_notifier(NC_OBJECT | ND_OB_SHADING, id);
}

static Material *rna_IDMaterials_pop_id(ID *id, Main *bmain, ReportList *reports, int index_i)
{
  Material *ma;
  short *totcol = BKE_id_material_len_p(id);
  const short totcol_orig = *totcol;
  if (index_i < 0) {
    index_i += (*totcol);
  }

  if ((index_i < 0) || (index_i >= (*totcol))) {
    BKE_report(reports, RPT_ERROR, "Index out of range");
    return nullptr;
  }

  ma = BKE_id_material_pop(bmain, id, index_i);

  if (*totcol == totcol_orig) {
    BKE_report(reports, RPT_ERROR, "No material to removed");
    return nullptr;
  }

  DEG_id_tag_update(id, ID_RECALC_GEOMETRY);
  WM_main_add_notifier(NC_OBJECT | ND_DRAW, id);
  WM_main_add_notifier(NC_OBJECT | ND_OB_SHADING, id);

  return ma;
}

static void rna_IDMaterials_clear_id(ID *id, Main *bmain)
{
  BKE_id_material_clear(bmain, id);

  DEG_id_tag_update(id, ID_RECALC_GEOMETRY);
  WM_main_add_notifier(NC_OBJECT | ND_DRAW, id);
  WM_main_add_notifier(NC_OBJECT | ND_OB_SHADING, id);
}

static void rna_Library_filepath_set(PointerRNA *ptr, const char *value)
{
  Library *lib = (Library *)ptr->data;
  Main *bmain = BKE_main_from_id(G_MAIN, &lib->id);
  BKE_library_filepath_set(bmain, lib, value);
}

/* ***** ImagePreview ***** */

static void rna_ImagePreview_is_custom_set(PointerRNA *ptr, int value, enum eIconSizes size)
{
  ID *id = ptr->owner_id;
  PreviewImage *prv_img = (PreviewImage *)ptr->data;

  if (id != nullptr) {
    BLI_assert(prv_img == BKE_previewimg_id_ensure(id));
  }

  if ((value && (prv_img->flag[size] & PRV_USER_EDITED)) ||
      (!value && !(prv_img->flag[size] & PRV_USER_EDITED)))
  {
    return;
  }

  if (value) {
    prv_img->flag[size] |= PRV_USER_EDITED;
  }
  else {
    prv_img->flag[size] &= ~PRV_USER_EDITED;
  }

  prv_img->flag[size] |= PRV_CHANGED;

  BKE_previewimg_clear_single(prv_img, size);
}

static void rna_ImagePreview_size_get(PointerRNA *ptr, int *values, enum eIconSizes size)
{
  ID *id = ptr->owner_id;
  PreviewImage *prv_img = (PreviewImage *)ptr->data;

  if (id != nullptr) {
    BLI_assert(prv_img == BKE_previewimg_id_ensure(id));
  }

  BKE_previewimg_ensure(prv_img, size);

  values[0] = prv_img->w[size];
  values[1] = prv_img->h[size];
}

static void rna_ImagePreview_size_set(PointerRNA *ptr, const int *values, enum eIconSizes size)
{
  ID *id = ptr->owner_id;
  PreviewImage *prv_img = (PreviewImage *)ptr->data;

  if (id != nullptr) {
    BLI_assert(prv_img == BKE_previewimg_id_ensure(id));
  }

  BKE_previewimg_clear_single(prv_img, size);

  if (values[0] && values[1]) {
    prv_img->rect[size] = static_cast<unsigned int *>(
        MEM_callocN(values[0] * values[1] * sizeof(uint), "prv_rect"));

    prv_img->w[size] = values[0];
    prv_img->h[size] = values[1];
  }

  prv_img->flag[size] |= (PRV_CHANGED | PRV_USER_EDITED);
}

static int rna_ImagePreview_pixels_get_length(const PointerRNA *ptr,
                                              int length[RNA_MAX_ARRAY_DIMENSION],
                                              enum eIconSizes size)
{
  ID *id = ptr->owner_id;
  PreviewImage *prv_img = (PreviewImage *)ptr->data;

  if (id != nullptr) {
    BLI_assert(prv_img == BKE_previewimg_id_ensure(id));
  }

  BKE_previewimg_ensure(prv_img, size);

  length[0] = prv_img->w[size] * prv_img->h[size];

  return length[0];
}

static void rna_ImagePreview_pixels_get(PointerRNA *ptr, int *values, enum eIconSizes size)
{
  ID *id = ptr->owner_id;
  PreviewImage *prv_img = (PreviewImage *)ptr->data;

  if (id != nullptr) {
    BLI_assert(prv_img == BKE_previewimg_id_ensure(id));
  }

  BKE_previewimg_ensure(prv_img, size);

  memcpy(values, prv_img->rect[size], prv_img->w[size] * prv_img->h[size] * sizeof(uint));
}

static void rna_ImagePreview_pixels_set(PointerRNA *ptr, const int *values, enum eIconSizes size)
{
  ID *id = ptr->owner_id;
  PreviewImage *prv_img = (PreviewImage *)ptr->data;

  if (id != nullptr) {
    BLI_assert(prv_img == BKE_previewimg_id_ensure(id));
  }

  memcpy(prv_img->rect[size], values, prv_img->w[size] * prv_img->h[size] * sizeof(uint));
  prv_img->flag[size] |= PRV_USER_EDITED;
}

static int rna_ImagePreview_pixels_float_get_length(const PointerRNA *ptr,
                                                    int length[RNA_MAX_ARRAY_DIMENSION],
                                                    enum eIconSizes size)
{
  ID *id = ptr->owner_id;
  PreviewImage *prv_img = (PreviewImage *)ptr->data;

  BLI_assert(sizeof(uint) == 4);

  if (id != nullptr) {
    BLI_assert(prv_img == BKE_previewimg_id_ensure(id));
  }

  BKE_previewimg_ensure(prv_img, size);

  length[0] = prv_img->w[size] * prv_img->h[size] * 4;

  return length[0];
}

static void rna_ImagePreview_pixels_float_get(PointerRNA *ptr, float *values, enum eIconSizes size)
{
  ID *id = ptr->owner_id;
  PreviewImage *prv_img = (PreviewImage *)ptr->data;

  uchar *data = (uchar *)prv_img->rect[size];
  const size_t len = prv_img->w[size] * prv_img->h[size] * 4;
  size_t i;

  BLI_assert(sizeof(uint) == 4);

  if (id != nullptr) {
    BLI_assert(prv_img == BKE_previewimg_id_ensure(id));
  }

  BKE_previewimg_ensure(prv_img, size);

  for (i = 0; i < len; i++) {
    values[i] = data[i] * (1.0f / 255.0f);
  }
}

static void rna_ImagePreview_pixels_float_set(PointerRNA *ptr,
                                              const float *values,
                                              enum eIconSizes size)
{
  ID *id = ptr->owner_id;
  PreviewImage *prv_img = (PreviewImage *)ptr->data;

  uchar *data = (uchar *)prv_img->rect[size];
  const size_t len = prv_img->w[size] * prv_img->h[size] * 4;
  size_t i;

  BLI_assert(sizeof(uint) == 4);

  if (id != nullptr) {
    BLI_assert(prv_img == BKE_previewimg_id_ensure(id));
  }

  for (i = 0; i < len; i++) {
    data[i] = unit_float_to_uchar_clamp(values[i]);
  }
  prv_img->flag[size] |= PRV_USER_EDITED;
}

static void rna_ImagePreview_is_image_custom_set(PointerRNA *ptr, bool value)
{
  rna_ImagePreview_is_custom_set(ptr, value, ICON_SIZE_PREVIEW);
}

static void rna_ImagePreview_image_size_get(PointerRNA *ptr, int *values)
{
  rna_ImagePreview_size_get(ptr, values, ICON_SIZE_PREVIEW);
}

static void rna_ImagePreview_image_size_set(PointerRNA *ptr, const int *values)
{
  rna_ImagePreview_size_set(ptr, values, ICON_SIZE_PREVIEW);
}

static int rna_ImagePreview_image_pixels_get_length(const PointerRNA *ptr,
                                                    int length[RNA_MAX_ARRAY_DIMENSION])
{
  return rna_ImagePreview_pixels_get_length(ptr, length, ICON_SIZE_PREVIEW);
}

static void rna_ImagePreview_image_pixels_get(PointerRNA *ptr, int *values)
{
  rna_ImagePreview_pixels_get(ptr, values, ICON_SIZE_PREVIEW);
}

static void rna_ImagePreview_image_pixels_set(PointerRNA *ptr, const int *values)
{
  rna_ImagePreview_pixels_set(ptr, values, ICON_SIZE_PREVIEW);
}

static int rna_ImagePreview_image_pixels_float_get_length(const PointerRNA *ptr,
                                                          int length[RNA_MAX_ARRAY_DIMENSION])
{
  return rna_ImagePreview_pixels_float_get_length(ptr, length, ICON_SIZE_PREVIEW);
}

static void rna_ImagePreview_image_pixels_float_get(PointerRNA *ptr, float *values)
{
  rna_ImagePreview_pixels_float_get(ptr, values, ICON_SIZE_PREVIEW);
}

static void rna_ImagePreview_image_pixels_float_set(PointerRNA *ptr, const float *values)
{
  rna_ImagePreview_pixels_float_set(ptr, values, ICON_SIZE_PREVIEW);
}

static void rna_ImagePreview_is_icon_custom_set(PointerRNA *ptr, bool value)
{
  rna_ImagePreview_is_custom_set(ptr, value, ICON_SIZE_ICON);
}

static void rna_ImagePreview_icon_size_get(PointerRNA *ptr, int *values)
{
  rna_ImagePreview_size_get(ptr, values, ICON_SIZE_ICON);
}

static void rna_ImagePreview_icon_size_set(PointerRNA *ptr, const int *values)
{
  rna_ImagePreview_size_set(ptr, values, ICON_SIZE_ICON);
}

static int rna_ImagePreview_icon_pixels_get_length(const PointerRNA *ptr,
                                                   int length[RNA_MAX_ARRAY_DIMENSION])
{
  return rna_ImagePreview_pixels_get_length(ptr, length, ICON_SIZE_ICON);
}

static void rna_ImagePreview_icon_pixels_get(PointerRNA *ptr, int *values)
{
  rna_ImagePreview_pixels_get(ptr, values, ICON_SIZE_ICON);
}

static void rna_ImagePreview_icon_pixels_set(PointerRNA *ptr, const int *values)
{
  rna_ImagePreview_pixels_set(ptr, values, ICON_SIZE_ICON);
}

static int rna_ImagePreview_icon_pixels_float_get_length(const PointerRNA *ptr,
                                                         int length[RNA_MAX_ARRAY_DIMENSION])
{
  return rna_ImagePreview_pixels_float_get_length(ptr, length, ICON_SIZE_ICON);
}

static void rna_ImagePreview_icon_pixels_float_get(PointerRNA *ptr, float *values)
{
  rna_ImagePreview_pixels_float_get(ptr, values, ICON_SIZE_ICON);
}

static void rna_ImagePreview_icon_pixels_float_set(PointerRNA *ptr, const float *values)
{
  rna_ImagePreview_pixels_float_set(ptr, values, ICON_SIZE_ICON);
}

static int rna_ImagePreview_icon_id_get(PointerRNA *ptr)
{
  /* Using a callback here allows us to only generate icon matching
   * that preview when icon_id is requested. */
  return BKE_icon_preview_ensure(ptr->owner_id, (PreviewImage *)(ptr->data));
}
static void rna_ImagePreview_icon_reload(PreviewImage *prv)
{
  /* will lazy load on next use, but only in case icon is not user-modified! */
  if (!(prv->flag[ICON_SIZE_ICON] & PRV_USER_EDITED) &&
      !(prv->flag[ICON_SIZE_PREVIEW] & PRV_USER_EDITED))
  {
    BKE_previewimg_clear(prv);
  }
}

static PointerRNA rna_IDPreview_get(PointerRNA *ptr)
{
  ID *id = (ID *)ptr->data;
  PreviewImage *prv_img = BKE_previewimg_id_get(id);

  return rna_pointer_inherit_refine(ptr, &RNA_ImagePreview, prv_img);
}

static IDProperty **rna_IDPropertyWrapPtr_idprops(PointerRNA *ptr)
{
  if (ptr == nullptr) {
    return nullptr;
  }
  return (IDProperty **)&ptr->data;
}

static void rna_Library_version_get(PointerRNA *ptr, int *value)
{
  Library *lib = (Library *)ptr->data;
  value[0] = lib->runtime.versionfile / 100;
  value[1] = lib->runtime.versionfile % 100;
  value[2] = lib->runtime.subversionfile;
}

static void rna_Library_reload(Library *lib, bContext *C, ReportList *reports)
{
#  ifdef WITH_PYTHON
  BPy_BEGIN_ALLOW_THREADS;
#  endif

  WM_lib_reload(lib, C, reports);

#  ifdef WITH_PYTHON
  BPy_END_ALLOW_THREADS;
#  endif
}

#else

static void rna_def_ID_properties(BlenderRNA *brna)
{
  StructRNA *srna;
  PropertyRNA *prop;

  /* this is struct is used for holding the virtual
   * PropertyRNA's for ID properties */
  srna = RNA_def_struct(brna, "PropertyGroupItem", nullptr);
  RNA_def_struct_sdna(srna, "IDProperty");
  RNA_def_struct_ui_text(
      srna, "ID Property", "Property that stores arbitrary, user defined properties");

  /* IDP_STRING */
  prop = RNA_def_property(srna, "string", PROP_STRING, PROP_NONE);
  RNA_def_property_flag(prop, PROP_IDPROPERTY);

  /* IDP_INT */
  prop = RNA_def_property(srna, "int", PROP_INT, PROP_NONE);
  RNA_def_property_flag(prop, PROP_IDPROPERTY);

  prop = RNA_def_property(srna, "int_array", PROP_INT, PROP_NONE);
  RNA_def_property_flag(prop, PROP_IDPROPERTY);
  RNA_def_property_array(prop, 1);

  /* IDP_FLOAT */
  prop = RNA_def_property(srna, "float", PROP_FLOAT, PROP_NONE);
  RNA_def_property_flag(prop, PROP_IDPROPERTY);

  prop = RNA_def_property(srna, "float_array", PROP_FLOAT, PROP_NONE);
  RNA_def_property_flag(prop, PROP_IDPROPERTY);
  RNA_def_property_array(prop, 1);

  /* IDP_DOUBLE */
  prop = RNA_def_property(srna, "double", PROP_FLOAT, PROP_NONE);
  RNA_def_property_flag(prop, PROP_IDPROPERTY);

  prop = RNA_def_property(srna, "double_array", PROP_FLOAT, PROP_NONE);
  RNA_def_property_flag(prop, PROP_IDPROPERTY);
  RNA_def_property_array(prop, 1);

  /* IDP_BOOLEAN */
  prop = RNA_def_property(srna, "bool", PROP_BOOLEAN, PROP_NONE);
  RNA_def_property_flag(prop, PROP_IDPROPERTY);

  prop = RNA_def_property(srna, "bool_array", PROP_BOOLEAN, PROP_NONE);
  RNA_def_property_flag(prop, PROP_IDPROPERTY);
  RNA_def_property_array(prop, 1);

  /* IDP_ENUM */
  prop = RNA_def_property(srna, "enum", PROP_ENUM, PROP_NONE);
  RNA_def_property_enum_items(prop, rna_enum_dummy_DEFAULT_items);
  RNA_def_property_flag(prop, PROP_IDPROPERTY);

  /* IDP_GROUP */
  prop = RNA_def_property(srna, "group", PROP_POINTER, PROP_NONE);
  RNA_def_property_flag(prop, PROP_IDPROPERTY);
  RNA_def_property_clear_flag(prop, PROP_EDITABLE);
  RNA_def_property_struct_type(prop, "PropertyGroup");

  prop = RNA_def_property(srna, "collection", PROP_COLLECTION, PROP_NONE);
  RNA_def_property_flag(prop, PROP_IDPROPERTY);
  RNA_def_property_struct_type(prop, "PropertyGroup");

  prop = RNA_def_property(srna, "idp_array", PROP_COLLECTION, PROP_NONE);
  RNA_def_property_struct_type(prop, "PropertyGroup");
  RNA_def_property_collection_funcs(prop,
                                    "rna_IDPArray_begin",
                                    "rna_iterator_array_next",
                                    "rna_iterator_array_end",
                                    "rna_iterator_array_get",
                                    "rna_IDPArray_length",
                                    nullptr,
                                    nullptr,
                                    nullptr);
  RNA_def_property_flag(prop, PROP_IDPROPERTY);

/* never tested, maybe its useful to have this? */
#  if 0
  prop = RNA_def_property(srna, "name", PROP_STRING, PROP_NONE);
  RNA_def_property_flag(prop, PROP_IDPROPERTY);
  RNA_def_property_clear_flag(prop, PROP_EDITABLE);
  RNA_def_property_ui_text(prop, "Name", "Unique name used in the code and scripting");
  RNA_def_struct_name_property(srna, prop);
#  endif

  /* IDP_ID */
  prop = RNA_def_property(srna, "id", PROP_POINTER, PROP_NONE);
  RNA_def_property_flag(prop, PROP_IDPROPERTY | PROP_EDITABLE);
  RNA_def_property_struct_type(prop, "ID");

  /* ID property groups > level 0, since level 0 group is merged
   * with native RNA properties. the builtin_properties will take
   * care of the properties here */
  srna = RNA_def_struct(brna, "PropertyGroup", nullptr);
  RNA_def_struct_sdna(srna, "IDPropertyGroup");
  RNA_def_struct_ui_text(srna, "ID Property Group", "Group of ID properties");
  RNA_def_struct_idprops_func(srna, "rna_PropertyGroup_idprops");
  RNA_def_struct_register_funcs(
      srna, "rna_PropertyGroup_register", "rna_PropertyGroup_unregister", nullptr);
  RNA_def_struct_refine_func(srna, "rna_PropertyGroup_refine");

  /* important so python types can have their name used in list views
   * however this isn't perfect because it overrides how python would set the name
   * when we only really want this so RNA_def_struct_name_property() is set to something useful */
  prop = RNA_def_property(srna, "name", PROP_STRING, PROP_NONE);
  RNA_def_property_flag(prop, PROP_IDPROPERTY);
  // RNA_def_property_clear_flag(prop, PROP_EDITABLE);
  RNA_def_property_ui_text(prop, "Name", "Unique name used in the code and scripting");
  RNA_def_struct_name_property(srna, prop);
}

static void rna_def_ID_materials(BlenderRNA *brna)
{
  StructRNA *srna;
  FunctionRNA *func;
  PropertyRNA *parm;

  /* For mesh/meta-ball/curve materials. */
  srna = RNA_def_struct(brna, "IDMaterials", nullptr);
  RNA_def_struct_sdna(srna, "ID");
  RNA_def_struct_ui_text(srna, "ID Materials", "Collection of materials");

  func = RNA_def_function(srna, "append", "rna_IDMaterials_append_id");
  RNA_def_function_flag(func, FUNC_USE_MAIN);
  RNA_def_function_ui_description(func, "Add a new material to the data-block");
  parm = RNA_def_pointer(func, "material", "Material", "", "Material to add");
  RNA_def_parameter_flags(parm, PropertyFlag(0), PARM_REQUIRED);

  func = RNA_def_function(srna, "pop", "rna_IDMaterials_pop_id");
  RNA_def_function_flag(func, FUNC_USE_REPORTS | FUNC_USE_MAIN);
  RNA_def_function_ui_description(func, "Remove a material from the data-block");
  parm = RNA_def_int(
      func, "index", -1, -MAXMAT, MAXMAT, "", "Index of material to remove", 0, MAXMAT);
  parm = RNA_def_pointer(func, "material", "Material", "", "Material to remove");
  RNA_def_function_return(func, parm);

  func = RNA_def_function(srna, "clear", "rna_IDMaterials_clear_id");
  RNA_def_function_flag(func, FUNC_USE_MAIN);
  RNA_def_function_ui_description(func, "Remove all materials from the data-block");
}

static void rna_def_image_preview(BlenderRNA *brna)
{
  StructRNA *srna;
  FunctionRNA *func;
  PropertyRNA *prop;

  srna = RNA_def_struct(brna, "ImagePreview", nullptr);
  RNA_def_struct_sdna(srna, "PreviewImage");
  RNA_def_struct_ui_text(srna, "Image Preview", "Preview image and icon");

  prop = RNA_def_property(srna, "is_image_custom", PROP_BOOLEAN, PROP_NONE);
  RNA_def_property_boolean_sdna(prop, nullptr, "flag[ICON_SIZE_PREVIEW]", PRV_USER_EDITED);
  RNA_def_property_boolean_funcs(prop, nullptr, "rna_ImagePreview_is_image_custom_set");
  RNA_def_property_ui_text(prop,
                           "Custom Image",
                           "True if this preview image has been modified by py script, "
                           "and is no more auto-generated by Blender");

  prop = RNA_def_int_vector(
      srna, "image_size", 2, nullptr, 0, 0, "Image Size", "Width and height in pixels", 0, 0);
  RNA_def_property_subtype(prop, PROP_PIXEL);
  RNA_def_property_int_funcs(
      prop, "rna_ImagePreview_image_size_get", "rna_ImagePreview_image_size_set", nullptr);

  prop = RNA_def_property(srna, "image_pixels", PROP_INT, PROP_NONE);
  RNA_def_property_flag(prop, PROP_DYNAMIC);
  RNA_def_property_multi_array(prop, 1, nullptr);
  RNA_def_property_ui_text(prop, "Image Pixels", "Image pixels, as bytes (always 32-bit RGBA)");
  RNA_def_property_dynamic_array_funcs(prop, "rna_ImagePreview_image_pixels_get_length");
  RNA_def_property_int_funcs(
      prop, "rna_ImagePreview_image_pixels_get", "rna_ImagePreview_image_pixels_set", nullptr);

  prop = RNA_def_property(srna, "image_pixels_float", PROP_FLOAT, PROP_NONE);
  RNA_def_property_flag(prop, PROP_DYNAMIC);
  RNA_def_property_multi_array(prop, 1, nullptr);
  RNA_def_property_ui_text(
      prop, "Float Image Pixels", "Image pixels components, as floats (RGBA concatenated values)");
  RNA_def_property_dynamic_array_funcs(prop, "rna_ImagePreview_image_pixels_float_get_length");
  RNA_def_property_float_funcs(prop,
                               "rna_ImagePreview_image_pixels_float_get",
                               "rna_ImagePreview_image_pixels_float_set",
                               nullptr);

  prop = RNA_def_property(srna, "is_icon_custom", PROP_BOOLEAN, PROP_NONE);
  RNA_def_property_boolean_sdna(prop, nullptr, "flag[ICON_SIZE_ICON]", PRV_USER_EDITED);
  RNA_def_property_boolean_funcs(prop, nullptr, "rna_ImagePreview_is_icon_custom_set");
  RNA_def_property_ui_text(prop,
                           "Custom Icon",
                           "True if this preview icon has been modified by py script, "
                           "and is no more auto-generated by Blender");

  prop = RNA_def_int_vector(
      srna, "icon_size", 2, nullptr, 0, 0, "Icon Size", "Width and height in pixels", 0, 0);
  RNA_def_property_subtype(prop, PROP_PIXEL);
  RNA_def_property_int_funcs(
      prop, "rna_ImagePreview_icon_size_get", "rna_ImagePreview_icon_size_set", nullptr);

  prop = RNA_def_property(srna, "icon_pixels", PROP_INT, PROP_NONE);
  RNA_def_property_flag(prop, PROP_DYNAMIC);
  RNA_def_property_multi_array(prop, 1, nullptr);
  RNA_def_property_ui_text(prop, "Icon Pixels", "Icon pixels, as bytes (always 32-bit RGBA)");
  RNA_def_property_dynamic_array_funcs(prop, "rna_ImagePreview_icon_pixels_get_length");
  RNA_def_property_int_funcs(
      prop, "rna_ImagePreview_icon_pixels_get", "rna_ImagePreview_icon_pixels_set", nullptr);

  prop = RNA_def_property(srna, "icon_pixels_float", PROP_FLOAT, PROP_NONE);
  RNA_def_property_flag(prop, PROP_DYNAMIC);
  RNA_def_property_multi_array(prop, 1, nullptr);
  RNA_def_property_ui_text(
      prop, "Float Icon Pixels", "Icon pixels components, as floats (RGBA concatenated values)");
  RNA_def_property_dynamic_array_funcs(prop, "rna_ImagePreview_icon_pixels_float_get_length");
  RNA_def_property_float_funcs(prop,
                               "rna_ImagePreview_icon_pixels_float_get",
                               "rna_ImagePreview_icon_pixels_float_set",
                               nullptr);

  prop = RNA_def_int(srna,
                     "icon_id",
                     0,
                     INT_MIN,
                     INT_MAX,
                     "Icon ID",
                     "Unique integer identifying this preview as an icon (zero means invalid)",
                     INT_MIN,
                     INT_MAX);
  RNA_def_property_clear_flag(prop, PROP_EDITABLE);
  RNA_def_property_int_funcs(prop, "rna_ImagePreview_icon_id_get", nullptr, nullptr);

  func = RNA_def_function(srna, "reload", "rna_ImagePreview_icon_reload");
  RNA_def_function_ui_description(func, "Reload the preview from its source path");
}

static void rna_def_ID_override_library_property_operation(BlenderRNA *brna)
{
  StructRNA *srna;
  PropertyRNA *prop;

  static const EnumPropertyItem override_library_property_flag_items[] = {
      {LIBOVERRIDE_OP_FLAG_MANDATORY,
       "MANDATORY",
       0,
       "Mandatory",
       "For templates, prevents the user from removing predefined operation (NOT USED)"},
      {LIBOVERRIDE_OP_FLAG_LOCKED,
       "LOCKED",
       0,
       "Locked",
       "Prevents the user from modifying that override operation (NOT USED)"},
      {LIBOVERRIDE_OP_FLAG_IDPOINTER_MATCH_REFERENCE,
       "IDPOINTER_MATCH_REFERENCE",
       0,
       "Match Reference",
       "The ID pointer overridden by this operation is expected to match the reference hierarchy"},
      {LIBOVERRIDE_OP_FLAG_IDPOINTER_ITEM_USE_ID,
       "IDPOINTER_ITEM_USE_ID",
       0,
       "ID Item Use ID Pointer",
       "RNA collections of IDs only, the reference to the item also uses the ID pointer itself, "
       "not only its name"},
      {0, nullptr, 0, nullptr, nullptr},
  };

  srna = RNA_def_struct(brna, "IDOverrideLibraryPropertyOperation", nullptr);
  RNA_def_struct_ui_text(srna,
                         "ID Library Override Property Operation",
                         "Description of an override operation over an overridden property");

  prop = RNA_def_enum(srna,
                      "operation",
                      rna_enum_override_library_property_operation_items,
                      LIBOVERRIDE_OP_REPLACE,
                      "Operation",
                      "What override operation is performed");
  RNA_def_property_clear_flag(prop, PROP_EDITABLE); /* For now. */

  prop = RNA_def_enum(
      srna, "flag", override_library_property_flag_items, 0, "Flags", "Status flags");
  RNA_def_property_flag(prop, PROP_ENUM_FLAG);
  RNA_def_property_clear_flag(prop, PROP_EDITABLE); /* For now. */

  prop = RNA_def_string(srna,
                        "subitem_reference_name",
                        nullptr,
                        INT_MAX,
                        "Subitem Reference Name",
                        "Used to handle changes into collection");
  RNA_def_property_clear_flag(prop, PROP_EDITABLE); /* For now. */
  RNA_def_property_string_funcs(prop,
                                "rna_ID_override_library_property_operation_refname_get",
                                "rna_ID_override_library_property_operation_refname_length",
                                nullptr);

  prop = RNA_def_string(srna,
                        "subitem_local_name",
                        nullptr,
                        INT_MAX,
                        "Subitem Local Name",
                        "Used to handle changes into collection");
  RNA_def_property_clear_flag(prop, PROP_EDITABLE); /* For now. */
  RNA_def_property_string_funcs(prop,
                                "rna_ID_override_library_property_operation_locname_get",
                                "rna_ID_override_library_property_operation_locname_length",
                                nullptr);

  prop = RNA_def_pointer(srna,
                         "subitem_reference_id",
                         "ID",
                         "Subitem Reference ID",
                         "Collection of IDs only, used to disambiguate between potential IDs with "
                         "same name from different libraries");
  RNA_def_property_clear_flag(prop, PROP_EDITABLE); /* For now. */

  prop = RNA_def_pointer(srna,
                         "subitem_local_id",
                         "ID",
                         "Subitem Local ID",
                         "Collection of IDs only, used to disambiguate between potential IDs with "
                         "same name from different libraries");
  RNA_def_property_clear_flag(prop, PROP_EDITABLE); /* For now. */

  prop = RNA_def_int(srna,
                     "subitem_reference_index",
                     -1,
                     -1,
                     INT_MAX,
                     "Subitem Reference Index",
                     "Used to handle changes into collection",
                     -1,
                     INT_MAX);
  RNA_def_property_clear_flag(prop, PROP_EDITABLE); /* For now. */

  prop = RNA_def_int(srna,
                     "subitem_local_index",
                     -1,
                     -1,
                     INT_MAX,
                     "Subitem Local Index",
                     "Used to handle changes into collection",
                     -1,
                     INT_MAX);
  RNA_def_property_clear_flag(prop, PROP_EDITABLE); /* For now. */
}

static void rna_def_ID_override_library_property_operations(BlenderRNA *brna, PropertyRNA *cprop)
{
  StructRNA *srna;
  FunctionRNA *func;
  PropertyRNA *parm;

  RNA_def_property_srna(cprop, "IDOverrideLibraryPropertyOperations");
  srna = RNA_def_struct(brna, "IDOverrideLibraryPropertyOperations", nullptr);
  RNA_def_struct_sdna(srna, "IDOverrideLibraryProperty");
  RNA_def_struct_ui_text(srna, "Override Operations", "Collection of override operations");

  /* Add Property */
  func = RNA_def_function(srna, "add", "rna_ID_override_library_property_operations_add");
  RNA_def_function_ui_description(func, "Add a new operation");
  RNA_def_function_flag(func, FUNC_USE_REPORTS);
  parm = RNA_def_enum(func,
                      "operation",
                      rna_enum_override_library_property_operation_items,
                      LIBOVERRIDE_OP_REPLACE,
                      "Operation",
                      "What override operation is performed");
  RNA_def_parameter_flags(parm, PropertyFlag(0), PARM_REQUIRED);
  parm = RNA_def_boolean(
      func,
      "use_id",
      false,
      "Use ID Pointer Subitem",
      "Whether the found or created liboverride operation should use ID pointers or not");
  parm = RNA_def_string(func,
                        "subitem_reference_name",
                        nullptr,
                        INT_MAX,
                        "Subitem Reference Name",
                        "Used to handle insertions or ID replacements into collection");
  parm = RNA_def_string(func,
                        "subitem_local_name",
                        nullptr,
                        INT_MAX,
                        "Subitem Local Name",
                        "Used to handle insertions or ID replacements into collection");
  parm = RNA_def_pointer(func,
                         "subitem_reference_id",
                         "ID",
                         "Subitem Reference ID",
                         "Used to handle ID replacements into collection");
  parm = RNA_def_pointer(func,
                         "subitem_local_id",
                         "ID",
                         "Subitem Local ID",
                         "Used to handle ID replacements into collection");
  parm = RNA_def_int(func,
                     "subitem_reference_index",
                     -1,
                     -1,
                     INT_MAX,
                     "Subitem Reference Index",
                     "Used to handle insertions or ID replacements into collection",
                     -1,
                     INT_MAX);
  parm = RNA_def_int(func,
                     "subitem_local_index",
                     -1,
                     -1,
                     INT_MAX,
                     "Subitem Local Index",
                     "Used to handle insertions or ID replacements into collection",
                     -1,
                     INT_MAX);
  parm = RNA_def_pointer(func,
                         "property",
                         "IDOverrideLibraryPropertyOperation",
                         "New Operation",
                         "Created operation");
  RNA_def_function_return(func, parm);

  func = RNA_def_function(srna, "remove", "rna_ID_override_library_property_operations_remove");
  RNA_def_function_ui_description(func, "Remove and delete an operation");
  RNA_def_function_flag(func, FUNC_USE_REPORTS);
  parm = RNA_def_pointer(func,
                         "operation",
                         "IDOverrideLibraryPropertyOperation",
                         "Operation",
                         "Override operation to be deleted");
  RNA_def_parameter_flags(parm, PropertyFlag(0), PARM_REQUIRED);
}

static void rna_def_ID_override_library_property(BlenderRNA *brna)
{
  StructRNA *srna;
  PropertyRNA *prop;

  srna = RNA_def_struct(brna, "IDOverrideLibraryProperty", nullptr);
  RNA_def_struct_ui_text(
      srna, "ID Library Override Property", "Description of an overridden property");

  /* String pointer, we *should* add get/set/etc.
   * But nullptr rna_path would be a nasty bug anyway. */
  prop = RNA_def_string(srna,
                        "rna_path",
                        nullptr,
                        INT_MAX,
                        "RNA Path",
                        "RNA path leading to that property, from owning ID");
  RNA_def_property_clear_flag(prop, PROP_EDITABLE); /* For now. */

  prop = RNA_def_collection(srna,
                            "operations",
                            "IDOverrideLibraryPropertyOperation",
                            "Operations",
                            "List of overriding operations for a property");
  RNA_def_property_update(prop, NC_WM | ND_LIB_OVERRIDE_CHANGED, nullptr);
  rna_def_ID_override_library_property_operations(brna, prop);

  rna_def_ID_override_library_property_operation(brna);
}

static void rna_def_ID_override_library_properties(BlenderRNA *brna, PropertyRNA *cprop)
{
  StructRNA *srna;
  FunctionRNA *func;
  PropertyRNA *parm;

  RNA_def_property_srna(cprop, "IDOverrideLibraryProperties");
  srna = RNA_def_struct(brna, "IDOverrideLibraryProperties", nullptr);
  RNA_def_struct_sdna(srna, "IDOverrideLibrary");
  RNA_def_struct_ui_text(srna, "Override Properties", "Collection of override properties");

  /* Add Property */
  func = RNA_def_function(srna, "add", "rna_ID_override_library_properties_add");
  RNA_def_function_ui_description(
      func, "Add a property to the override library when it doesn't exist yet");
  RNA_def_function_flag(func, FUNC_USE_REPORTS);
  parm = RNA_def_pointer(func,
                         "property",
                         "IDOverrideLibraryProperty",
                         "New Property",
                         "Newly created override property or existing one");
  RNA_def_function_return(func, parm);
  parm = RNA_def_string(
      func, "rna_path", nullptr, 256, "RNA Path", "RNA-Path of the property to add");
  RNA_def_parameter_flags(parm, PropertyFlag(0), PARM_REQUIRED);

  func = RNA_def_function(srna, "remove", "rna_ID_override_library_properties_remove");
  RNA_def_function_ui_description(func, "Remove and delete a property");
  RNA_def_function_flag(func, FUNC_USE_REPORTS);
  parm = RNA_def_pointer(func,
                         "property",
                         "IDOverrideLibraryProperty",
                         "Property",
                         "Override property to be deleted");
  RNA_def_parameter_flags(parm, PropertyFlag(0), PARM_REQUIRED);
}

static void rna_def_ID_override_library(BlenderRNA *brna)
{
  StructRNA *srna;
  PropertyRNA *prop;
  FunctionRNA *func;
  PropertyRNA *parm;

  srna = RNA_def_struct(brna, "IDOverrideLibrary", nullptr);
  RNA_def_struct_ui_text(
      srna, "ID Library Override", "Struct gathering all data needed by overridden linked IDs");

  prop = RNA_def_pointer(
      srna, "reference", "ID", "Reference ID", "Linked ID used as reference by this override");
  RNA_def_property_update(prop, NC_WM | ND_LIB_OVERRIDE_CHANGED, nullptr);

  RNA_def_pointer(
      srna,
      "hierarchy_root",
      "ID",
      "Hierarchy Root ID",
      "Library override ID used as root of the override hierarchy this ID is a member of");

  prop = RNA_def_boolean(srna,
                         "is_in_hierarchy",
                         true,
                         "Is In Hierarchy",
                         "Whether this library override is defined as part of a library "
                         "hierarchy, or as a single, isolated and autonomous override");
  RNA_def_property_update(prop, NC_WM | ND_LIB_OVERRIDE_CHANGED, nullptr);
  RNA_def_property_boolean_negative_sdna(prop, nullptr, "flag", LIBOVERRIDE_FLAG_NO_HIERARCHY);
  RNA_def_property_override_flag(prop, PROPOVERRIDE_OVERRIDABLE_LIBRARY);

  prop = RNA_def_boolean(srna,
                         "is_system_override",
                         false,
                         "Is System Override",
                         "Whether this library override exists only for the override hierarchy, "
                         "or if it is actually editable by the user");
  RNA_def_property_update(prop, NC_WM | ND_LIB_OVERRIDE_CHANGED, nullptr);
  RNA_def_property_boolean_sdna(prop, nullptr, "flag", LIBOVERRIDE_FLAG_SYSTEM_DEFINED);
  RNA_def_property_override_flag(prop, PROPOVERRIDE_OVERRIDABLE_LIBRARY);

  prop = RNA_def_collection(srna,
                            "properties",
                            "IDOverrideLibraryProperty",
                            "Properties",
                            "List of overridden properties");
  RNA_def_property_update(prop, NC_WM | ND_LIB_OVERRIDE_CHANGED, nullptr);
  rna_def_ID_override_library_properties(brna, prop);

  /* Update function. */
  func = RNA_def_function(srna, "operations_update", "rna_ID_override_library_operations_update");
  RNA_def_function_flag(func, FUNC_USE_MAIN | FUNC_USE_SELF_ID | FUNC_USE_REPORTS);
  RNA_def_function_ui_description(func,
                                  "Update the library override operations based on the "
                                  "differences between this override ID and its reference");

  func = RNA_def_function(srna, "reset", "rna_ID_override_library_reset");
  RNA_def_function_ui_description(func,
                                  "Reset this override to match again its linked reference ID");
  RNA_def_function_flag(func, FUNC_USE_MAIN | FUNC_USE_SELF_ID | FUNC_USE_REPORTS);
  RNA_def_boolean(
      func,
      "do_hierarchy",
      true,
      "",
      "Also reset all the dependencies of this override to match their reference linked IDs");
  RNA_def_boolean(func,
                  "set_system_override",
                  false,
                  "",
                  "Reset all user-editable overrides as (non-editable) system overrides");

  func = RNA_def_function(srna, "destroy", "rna_ID_override_library_destroy");
  RNA_def_function_ui_description(
      func, "Delete this override ID and remap its usages to its linked reference ID instead");
  RNA_def_function_flag(func, FUNC_USE_MAIN | FUNC_USE_SELF_ID | FUNC_USE_REPORTS);
  RNA_def_boolean(func,
                  "do_hierarchy",
                  true,
                  "",
                  "Also delete all the dependencies of this override and remap their usages to "
                  "their reference linked IDs");

  func = RNA_def_function(srna, "resync", "rna_ID_override_library_resync");
  RNA_def_function_ui_description(
      func, "Resync the data-block and its sub-hierarchy, or the whole hierarchy if requested");
  RNA_def_function_flag(func, FUNC_USE_MAIN | FUNC_USE_SELF_ID | FUNC_USE_REPORTS);
  parm = RNA_def_boolean(
      func, "success", false, "Success", "Whether the resync process was successful or not");
  RNA_def_function_return(func, parm);
  parm = RNA_def_pointer(
      func,
      "scene",
      "Scene",
      "",
      "The scene to operate in (for contextual things like keeping active object active, ensuring "
      "all overridden objects remain instantiated, etc.)");
  RNA_def_parameter_flags(parm, PROP_NEVER_NULL, PARM_REQUIRED);
  parm = RNA_def_pointer(func,
                         "view_layer",
                         "ViewLayer",
                         "",
                         "The view layer to operate in (same usage as the `scene` data, in case "
                         "it is not provided the scene's collection will be used instead)");
  parm = RNA_def_pointer(
      func,
      "residual_storage",
      "Collection",
      "",
      "Collection where to store objects that are instantiated in any other collection anymore "
      "(garbage collection, will be created if needed and none is provided)");
  RNA_def_boolean(func,
                  "do_hierarchy_enforce",
                  false,
                  "",
                  "Enforce restoring the dependency hierarchy between data-blocks to match the "
                  "one from the reference linked hierarchy (WARNING: if some ID pointers have "
                  "been purposedly overridden, these will be reset to their default value)");
  RNA_def_boolean(
      func,
      "do_whole_hierarchy",
      false,
      "",
      "Resync the whole hierarchy this data-block belongs to, not only its own sub-hierarchy");

  rna_def_ID_override_library_property(brna);
}

static void rna_def_ID(BlenderRNA *brna)
{
  StructRNA *srna;
  FunctionRNA *func;
  PropertyRNA *prop, *parm;

  static const EnumPropertyItem update_flag_items[] = {
      {ID_RECALC_TRANSFORM, "OBJECT", 0, "Object", ""},
      {ID_RECALC_GEOMETRY, "DATA", 0, "Data", ""},
      {ID_RECALC_ANIMATION, "TIME", 0, "Time", ""},
      {0, nullptr, 0, nullptr, nullptr},
  };

  srna = RNA_def_struct(brna, "ID", nullptr);
  RNA_def_struct_ui_text(
      srna,
      "ID",
      "Base type for data-blocks, defining a unique name, linking from other libraries "
      "and garbage collection");
  RNA_def_struct_flag(srna, STRUCT_ID | STRUCT_ID_REFCOUNT);
  RNA_def_struct_refine_func(srna, "rna_ID_refine");
  RNA_def_struct_idprops_func(srna, "rna_ID_idprops");

  prop = RNA_def_property(srna, "name", PROP_STRING, PROP_NONE);
  RNA_def_property_ui_text(
      prop, "Name", "Unique data-block ID name (within a same type and library)");
  RNA_def_property_string_funcs(prop, "rna_ID_name_get", "rna_ID_name_length", "rna_ID_name_set");
  RNA_def_property_string_maxlength(prop, MAX_ID_NAME - 2);
  RNA_def_property_editable_func(prop, "rna_ID_name_editable");
  RNA_def_property_update(prop, NC_ID | NA_RENAME, nullptr);
  RNA_def_property_override_flag(prop, PROPOVERRIDE_IGNORE);
  RNA_def_struct_name_property(srna, prop);

  prop = RNA_def_property(srna, "name_full", PROP_STRING, PROP_NONE);
  RNA_def_property_ui_text(
      prop, "Full Name", "Unique data-block ID name, including library one is any");
  RNA_def_property_string_funcs(prop, "rna_ID_name_full_get", "rna_ID_name_full_length", nullptr);
  RNA_def_property_string_maxlength(prop, MAX_ID_FULL_NAME);
  RNA_def_property_clear_flag(prop, PROP_EDITABLE);

  prop = RNA_def_property(srna, "id_type", PROP_ENUM, PROP_NONE);
  RNA_def_property_ui_text(prop, "Type", "Type identifier of this data-block");
  RNA_def_property_enum_items(prop, rna_enum_id_type_items);
  RNA_def_property_enum_funcs(prop, "rna_ID_type_get", nullptr, nullptr);
  RNA_def_property_clear_flag(prop, PROP_EDITABLE);
  RNA_def_property_override_flag(prop, PROPOVERRIDE_IGNORE);

  prop = RNA_def_property(srna, "session_uid", PROP_INT, PROP_NONE);
  RNA_def_property_ui_text(
      prop,
      "Session UID",
      "A session-wide unique identifier for the data block that remains the "
      "same across renames and internal reallocations. It does change when reloading the file");
  RNA_def_property_clear_flag(prop, PROP_EDITABLE);

  prop = RNA_def_property(srna, "is_evaluated", PROP_BOOLEAN, PROP_NONE);
  RNA_def_property_ui_text(
      prop,
      "Is Evaluated",
      "Whether this ID is runtime-only, evaluated data-block, or actual data from .blend file");
  RNA_def_property_boolean_funcs(prop, "rna_ID_is_evaluated_get", nullptr);
  RNA_def_property_clear_flag(prop, PROP_EDITABLE);

  prop = RNA_def_property(srna, "original", PROP_POINTER, PROP_NONE);
  RNA_def_property_struct_type(prop, "ID");
  RNA_def_property_ui_text(
      prop,
      "Original ID",
      "Actual data-block from .blend file (Main database) that generated that evaluated one");
  RNA_def_property_pointer_funcs(prop, "rna_ID_original_get", nullptr, nullptr, nullptr);
  RNA_def_property_clear_flag(prop, PROP_EDITABLE | PROP_PTR_NO_OWNERSHIP);
  RNA_def_property_flag(prop, PROP_HIDDEN);
  RNA_def_property_override_flag(prop, PROPOVERRIDE_NO_COMPARISON);

  prop = RNA_def_property(srna, "users", PROP_INT, PROP_UNSIGNED);
  RNA_def_property_int_sdna(prop, nullptr, "us");
  RNA_def_property_clear_flag(prop, PROP_EDITABLE);
  RNA_def_property_ui_text(prop, "Users", "Number of times this data-block is referenced");

  prop = RNA_def_property(srna, "use_fake_user", PROP_BOOLEAN, PROP_NONE);
  RNA_def_property_boolean_sdna(prop, nullptr, "flag", LIB_FAKEUSER);
  RNA_def_property_ui_text(prop, "Fake User", "Save this data-block even if it has no users");
  RNA_def_property_ui_icon(prop, ICON_FAKE_USER_OFF, true);
  RNA_def_property_boolean_funcs(prop, nullptr, "rna_ID_fake_user_set");

  prop = RNA_def_property(srna, "use_extra_user", PROP_BOOLEAN, PROP_NONE);
  RNA_def_property_boolean_sdna(prop, nullptr, "tag", LIB_TAG_EXTRAUSER);
  RNA_def_property_ui_text(
      prop,
      "Extra User",
      "Indicates whether an extra user is set or not (mainly for internal/debug usages)");
  RNA_def_property_boolean_funcs(prop, nullptr, "rna_ID_extra_user_set");

  prop = RNA_def_property(srna, "is_embedded_data", PROP_BOOLEAN, PROP_NONE);
  RNA_def_property_boolean_sdna(prop, nullptr, "flag", LIB_EMBEDDED_DATA);
  RNA_def_property_clear_flag(prop, PROP_EDITABLE);
  RNA_def_property_ui_text(
      prop,
      "Embedded Data",
      "This data-block is not an independent one, but is actually a sub-data of another ID "
      "(typical example: root node trees or master collections)");

  prop = RNA_def_property(srna, "is_missing", PROP_BOOLEAN, PROP_NONE);
  RNA_def_property_boolean_sdna(prop, nullptr, "tag", LIB_TAG_MISSING);
  RNA_def_property_clear_flag(prop, PROP_EDITABLE);
  RNA_def_property_ui_text(prop,
                           "Missing Data",
                           "This data-block is a place-holder for missing linked data (i.e. it is "
                           "[an override of] a linked data that could not be found anymore)");

  prop = RNA_def_property(srna, "is_runtime_data", PROP_BOOLEAN, PROP_NONE);
  RNA_def_property_boolean_sdna(prop, nullptr, "tag", LIB_TAG_RUNTIME);
  RNA_def_property_editable_func(prop, "rna_ID_is_runtime_editable");
  RNA_def_property_boolean_funcs(prop, "rna_ID_is_runtime_get", nullptr);
  RNA_def_property_override_flag(prop, PROPOVERRIDE_NO_COMPARISON);
  RNA_def_property_ui_text(prop,
                           "Runtime Data",
                           "This data-block is runtime data, i.e. it won't be saved in .blend "
                           "file. Note that e.g. evaluated IDs are always runtime, so this value "
                           "is only editable for data-blocks in Main data-base");

  prop = RNA_def_property(srna, "is_editable", PROP_BOOLEAN, PROP_NONE);
  RNA_def_property_boolean_funcs(prop, "rna_ID_is_editable_get", nullptr);
  RNA_def_property_clear_flag(prop, PROP_EDITABLE);
  RNA_def_property_ui_text(prop,
                           "Editable",
                           "This data-block is editable in the user interface. Linked datablocks "
                           "are not editable, except if they were loaded as editable assets");

  prop = RNA_def_property(srna, "tag", PROP_BOOLEAN, PROP_NONE);
  RNA_def_property_boolean_sdna(prop, nullptr, "tag", LIB_TAG_DOIT);
  RNA_def_property_flag(prop, PROP_LIB_EXCEPTION);
  RNA_def_property_ui_text(prop,
                           "Tag",
                           "Tools can use this to tag data for their own purposes "
                           "(initial state is undefined)");

  prop = RNA_def_property(srna, "is_library_indirect", PROP_BOOLEAN, PROP_NONE);
  RNA_def_property_boolean_sdna(prop, nullptr, "tag", LIB_TAG_INDIRECT);
  RNA_def_property_clear_flag(prop, PROP_EDITABLE);
  RNA_def_property_ui_text(prop, "Is Indirect", "Is this ID block linked indirectly");

  prop = RNA_def_property(srna, "is_asset_library_data", PROP_BOOLEAN, PROP_NONE);
  RNA_def_property_boolean_sdna(prop, nullptr, "tag", LIB_TAG_ASSET_EDIT_MAIN);
  RNA_def_property_clear_flag(prop, PROP_EDITABLE);
  RNA_def_property_ui_text(prop,
                           "Asset Library Data",
                           "This data-block is part of an asset library blend file, not the blend "
                           "file opened for editing");

  prop = RNA_def_property(srna, "library", PROP_POINTER, PROP_NONE);
  RNA_def_property_pointer_sdna(prop, nullptr, "lib");
  RNA_def_property_clear_flag(prop, PROP_EDITABLE);
  RNA_def_property_override_flag(prop, PROPOVERRIDE_NO_COMPARISON);
  RNA_def_property_ui_text(prop, "Library", "Library file the data-block is linked from");

  prop = RNA_def_pointer(srna,
                         "library_weak_reference",
                         "LibraryWeakReference",
                         "Library Weak Reference",
                         "Weak reference to a data-block in another library .blend file (used to "
                         "re-use already appended data instead of appending new copies)");
  RNA_def_property_clear_flag(prop, PROP_EDITABLE);
  RNA_def_property_override_flag(prop, PROPOVERRIDE_NO_COMPARISON);

  prop = RNA_def_property(srna, "asset_data", PROP_POINTER, PROP_NONE);
  RNA_def_property_flag(prop, PROP_EDITABLE);
  RNA_def_property_pointer_funcs(prop, nullptr, "rna_ID_asset_data_set", nullptr, nullptr);
  RNA_def_property_override_flag(prop, PROPOVERRIDE_NO_COMPARISON);
  RNA_def_property_ui_text(prop, "Asset Data", "Additional data for an asset data-block");

  prop = RNA_def_pointer(
      srna, "override_library", "IDOverrideLibrary", "Library Override", "Library override data");
  RNA_def_property_clear_flag(prop, PROP_EDITABLE);
  RNA_def_property_override_flag(prop,
                                 PROPOVERRIDE_NO_COMPARISON | PROPOVERRIDE_OVERRIDABLE_LIBRARY);

  prop = RNA_def_pointer(srna,
                         "preview",
                         "ImagePreview",
                         "Preview",
                         "Preview image and icon of this data-block (always None if not supported "
                         "for this type of data)");
  RNA_def_property_clear_flag(prop, PROP_EDITABLE);
  RNA_def_property_override_flag(prop, PROPOVERRIDE_NO_COMPARISON);
  RNA_def_property_pointer_funcs(prop, "rna_IDPreview_get", nullptr, nullptr, nullptr);

  /* functions */
  func = RNA_def_function(srna, "evaluated_get", "rna_ID_evaluated_get");
  RNA_def_function_ui_description(
      func,
      "Get corresponding evaluated ID from the given dependency graph. Note that this does not "
      "ensure the dependency graph is fully evaluated, it just returns the result of the last "
      "evaluation");
  parm = RNA_def_pointer(
      func, "depsgraph", "Depsgraph", "", "Dependency graph to perform lookup in");
  RNA_def_parameter_flags(parm, PROP_NEVER_NULL, PARM_REQUIRED);
  parm = RNA_def_pointer(func, "id", "ID", "", "New copy of the ID");
  RNA_def_function_return(func, parm);

  func = RNA_def_function(srna, "copy", "rna_ID_copy");
  RNA_def_function_ui_description(
      func,
      "Create a copy of this data-block (not supported for all data-blocks). "
      "The result is added to the Blend-File Data (Main database), with all references to other "
      "data-blocks ensured to be from within the same Blend-File Data");
  RNA_def_function_flag(func, FUNC_USE_MAIN);
  parm = RNA_def_pointer(func, "id", "ID", "", "New copy of the ID");
  RNA_def_function_return(func, parm);

  func = RNA_def_function(srna, "asset_mark", "rna_ID_asset_mark");
  RNA_def_function_ui_description(
      func,
      "Enable easier reuse of the data-block through the Asset Browser, with the help of "
      "customizable metadata (like previews, descriptions and tags)");

  func = RNA_def_function(srna, "asset_clear", "rna_ID_asset_clear");
  RNA_def_function_ui_description(
      func,
      "Delete all asset metadata and turn the asset data-block back into a normal data-block");

  func = RNA_def_function(srna, "asset_generate_preview", "rna_ID_asset_generate_preview");
  RNA_def_function_ui_description(
      func, "Generate preview image (might be scheduled in a background thread)");
  RNA_def_function_flag(func, FUNC_USE_CONTEXT);

  func = RNA_def_function(srna, "override_create", "rna_ID_override_create");
  RNA_def_function_ui_description(func,
                                  "Create an overridden local copy of this linked data-block (not "
                                  "supported for all data-blocks)");
  RNA_def_function_flag(func, FUNC_USE_MAIN);
  parm = RNA_def_pointer(func, "id", "ID", "", "New overridden local copy of the ID");
  RNA_def_function_return(func, parm);
  RNA_def_boolean(func,
                  "remap_local_usages",
                  false,
                  "",
                  "Whether local usages of the linked ID should be remapped to the new "
                  "library override of it");

  func = RNA_def_function(srna, "override_hierarchy_create", "rna_ID_override_hierarchy_create");
  RNA_def_function_ui_description(
      func,
      "Create an overridden local copy of this linked data-block, and most of its dependencies "
      "when it is a Collection or and Object");
  RNA_def_function_flag(func, FUNC_USE_MAIN);
  parm = RNA_def_pointer(func, "id", "ID", "", "New overridden local copy of the root ID");
  RNA_def_function_return(func, parm);
  parm = RNA_def_pointer(
      func, "scene", "Scene", "", "In which scene the new overrides should be instantiated");
  RNA_def_parameter_flags(parm, PROP_NEVER_NULL, PARM_REQUIRED);
  parm = RNA_def_pointer(func,
                         "view_layer",
                         "ViewLayer",
                         "",
                         "In which view layer the new overrides should be instantiated");
  RNA_def_parameter_flags(parm, PROP_NEVER_NULL, PARM_REQUIRED);
  RNA_def_pointer(func,
                  "reference",
                  "ID",
                  "",
                  "Another ID (usually an Object or Collection) used as a hint to decide where to "
                  "instantiate the new overrides");
  RNA_def_boolean(func,
                  "do_fully_editable",
                  false,
                  "",
                  "Make all library overrides generated by this call fully editable by the user "
                  "(none will be 'system overrides')");

  func = RNA_def_function(srna, "user_clear", "rna_ID_user_clear");
  RNA_def_function_ui_description(func,
                                  "Clear the user count of a data-block so its not saved, "
                                  "on reload the data will be removed");

  func = RNA_def_function(srna, "user_remap", "rna_ID_user_remap");
  RNA_def_function_ui_description(
      func, "Replace all usage in the .blend file of this ID by new given one");
  RNA_def_function_flag(func, FUNC_USE_MAIN);
  parm = RNA_def_pointer(func, "new_id", "ID", "", "New ID to use");
  RNA_def_parameter_flags(parm, PROP_NEVER_NULL, PARM_REQUIRED);

  func = RNA_def_function(srna, "make_local", "rna_ID_make_local");
  RNA_def_function_ui_description(
      func,
      "Make this datablock local, return local one "
      "(may be a copy of the original, in case it is also indirectly used)");
  RNA_def_function_flag(func, FUNC_USE_MAIN);
  parm = RNA_def_boolean(func, "clear_proxy", true, "", "Deprecated, has no effect");
  parm = RNA_def_boolean(func,
                         "clear_liboverride",
                         false,
                         "",
                         "Remove potential library override data from the newly made local data");
  parm = RNA_def_pointer(func, "id", "ID", "", "This ID, or the new ID if it was copied");
  RNA_def_function_return(func, parm);

  func = RNA_def_function(srna, "user_of_id", "BKE_library_ID_use_ID");
  RNA_def_function_ui_description(func,
                                  "Count the number of times that ID uses/references given one");
  parm = RNA_def_pointer(func, "id", "ID", "", "ID to count usages");
  RNA_def_parameter_flags(parm, PROP_NEVER_NULL, PARM_REQUIRED);
  parm = RNA_def_int(func,
                     "count",
                     0,
                     0,
                     INT_MAX,
                     "",
                     "Number of usages/references of given id by current data-block",
                     0,
                     INT_MAX);
  RNA_def_function_return(func, parm);

  func = RNA_def_function(srna, "animation_data_create", "rna_ID_animation_data_create");
  RNA_def_function_flag(func, FUNC_USE_MAIN);
  RNA_def_function_ui_description(
      func, "Create animation data to this ID, note that not all ID types support this");
  parm = RNA_def_pointer(func, "anim_data", "AnimData", "", "New animation data or nullptr");
  RNA_def_function_return(func, parm);

  func = RNA_def_function(srna, "animation_data_clear", "rna_ID_animation_data_free");
  RNA_def_function_flag(func, FUNC_USE_MAIN);
  RNA_def_function_ui_description(func, "Clear animation on this ID");

  func = RNA_def_function(srna, "update_tag", "rna_ID_update_tag");
  RNA_def_function_flag(func, FUNC_USE_MAIN | FUNC_USE_REPORTS);
  RNA_def_function_ui_description(func,
                                  "Tag the ID to update its display data, "
                                  "e.g. when calling :class:`bpy.types.Scene.update`");
  RNA_def_enum_flag(func, "refresh", update_flag_items, 0, "", "Type of updates to perform");

  func = RNA_def_function(srna, "preview_ensure", "BKE_previewimg_id_ensure");
  RNA_def_function_ui_description(func,
                                  "Ensure that this ID has preview data (if ID type supports it)");
  parm = RNA_def_pointer(
      func, "preview_image", "ImagePreview", "", "The existing or created preview");
  RNA_def_function_return(func, parm);

#  ifdef WITH_PYTHON
  RNA_def_struct_register_funcs(srna, nullptr, nullptr, "rna_ID_instance");
#  endif
}

static void rna_def_library(BlenderRNA *brna)
{
  StructRNA *srna;
  FunctionRNA *func;
  PropertyRNA *prop;

  srna = RNA_def_struct(brna, "Library", "ID");
  RNA_def_struct_ui_text(srna, "Library", "External .blend file from which data is linked");
  RNA_def_struct_ui_icon(srna, ICON_LIBRARY_DATA_DIRECT);

  prop = RNA_def_property(srna, "filepath", PROP_STRING, PROP_FILEPATH);
  RNA_def_property_string_sdna(prop, nullptr, "filepath");
  RNA_def_property_ui_text(prop, "File Path", "Path to the library .blend file");
  RNA_def_property_string_funcs(prop, nullptr, nullptr, "rna_Library_filepath_set");

  prop = RNA_def_property(srna, "parent", PROP_POINTER, PROP_NONE);
  RNA_def_property_pointer_sdna(prop, nullptr, "runtime.parent");
  RNA_def_property_struct_type(prop, "Library");
  RNA_def_property_override_flag(prop, PROPOVERRIDE_NO_COMPARISON);
  RNA_def_property_ui_text(prop, "Parent", "");

  prop = RNA_def_property(srna, "packed_file", PROP_POINTER, PROP_NONE);
  RNA_def_property_pointer_sdna(prop, nullptr, "packedfile");
  RNA_def_property_ui_text(prop, "Packed File", "");

  prop = RNA_def_int_vector(srna,
                            "version",
                            3,
                            nullptr,
                            0,
                            INT_MAX,
                            "Version",
                            "Version of Blender the library .blend was saved with",
                            0,
                            INT_MAX);
  RNA_def_property_int_funcs(prop, "rna_Library_version_get", nullptr, nullptr);
  RNA_def_property_clear_flag(prop, PROP_EDITABLE);
  RNA_def_property_flag(prop, PROP_THICK_WRAP);

  prop = RNA_def_property(srna, "needs_liboverride_resync", PROP_BOOLEAN, PROP_NONE);
  RNA_def_property_boolean_sdna(prop, nullptr, "runtime.tag", LIBRARY_TAG_RESYNC_REQUIRED);
  RNA_def_property_ui_text(prop,
                           "Library Overrides Need resync",
                           "True if this library contains library overrides that are linked in "
                           "current blendfile, and that had to be recursively resynced on load "
                           "(it is recommended to open and re-save that library blendfile then)");

  func = RNA_def_function(srna, "reload", "rna_Library_reload");
  RNA_def_function_flag(func, FUNC_USE_REPORTS | FUNC_USE_CONTEXT);
  RNA_def_function_ui_description(func, "Reload this library and all its linked data-blocks");
}

static void rna_def_library_weak_reference(BlenderRNA *brna)
{
  StructRNA *srna;
  PropertyRNA *prop;

  srna = RNA_def_struct(brna, "LibraryWeakReference", nullptr);
  RNA_def_struct_ui_text(
      srna,
      "LibraryWeakReference",
      "Read-only external reference to a linked data-block and its library file");

  prop = RNA_def_property(srna, "filepath", PROP_STRING, PROP_FILEPATH);
  RNA_def_property_string_sdna(prop, nullptr, "library_filepath");
  RNA_def_property_clear_flag(prop, PROP_EDITABLE);
  RNA_def_property_ui_text(prop, "File Path", "Path to the library .blend file");

  prop = RNA_def_property(srna, "id_name", PROP_STRING, PROP_FILEPATH);
  RNA_def_property_string_sdna(prop, nullptr, "library_id_name");
  RNA_def_property_clear_flag(prop, PROP_EDITABLE);
  RNA_def_property_ui_text(
      prop,
      "ID name",
      "Full ID name in the library .blend file (including the two leading 'id type' chars)");
}

/**
 * \attention This is separate from the above. It allows for RNA functions to
 * return an IDProperty *. See MovieClip.metadata for a usage example.
 */
static void rna_def_idproperty_wrap_ptr(BlenderRNA *brna)
{
  StructRNA *srna;

  srna = RNA_def_struct(brna, "IDPropertyWrapPtr", nullptr);
  RNA_def_struct_idprops_func(srna, "rna_IDPropertyWrapPtr_idprops");
  RNA_def_struct_flag(srna, STRUCT_NO_DATABLOCK_IDPROPERTIES);
}

void RNA_def_ID(BlenderRNA *brna)
{
  StructRNA *srna;

  /* built-in unknown type */
  srna = RNA_def_struct(brna, "UnknownType", nullptr);
  RNA_def_struct_ui_text(
      srna, "Unknown Type", "Stub RNA type used for pointers to unknown or internal data");

  /* built-in any type */
  srna = RNA_def_struct(brna, "AnyType", nullptr);
  RNA_def_struct_ui_text(srna, "Any Type", "RNA type used for pointers to any possible data");

  rna_def_ID(brna);
  rna_def_ID_override_library(brna);
  rna_def_image_preview(brna);
  rna_def_ID_properties(brna);
  rna_def_ID_materials(brna);
  rna_def_library(brna);
  rna_def_library_weak_reference(brna);
  rna_def_idproperty_wrap_ptr(brna);
}

#endif<|MERGE_RESOLUTION|>--- conflicted
+++ resolved
@@ -285,13 +285,9 @@
 void rna_ID_name_set(PointerRNA *ptr, const char *value)
 {
   ID *id = (ID *)ptr->data;
-<<<<<<< HEAD
+  BLI_assert(ID_IS_EDITABLE(id));
+
   Main *bmain = BKE_main_from_id(G_MAIN, id);
-=======
-  BLI_assert(BKE_id_is_in_global_main(id));
-  BLI_assert(ID_IS_EDITABLE(id));
->>>>>>> 64c4c939
-
   BKE_libblock_rename(bmain, id, value);
 
   if (GS(id->name) == ID_OB) {
