--- conflicted
+++ resolved
@@ -3572,28 +3572,6 @@
       "When locked keep using the plane origin of surface where stroke was initiated");
   RNA_def_property_update(prop, 0, "rna_Brush_update");
 
-<<<<<<< HEAD
-  // note that concavity flag is derived from brush->concave_mask_factor being nonzero,
-  // so we just expose the invert concave flag here
-  prop = RNA_def_property(srna, "invert_automasking_concavity", PROP_BOOLEAN, PROP_NONE);
-  RNA_def_property_boolean_sdna(
-      prop, NULL, "automasking_flags", BRUSH_AUTOMASKING_INVERT_CONCAVITY);
-  RNA_def_property_ui_text(
-      prop, "Invert Cavity Mask", "Invert mask to expose convex instead of concave areas");
-  RNA_def_property_update(prop, 0, "rna_Brush_update");
-
-  prop = RNA_def_property(srna, "use_automasking_concave", PROP_BOOLEAN, PROP_NONE);
-  RNA_def_property_boolean_sdna(prop, NULL, "automasking_flags", BRUSH_AUTOMASKING_CONCAVITY);
-  RNA_def_property_ui_text(
-      prop, "Cavity Auto-Masking", "Filter verts by concavity; use with paint brushes");
-  RNA_def_property_update(prop, 0, "rna_Brush_update");
-
-  prop = RNA_def_property(srna, "use_automasking_topology", PROP_BOOLEAN, PROP_NONE);
-  RNA_def_property_boolean_sdna(prop, NULL, "automasking_flags", BRUSH_AUTOMASKING_TOPOLOGY);
-  RNA_def_property_ui_text(prop,
-                           "Topology Auto-Masking",
-                           "Affect only vertices connected to the active vertex under the brush");
-=======
   const EnumPropertyItem *entry = RNA_automasking_flags;
   do {
     prop = RNA_def_property(srna, entry->identifier, PROP_BOOLEAN, PROP_NONE);
@@ -3616,7 +3594,7 @@
   RNA_def_property_ui_range(prop, 0.0f, 1.0f, 0.1, 3);
   RNA_def_property_range(prop, 0.0f, 5.0f);
   RNA_def_property_override_flag(prop, PROPOVERRIDE_OVERRIDABLE_LIBRARY);
->>>>>>> 46076e48
+
   RNA_def_property_update(prop, 0, "rna_Brush_update");
 
   prop = RNA_def_property(srna, "automasking_cavity_blur_steps", PROP_INT, PROP_NONE);
