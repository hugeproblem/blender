--- conflicted
+++ resolved
@@ -27,17 +27,12 @@
     {CD_PROP_FLOAT, "FLOAT", 0, "Float", "Floating-point value"},
     {CD_PROP_INT32, "INT", 0, "Integer", "32-bit integer"},
     {CD_PROP_FLOAT3, "FLOAT_VECTOR", 0, "Vector", "3D vector with floating-point values"},
-<<<<<<< HEAD
-    {CD_PROP_COLOR, "FLOAT_COLOR", 0, "Color", "RGBA color with floating-point values"},
-    {CD_PROP_BYTE_COLOR, "BYTE_COLOR", 0, "Byte Color", "RGBA color with 8-bit values"},
-=======
     {CD_PROP_COLOR, "FLOAT_COLOR", 0, "Color", "RGBA color with 32-bit floating-point values"},
     {CD_PROP_BYTE_COLOR,
      "BYTE_COLOR",
      0,
      "Byte Color",
      "RGBA color with 8-bit positive integer values"},
->>>>>>> 2fc6563a
     {CD_PROP_STRING, "STRING", 0, "String", "Text string"},
     {CD_PROP_BOOL, "BOOLEAN", 0, "Boolean", "True or false"},
     {CD_PROP_FLOAT2, "FLOAT2", 0, "2D Vector", "2D vector with floating-point values"},
@@ -50,17 +45,12 @@
     {CD_PROP_FLOAT, "FLOAT", 0, "Float", "Floating-point value"},
     {CD_PROP_INT32, "INT", 0, "Integer", "32-bit integer"},
     {CD_PROP_FLOAT3, "FLOAT_VECTOR", 0, "Vector", "3D vector with floating-point values"},
-<<<<<<< HEAD
-    {CD_PROP_COLOR, "FLOAT_COLOR", 0, "Color", "RGBA color with floating-point values"},
-    {CD_PROP_BYTE_COLOR, "BYTE_COLOR", 0, "Byte Color", "RGBA color with 8-bit values"},
-=======
     {CD_PROP_COLOR, "FLOAT_COLOR", 0, "Color", "RGBA color 32-bit floating-point values"},
     {CD_PROP_BYTE_COLOR,
      "BYTE_COLOR",
      0,
      "Byte Color",
      "RGBA color with 8-bit positive integer values"},
->>>>>>> 2fc6563a
     {CD_PROP_STRING, "STRING", 0, "String", "Text string"},
     {CD_PROP_BOOL, "BOOLEAN", 0, "Boolean", "True or false"},
     {CD_PROP_FLOAT2, "FLOAT2", 0, "2D Vector", "2D vector with floating-point values"},
