--- conflicted
+++ resolved
@@ -6782,18 +6782,16 @@
   prop = RNA_def_property(srna, "use_rotation_socket", PROP_BOOLEAN, PROP_NONE);
   RNA_def_property_ui_text(prop, "Rotation Socket", "Enable the new rotation node socket type");
 
-<<<<<<< HEAD
+  prop = RNA_def_property(srna, "use_node_group_operators", PROP_BOOLEAN, PROP_NONE);
+  RNA_def_property_ui_text(
+      prop, "Node Group Operators", "Enable using geometry nodes as edit operators");
+
   prop = RNA_def_property(srna, "use_asset_shelf", PROP_BOOLEAN, PROP_NONE);
   RNA_def_property_ui_text(prop,
                            "Asset Shelf",
                            "Enables the asset shelf regions in the 3D view. Used by the Pose "
                            "Library add-on in Pose Mode only");
   RNA_def_property_update(prop, 0, "rna_userdef_ui_update");
-=======
-  prop = RNA_def_property(srna, "use_node_group_operators", PROP_BOOLEAN, PROP_NONE);
-  RNA_def_property_ui_text(
-      prop, "Node Group Operators", "Enable using geometry nodes as edit operators");
->>>>>>> 80cc0dfe
 }
 
 static void rna_def_userdef_addon_collection(BlenderRNA *brna, PropertyRNA *cprop)
