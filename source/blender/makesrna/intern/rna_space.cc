--- conflicted
+++ resolved
@@ -569,12 +569,7 @@
 #  include "BKE_idprop.h"
 #  include "BKE_layer.h"
 #  include "BKE_nla.h"
-<<<<<<< HEAD
-#  include "BKE_paint.h"
-=======
 #  include "BKE_paint.hh"
-#  include "BKE_preferences.h"
->>>>>>> f3269936
 #  include "BKE_scene.h"
 #  include "BKE_screen.hh"
 #  include "BKE_workspace.h"
