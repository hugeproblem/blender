/* SPDX-FileCopyrightText: 2023 Blender Authors
 *
 * SPDX-License-Identifier: GPL-2.0-or-later */

/** \file
 * \ingroup blenloader
 *
 * Version patch user preferences.
 */
#define DNA_DEPRECATED_ALLOW
#include <cstring>

#include "BLI_listbase.h"
#include "BLI_math_rotation.h"
#include "BLI_math_vector.h"
#include "BLI_string.h"
#include "BLI_string_utf8.h"
#include "BLI_string_utils.hh"
#include "BLI_utildefines.h"

#include "DNA_anim_types.h"
#include "DNA_curve_types.h"
#include "DNA_scene_types.h"
#include "DNA_space_types.h"
#include "DNA_userdef_types.h"
#include "DNA_windowmanager_types.h"

#include "BKE_addon.h"
#include "BKE_blender_version.h"
#include "BKE_colorband.hh"
#include "BKE_idprop.hh"
#include "BKE_keyconfig.h"
#include "BKE_main.hh"
#include "BKE_preferences.h"

#include "BLO_readfile.hh"
#include "BLO_userdef_default.h"

#include "BLT_translation.hh"

#include "GPU_platform.hh"

#include "MEM_guardedalloc.h"

#include "readfile.hh" /* Own include. */

#include "WM_types.hh"
#include "wm_event_types.hh"

/* Don't use translation strings in versioning!
 * These depend on the preferences already being read.
 * If this is important we can set the translations as part of versioning preferences,
 * however that should only be done if there are important use-cases. */
#if 0
#  include "BLT_translation.hh"
#else
#  define N_(msgid) msgid
#endif

/* For versioning we only ever want to manipulate preferences passed in. */
#define U BLI_STATIC_ASSERT(false, "Global 'U' not allowed, only use arguments passed in!")

static void do_versions_theme(const UserDef *userdef, bTheme *btheme)
{

#define USER_VERSION_ATLEAST(ver, subver) MAIN_VERSION_FILE_ATLEAST(userdef, ver, subver)
#define FROM_DEFAULT_V4_UCHAR(member) copy_v4_v4_uchar(btheme->member, U_theme_default.member)

  if (!USER_VERSION_ATLEAST(300, 41)) {
    MEMCPY_STRUCT_AFTER(btheme, &U_theme_default, name);
  }

  /* Again reset the theme, but only if stored with an early 3.1 alpha version. Some changes were
   * done in the release branch and then merged into the 3.1 branch (master). So the previous reset
   * wouldn't work for people who saved their preferences with a 3.1 build meanwhile. But we still
   * don't want to reset theme changes stored in the eventual 3.0 release once opened in a 3.1
   * build. */
  if (userdef->versionfile > 300 && !USER_VERSION_ATLEAST(301, 1)) {
    MEMCPY_STRUCT_AFTER(btheme, &U_theme_default, name);
  }

  if (!USER_VERSION_ATLEAST(301, 2)) {
    FROM_DEFAULT_V4_UCHAR(space_sequencer.mask);
  }

  if (!USER_VERSION_ATLEAST(302, 8)) {
    btheme->space_node.grid_levels = U_theme_default.space_node.grid_levels;
  }

  if (!USER_VERSION_ATLEAST(302, 9)) {
    FROM_DEFAULT_V4_UCHAR(space_sequencer.list);
    FROM_DEFAULT_V4_UCHAR(space_sequencer.list_title);
    FROM_DEFAULT_V4_UCHAR(space_sequencer.list_text);
    FROM_DEFAULT_V4_UCHAR(space_sequencer.list_text_hi);
  }

  if (!USER_VERSION_ATLEAST(306, 3)) {
    FROM_DEFAULT_V4_UCHAR(space_view3d.face_retopology);
  }

  if (!USER_VERSION_ATLEAST(306, 8)) {
    FROM_DEFAULT_V4_UCHAR(space_node.node_zone_simulation);
    FROM_DEFAULT_V4_UCHAR(space_action.simulated_frames);
  }

  if (!USER_VERSION_ATLEAST(400, 12)) {
    FROM_DEFAULT_V4_UCHAR(space_node.node_zone_repeat);
  }

  if (!USER_VERSION_ATLEAST(400, 14)) {
    FROM_DEFAULT_V4_UCHAR(space_view3d.asset_shelf.back);
    FROM_DEFAULT_V4_UCHAR(space_view3d.asset_shelf.header_back);
  }

  if (!USER_VERSION_ATLEAST(400, 24)) {
    FROM_DEFAULT_V4_UCHAR(tui.wcol_list_item.inner_sel);
    FROM_DEFAULT_V4_UCHAR(space_sequencer.transition);
  }

  if (!USER_VERSION_ATLEAST(400, 27)) {
    FROM_DEFAULT_V4_UCHAR(space_sequencer.keytype_keyframe);
    FROM_DEFAULT_V4_UCHAR(space_sequencer.keytype_breakdown);
    FROM_DEFAULT_V4_UCHAR(space_sequencer.keytype_movehold);
    FROM_DEFAULT_V4_UCHAR(space_sequencer.keytype_keyframe_select);
    FROM_DEFAULT_V4_UCHAR(space_sequencer.keytype_breakdown_select);
    FROM_DEFAULT_V4_UCHAR(space_sequencer.keytype_movehold_select);
    FROM_DEFAULT_V4_UCHAR(space_sequencer.keyborder);
    FROM_DEFAULT_V4_UCHAR(space_sequencer.keyborder_select);
    FROM_DEFAULT_V4_UCHAR(space_sequencer.transition);
  }

  if (!USER_VERSION_ATLEAST(400, 35)) {
    FROM_DEFAULT_V4_UCHAR(tui.wcol_list_item.item);
  }

  if (!USER_VERSION_ATLEAST(401, 4)) {
    FROM_DEFAULT_V4_UCHAR(space_view3d.edge_select);
    FROM_DEFAULT_V4_UCHAR(space_view3d.edge_mode_select);
    FROM_DEFAULT_V4_UCHAR(space_view3d.face_select);
    FROM_DEFAULT_V4_UCHAR(space_view3d.face_mode_select);
  }

  if (!USER_VERSION_ATLEAST(402, 13)) {
    FROM_DEFAULT_V4_UCHAR(space_text.hilite);
    FROM_DEFAULT_V4_UCHAR(space_console.console_cursor);
  }

  if (!USER_VERSION_ATLEAST(402, 16)) {
    BLI_uniquename(
        &userdef->themes, btheme, "Theme", '.', offsetof(bTheme, name), sizeof(btheme->name));
  }

  if (!USER_VERSION_ATLEAST(402, 17)) {
    FROM_DEFAULT_V4_UCHAR(space_action.keytype_generated);
    FROM_DEFAULT_V4_UCHAR(space_action.keytype_generated_select);
  }

  if (!USER_VERSION_ATLEAST(402, 21)) {
    FROM_DEFAULT_V4_UCHAR(space_image.asset_shelf.back);
    FROM_DEFAULT_V4_UCHAR(space_image.asset_shelf.header_back);
  }

  /**
   * Always bump subversion in BKE_blender_version.h when adding versioning
   * code here, and wrap it inside a USER_VERSION_ATLEAST check.
   *
   * \note Keep this message at the bottom of the function.
   */

#undef FROM_DEFAULT_V4_UCHAR

#undef USER_VERSION_ATLEAST
}

/** #UserDef.flag */
#define USER_LMOUSESELECT (1 << 14) /* deprecated */

static void do_version_select_mouse(const UserDef *userdef, wmKeyMapItem *kmi)
{
  /* Remove select/action mouse from user defined keymaps. */
  enum {
    ACTIONMOUSE = 0x0005,
    SELECTMOUSE = 0x0006,
    EVT_TWEAK_A = 0x5005,
    EVT_TWEAK_S = 0x5006,
  };
  const bool left = (userdef->flag & USER_LMOUSESELECT) != 0;

  switch (kmi->type) {
    case SELECTMOUSE:
      kmi->type = (left) ? LEFTMOUSE : RIGHTMOUSE;
      break;
    case ACTIONMOUSE:
      kmi->type = (left) ? RIGHTMOUSE : LEFTMOUSE;
      break;
    case EVT_TWEAK_S:
      kmi->type = (left) ? LEFTMOUSE : RIGHTMOUSE;
      kmi->val = KM_CLICK_DRAG;
      break;
    case EVT_TWEAK_A:
      kmi->type = (left) ? RIGHTMOUSE : LEFTMOUSE;
      kmi->val = KM_CLICK_DRAG;
      break;
    default:
      break;
  }
}

static bool keymap_item_has_invalid_wm_context_data_path(wmKeyMapItem *kmi, void * /*user_data*/)
{
  if (STRPREFIX(kmi->idname, "WM_OT_context_") && kmi->properties) {
    IDProperty *idprop = IDP_GetPropertyFromGroup(kmi->properties, "data_path");
    if (idprop && (idprop->type == IDP_STRING) &&
        STRPREFIX(static_cast<const char *>(idprop->data.pointer), "(null)"))
    {
      return true;
    }
  }
  return false;
}

/** Tweak event types have been removed, replace with click-drag. */
static bool keymap_item_update_tweak_event(wmKeyMapItem *kmi, void * /*user_data*/)
{
  /* Tweak events for L M R mouse-buttons. */
  enum {
    EVT_TWEAK_L = 0x5002,
    EVT_TWEAK_M = 0x5003,
    EVT_TWEAK_R = 0x5004,
  };
  switch (kmi->type) {
    case EVT_TWEAK_L:
      kmi->type = LEFTMOUSE;
      break;
    case EVT_TWEAK_M:
      kmi->type = MIDDLEMOUSE;
      break;
    case EVT_TWEAK_R:
      kmi->type = RIGHTMOUSE;
      break;
    default:
      kmi->direction = KM_ANY;
      return false;
  }

  if (kmi->val >= KM_DIRECTION_N && kmi->val <= KM_DIRECTION_NW) {
    kmi->direction = kmi->val;
  }
  else {
    kmi->direction = KM_ANY;
  }
  kmi->val = KM_CLICK_DRAG;
  return false;
}

void blo_do_versions_userdef(UserDef *userdef)
{
/* #UserDef & #Main happen to have the same struct member. */
#define USER_VERSION_ATLEAST(ver, subver) MAIN_VERSION_FILE_ATLEAST(userdef, ver, subver)

  /* the UserDef struct is not corrected with do_versions() .... ugh! */
  if (userdef->menuthreshold1 == 0) {
    userdef->menuthreshold1 = 5;
    userdef->menuthreshold2 = 2;
  }
  if (userdef->mixbufsize == 0) {
    userdef->mixbufsize = 2048;
  }
  if (userdef->autokey_mode == 0) {
    /* 'add/replace' but not on */
    userdef->autokey_mode = 2;
  }
  if (userdef->savetime <= 0) {
    userdef->savetime = 1;
    // XXX      error(STRINGIFY(BLENDER_STARTUP_FILE)" is buggy, please consider removing it.\n");
  }
  if (userdef->gizmo_size == 0) {
    userdef->gizmo_size = 75;
    userdef->gizmo_flag |= USER_GIZMO_DRAW;
  }
  if (userdef->pad_rot_angle == 0.0f) {
    userdef->pad_rot_angle = 15.0f;
  }

  /* If the userdef was created on a different platform, it may have an
   * unsupported GPU backend selected.  If so, pick a supported default. */
#ifdef __APPLE__
  if (userdef->gpu_backend == GPU_BACKEND_OPENGL) {
    userdef->gpu_backend = GPU_BACKEND_METAL;
  }
#else
  if (userdef->gpu_backend == GPU_BACKEND_METAL) {
    userdef->gpu_backend = GPU_BACKEND_OPENGL;
  }
#endif

  /* graph editor - unselected F-Curve visibility */
  if (userdef->fcu_inactive_alpha == 0) {
    userdef->fcu_inactive_alpha = 0.25f;
  }

  if (!USER_VERSION_ATLEAST(192, 0)) {
    STRNCPY(userdef->sounddir, "/");
  }

  /* patch to set Dupli Armature */
  if (!USER_VERSION_ATLEAST(220, 0)) {
    userdef->dupflag |= USER_DUP_ARM;
  }

  /* added seam, normal color, undo */
  if (!USER_VERSION_ATLEAST(235, 0)) {
    userdef->uiflag |= USER_GLOBALUNDO;
    if (userdef->undosteps == 0) {
      userdef->undosteps = 32;
    }
  }
  if (!USER_VERSION_ATLEAST(236, 0)) {
    /* illegal combo... */
    if (userdef->flag & USER_LMOUSESELECT) {
      userdef->flag &= ~USER_TWOBUTTONMOUSE;
    }
  }
  if (!USER_VERSION_ATLEAST(240, 0)) {
    userdef->uiflag |= USER_PLAINMENUS;
  }
  if (!USER_VERSION_ATLEAST(242, 0)) {
    /* set defaults for 3D View rotating axis indicator */
    /* since size can't be set to 0, this indicates it's not saved in startup.blend */
    if (userdef->rvisize == 0) {
      userdef->rvisize = 15;
      userdef->rvibright = 8;
      userdef->uiflag |= USER_SHOW_GIZMO_NAVIGATE;
    }
  }
  if (!USER_VERSION_ATLEAST(244, 0)) {
    /* set default number of recently-used files (if not set) */
    if (userdef->recent_files == 0) {
      userdef->recent_files = 10;
    }
  }
  if (!USER_VERSION_ATLEAST(245, 3)) {
    if (userdef->coba_weight.tot == 0) {
      BKE_colorband_init(&userdef->coba_weight, true);
    }
  }
  if (!USER_VERSION_ATLEAST(245, 3)) {
    userdef->flag |= USER_ADD_VIEWALIGNED | USER_ADD_EDITMODE;
  }
  if (!USER_VERSION_ATLEAST(250, 0)) {
    /* adjust grease-pencil distances */
    userdef->gp_manhattandist = 1;
    userdef->gp_euclideandist = 2;

    /* adjust default interpolation for new IPO-curves */
    userdef->ipo_new = BEZT_IPO_BEZ;
  }

  if (!USER_VERSION_ATLEAST(250, 3)) {
    /* new audio system */
    if (userdef->audiochannels == 0) {
      userdef->audiochannels = 2;
    }
    if (userdef->audioformat == 0) {
      userdef->audioformat = 0x24;
    }
    if (userdef->audiorate == 0) {
      userdef->audiorate = 48000;
    }
  }

  if (!USER_VERSION_ATLEAST(250, 8)) {
    LISTBASE_FOREACH (wmKeyMap *, km, &userdef->user_keymaps) {
      if (STREQ(km->idname, "Armature_Sketch")) {
        STRNCPY(km->idname, "Armature Sketch");
      }
      else if (STREQ(km->idname, "View3D")) {
        STRNCPY(km->idname, "3D View");
      }
      else if (STREQ(km->idname, "View3D Generic")) {
        STRNCPY(km->idname, "3D View Generic");
      }
      else if (STREQ(km->idname, "EditMesh")) {
        STRNCPY(km->idname, "Mesh");
      }
      else if (STREQ(km->idname, "UVEdit")) {
        STRNCPY(km->idname, "UV Editor");
      }
      else if (STREQ(km->idname, "Animation_Channels")) {
        STRNCPY(km->idname, "Animation Channels");
      }
      else if (STREQ(km->idname, "GraphEdit Keys")) {
        STRNCPY(km->idname, "Graph Editor");
      }
      else if (STREQ(km->idname, "GraphEdit Generic")) {
        STRNCPY(km->idname, "Graph Editor Generic");
      }
      else if (STREQ(km->idname, "Action_Keys")) {
        STRNCPY(km->idname, "Dopesheet");
      }
      else if (STREQ(km->idname, "NLA Data")) {
        STRNCPY(km->idname, "NLA Editor");
      }
      else if (STREQ(km->idname, "Node Generic")) {
        STRNCPY(km->idname, "Node Editor");
      }
      else if (STREQ(km->idname, "Logic Generic")) {
        STRNCPY(km->idname, "Logic Editor");
      }
      else if (STREQ(km->idname, "File")) {
        STRNCPY(km->idname, "File Browser");
      }
      else if (STREQ(km->idname, "FileMain")) {
        STRNCPY(km->idname, "File Browser Main");
      }
      else if (STREQ(km->idname, "FileButtons")) {
        STRNCPY(km->idname, "File Browser Buttons");
      }
      else if (STREQ(km->idname, "Buttons Generic")) {
        STRNCPY(km->idname, "Property Editor");
      }
    }
  }

  if (!USER_VERSION_ATLEAST(252, 3)) {
    if (userdef->flag & USER_LMOUSESELECT) {
      userdef->flag &= ~USER_TWOBUTTONMOUSE;
    }
  }
  if (!USER_VERSION_ATLEAST(252, 4)) {
    /* default new handle type is auto handles */
    userdef->keyhandles_new = HD_AUTO;
  }

  if (!USER_VERSION_ATLEAST(257, 0)) {
    /* Clear #AUTOKEY_FLAG_ONLYKEYINGSET flag from user-preferences,
     * so that it doesn't linger around from old configurations like a ghost. */
    userdef->keying_flag &= ~AUTOKEY_FLAG_ONLYKEYINGSET;
  }

  if (!USER_VERSION_ATLEAST(260, 3)) {
    /* if new keyframes handle default is stuff "auto", make it "auto-clamped" instead
     * was changed in 260 as part of GSoC11, but version patch was wrong
     */
    if (userdef->keyhandles_new == HD_AUTO) {
      userdef->keyhandles_new = HD_AUTO_ANIM;
    }
  }

  if (!USER_VERSION_ATLEAST(267, 0)) {

    /* GL Texture Garbage Collection */
    if (userdef->textimeout == 0) {
      userdef->texcollectrate = 60;
      userdef->textimeout = 120;
    }
    if (userdef->memcachelimit <= 0) {
      userdef->memcachelimit = 32;
    }
    if (userdef->dbl_click_time == 0) {
      userdef->dbl_click_time = 350;
    }
    if (userdef->v2d_min_gridsize == 0) {
      userdef->v2d_min_gridsize = 35;
    }
    if (userdef->widget_unit == 0) {
      userdef->widget_unit = 20;
    }
    if (userdef->anisotropic_filter <= 0) {
      userdef->anisotropic_filter = 1;
    }

    if (userdef->ndof_sensitivity == 0.0f) {
      userdef->ndof_sensitivity = 1.0f;
      userdef->ndof_flag = (NDOF_LOCK_HORIZON | NDOF_SHOULD_PAN | NDOF_SHOULD_ZOOM |
                            NDOF_SHOULD_ROTATE);
    }

    if (userdef->ndof_orbit_sensitivity == 0.0f) {
      userdef->ndof_orbit_sensitivity = userdef->ndof_sensitivity;

      if (!(userdef->flag & USER_TRACKBALL)) {
        userdef->ndof_flag |= NDOF_TURNTABLE;
      }
    }
  }

  if (!USER_VERSION_ATLEAST(269, 4)) {
    userdef->walk_navigation.mouse_speed = 1.0f;
    userdef->walk_navigation.walk_speed = 2.5f; /* m/s */
    userdef->walk_navigation.walk_speed_factor = 5.0f;
    userdef->walk_navigation.view_height = 1.6f;   /* m */
    userdef->walk_navigation.jump_height = 0.4f;   /* m */
    userdef->walk_navigation.teleport_time = 0.2f; /* s */
  }

  if (!USER_VERSION_ATLEAST(271, 5)) {
    userdef->pie_menu_radius = 100;
    userdef->pie_menu_threshold = 12;
    userdef->pie_animation_timeout = 6;
  }

  if (!USER_VERSION_ATLEAST(275, 2)) {
    userdef->ndof_deadzone = 0.0;
  }

  if (!USER_VERSION_ATLEAST(275, 4)) {
    userdef->node_margin = 80;
  }

  if (!USER_VERSION_ATLEAST(278, 6)) {
    /* Clear preference flags for re-use. */
    userdef->flag &= ~(USER_FLAG_NUMINPUT_ADVANCED | (1 << 2) | USER_FLAG_UNUSED_3 |
                       USER_FLAG_UNUSED_6 | USER_FLAG_UNUSED_7 | USER_FLAG_UNUSED_9 |
                       USER_DEVELOPER_UI);
    userdef->uiflag &= ~(USER_HEADER_BOTTOM);
    userdef->transopts &= ~(USER_TR_UNUSED_3 | USER_TR_UNUSED_4 | USER_TR_UNUSED_6 |
                            USER_TR_UNUSED_7);

    userdef->uiflag |= USER_LOCK_CURSOR_ADJUST;
  }

  if (!USER_VERSION_ATLEAST(280, 20)) {
    userdef->gpu_viewport_quality = 0.6f;

    /* Reset theme, old themes will not be compatible with minor version updates from now on. */
    LISTBASE_FOREACH (bTheme *, btheme, &userdef->themes) {
      MEMCPY_STRUCT_AFTER(btheme, &U_theme_default, name);
    }

    /* Annotations - new layer color
     * Replace anything that used to be set if it looks like was left
     * on the old default (i.e. black), which most users used
     */
    if ((userdef->gpencil_new_layer_col[3] < 0.1f) || (userdef->gpencil_new_layer_col[0] < 0.1f)) {
      /* - New color matches the annotation pencil icon
       * - Non-full alpha looks better!
       */
      ARRAY_SET_ITEMS(userdef->gpencil_new_layer_col, 0.38f, 0.61f, 0.78f, 0.9f);
    }
  }

  if (!USER_VERSION_ATLEAST(280, 31)) {
    /* Remove select/action mouse from user defined keymaps. */
    LISTBASE_FOREACH (wmKeyMap *, keymap, &userdef->user_keymaps) {
      LISTBASE_FOREACH (wmKeyMapDiffItem *, kmdi, &keymap->diff_items) {
        if (kmdi->remove_item) {
          do_version_select_mouse(userdef, kmdi->remove_item);
        }
        if (kmdi->add_item) {
          do_version_select_mouse(userdef, kmdi->add_item);
        }
      }

      LISTBASE_FOREACH (wmKeyMapItem *, kmi, &keymap->items) {
        do_version_select_mouse(userdef, kmi);
      }
    }
  }

  if (!USER_VERSION_ATLEAST(280, 33)) {
    /* Enable GLTF addon by default. */
    BKE_addon_ensure(&userdef->addons, "io_scene_gltf2");

    userdef->pressure_threshold_max = 1.0f;
  }

  if (!USER_VERSION_ATLEAST(280, 35)) {
    /* Preserve RMB select setting after moving to Python and changing default value. */
    if (USER_VERSION_ATLEAST(280, 32) || !(userdef->flag & USER_LMOUSESELECT)) {
      BKE_keyconfig_pref_set_select_mouse(userdef, 1, false);
    }

    userdef->flag &= ~USER_LMOUSESELECT;
  }

  if (!USER_VERSION_ATLEAST(280, 38)) {
    copy_v4_fl4(userdef->light_param[0].vec, -0.580952, 0.228571, 0.781185, 0.0);
    copy_v4_fl4(userdef->light_param[0].col, 0.900000, 0.900000, 0.900000, 1.000000);
    copy_v4_fl4(userdef->light_param[0].spec, 0.318547, 0.318547, 0.318547, 1.000000);
    userdef->light_param[0].flag = 1;
    userdef->light_param[0].smooth = 0.1;

    copy_v4_fl4(userdef->light_param[1].vec, 0.788218, 0.593482, -0.162765, 0.0);
    copy_v4_fl4(userdef->light_param[1].col, 0.267115, 0.269928, 0.358840, 1.000000);
    copy_v4_fl4(userdef->light_param[1].spec, 0.090838, 0.090838, 0.090838, 1.000000);
    userdef->light_param[1].flag = 1;
    userdef->light_param[1].smooth = 0.25;

    copy_v4_fl4(userdef->light_param[2].vec, 0.696472, -0.696472, -0.172785, 0.0);
    copy_v4_fl4(userdef->light_param[2].col, 0.293216, 0.304662, 0.401968, 1.000000);
    copy_v4_fl4(userdef->light_param[2].spec, 0.069399, 0.020331, 0.020331, 1.000000);
    userdef->light_param[2].flag = 1;
    userdef->light_param[2].smooth = 0.4;

    copy_v4_fl4(userdef->light_param[3].vec, 0.021053, -0.989474, 0.143173, 0.0);
    copy_v4_fl4(userdef->light_param[3].col, 0.0, 0.0, 0.0, 1.0);
    copy_v4_fl4(userdef->light_param[3].spec, 0.072234, 0.082253, 0.162642, 1.000000);
    userdef->light_param[3].flag = 1;
    userdef->light_param[3].smooth = 0.7;

    copy_v3_fl3(userdef->light_ambient, 0.025000, 0.025000, 0.025000);

    userdef->flag &= ~(USER_FLAG_UNUSED_4);

    userdef->uiflag &= ~(USER_HEADER_FROM_PREF | USER_REGISTER_ALL_USERS);
  }

  if (!USER_VERSION_ATLEAST(280, 41)) {
    if (userdef->pie_tap_timeout == 0) {
      userdef->pie_tap_timeout = 20;
    }
  }

  if (!USER_VERSION_ATLEAST(280, 44)) {
    userdef->uiflag &= ~(USER_NO_MULTITOUCH_GESTURES | USER_UIFLAG_UNUSED_1);
    userdef->uiflag2 &= ~(USER_UIFLAG2_UNUSED_0);
    userdef->gp_settings &= ~(GP_PAINT_UNUSED_0);
  }

  if (!USER_VERSION_ATLEAST(280, 50)) {
    /* 3ds is no longer enabled by default and not ported yet. */
    BKE_addon_remove_safe(&userdef->addons, "io_scene_3ds");
  }

  if (!USER_VERSION_ATLEAST(280, 51)) {
    userdef->move_threshold = 2;
  }

  if (!USER_VERSION_ATLEAST(280, 58)) {
    if (userdef->image_draw_method != IMAGE_DRAW_METHOD_GLSL) {
      userdef->image_draw_method = IMAGE_DRAW_METHOD_AUTO;
    }
  }

  /* Patch to set dupli light-probes and grease-pencil. */
  if (!USER_VERSION_ATLEAST(280, 58)) {
    userdef->dupflag |= USER_DUP_LIGHTPROBE;
    userdef->dupflag |= USER_DUP_GPENCIL;
  }

  if (!USER_VERSION_ATLEAST(280, 60)) {
    const float GPU_VIEWPORT_QUALITY_FXAA = 0.10f;
    const float GPU_VIEWPORT_QUALITY_TAA8 = 0.25f;
    const float GPU_VIEWPORT_QUALITY_TAA16 = 0.6f;
    const float GPU_VIEWPORT_QUALITY_TAA32 = 0.8f;

    if (userdef->gpu_viewport_quality <= GPU_VIEWPORT_QUALITY_FXAA) {
      userdef->viewport_aa = SCE_DISPLAY_AA_OFF;
    }
    else if (userdef->gpu_viewport_quality <= GPU_VIEWPORT_QUALITY_TAA8) {
      userdef->viewport_aa = SCE_DISPLAY_AA_FXAA;
    }
    else if (userdef->gpu_viewport_quality <= GPU_VIEWPORT_QUALITY_TAA16) {
      userdef->viewport_aa = SCE_DISPLAY_AA_SAMPLES_8;
    }
    else if (userdef->gpu_viewport_quality <= GPU_VIEWPORT_QUALITY_TAA32) {
      userdef->viewport_aa = SCE_DISPLAY_AA_SAMPLES_16;
    }
    else {
      userdef->viewport_aa = SCE_DISPLAY_AA_SAMPLES_32;
    }
  }

  if (!USER_VERSION_ATLEAST(280, 62)) {
    if (userdef->vbotimeout == 0) {
      userdef->vbocollectrate = 60;
      userdef->vbotimeout = 120;
    }

    if (userdef->lookdev_sphere_size == 0) {
      userdef->lookdev_sphere_size = 150;
    }

    userdef->pref_flag |= USER_PREF_FLAG_SAVE;
  }

  if (!USER_VERSION_ATLEAST(280, 73)) {
    userdef->drag_threshold = 30;
    userdef->drag_threshold_mouse = 3;
    userdef->drag_threshold_tablet = 10;
  }

  if (!USER_VERSION_ATLEAST(281, 9)) {
    /* X3D is no longer enabled by default. */
    BKE_addon_remove_safe(&userdef->addons, "io_scene_x3d");
  }

  if (!USER_VERSION_ATLEAST(281, 12)) {
    userdef->render_display_type = USER_RENDER_DISPLAY_WINDOW;
    userdef->filebrowser_display_type = USER_TEMP_SPACE_DISPLAY_WINDOW;
  }

  if (!USER_VERSION_ATLEAST(281, 13)) {
    userdef->auto_smoothing_new = FCURVE_SMOOTH_CONT_ACCEL;

    if (userdef->file_space_data.display_type == FILE_DEFAULTDISPLAY) {
      memcpy(
          &userdef->file_space_data, &U_default.file_space_data, sizeof(userdef->file_space_data));
    }
  }

  if (!USER_VERSION_ATLEAST(281, 16)) {
    wmKeyConfigFilterItemParams params{};
    params.check_item = true;
    params.check_diff_item_add = true;
    BKE_keyconfig_pref_filter_items(
        userdef, &params, keymap_item_has_invalid_wm_context_data_path, nullptr);
  }

  if (!USER_VERSION_ATLEAST(282, 1)) {
    userdef->file_space_data.filter_id = U_default.file_space_data.filter_id;
  }

  if (!USER_VERSION_ATLEAST(282, 4)) {
    if (userdef->view_rotate_sensitivity_turntable == 0.0f) {
      userdef->view_rotate_sensitivity_turntable = DEG2RADF(0.4f);
      userdef->view_rotate_sensitivity_trackball = 1.0f;
    }
    if (userdef->scrollback == 0) {
      userdef->scrollback = U_default.scrollback;
    }

    /* Enable Overlay Engine Smooth Wire by default */
    userdef->gpu_flag |= USER_GPU_FLAG_OVERLAY_SMOOTH_WIRE;
  }

  if (!USER_VERSION_ATLEAST(283, 13)) {
    /* If Translations is off then language should default to English. */
    if ((userdef->transopts & USER_DOTRANSLATE_DEPRECATED) == 0) {
      userdef->language = ULANGUAGE_ENGLISH;
    }
    /* Clear this deprecated flag. */
    userdef->transopts &= ~USER_DOTRANSLATE_DEPRECATED;
  }

  if (!USER_VERSION_ATLEAST(290, 7)) {
    userdef->statusbar_flag = STATUSBAR_SHOW_VERSION;
  }

  if (!USER_VERSION_ATLEAST(291, 1)) {
    if (userdef->collection_instance_empty_size == 0) {
      userdef->collection_instance_empty_size = 1.0f;
    }
  }

  if (!USER_VERSION_ATLEAST(292, 3)) {
    if (userdef->pixelsize == 0.0f) {
      userdef->pixelsize = 1.0f;
    }
    /* Clear old userdef flag for "Camera Parent Lock". */
    userdef->uiflag &= ~USER_UIFLAG_UNUSED_3;
  }

  if (!USER_VERSION_ATLEAST(292, 9)) {
    if (BLI_listbase_is_empty(&userdef->asset_libraries)) {
      BKE_preferences_asset_library_default_add(userdef);
    }
  }

  if (!USER_VERSION_ATLEAST(293, 1)) {
    /* This rename was made after 2.93.0, harmless to run when it's not needed. */
    const char *replace_table[][2] = {
        {"blender", "Blender"},
        {"blender_27x", "Blender_27x"},
        {"industry_compatible", "Industry_Compatible"},
    };
    const int replace_table_len = ARRAY_SIZE(replace_table);

    BLI_string_replace_table_exact(
        userdef->keyconfigstr, sizeof(userdef->keyconfigstr), replace_table, replace_table_len);
    LISTBASE_FOREACH (wmKeyConfigPref *, kpt, &userdef->user_keyconfig_prefs) {
      BLI_string_replace_table_exact(
          kpt->idname, sizeof(kpt->idname), replace_table, replace_table_len);
    }
  }

  if (!USER_VERSION_ATLEAST(293, 12)) {
    if (userdef->gizmo_size_navigate_v3d == 0) {
      userdef->gizmo_size_navigate_v3d = 80;
    }

    userdef->sequencer_proxy_setup = USER_SEQ_PROXY_SETUP_AUTOMATIC;
  }

  if (!USER_VERSION_ATLEAST(293, 13)) {
    BKE_addon_ensure(&userdef->addons, "pose_library");
  }

  if (!USER_VERSION_ATLEAST(300, 21)) {
    /* Deprecated userdef->flag USER_SAVE_PREVIEWS */
    userdef->file_preview_type = (userdef->flag & USER_FLAG_UNUSED_5) ? USER_FILE_PREVIEW_AUTO :
                                                                        USER_FILE_PREVIEW_NONE;
    /* Clear for reuse. */
    userdef->flag &= ~USER_FLAG_UNUSED_5;
  }

  if (!USER_VERSION_ATLEAST(300, 38)) {
    /* Patch to set Dupli Lattice/Camera/Speaker. */
    userdef->dupflag |= USER_DUP_LATTICE;
    userdef->dupflag |= USER_DUP_CAMERA;
    userdef->dupflag |= USER_DUP_SPEAKER;
  }

  if (!USER_VERSION_ATLEAST(300, 40)) {
    /* Rename the default asset library from "Default" to "User Library". This isn't bullet proof
     * since it doesn't handle translations and ignores user changes. But this was an alpha build
     * (experimental) feature and the name is just for display in the UI anyway. So it doesn't have
     * to work perfectly at all. */
    LISTBASE_FOREACH (bUserAssetLibrary *, asset_library, &userdef->asset_libraries) {
      /* Ignores translations, since that would depend on the current preferences (global `U`). */
      if (STREQ(asset_library->name, "Default")) {
        BKE_preferences_asset_library_name_set(
            userdef, asset_library, BKE_PREFS_ASSET_LIBRARY_DEFAULT_NAME);
      }
    }
  }

  if (!USER_VERSION_ATLEAST(300, 40)) {
    LISTBASE_FOREACH (uiStyle *, style, &userdef->uistyles) {
      const int default_title_points = 11; /* UI_DEFAULT_TITLE_POINTS */
      style->paneltitle.points = default_title_points;
      style->grouplabel.points = default_title_points;
    }
  }

  if (!USER_VERSION_ATLEAST(300, 43)) {
    userdef->ndof_flag |= NDOF_CAMERA_PAN_ZOOM;
  }

  if (!USER_VERSION_ATLEAST(302, 5)) {
    wmKeyConfigFilterItemParams params{};
    params.check_item = true;
    params.check_diff_item_add = true;
    BKE_keyconfig_pref_filter_items(userdef, &params, keymap_item_update_tweak_event, nullptr);
  }

  if (!USER_VERSION_ATLEAST(302, 11)) {
    userdef->dupflag |= USER_DUP_CURVES | USER_DUP_POINTCLOUD;
  }

  /* Set GPU backend to OpenGL. */
  if (!USER_VERSION_ATLEAST(305, 5)) {
#ifdef __APPLE__
    userdef->gpu_backend = GPU_BACKEND_METAL;
#else
    userdef->gpu_backend = GPU_BACKEND_OPENGL;
#endif
  }

  if (!USER_VERSION_ATLEAST(305, 10)) {
    LISTBASE_FOREACH (bUserAssetLibrary *, asset_library, &userdef->asset_libraries) {
      asset_library->import_method = ASSET_IMPORT_APPEND_REUSE;
    }
  }

  if (!USER_VERSION_ATLEAST(306, 2)) {
    userdef->animation_flag |= USER_ANIM_HIGH_QUALITY_DRAWING;
  }

  if (!USER_VERSION_ATLEAST(306, 4)) {
    /* Increase the number of recently-used files if using the old default value. */
    if (userdef->recent_files == 10) {
      userdef->recent_files = 20;
    }
  }

  if (!USER_VERSION_ATLEAST(306, 5)) {
    if (userdef->pythondir_legacy[0]) {
      bUserScriptDirectory *script_dir = static_cast<bUserScriptDirectory *>(
          MEM_callocN(sizeof(*script_dir), "Versioning user script path"));

      STRNCPY(script_dir->dir_path, userdef->pythondir_legacy);
      STRNCPY_UTF8(script_dir->name, DATA_("Untitled"));
      BLI_addhead(&userdef->script_directories, script_dir);
    }
  }

  if (!USER_VERSION_ATLEAST(306, 6)) {
    LISTBASE_FOREACH (bUserAssetLibrary *, asset_library, &userdef->asset_libraries) {
      asset_library->flag |= ASSET_LIBRARY_RELATIVE_PATH;
    }
  }

  if (!USER_VERSION_ATLEAST(400, 4)) {
    /* obj and ply python addons were removed. */
    BKE_addon_remove_safe(&userdef->addons, "io_mesh_ply");
    BKE_addon_remove_safe(&userdef->addons, "io_scene_obj");
  }

  if (!USER_VERSION_ATLEAST(400, 15)) {
    userdef->node_preview_res = 120;
  }

  if (!USER_VERSION_ATLEAST(400, 18)) {
    userdef->playback_fps_samples = 8;
  }

  if (!USER_VERSION_ATLEAST(400, 19)) {
    userdef->uiflag |= USER_NODE_AUTO_OFFSET;
  }

  if (!USER_VERSION_ATLEAST(400, 24)) {
    /* Clear deprecated USER_MENUFIXEDORDER user flag for reuse. */
    userdef->uiflag &= ~USER_UIFLAG_UNUSED_4;
  }

  if (!USER_VERSION_ATLEAST(400, 26)) {
    userdef->animation_flag |= USER_ANIM_SHOW_CHANNEL_GROUP_COLORS;
  }

  if (!USER_VERSION_ATLEAST(400, 32)) {
    userdef->text_render |= USER_TEXT_RENDER_SUBPIXELAA;
  }

  if (!USER_VERSION_ATLEAST(401, 3)) {
    LISTBASE_FOREACH (uiStyle *, style, &userdef->uistyles) {
      style->paneltitle.character_weight = 400;
      style->grouplabel.character_weight = 400;
      style->widgetlabel.character_weight = 400;
      style->widget.character_weight = 400;
    }
  }

  if (!USER_VERSION_ATLEAST(401, 9)) {
    userdef->key_insert_channels = (USER_ANIM_KEY_CHANNEL_LOCATION |
                                    USER_ANIM_KEY_CHANNEL_ROTATION | USER_ANIM_KEY_CHANNEL_SCALE |
                                    USER_ANIM_KEY_CHANNEL_CUSTOM_PROPERTIES);
  }

  if (!USER_VERSION_ATLEAST(401, 13)) {
    if (userdef->keying_flag & AUTOKEY_FLAG_INSERTNEEDED) {
      userdef->keying_flag |= MANUALKEY_FLAG_INSERTNEEDED;
    }
    userdef->keying_flag |= AUTOKEY_FLAG_INSERTNEEDED;
  }

  if (!USER_VERSION_ATLEAST(401, 21)) {
    LISTBASE_FOREACH (wmKeyMap *, km, &userdef->user_keymaps) {
      if (STREQ(km->idname, "NLA Channels")) {
        STRNCPY(km->idname, "NLA Tracks");
      }
    }
  }

  if (!USER_VERSION_ATLEAST(402, 36)) {
    /* Reset repositories. */
    while (!BLI_listbase_is_empty(&userdef->extension_repos)) {
      BKE_preferences_extension_repo_remove(
          userdef, static_cast<bUserExtensionRepo *>(userdef->extension_repos.first));
    }

    BKE_preferences_extension_repo_add_default(userdef);
    BKE_preferences_extension_repo_add_default_user(userdef);
  }

<<<<<<< HEAD
  {
    BKE_preferences_asset_shelf_settings_ensure_catalog_path_enabled(
        userdef, "VIEW3D_AST_brush_sculpt", "Brushes/Mesh Sculpt/Cloth");
    BKE_preferences_asset_shelf_settings_ensure_catalog_path_enabled(
        userdef, "VIEW3D_AST_brush_sculpt", "Brushes/Mesh Sculpt/General");
    BKE_preferences_asset_shelf_settings_ensure_catalog_path_enabled(
        userdef, "VIEW3D_AST_brush_sculpt", "Brushes/Mesh Sculpt/Paint");
=======
  if (!USER_VERSION_ATLEAST(402, 42)) {
    /* 80 was the old default. */
    if (userdef->node_margin == 80) {
      userdef->node_margin = 40;
    }
>>>>>>> 5f9f3116
  }

  /**
   * Always bump subversion in BKE_blender_version.h when adding versioning
   * code here, and wrap it inside a USER_VERSION_ATLEAST check.
   *
   * \note Keep this message at the bottom of the function.
   */

  LISTBASE_FOREACH (bTheme *, btheme, &userdef->themes) {
    do_versions_theme(userdef, btheme);
  }
#undef USER_VERSION_ATLEAST
}

void BLO_sanitize_experimental_features_userpref_blend(UserDef *userdef)
{
  /* User preference experimental settings are only supported in alpha builds.
   * This prevents users corrupting data and relying on API that may change.
   *
   * If user preferences are saved this will be stored in disk as expected.
   * This only starts to take effect when there is a release branch (on beta).
   *
   * At that time master already has its version bumped so its user preferences
   * are not touched by these settings. */
#ifdef WITH_EXPERIMENTAL_FEATURES
  if (BKE_blender_version_is_alpha()) {
    return;
  }
#endif

  MEMSET_STRUCT_AFTER(&userdef->experimental, 0, SANITIZE_AFTER_HERE);
}

#undef USER_LMOUSESELECT<|MERGE_RESOLUTION|>--- conflicted
+++ resolved
@@ -954,21 +954,20 @@
     BKE_preferences_extension_repo_add_default_user(userdef);
   }
 
-<<<<<<< HEAD
-  {
+  if (!USER_VERSION_ATLEAST(402, 42)) {
+    /* 80 was the old default. */
+    if (userdef->node_margin == 80) {
+      userdef->node_margin = 40;
+    }
+  }
+
+  if (!USER_VERSION_ATLEAST(402, 43)) {
     BKE_preferences_asset_shelf_settings_ensure_catalog_path_enabled(
         userdef, "VIEW3D_AST_brush_sculpt", "Brushes/Mesh Sculpt/Cloth");
     BKE_preferences_asset_shelf_settings_ensure_catalog_path_enabled(
         userdef, "VIEW3D_AST_brush_sculpt", "Brushes/Mesh Sculpt/General");
     BKE_preferences_asset_shelf_settings_ensure_catalog_path_enabled(
         userdef, "VIEW3D_AST_brush_sculpt", "Brushes/Mesh Sculpt/Paint");
-=======
-  if (!USER_VERSION_ATLEAST(402, 42)) {
-    /* 80 was the old default. */
-    if (userdef->node_margin == 80) {
-      userdef->node_margin = 40;
-    }
->>>>>>> 5f9f3116
   }
 
   /**
