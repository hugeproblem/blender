/* SPDX-FileCopyrightText: 2023 Blender Authors
 *
 * SPDX-License-Identifier: GPL-2.0-or-later */

/** \file
 * \ingroup blenloader
 *
 * This file handles updating the `startup.blend`, this is used when reading old files.
 *
 * Unlike regular versioning this makes changes that ensure the startup file
 * has brushes and other presets setup to take advantage of newer features.
 *
 * To update preference defaults see `userdef_default.c`.
 */

#define DNA_DEPRECATED_ALLOW

#include "MEM_guardedalloc.h"

#include "BLI_listbase.h"
#include "BLI_math_rotation.h"
#include "BLI_math_vector.h"
#include "BLI_math_vector_types.hh"
#include "BLI_string.h"
#include "BLI_system.h"
#include "BLI_utildefines.h"

#include "DNA_camera_types.h"
#include "DNA_curveprofile_types.h"
#include "DNA_defaults.h"
#include "DNA_gpencil_legacy_types.h"
#include "DNA_light_types.h"
#include "DNA_mask_types.h"
#include "DNA_material_types.h"
#include "DNA_mesh_types.h"
#include "DNA_meshdata_types.h"
#include "DNA_object_types.h"
#include "DNA_scene_types.h"
#include "DNA_screen_types.h"
#include "DNA_space_types.h"
#include "DNA_userdef_types.h"
#include "DNA_windowmanager_types.h"
#include "DNA_workspace_types.h"

#include "BKE_appdir.hh"
#include "BKE_attribute.hh"
#include "BKE_brush.hh"
#include "BKE_colortools.hh"
#include "BKE_curveprofile.h"
#include "BKE_customdata.hh"
#include "BKE_gpencil_legacy.h"
#include "BKE_idprop.h"
#include "BKE_layer.hh"
#include "BKE_lib_id.hh"
#include "BKE_main.hh"
#include "BKE_main_namemap.hh"
#include "BKE_material.h"
#include "BKE_mesh.hh"
#include "BKE_node.hh"
#include "BKE_node_runtime.hh"
#include "BKE_node_tree_update.hh"
#include "BKE_paint.hh"
#include "BKE_screen.hh"
#include "BKE_workspace.h"

#include "BLO_readfile.h"

#include "BLT_translation.h"

#include "versioning_common.hh"

/* Make preferences read-only, use `versioning_userdef.cc`. */
#define U (*((const UserDef *)&U))

static bool blo_is_builtin_template(const char *app_template)
{
  /* For all builtin templates shipped with Blender. */
  return (
      !app_template ||
      STR_ELEM(app_template, N_("2D_Animation"), N_("Sculpting"), N_("VFX"), N_("Video_Editing")));
}

static void blo_update_defaults_screen(bScreen *screen,
                                       const char *app_template,
                                       const char *workspace_name)
{
  /* For all app templates. */
  LISTBASE_FOREACH (ScrArea *, area, &screen->areabase) {
    LISTBASE_FOREACH (ARegion *, region, &area->regionbase) {
      /* Some toolbars have been saved as initialized,
       * we don't want them to have odd zoom-level or scrolling set, see: #47047 */
      if (ELEM(region->regiontype, RGN_TYPE_UI, RGN_TYPE_TOOLS, RGN_TYPE_TOOL_PROPS)) {
        region->v2d.flag &= ~V2D_IS_INIT;
      }
    }

    /* Set default folder. */
    LISTBASE_FOREACH (SpaceLink *, sl, &area->spacedata) {
      if (sl->spacetype == SPACE_FILE) {
        SpaceFile *sfile = (SpaceFile *)sl;
        if (sfile->params) {
          const char *dir_default = BKE_appdir_folder_default();
          if (dir_default) {
            STRNCPY(sfile->params->dir, dir_default);
            sfile->params->file[0] = '\0';
          }
        }
      }
    }
  }

  /* For builtin templates only. */
  if (!blo_is_builtin_template(app_template)) {
    return;
  }

  LISTBASE_FOREACH (ScrArea *, area, &screen->areabase) {
    LISTBASE_FOREACH (ARegion *, region, &area->regionbase) {
      /* Remove all stored panels, we want to use defaults
       * (order, open/closed) as defined by UI code here! */
      BKE_area_region_panels_free(&region->panels);
      BLI_freelistN(&region->panels_category_active);

      /* Reset size so it uses consistent defaults from the region types. */
      region->sizex = 0;
      region->sizey = 0;
    }

    if (area->spacetype == SPACE_IMAGE) {
      if (STREQ(workspace_name, "UV Editing")) {
        SpaceImage *sima = static_cast<SpaceImage *>(area->spacedata.first);
        if (sima->mode == SI_MODE_VIEW) {
          sima->mode = SI_MODE_UV;
        }
      }
    }
    else if (area->spacetype == SPACE_ACTION) {
      /* Show markers region, hide channels and collapse summary in timelines. */
      SpaceAction *saction = static_cast<SpaceAction *>(area->spacedata.first);
      saction->flag |= SACTION_SHOW_MARKERS;
      if (saction->mode == SACTCONT_TIMELINE) {
        saction->ads.flag |= ADS_FLAG_SUMMARY_COLLAPSED;

        LISTBASE_FOREACH (ARegion *, region, &area->regionbase) {
          if (region->regiontype == RGN_TYPE_CHANNELS) {
            region->flag |= RGN_FLAG_HIDDEN;
          }
        }
      }
      else {
        /* Open properties panel by default. */
        LISTBASE_FOREACH (ARegion *, region, &area->regionbase) {
          if (region->regiontype == RGN_TYPE_UI) {
            region->flag &= ~RGN_FLAG_HIDDEN;
          }
        }
      }
    }
    else if (area->spacetype == SPACE_GRAPH) {
      SpaceGraph *sipo = static_cast<SpaceGraph *>(area->spacedata.first);
      sipo->flag |= SIPO_SHOW_MARKERS;
    }
    else if (area->spacetype == SPACE_NLA) {
      SpaceNla *snla = static_cast<SpaceNla *>(area->spacedata.first);
      snla->flag |= SNLA_SHOW_MARKERS;
    }
    else if (area->spacetype == SPACE_SEQ) {
      SpaceSeq *seq = static_cast<SpaceSeq *>(area->spacedata.first);
      seq->flag |= SEQ_SHOW_MARKERS | SEQ_ZOOM_TO_FIT | SEQ_USE_PROXIES | SEQ_SHOW_OVERLAY;
      seq->render_size = SEQ_RENDER_SIZE_PROXY_100;
      seq->timeline_overlay.flag |= SEQ_TIMELINE_SHOW_STRIP_SOURCE | SEQ_TIMELINE_SHOW_STRIP_NAME |
                                    SEQ_TIMELINE_SHOW_STRIP_DURATION | SEQ_TIMELINE_SHOW_GRID |
                                    SEQ_TIMELINE_SHOW_STRIP_COLOR_TAG |
                                    SEQ_TIMELINE_SHOW_STRIP_RETIMING | SEQ_TIMELINE_ALL_WAVEFORMS;
      seq->preview_overlay.flag |= SEQ_PREVIEW_SHOW_OUTLINE_SELECTED;
    }
    else if (area->spacetype == SPACE_TEXT) {
      /* Show syntax and line numbers in Script workspace text editor. */
      SpaceText *stext = static_cast<SpaceText *>(area->spacedata.first);
      stext->showsyntax = true;
      stext->showlinenrs = true;
    }
    else if (area->spacetype == SPACE_VIEW3D) {
      View3D *v3d = static_cast<View3D *>(area->spacedata.first);
      /* Screen space cavity by default for faster performance. */
      v3d->shading.cavity_type = V3D_SHADING_CAVITY_CURVATURE;
      v3d->shading.flag |= V3D_SHADING_SPECULAR_HIGHLIGHT;
      v3d->overlay.texture_paint_mode_opacity = 1.0f;
      v3d->overlay.weight_paint_mode_opacity = 1.0f;
      v3d->overlay.vertex_paint_mode_opacity = 1.0f;
      /* Clear this deprecated bit for later reuse. */
      v3d->overlay.edit_flag &= ~V3D_OVERLAY_EDIT_EDGES_DEPRECATED;
      /* grease pencil settings */
      v3d->vertex_opacity = 1.0f;
      v3d->gp_flag |= V3D_GP_SHOW_EDIT_LINES;
      /* Remove dither pattern in wireframe mode. */
      v3d->shading.xray_alpha_wire = 0.0f;
      v3d->clip_start = 0.01f;
      /* Skip startups that use the viewport color by default. */
      if (v3d->shading.background_type != V3D_SHADING_BACKGROUND_VIEWPORT) {
        copy_v3_fl(v3d->shading.background_color, 0.05f);
      }
      /* Disable Curve Normals. */
      v3d->overlay.edit_flag &= ~V3D_OVERLAY_EDIT_CU_NORMALS;
      v3d->overlay.normals_constant_screen_size = 7.0f;
    }
    else if (area->spacetype == SPACE_CLIP) {
      SpaceClip *sclip = static_cast<SpaceClip *>(area->spacedata.first);
      sclip->around = V3D_AROUND_CENTER_MEDIAN;
      sclip->mask_info.blend_factor = 0.7f;
      sclip->mask_info.draw_flag = MASK_DRAWFLAG_SPLINE;
    }
  }

  /* Show tool-header by default (for most cases at least, hide for others). */
  const bool hide_image_tool_header = STREQ(workspace_name, "Rendering");
  LISTBASE_FOREACH (ScrArea *, area, &screen->areabase) {
    LISTBASE_FOREACH (SpaceLink *, sl, &area->spacedata) {
      ListBase *regionbase = (sl == static_cast<SpaceLink *>(area->spacedata.first)) ?
                                 &area->regionbase :
                                 &sl->regionbase;

      LISTBASE_FOREACH (ARegion *, region, regionbase) {
        if (region->regiontype == RGN_TYPE_TOOL_HEADER) {
          if (((sl->spacetype == SPACE_IMAGE) && hide_image_tool_header) ||
              sl->spacetype == SPACE_SEQ)
          {
            region->flag |= RGN_FLAG_HIDDEN;
          }
          else {
            region->flag &= ~(RGN_FLAG_HIDDEN | RGN_FLAG_HIDDEN_BY_USER);
          }
        }
      }
    }
  }

  /* 2D animation template. */
  if (app_template && STREQ(app_template, "2D_Animation")) {
    LISTBASE_FOREACH (ScrArea *, area, &screen->areabase) {
      if (area->spacetype == SPACE_ACTION) {
        SpaceAction *saction = static_cast<SpaceAction *>(area->spacedata.first);
        /* Enable Sliders. */
        saction->flag |= SACTION_SLIDERS;
      }
      else if (area->spacetype == SPACE_VIEW3D) {
        View3D *v3d = static_cast<View3D *>(area->spacedata.first);
        /* Set Material Color by default. */
        v3d->shading.color_type = V3D_SHADING_MATERIAL_COLOR;
        /* Enable Annotations. */
        v3d->flag2 |= V3D_SHOW_ANNOTATION;
      }
    }
  }
}

void BLO_update_defaults_workspace(WorkSpace *workspace, const char *app_template)
{
  LISTBASE_FOREACH (WorkSpaceLayout *, layout, &workspace->layouts) {
    if (layout->screen) {
      blo_update_defaults_screen(layout->screen, app_template, workspace->id.name + 2);
    }
  }

  if (blo_is_builtin_template(app_template)) {
    /* Clear all tools to use default options instead, ignore the tool saved in the file. */
    while (!BLI_listbase_is_empty(&workspace->tools)) {
      BKE_workspace_tool_remove(workspace, static_cast<bToolRef *>(workspace->tools.first));
    }

    /* For 2D animation template. */
    if (STREQ(workspace->id.name + 2, "Drawing")) {
      workspace->object_mode = OB_MODE_PAINT_GPENCIL_LEGACY;
    }

    /* For Sculpting template. */
    if (STREQ(workspace->id.name + 2, "Sculpting")) {
      LISTBASE_FOREACH (WorkSpaceLayout *, layout, &workspace->layouts) {
        bScreen *screen = layout->screen;
        if (screen) {
          LISTBASE_FOREACH (ScrArea *, area, &screen->areabase) {
            LISTBASE_FOREACH (ARegion *, region, &area->regionbase) {
              if (area->spacetype == SPACE_VIEW3D) {
                View3D *v3d = static_cast<View3D *>(area->spacedata.first);
                v3d->shading.flag &= ~V3D_SHADING_CAVITY;
                copy_v3_fl(v3d->shading.single_color, 1.0f);
                STRNCPY(v3d->shading.matcap, "basic_1");
              }
            }
          }
        }
      }
    }
  }
}

static void blo_update_defaults_scene(Main *bmain, Scene *scene)
{
  STRNCPY(scene->r.engine, RE_engine_id_BLENDER_EEVEE);

  scene->r.cfra = 1.0f;

  /* Don't enable compositing nodes. */
  if (scene->nodetree) {
    ntreeFreeEmbeddedTree(scene->nodetree);
    MEM_freeN(scene->nodetree);
    scene->nodetree = nullptr;
    scene->use_nodes = false;
  }

  /* Rename render layers. */
  BKE_view_layer_rename(
      bmain, scene, static_cast<ViewLayer *>(scene->view_layers.first), "ViewLayer");

  /* Disable Z pass by default. */
  LISTBASE_FOREACH (ViewLayer *, view_layer, &scene->view_layers) {
    view_layer->passflag &= ~SCE_PASS_Z;
  }

  /* New EEVEE defaults. */
  scene->eevee.bloom_intensity = 0.05f;
  scene->eevee.bloom_clamp = 0.0f;
  scene->eevee.motion_blur_shutter = 0.5f;

  copy_v3_v3(scene->display.light_direction, blender::float3(M_SQRT1_3));
  copy_v2_fl2(scene->safe_areas.title, 0.1f, 0.05f);
  copy_v2_fl2(scene->safe_areas.action, 0.035f, 0.035f);

  /* Change default cube-map quality. */
  scene->eevee.gi_filter_quality = 3.0f;

  /* Enable Soft Shadows by default. */
  scene->eevee.flag |= SCE_EEVEE_SHADOW_SOFT;

  /* Be sure `curfalloff` and primitive are initialized. */
  ToolSettings *ts = scene->toolsettings;
  if (ts->gp_sculpt.cur_falloff == nullptr) {
    ts->gp_sculpt.cur_falloff = BKE_curvemapping_add(1, 0.0f, 0.0f, 1.0f, 1.0f);
    CurveMapping *gp_falloff_curve = ts->gp_sculpt.cur_falloff;
    BKE_curvemapping_init(gp_falloff_curve);
    BKE_curvemap_reset(gp_falloff_curve->cm,
                       &gp_falloff_curve->clipr,
                       CURVE_PRESET_GAUSS,
                       CURVEMAP_SLOPE_POSITIVE);
  }
  if (ts->gp_sculpt.cur_primitive == nullptr) {
    ts->gp_sculpt.cur_primitive = BKE_curvemapping_add(1, 0.0f, 0.0f, 1.0f, 1.0f);
    CurveMapping *gp_primitive_curve = ts->gp_sculpt.cur_primitive;
    BKE_curvemapping_init(gp_primitive_curve);
    BKE_curvemap_reset(gp_primitive_curve->cm,
                       &gp_primitive_curve->clipr,
                       CURVE_PRESET_BELL,
                       CURVEMAP_SLOPE_POSITIVE);
  }

  if (ts->sculpt) {
    ts->sculpt->flags = static_cast<const Sculpt *>(DNA_struct_default_get(Sculpt))->flags;
  }

  /* Correct default startup UVs. */
  Mesh *mesh = static_cast<Mesh *>(BLI_findstring(&bmain->meshes, "Cube", offsetof(ID, name) + 2));
  if (mesh && (mesh->corners_num == 24) &&
      CustomData_has_layer(&mesh->corner_data, CD_PROP_FLOAT2))
  {
    const float uv_values[24][2] = {
        {0.625, 0.50}, {0.875, 0.50}, {0.875, 0.75}, {0.625, 0.75}, {0.375, 0.75}, {0.625, 0.75},
        {0.625, 1.00}, {0.375, 1.00}, {0.375, 0.00}, {0.625, 0.00}, {0.625, 0.25}, {0.375, 0.25},
        {0.125, 0.50}, {0.375, 0.50}, {0.375, 0.75}, {0.125, 0.75}, {0.375, 0.50}, {0.625, 0.50},
        {0.625, 0.75}, {0.375, 0.75}, {0.375, 0.25}, {0.625, 0.25}, {0.625, 0.50}, {0.375, 0.50},
    };
    float(*mloopuv)[2] = static_cast<float(*)[2]>(
        CustomData_get_layer_for_write(&mesh->corner_data, CD_PROP_FLOAT2, mesh->corners_num));
    memcpy(mloopuv, uv_values, sizeof(float[2]) * mesh->corners_num);
  }

  /* Make sure that the curve profile is initialized */
  if (ts->custom_bevel_profile_preset == nullptr) {
    ts->custom_bevel_profile_preset = BKE_curveprofile_add(PROF_PRESET_LINE);
  }

  /* Clear ID properties so Cycles gets defaults. */
  IDProperty *idprop = IDP_GetProperties(&scene->id);
  if (idprop) {
    IDP_ClearProperty(idprop);
  }
}

void BLO_update_defaults_startup_blend(Main *bmain, const char *app_template)
{
  /* For all app templates. */
  LISTBASE_FOREACH (WorkSpace *, workspace, &bmain->workspaces) {
    BLO_update_defaults_workspace(workspace, app_template);
  }

  /* New grease pencil brushes and vertex paint setup. */
  {
    /* Update Grease Pencil brushes. */
    Brush *brush;

    /* Pencil brush. */
    do_versions_rename_id(bmain, ID_BR, "Draw Pencil", "Pencil");

    /* Pen brush. */
    do_versions_rename_id(bmain, ID_BR, "Draw Pen", "Pen");

    /* Pen Soft brush. */
    brush = reinterpret_cast<Brush *>(
        do_versions_rename_id(bmain, ID_BR, "Draw Soft", "Pencil Soft"));
    if (brush) {
      brush->gpencil_settings->icon_id = GP_BRUSH_ICON_PEN;
    }

    /* Ink Pen brush. */
    do_versions_rename_id(bmain, ID_BR, "Draw Ink", "Ink Pen");

    /* Ink Pen Rough brush. */
    do_versions_rename_id(bmain, ID_BR, "Draw Noise", "Ink Pen Rough");

    /* Marker Bold brush. */
    do_versions_rename_id(bmain, ID_BR, "Draw Marker", "Marker Bold");

    /* Marker Chisel brush. */
    do_versions_rename_id(bmain, ID_BR, "Draw Block", "Marker Chisel");

    /* Remove useless Fill Area.001 brush. */
    brush = static_cast<Brush *>(
        BLI_findstring(&bmain->brushes, "Fill Area.001", offsetof(ID, name) + 2));
    if (brush) {
      BKE_id_delete(bmain, brush);
    }

    /* Rename and fix materials and enable default object lights on. */
    if (app_template && STREQ(app_template, "2D_Animation")) {
      Material *ma = nullptr;
      do_versions_rename_id(bmain, ID_MA, "Black", "Solid Stroke");
      do_versions_rename_id(bmain, ID_MA, "Red", "Squares Stroke");
      do_versions_rename_id(bmain, ID_MA, "Grey", "Solid Fill");
      do_versions_rename_id(bmain, ID_MA, "Black Dots", "Dots Stroke");

      /* Dots Stroke. */
      ma = static_cast<Material *>(
          BLI_findstring(&bmain->materials, "Dots Stroke", offsetof(ID, name) + 2));
      if (ma == nullptr) {
        ma = BKE_gpencil_material_add(bmain, "Dots Stroke");
      }
      ma->gp_style->mode = GP_MATERIAL_MODE_DOT;

      /* Squares Stroke. */
      ma = static_cast<Material *>(
          BLI_findstring(&bmain->materials, "Squares Stroke", offsetof(ID, name) + 2));
      if (ma == nullptr) {
        ma = BKE_gpencil_material_add(bmain, "Squares Stroke");
      }
      ma->gp_style->mode = GP_MATERIAL_MODE_SQUARE;

      /* Change Solid Stroke settings. */
      ma = static_cast<Material *>(
          BLI_findstring(&bmain->materials, "Solid Stroke", offsetof(ID, name) + 2));
      if (ma != nullptr) {
        ma->gp_style->mix_rgba[3] = 1.0f;
        ma->gp_style->texture_offset[0] = -0.5f;
        ma->gp_style->mix_factor = 0.5f;
      }

      /* Change Solid Fill settings. */
      ma = static_cast<Material *>(
          BLI_findstring(&bmain->materials, "Solid Fill", offsetof(ID, name) + 2));
      if (ma != nullptr) {
        ma->gp_style->flag &= ~GP_MATERIAL_STROKE_SHOW;
        ma->gp_style->mix_rgba[3] = 1.0f;
        ma->gp_style->texture_offset[0] = -0.5f;
        ma->gp_style->mix_factor = 0.5f;
      }

      Object *ob = static_cast<Object *>(
          BLI_findstring(&bmain->objects, "Stroke", offsetof(ID, name) + 2));
      if (ob && ob->type == OB_GPENCIL_LEGACY) {
        ob->dtx |= OB_USE_GPENCIL_LIGHTS;
      }
    }

    /* Reset all grease pencil brushes. */
    LISTBASE_FOREACH (Scene *, scene, &bmain->scenes) {
      ToolSettings *ts = scene->toolsettings;

      if (ts->gp_paint) {
        BKE_brush_gpencil_paint_presets(bmain, ts, true);
      }
      if (ts->gp_sculptpaint) {
        BKE_brush_gpencil_sculpt_presets(bmain, ts, true);
      }
      if (ts->gp_vertexpaint) {
        BKE_brush_gpencil_vertex_presets(bmain, ts, true);
      }
      if (ts->gp_weightpaint) {
        BKE_brush_gpencil_weight_presets(bmain, ts, true);
      }

      /* Ensure new Paint modes. */
<<<<<<< HEAD
      BKE_paint_ensure_from_paintmode(bmain, scene, PAINT_MODE_VERTEX_GPENCIL);
      BKE_paint_ensure_from_paintmode(bmain, scene, PAINT_MODE_SCULPT_GPENCIL);
      BKE_paint_ensure_from_paintmode(bmain, scene, PAINT_MODE_WEIGHT_GPENCIL);
=======
      BKE_paint_ensure_from_paintmode(scene, PaintMode::VertexGPencil);
      BKE_paint_ensure_from_paintmode(scene, PaintMode::SculptGPencil);
      BKE_paint_ensure_from_paintmode(scene, PaintMode::WeightGPencil);
>>>>>>> 359bfbcd

      /* Enable cursor. */
      if (ts->gp_paint) {
        ts->gp_paint->paint.flags |= PAINT_SHOW_BRUSH;
      }

      /* Ensure Palette by default. */
      if (ts->gp_paint) {
        BKE_gpencil_palette_ensure(bmain, scene);
      }
    }
  }

  /* For builtin templates only. */
  if (!blo_is_builtin_template(app_template)) {
    return;
  }

  /* Work-spaces. */
  LISTBASE_FOREACH (wmWindowManager *, wm, &bmain->wm) {
    LISTBASE_FOREACH (wmWindow *, win, &wm->windows) {
      LISTBASE_FOREACH (WorkSpace *, workspace, &bmain->workspaces) {
        WorkSpaceLayout *layout = BKE_workspace_active_layout_for_workspace_get(
            win->workspace_hook, workspace);
        /* Name all screens by their workspaces (avoids 'Default.###' names). */
        /* Default only has one window. */
        if (layout->screen) {
          bScreen *screen = layout->screen;
          if (!STREQ(screen->id.name + 2, workspace->id.name + 2)) {
            BKE_main_namemap_remove_name(bmain, &screen->id, screen->id.name + 2);
            BLI_strncpy(screen->id.name + 2, workspace->id.name + 2, sizeof(screen->id.name) - 2);
            BKE_libblock_ensure_unique_name(bmain, &screen->id);
          }
        }

        /* For some reason we have unused screens, needed until re-saving.
         * Clear unused layouts because they're visible in the outliner & Python API. */
        LISTBASE_FOREACH_MUTABLE (WorkSpaceLayout *, layout_iter, &workspace->layouts) {
          if (layout != layout_iter) {
            BKE_workspace_layout_remove(bmain, workspace, layout_iter);
          }
        }
      }
    }
  }

  /* Scenes */
  LISTBASE_FOREACH (Scene *, scene, &bmain->scenes) {
    blo_update_defaults_scene(bmain, scene);

    if (app_template && STR_ELEM(app_template, "Video_Editing", "2D_Animation")) {
      /* Filmic is too slow, use standard until it is optimized. */
      STRNCPY(scene->view_settings.view_transform, "Standard");
      STRNCPY(scene->view_settings.look, "None");
    }
    else {
      /* Default to AgX view transform. */
      STRNCPY(scene->view_settings.view_transform, "AgX");
    }

    if (app_template && STREQ(app_template, "Video_Editing")) {
      /* Pass: no extra tweaks needed. Keep the view settings configured above, and rely on the
       * default state of enabled AV sync. */
    }
    else {
      /* AV Sync break physics sim caching, disable until that is fixed. */
      scene->audio.flag &= ~AUDIO_SYNC;
      scene->flag &= ~SCE_FRAME_DROP;
    }

    /* Change default selection mode for Grease Pencil. */
    if (app_template && STREQ(app_template, "2D_Animation")) {
      ToolSettings *ts = scene->toolsettings;
      ts->gpencil_selectmode_edit = GP_SELECTMODE_STROKE;
    }
  }

  /* Objects */
  do_versions_rename_id(bmain, ID_OB, "Lamp", "Light");
  do_versions_rename_id(bmain, ID_LA, "Lamp", "Light");

  if (app_template && STREQ(app_template, "2D_Animation")) {
    LISTBASE_FOREACH (Object *, object, &bmain->objects) {
      if (object->type == OB_GPENCIL_LEGACY) {
        /* Set grease pencil object in drawing mode */
        bGPdata *gpd = (bGPdata *)object->data;
        object->mode = OB_MODE_PAINT_GPENCIL_LEGACY;
        gpd->flag |= GP_DATA_STROKE_PAINTMODE;
        break;
      }
    }
  }

  LISTBASE_FOREACH (Mesh *, mesh, &bmain->meshes) {
    /* Match default for new meshes. */
    mesh->smoothresh_legacy = DEG2RADF(30);
    /* Match voxel remesher options for all existing meshes in templates. */
    mesh->flag |= ME_REMESH_REPROJECT_VOLUME | ME_REMESH_REPROJECT_ATTRIBUTES;

    /* For Sculpting template. */
    if (app_template && STREQ(app_template, "Sculpting")) {
      mesh->remesh_voxel_size = 0.035f;
      blender::bke::mesh_smooth_set(*mesh, false);
    }
    else {
      /* Remove sculpt-mask data in default mesh objects for all non-sculpt templates. */
      CustomData_free_layers(&mesh->vert_data, CD_PAINT_MASK, mesh->verts_num);
      CustomData_free_layers(&mesh->corner_data, CD_GRID_PAINT_MASK, mesh->corners_num);
    }
    mesh->attributes_for_write().remove(".sculpt_face_set");
  }

  LISTBASE_FOREACH (Camera *, camera, &bmain->cameras) {
    /* Initialize to a useful value. */
    camera->dof.focus_distance = 10.0f;
    camera->dof.aperture_fstop = 2.8f;
  }

  LISTBASE_FOREACH (Light *, light, &bmain->lights) {
    /* Fix lights defaults. */
    light->clipsta = 0.05f;
    light->att_dist = 40.0f;
  }

  /* Materials */
  LISTBASE_FOREACH (Material *, ma, &bmain->materials) {
    /* Update default material to be a bit more rough. */
    ma->roughness = 0.5f;

    if (ma->nodetree) {
      for (bNode *node : ma->nodetree->all_nodes()) {
        if (node->type == SH_NODE_BSDF_PRINCIPLED) {
          bNodeSocket *roughness_socket = nodeFindSocket(node, SOCK_IN, "Roughness");
          *version_cycles_node_socket_float_value(roughness_socket) = 0.5f;
          bNodeSocket *emission = nodeFindSocket(node, SOCK_IN, "Emission Color");
          copy_v4_fl(version_cycles_node_socket_rgba_value(emission), 1.0f);
          bNodeSocket *emission_strength = nodeFindSocket(node, SOCK_IN, "Emission Strength");
          *version_cycles_node_socket_float_value(emission_strength) = 0.0f;

          node->custom1 = SHD_GLOSSY_MULTI_GGX;
          node->custom2 = SHD_SUBSURFACE_RANDOM_WALK;
          BKE_ntree_update_tag_node_property(ma->nodetree, node);
        }
        else if (node->type == SH_NODE_SUBSURFACE_SCATTERING) {
          node->custom1 = SHD_SUBSURFACE_RANDOM_WALK;
          BKE_ntree_update_tag_node_property(ma->nodetree, node);
        }
      }
    }
  }

  /* Brushes */
  {
    /* Enable for UV sculpt (other brush types will be created as needed),
     * without this the grab brush will be active but not selectable from the list. */
    const char *brush_name = "Grab";
    Brush *brush = static_cast<Brush *>(
        BLI_findstring(&bmain->brushes, brush_name, offsetof(ID, name) + 2));
    if (brush) {
      brush->ob_mode |= OB_MODE_EDIT;
    }
  }

  LISTBASE_FOREACH (Brush *, brush, &bmain->brushes) {
    brush->blur_kernel_radius = 2;

    /* Use full strength for all non-sculpt brushes,
     * when painting we want to use full color/weight always.
     *
     * Note that sculpt is an exception,
     * its values are overwritten by #BKE_brush_sculpt_reset below. */
    brush->alpha = 1.0;

    /* Enable anti-aliasing by default. */
    brush->sampling_flag |= BRUSH_PAINT_ANTIALIASING;
  }

  {
    /* Change the spacing of the Smear brush to 3.0% */
    const char *brush_name;
    Brush *brush;

    brush_name = "Smear";
    brush = static_cast<Brush *>(
        BLI_findstring(&bmain->brushes, brush_name, offsetof(ID, name) + 2));
    if (brush) {
      brush->spacing = 3.0;
    }

    brush_name = "Draw Sharp";
    brush = static_cast<Brush *>(
        BLI_findstring(&bmain->brushes, brush_name, offsetof(ID, name) + 2));
    if (!brush) {
      brush = BKE_brush_add(bmain, brush_name, OB_MODE_SCULPT);
      id_us_min(&brush->id);
      brush->sculpt_tool = SCULPT_TOOL_DRAW_SHARP;
    }

    brush_name = "Elastic Deform";
    brush = static_cast<Brush *>(
        BLI_findstring(&bmain->brushes, brush_name, offsetof(ID, name) + 2));
    if (!brush) {
      brush = BKE_brush_add(bmain, brush_name, OB_MODE_SCULPT);
      id_us_min(&brush->id);
      brush->sculpt_tool = SCULPT_TOOL_ELASTIC_DEFORM;
    }

    brush_name = "Pose";
    brush = static_cast<Brush *>(
        BLI_findstring(&bmain->brushes, brush_name, offsetof(ID, name) + 2));
    if (!brush) {
      brush = BKE_brush_add(bmain, brush_name, OB_MODE_SCULPT);
      id_us_min(&brush->id);
      brush->sculpt_tool = SCULPT_TOOL_POSE;
    }

    brush_name = "Multi-plane Scrape";
    brush = static_cast<Brush *>(
        BLI_findstring(&bmain->brushes, brush_name, offsetof(ID, name) + 2));
    if (!brush) {
      brush = BKE_brush_add(bmain, brush_name, OB_MODE_SCULPT);
      id_us_min(&brush->id);
      brush->sculpt_tool = SCULPT_TOOL_MULTIPLANE_SCRAPE;
    }

    brush_name = "Clay Thumb";
    brush = static_cast<Brush *>(
        BLI_findstring(&bmain->brushes, brush_name, offsetof(ID, name) + 2));
    if (!brush) {
      brush = BKE_brush_add(bmain, brush_name, OB_MODE_SCULPT);
      id_us_min(&brush->id);
      brush->sculpt_tool = SCULPT_TOOL_CLAY_THUMB;
    }

    brush_name = "Cloth";
    brush = static_cast<Brush *>(
        BLI_findstring(&bmain->brushes, brush_name, offsetof(ID, name) + 2));
    if (!brush) {
      brush = BKE_brush_add(bmain, brush_name, OB_MODE_SCULPT);
      id_us_min(&brush->id);
      brush->sculpt_tool = SCULPT_TOOL_CLOTH;
    }

    brush_name = "Slide Relax";
    brush = static_cast<Brush *>(
        BLI_findstring(&bmain->brushes, brush_name, offsetof(ID, name) + 2));
    if (!brush) {
      brush = BKE_brush_add(bmain, brush_name, OB_MODE_SCULPT);
      id_us_min(&brush->id);
      brush->sculpt_tool = SCULPT_TOOL_SLIDE_RELAX;
    }

    brush_name = "Paint";
    brush = static_cast<Brush *>(
        BLI_findstring(&bmain->brushes, brush_name, offsetof(ID, name) + 2));
    if (!brush) {
      brush = BKE_brush_add(bmain, brush_name, OB_MODE_SCULPT);
      id_us_min(&brush->id);
      brush->sculpt_tool = SCULPT_TOOL_PAINT;
    }

    brush_name = "Smear";
    brush = static_cast<Brush *>(
        BLI_findstring(&bmain->brushes, brush_name, offsetof(ID, name) + 2));
    if (!brush) {
      brush = BKE_brush_add(bmain, brush_name, OB_MODE_SCULPT);
      id_us_min(&brush->id);
      brush->sculpt_tool = SCULPT_TOOL_SMEAR;
    }

    brush_name = "Boundary";
    brush = static_cast<Brush *>(
        BLI_findstring(&bmain->brushes, brush_name, offsetof(ID, name) + 2));
    if (!brush) {
      brush = BKE_brush_add(bmain, brush_name, OB_MODE_SCULPT);
      id_us_min(&brush->id);
      brush->sculpt_tool = SCULPT_TOOL_BOUNDARY;
    }

    brush_name = "Simplify";
    brush = static_cast<Brush *>(
        BLI_findstring(&bmain->brushes, brush_name, offsetof(ID, name) + 2));
    if (!brush) {
      brush = BKE_brush_add(bmain, brush_name, OB_MODE_SCULPT);
      id_us_min(&brush->id);
      brush->sculpt_tool = SCULPT_TOOL_SIMPLIFY;
    }

    brush_name = "Draw Face Sets";
    brush = static_cast<Brush *>(
        BLI_findstring(&bmain->brushes, brush_name, offsetof(ID, name) + 2));
    if (!brush) {
      brush = BKE_brush_add(bmain, brush_name, OB_MODE_SCULPT);
      id_us_min(&brush->id);
      brush->sculpt_tool = SCULPT_TOOL_DRAW_FACE_SETS;
    }

    brush_name = "Multires Displacement Eraser";
    brush = static_cast<Brush *>(
        BLI_findstring(&bmain->brushes, brush_name, offsetof(ID, name) + 2));
    if (!brush) {
      brush = BKE_brush_add(bmain, brush_name, OB_MODE_SCULPT);
      id_us_min(&brush->id);
      brush->sculpt_tool = SCULPT_TOOL_DISPLACEMENT_ERASER;
    }

    brush_name = "Multires Displacement Smear";
    brush = static_cast<Brush *>(
        BLI_findstring(&bmain->brushes, brush_name, offsetof(ID, name) + 2));
    if (!brush) {
      brush = BKE_brush_add(bmain, brush_name, OB_MODE_SCULPT);
      id_us_min(&brush->id);
      brush->sculpt_tool = SCULPT_TOOL_DISPLACEMENT_SMEAR;
    }
  }

  {
    LISTBASE_FOREACH (Brush *, brush, &bmain->brushes) {
      /* Use the same tool icon color in the brush cursor */
      if (brush->ob_mode & OB_MODE_SCULPT) {
        BLI_assert(brush->sculpt_tool != 0);
        BKE_brush_sculpt_reset(brush);
      }

      /* Set the default texture mapping.
       * Do it for all brushes, since some of them might be coming from the startup file. */
      brush->mtex.brush_map_mode = MTEX_MAP_MODE_VIEW;
      brush->mask_mtex.brush_map_mode = MTEX_MAP_MODE_VIEW;
    }
  }

  {
    const Brush *default_brush = DNA_struct_default_get(Brush);
    LISTBASE_FOREACH (Brush *, brush, &bmain->brushes) {
      brush->automasking_start_normal_limit = default_brush->automasking_start_normal_limit;
      brush->automasking_start_normal_falloff = default_brush->automasking_start_normal_falloff;

      brush->automasking_view_normal_limit = default_brush->automasking_view_normal_limit;
      brush->automasking_view_normal_falloff = default_brush->automasking_view_normal_falloff;
    }
  }
}<|MERGE_RESOLUTION|>--- conflicted
+++ resolved
@@ -497,15 +497,9 @@
       }
 
       /* Ensure new Paint modes. */
-<<<<<<< HEAD
-      BKE_paint_ensure_from_paintmode(bmain, scene, PAINT_MODE_VERTEX_GPENCIL);
-      BKE_paint_ensure_from_paintmode(bmain, scene, PAINT_MODE_SCULPT_GPENCIL);
-      BKE_paint_ensure_from_paintmode(bmain, scene, PAINT_MODE_WEIGHT_GPENCIL);
-=======
-      BKE_paint_ensure_from_paintmode(scene, PaintMode::VertexGPencil);
-      BKE_paint_ensure_from_paintmode(scene, PaintMode::SculptGPencil);
-      BKE_paint_ensure_from_paintmode(scene, PaintMode::WeightGPencil);
->>>>>>> 359bfbcd
+      BKE_paint_ensure_from_paintmode(bmain, scene, PaintMode::VertexGPencil);
+      BKE_paint_ensure_from_paintmode(bmain, scene, PaintMode::SculptGPencil);
+      BKE_paint_ensure_from_paintmode(bmain, scene, PaintMode::WeightGPencil);
 
       /* Enable cursor. */
       if (ts->gp_paint) {
