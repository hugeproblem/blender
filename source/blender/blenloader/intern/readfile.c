--- conflicted
+++ resolved
@@ -10123,12 +10123,9 @@
 					case ID_CF:
 						expand_cachefile(fd, mainvar, (CacheFile *)id);
 						break;
-<<<<<<< HEAD
 					case ID_WS:
 						expand_workspace(fd, mainvar, (WorkSpace *)id);
-=======
 					default:
->>>>>>> 2e719276
 						break;
 					}
 					
