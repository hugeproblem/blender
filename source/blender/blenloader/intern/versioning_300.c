--- conflicted
+++ resolved
@@ -2626,7 +2626,6 @@
     }
   }
 
-<<<<<<< HEAD
   if (!MAIN_VERSION_ATLEAST(bmain, 300, 24)) {
     LISTBASE_FOREACH (Brush *, brush, &bmain->brushes) {
       // load old brush settings into channels
@@ -3125,13 +3124,14 @@
       }
 
       BKE_brush_channelset_free(temp.channels);
-=======
+    }
+  }
+
   if (!MAIN_VERSION_ATLEAST(bmain, 302, 2)) {
     LISTBASE_FOREACH (Scene *, scene, &bmain->scenes) {
       if (scene->ed != NULL) {
         SEQ_for_each_callback(&scene->ed->seqbase, seq_transform_filter_set, NULL);
       }
->>>>>>> f021d467
     }
   }
 
