/*
 * ***** BEGIN GPL LICENSE BLOCK *****
 *
 * This program is free software; you can redistribute it and/or
 * modify it under the terms of the GNU General Public License
 * as published by the Free Software Foundation; either version 2
 * of the License, or (at your option) any later version.
 *
 * This program is distributed in the hope that it will be useful,
 * but WITHOUT ANY WARRANTY; without even the implied warranty of
 * MERCHANTABILITY or FITNESS FOR A PARTICULAR PURPOSE.  See the
 * GNU General Public License for more details.
 *
 * You should have received a copy of the GNU General Public License
 * along with this program; if not, write to the Free Software Foundation,
 * Inc., 51 Franklin Street, Fifth Floor, Boston, MA 02110-1301, USA.
 *
 * The Original Code is Copyright (C) 2013 Blender Foundation.
 * All rights reserved.
 *
 * Original Author: Joshua Leung
 * Contributor(s): None Yet
 *
 * ***** END GPL LICENSE BLOCK *****
 */

/** \file blender/depsgraph/intern/eval/deg_eval_flush.cc
 *  \ingroup depsgraph
 *
 * Core routines for how the Depsgraph works.
 */

#include "intern/eval/deg_eval_flush.h"

// TODO(sergey): Use some sort of wrapper.
#include <deque>

#include "BLI_utildefines.h"
#include "BLI_task.h"
#include "BLI_ghash.h"

extern "C" {
#include "DNA_object_types.h"
} /* extern "C" */

#include "DEG_depsgraph.h"

#include "intern/nodes/deg_node.h"
#include "intern/nodes/deg_node_component.h"
#include "intern/nodes/deg_node_operation.h"

#include "intern/depsgraph_intern.h"
#include "intern/eval/deg_eval_copy_on_write.h"
#include "util/deg_util_foreach.h"

namespace DEG {

<<<<<<< HEAD
=======
enum {
	COMPONENT_STATE_NONE      = 0,
	COMPONENT_STATE_SCHEDULED = 1,
	COMPONENT_STATE_DONE      = 2,
};

namespace {

// TODO(sergey): De-duplicate with depsgraph_tag,cc
void lib_id_recalc_tag(Main *bmain, ID *id)
{
	id->tag |= LIB_TAG_ID_RECALC;
	DEG_id_type_tag(bmain, GS(id->name));
}

void lib_id_recalc_data_tag(Main *bmain, ID *id)
{
	id->tag |= LIB_TAG_ID_RECALC_DATA;
	DEG_id_type_tag(bmain, GS(id->name));
}

}  /* namespace */

>>>>>>> c622533f
typedef std::deque<OperationDepsNode *> FlushQueue;

static void flush_init_func(void *data_v, int i)
{
	/* ID node's done flag is used to avoid multiple editors update
	 * for the same ID.
	 */
	Depsgraph *graph = (Depsgraph *)data_v;
	OperationDepsNode *node = graph->operations[i];
	ComponentDepsNode *comp_node = node->owner;
	IDDepsNode *id_node = comp_node->owner;
	id_node->done = 0;
	comp_node->done = COMPONENT_STATE_NONE;
	node->scheduled = false;
}

/* Flush updates from tagged nodes outwards until all affected nodes
 * are tagged.
 */
void deg_graph_flush_updates(Main *bmain, Depsgraph *graph)
{
	/* Sanity check. */
	if (graph == NULL) {
		return;
	}

	/* Nothing to update, early out. */
	if (BLI_gset_size(graph->entry_tags) == 0) {
		return;
	}

	/* TODO(sergey): With a bit of flag magic we can get rid of this
	 * extra loop.
	 */
	const int num_operations = graph->operations.size();
	const bool do_threads = num_operations > 256;
	BLI_task_parallel_range(0,
	                        num_operations,
	                        graph,
	                        flush_init_func,
	                        do_threads);

	FlushQueue queue;
	/* Starting from the tagged "entry" nodes, flush outwards... */
	/* NOTE: Also need to ensure that for each of these, there is a path back to
	 *       root, or else they won't be done.
	 * NOTE: Count how many nodes we need to handle - entry nodes may be
	 *       component nodes which don't count for this purpose!
	 */
	GSET_FOREACH_BEGIN(OperationDepsNode *, op_node, graph->entry_tags)
	{
		queue.push_back(op_node);
		op_node->scheduled = true;
	}
	GSET_FOREACH_END();

	int num_flushed_objects = 0;
	while (!queue.empty()) {
		OperationDepsNode *node = queue.front();
		queue.pop_front();

		for (;;) {
			node->flag |= DEPSOP_FLAG_NEEDS_UPDATE;

			ComponentDepsNode *comp_node = node->owner;
			IDDepsNode *id_node = comp_node->owner;

			/* TODO(sergey): Do we need to pass original or evaluated ID here? */
			ID *id_orig = id_node->id_orig;
			ID *id_cow = id_node->id_cow;
			if (id_node->done == 0) {
				/* Copy tag from original data to CoW storage.
				 * This is because DEG_id_tag_update() sets tags on original
				 * data.
				 */
				id_cow->tag |= (id_orig->tag & LIB_TAG_ID_RECALC_ALL);
				if (deg_copy_on_write_is_expanded(id_cow)) {
					deg_editors_id_update(bmain, id_cow);
				}
				lib_id_recalc_tag(bmain, id_orig);
				/* TODO(sergey): For until we've got proper data nodes in the graph. */
				lib_id_recalc_data_tag(bmain, id_orig);
			}

<<<<<<< HEAD
			if (comp_node->done == 0) {
#ifdef WITH_COPY_ON_WRITE
				/* Currently this is needed to get ob->mesh to be replaced with
				 * original mesh (rather than being evaluated_mesh).
				 *
				 * TODO(sergey): This is something we need to avoid.
				 */
				if (comp_node->depends_on_cow()) {
					ComponentDepsNode *cow_comp =
					        id_node->find_component(DEG_NODE_TYPE_COPY_ON_WRITE);
					cow_comp->tag_update(graph);
				}
#endif
=======
			if (comp_node->done != COMPONENT_STATE_DONE) {
>>>>>>> c622533f
				Object *object = NULL;
				if (GS(id_orig->name) == ID_OB) {
					object = (Object *)id_orig;
					if (id_node->done == 0) {
						++num_flushed_objects;
					}
				}
				foreach (OperationDepsNode *op, comp_node->operations) {
					/* We don't want to flush tags in "upstream" direction for
					 * certain types of operations.
					 *
					 * TODO(sergey): Need a more generic solution for this.
					 */
					if (op->opcode == DEG_OPCODE_PARTICLE_SETTINGS_EVAL) {
						continue;
					}
					op->flag |= DEPSOP_FLAG_NEEDS_UPDATE;
				}
				if (object != NULL) {
					/* This code is used to preserve those areas which does
					 * direct object update,
					 *
					 * Plus it ensures visibility changes and relations and
					 * layers visibility update has proper flags to work with.
					 */
					switch (comp_node->type) {
						case DEG_NODE_TYPE_UNDEFINED:
						case DEG_NODE_TYPE_OPERATION:
						case DEG_NODE_TYPE_TIMESOURCE:
						case DEG_NODE_TYPE_ID_REF:
						case DEG_NODE_TYPE_PARAMETERS:
						case DEG_NODE_TYPE_SEQUENCER:
						case DEG_NODE_TYPE_LAYER_COLLECTIONS:
						case DEG_NODE_TYPE_COPY_ON_WRITE:
							/* Ignore, does not translate to object component. */
							break;
						case DEG_NODE_TYPE_ANIMATION:
							object->recalc |= OB_RECALC_TIME;
							break;
						case DEG_NODE_TYPE_TRANSFORM:
							object->recalc |= OB_RECALC_OB;
							break;
						case DEG_NODE_TYPE_GEOMETRY:
						case DEG_NODE_TYPE_EVAL_POSE:
						case DEG_NODE_TYPE_BONE:
						case DEG_NODE_TYPE_EVAL_PARTICLES:
						case DEG_NODE_TYPE_SHADING:
						case DEG_NODE_TYPE_CACHE:
						case DEG_NODE_TYPE_PROXY:
							object->recalc |= OB_RECALC_DATA;
							break;
						case DEG_NODE_TYPE_SHADING_PARAMETERS:
							break;
					}

					/* TODO : replace with more granular flags */
					object->deg_update_flag |= DEG_RUNTIME_DATA_UPDATE;
				}
				/* When some target changes bone, we might need to re-run the
				 * whole IK solver, otherwise result might be unpredictable.
				 */
				if (comp_node->type == DEG_NODE_TYPE_BONE) {
					ComponentDepsNode *pose_comp =
					        id_node->find_component(DEG_NODE_TYPE_EVAL_POSE);
					BLI_assert(pose_comp != NULL);
					if (pose_comp->done == COMPONENT_STATE_NONE) {
						queue.push_front(pose_comp->get_entry_operation());
						pose_comp->done = COMPONENT_STATE_SCHEDULED;
					}
				}
			}

			id_node->done = COMPONENT_STATE_DONE;
			comp_node->done = 1;

			/* Flush to nodes along links... */
			/* TODO(sergey): This is mainly giving speedup due ot less queue pushes, which
			 * reduces number of memory allocations.
			 *
			 * We should try solve the allocation issue instead of doing crazy things here.
			 */
			if (node->outlinks.size() == 1) {
				OperationDepsNode *to_node = (OperationDepsNode *)node->outlinks[0]->to;
				if (to_node->scheduled == false) {
					to_node->scheduled = true;
					node = to_node;
				}
				else {
					break;
				}
			}
			else {
				foreach (DepsRelation *rel, node->outlinks) {
					OperationDepsNode *to_node = (OperationDepsNode *)rel->to;
					if (to_node->scheduled == false) {
						queue.push_front(to_node);
						to_node->scheduled = true;
					}
				}
				break;
			}
		}
	}
	DEG_DEBUG_PRINTF("Update flushed to %d objects\n", num_flushed_objects);
}

static void graph_clear_func(void *data_v, int i)
{
	Depsgraph *graph = (Depsgraph *)data_v;
	OperationDepsNode *node = graph->operations[i];
	/* Clear node's "pending update" settings. */
	node->flag &= ~(DEPSOP_FLAG_DIRECTLY_MODIFIED | DEPSOP_FLAG_NEEDS_UPDATE);
}

/* Clear tags from all operation nodes. */
void deg_graph_clear_tags(Depsgraph *graph)
{
	/* Go over all operation nodes, clearing tags. */
	const int num_operations = graph->operations.size();
	const bool do_threads = num_operations > 256;
	BLI_task_parallel_range(0, num_operations, graph, graph_clear_func, do_threads);
	/* Clear any entry tags which haven't been flushed. */
	BLI_gset_clear(graph->entry_tags, NULL);
}

}  // namespace DEG<|MERGE_RESOLUTION|>--- conflicted
+++ resolved
@@ -55,32 +55,12 @@
 
 namespace DEG {
 
-<<<<<<< HEAD
-=======
 enum {
 	COMPONENT_STATE_NONE      = 0,
 	COMPONENT_STATE_SCHEDULED = 1,
 	COMPONENT_STATE_DONE      = 2,
 };
 
-namespace {
-
-// TODO(sergey): De-duplicate with depsgraph_tag,cc
-void lib_id_recalc_tag(Main *bmain, ID *id)
-{
-	id->tag |= LIB_TAG_ID_RECALC;
-	DEG_id_type_tag(bmain, GS(id->name));
-}
-
-void lib_id_recalc_data_tag(Main *bmain, ID *id)
-{
-	id->tag |= LIB_TAG_ID_RECALC_DATA;
-	DEG_id_type_tag(bmain, GS(id->name));
-}
-
-}  /* namespace */
-
->>>>>>> c622533f
 typedef std::deque<OperationDepsNode *> FlushQueue;
 
 static void flush_init_func(void *data_v, int i)
@@ -165,8 +145,7 @@
 				lib_id_recalc_data_tag(bmain, id_orig);
 			}
 
-<<<<<<< HEAD
-			if (comp_node->done == 0) {
+			if (comp_node->done == COMPONENT_STATE_DONE) {
 #ifdef WITH_COPY_ON_WRITE
 				/* Currently this is needed to get ob->mesh to be replaced with
 				 * original mesh (rather than being evaluated_mesh).
@@ -179,9 +158,6 @@
 					cow_comp->tag_update(graph);
 				}
 #endif
-=======
-			if (comp_node->done != COMPONENT_STATE_DONE) {
->>>>>>> c622533f
 				Object *object = NULL;
 				if (GS(id_orig->name) == ID_OB) {
 					object = (Object *)id_orig;
