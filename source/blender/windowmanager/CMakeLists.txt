# SPDX-FileCopyrightText: 2006 Blender Authors
#
# SPDX-License-Identifier: GPL-2.0-or-later

set(INC
  .
  gizmo
  gizmo/intern
  ../asset_system
  ../blenfont
  ../blenkernel
  ../blenloader
  ../blentranslation
  ../compositor
  ../depsgraph
  ../editors/include
  ../draw
  ../gpu
  ../imbuf
  ../makesrna
  ../nodes
  ../render
  ../sequencer
  ../../../intern/clog
<<<<<<< HEAD
  ../../../intern/atomic
  ../../../intern/ghost
=======
>>>>>>> b7ba7663
  ../../../intern/memutil
  ../../../extern/fmtlib/include
  ../bmesh

  # RNA_prototypes.h
  ${CMAKE_BINARY_DIR}/source/blender/makesrna
)
set(INC_SYS
)

set(SRC
  intern/wm.cc
  intern/wm_cursors.cc
  intern/wm_dragdrop.cc
  intern/wm_draw.cc
  intern/wm_event_query.cc
  intern/wm_event_system.cc
  intern/wm_files.cc
  intern/wm_files_link.cc
  intern/wm_gesture.cc
  intern/wm_gesture_ops.cc
  intern/wm_init_exit.cc
  intern/wm_jobs.cc
  intern/wm_keymap.cc
  intern/wm_keymap_utils.cc
  intern/wm_menu_type.cc
  intern/wm_operator_props.cc
  intern/wm_operator_type.cc
  intern/wm_operator_utils.cc
  intern/wm_operators.cc
  intern/wm_panel_type.cc
  intern/wm_platform_support.cc
  intern/wm_playanim.cc
  intern/wm_splash_screen.cc
  intern/wm_stereo.cc
  intern/wm_subwindow.cc
  intern/wm_surface.cc
  intern/wm_toolsystem.cc
  intern/wm_tooltip.cc
  intern/wm_uilist_type.cc
  intern/wm_utils.cc
  intern/wm_window.cc
  gizmo/intern/wm_gizmo.cc
  gizmo/intern/wm_gizmo_group.cc
  gizmo/intern/wm_gizmo_group_type.cc
  gizmo/intern/wm_gizmo_map.cc
  gizmo/intern/wm_gizmo_target_props.cc
  gizmo/intern/wm_gizmo_type.cc
  message_bus/intern/wm_message_bus.cc
  message_bus/intern/wm_message_bus_rna.cc
  message_bus/intern/wm_message_bus_static.cc

  WM_api.hh
  WM_keymap.hh
  WM_message.hh
  WM_toolsystem.h
  WM_types.hh
  wm.hh
  wm_cursors.hh
  wm_draw.hh
  wm_event_system.h
  wm_event_types.hh
  wm_files.hh
  wm_surface.hh
  wm_window.hh
  intern/wm_platform_support.h
  intern/wm_window_private.h
  gizmo/WM_gizmo_api.h
  gizmo/WM_gizmo_types.h
  gizmo/wm_gizmo_fn.h
  gizmo/wm_gizmo_wmapi.h
  gizmo/intern/wm_gizmo_intern.h
  message_bus/intern/wm_message_bus_intern.hh
  message_bus/wm_message_bus.hh
)

set(LIB
  PRIVATE bf::blenlib
  PRIVATE bf::dna
  bf_editor_screen
  PRIVATE bf::intern::guardedalloc
  bf_sequencer
  bf_intern_ghost
)

if(WIN32)
  add_definitions(-DNOMINMAX)
endif()

if(WITH_AUDASPACE)
  list(APPEND INC_SYS
    ${AUDASPACE_C_INCLUDE_DIRS}
  )
  if(WITH_SYSTEM_AUDASPACE)
    list(APPEND LIB
      ${AUDASPACE_C_LIBRARIES}
      ${AUDASPACE_PY_LIBRARIES}
    )
  endif()
  add_definitions(-DWITH_AUDASPACE)
endif()

if(WITH_CYCLES)
  add_definitions(-DWITH_CYCLES)
endif()

if(WITH_OPENGL_BACKEND)
  add_definitions(-DWITH_OPENGL_BACKEND)
endif()

if(WITH_VULKAN_BACKEND)
  add_definitions(-DWITH_VULKAN_BACKEND)
endif()

if(WITH_OPENCOLLADA)
  add_definitions(-DWITH_COLLADA)
endif()

if(WITH_CODEC_FFMPEG)
  list(APPEND INC_SYS
    ${FFMPEG_INCLUDE_DIRS}
  )
  list(APPEND LIB
    ${FFMPEG_LIBRARIES}
  )
  add_definitions(-DWITH_FFMPEG)
endif()

if(WITH_HEADLESS)
  add_definitions(-DWITH_HEADLESS)
elseif(WITH_GHOST_X11)
  add_definitions(-DWITH_GHOST_X11)
endif()

if(WITH_PYTHON)
  list(APPEND INC
    ../python
  )
  add_definitions(-DWITH_PYTHON)
  if(WITH_PYTHON_MODULE)
    add_definitions(-DWITH_PYTHON_MODULE)
  endif()
endif()

if(WITH_BUILDINFO)
  add_definitions(-DWITH_BUILDINFO)
endif()

if(WITH_INPUT_NDOF)
  add_definitions(-DWITH_INPUT_NDOF)
endif()

if(WIN32 OR APPLE)
  if(WITH_INPUT_IME)
    add_definitions(-DWITH_INPUT_IME)
  endif()
endif()

if(WITH_COMPOSITOR_CPU)
  list(APPEND LIB
    bf_compositor
  )
  add_definitions(-DWITH_COMPOSITOR_CPU)
endif()

if(WITH_XR_OPENXR)
  add_definitions(-DWITH_XR_OPENXR)

  list(APPEND INC
    xr
  )

  list(APPEND SRC
    xr/intern/wm_xr.cc
    xr/intern/wm_xr_action.cc
    xr/intern/wm_xr_actionmap.cc
    xr/intern/wm_xr_draw.cc
    xr/intern/wm_xr_operators.cc
    xr/intern/wm_xr_session.cc

    xr/wm_xr.h
    xr/intern/wm_xr_intern.h
  )
endif()

blender_add_lib_nolist(bf_windowmanager "${SRC}" "${INC}" "${INC_SYS}" "${LIB}")

# RNA_prototypes.h
add_dependencies(bf_windowmanager bf_rna)<|MERGE_RESOLUTION|>--- conflicted
+++ resolved
@@ -22,11 +22,6 @@
   ../render
   ../sequencer
   ../../../intern/clog
-<<<<<<< HEAD
-  ../../../intern/atomic
-  ../../../intern/ghost
-=======
->>>>>>> b7ba7663
   ../../../intern/memutil
   ../../../extern/fmtlib/include
   ../bmesh
