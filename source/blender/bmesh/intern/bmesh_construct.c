--- conflicted
+++ resolved
@@ -968,12 +968,8 @@
 	         ((hflag & BM_ELEM_SEAM)         ? ME_SEAM   : 0) |
 	         ((hflag & BM_ELEM_SMOOTH) == 0  ? ME_SHARP  : 0) |
 	         ((hflag & BM_ELEM_HIDDEN)       ? ME_HIDE   : 0) |
-<<<<<<< HEAD
 	         ((hflag & BM_ELEM_FREESTYLE) ? ME_FREESTYLE_EDGE : 0) |
-	         ((BM_edge_is_wire(NULL, eed)) ? ME_LOOSEEDGE : 0) | /* not typical */
-=======
 	         ((BM_edge_is_wire(eed)) ? ME_LOOSEEDGE : 0) | /* not typical */
->>>>>>> e99a23fc
 	         (ME_EDGEDRAW | ME_EDGERENDER)
 	         );
 }
