--- conflicted
+++ resolved
@@ -968,7 +968,6 @@
     allocsize = &bm_mesh_allocsize_default;
   }
 
-<<<<<<< HEAD
   // forcibly copy mesh_id layers
   CustomData *srcdatas[4] = {&bm_src->vdata, &bm_src->edata, &bm_src->ldata, &bm_src->pdata};
   CustomData *dstdatas[4] = {&bm_dst->vdata, &bm_dst->edata, &bm_dst->ldata, &bm_dst->pdata};
@@ -984,19 +983,13 @@
   }
 
   CustomData_copy(
-      &bm_src->vdata, &bm_dst->vdata, CD_MASK_BMESH.vmask | CD_MASK_MESH_ID, CD_CALLOC, 0);
+      &bm_src->vdata, &bm_dst->vdata, CD_MASK_BMESH.vmask | CD_MASK_MESH_ID, CD_SET_DEFAULT, 0);
   CustomData_copy(
-      &bm_src->edata, &bm_dst->edata, CD_MASK_BMESH.emask | CD_MASK_MESH_ID, CD_CALLOC, 0);
+      &bm_src->edata, &bm_dst->edata, CD_MASK_BMESH.emask | CD_MASK_MESH_ID, CD_SET_DEFAULT, 0);
   CustomData_copy(
-      &bm_src->ldata, &bm_dst->ldata, CD_MASK_BMESH.lmask | CD_MASK_MESH_ID, CD_CALLOC, 0);
+      &bm_src->ldata, &bm_dst->ldata, CD_MASK_BMESH.lmask | CD_MASK_MESH_ID, CD_SET_DEFAULT, 0);
   CustomData_copy(
-      &bm_src->pdata, &bm_dst->pdata, CD_MASK_BMESH.pmask | CD_MASK_MESH_ID, CD_CALLOC, 0);
-=======
-  CustomData_copy(&bm_src->vdata, &bm_dst->vdata, CD_MASK_BMESH.vmask, CD_SET_DEFAULT, 0);
-  CustomData_copy(&bm_src->edata, &bm_dst->edata, CD_MASK_BMESH.emask, CD_SET_DEFAULT, 0);
-  CustomData_copy(&bm_src->ldata, &bm_dst->ldata, CD_MASK_BMESH.lmask, CD_SET_DEFAULT, 0);
-  CustomData_copy(&bm_src->pdata, &bm_dst->pdata, CD_MASK_BMESH.pmask, CD_SET_DEFAULT, 0);
->>>>>>> b37954d0
+      &bm_src->pdata, &bm_dst->pdata, CD_MASK_BMESH.pmask | CD_MASK_MESH_ID, CD_SET_DEFAULT, 0);
 
   CustomData_bmesh_init_pool(&bm_dst->vdata, allocsize->totvert, BM_VERT);
   CustomData_bmesh_init_pool(&bm_dst->edata, allocsize->totedge, BM_EDGE);
@@ -1272,8 +1265,7 @@
   const char hflag = f->head.hflag;
 
   return (((hflag & BM_ELEM_SELECT) ? ME_FACE_SEL : 0) |
-<<<<<<< HEAD
-          ((hflag & BM_ELEM_SMOOTH) ? ME_SMOOTH : 0) | ((hflag & BM_ELEM_HIDDEN) ? ME_HIDE : 0));
+          ((hflag & BM_ELEM_SMOOTH) ? ME_SMOOTH : 0));
 }
 
 void bm_init_idmap_cdlayers(BMesh *bm)
@@ -1397,7 +1389,4 @@
       }
     }
   }
-=======
-          ((hflag & BM_ELEM_SMOOTH) ? ME_SMOOTH : 0));
->>>>>>> b37954d0
 }