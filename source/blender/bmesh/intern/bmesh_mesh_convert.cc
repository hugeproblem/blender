/* SPDX-FileCopyrightText: 2023 Blender Authors
 *
 * SPDX-License-Identifier: GPL-2.0-or-later */

/** \file
 * \ingroup bmesh
 *
 * BM mesh conversion functions.
 *
 * \section bm_mesh_conv_shapekey Converting Shape Keys
 *
 * When converting to/from a Mesh/BMesh you can optionally pass a shape key to edit.
 * This has the effect of editing the shape key-block rather than the original mesh vertex coords
 * (although additional geometry is still allowed and uses fallback locations on converting).
 *
 * While this works for any mesh/bmesh this is made use of by entering and exiting edit-mode.
 *
 * There are comments in code but this should help explain the general
 * intention as to how this works converting from/to bmesh.
 * \subsection user_pov User Perspective
 *
 * - Editmode operations when a shape key-block is active edits only that key-block.
 * - The first Basis key-block always matches the Mesh verts.
 * - Changing vertex locations of _any_ Basis
 *   will apply offsets to those shape keys using this as their Basis.
 *
 * \subsection enter_editmode Entering EditMode - #BM_mesh_bm_from_me
 *
 * - The active key-block is used for BMesh vertex locations on entering edit-mode.
 *   So obviously the meshes vertex locations remain unchanged and the shape key
 *   itself is not being edited directly.
 *   Simply the #BMVert.co is a initialized from active shape key (when its set).
 * - All key-blocks are added as CustomData layers (read code for details).
 *
 * \subsection exit_editmode Exiting EditMode - #BM_mesh_bm_to_me
 *
 * This is where the most confusing code is! Won't attempt to document the details here,
 * for that read the code.
 * But basics are as follows.
 *
 * - Vertex locations (possibly modified from initial active key-block)
 *   are copied directly into the mesh position attribute.
 *   (special confusing note that these may be restored later, when editing the 'Basis', read on).
 * - if the 'Key' is relative, and the active key-block is the basis for ANY other key-blocks -
 *   get an array of offsets between the new vertex locations and the original shape key
 *   (before entering edit-mode), these offsets get applied later on to inactive key-blocks
 *   using the active one (which we are editing) as their Basis.
 *
 * Copying the locations back to the shape keys is quite confusing...
 * One main area of confusion is that when editing a 'Basis' key-block 'mesh->key->refkey'
 * The coords are written into the mesh, from the users perspective the Basis coords are written
 * into the mesh when exiting edit-mode.
 *
 * When _not_ editing the 'Basis', the original vertex locations
 * (stored in the mesh and unchanged during edit-mode), are copied back into the mesh.
 *
 * This has the effect from the users POV of leaving the mesh un-touched,
 * and only editing the active shape key-block.
 *
 * \subsection other_notes Other Notes
 *
 * Other details noted here which might not be so obvious:
 *
 * - The #CD_SHAPEKEY layer is only used in edit-mode,
 *   and the #Mesh.key is only used in object-mode.
 *   Although the #CD_SHAPEKEY custom-data layer is converted into #Key data-blocks for each
 *   undo-step while in edit-mode.
 * - The #CD_SHAPE_KEYINDEX layer is used to check if vertices existed when entering edit-mode.
 *   Values of the indices are only used for shape-keys when the #CD_SHAPEKEY layer can't be found,
 *   allowing coordinates from the #Key to be used to prevent data-loss.
 *   These indices are also used to maintain correct indices for hook modifiers and vertex parents.
 */

#include "DNA_key_types.h"
#include "DNA_mesh_types.h"
#include "DNA_meshdata_types.h"
#include "DNA_modifier_types.h"
#include "DNA_object_types.h"

#include "MEM_guardedalloc.h"

#include "BLI_alloca.h"
#include "BLI_array.hh"
#include "BLI_index_range.hh"
#include "BLI_listbase.h"
#include "BLI_math_vector.h"
#include "BLI_span.hh"
#include "BLI_string_ref.hh"
#include "BLI_task.hh"
#include "BLI_timeit.hh"
#include "BLI_vector.hh"

#include "BKE_attribute.hh"
#include "BKE_customdata.hh"
#include "BKE_mesh.hh"
#include "BKE_mesh_runtime.hh"
#include "BKE_multires.hh"

#include "BKE_key.h"
#include "BKE_main.hh"

#include "DEG_depsgraph_query.hh"

#include "bmesh.hh"
#include "intern/bmesh_private.hh" /* For element checking. */

#include "CLG_log.h"
#include <utility>

static CLG_LogRef LOG = {"bmesh.mesh.convert"};

using blender::Array;
using blender::float3;
using blender::IndexRange;
using blender::MutableSpan;
using blender::Span;
using blender::StringRef;
using blender::Vector;
using blender::bke::AttrDomain;

bool BM_attribute_stored_in_bmesh_builtin(const StringRef name)
{
  return ELEM(name,
              "position",
              ".edge_verts",
              ".corner_vert",
              ".corner_edge",
              ".hide_vert",
              ".hide_edge",
              ".hide_poly",
              ".uv_seam",
              ".select_vert",
              ".select_edge",
              ".select_poly",
              "material_index",
              "sharp_face",
              "sharp_edge");
}

static BMFace *bm_face_create_from_mpoly(BMesh &bm,
                                         Span<int> face_verts,
                                         Span<int> face_edges,
                                         Span<BMVert *> vtable,
                                         Span<BMEdge *> etable)
{
  const int size = face_verts.size();
  Array<BMVert *, BM_DEFAULT_NGON_STACK_SIZE> verts(size);
  Array<BMEdge *, BM_DEFAULT_NGON_STACK_SIZE> edges(size);

  for (const int i : IndexRange(size)) {
    verts[i] = vtable[face_verts[i]];
    edges[i] = etable[face_edges[i]];
  }

  return BM_face_create(&bm, verts.data(), edges.data(), size, nullptr, BM_CREATE_SKIP_CD);
}

using NoCopyLayerVector = blender::Vector<std::pair<CustomDataLayer, int>>;

static NoCopyLayerVector unmark_temp_cdlayers(CustomData *domains[4])
{
  NoCopyLayerVector nocopy_list;

  for (int i = 0; i < 4; i++) {
    CustomData *data = domains[i];

    for (CustomDataLayer &layer :
         blender::MutableSpan<CustomDataLayer>(data->layers, data->totlayer)) {
      if ((layer.flag & CD_FLAG_TEMPORARY) && (layer.flag & CD_FLAG_NOCOPY)) {
        layer.flag &= ~CD_FLAG_NOCOPY;
        nocopy_list.append(std::make_pair(layer, int(1 << i)));
      }
    }
  }

  return nocopy_list;
}

static void restore_cd_copy_flags(CustomData *domains[4], NoCopyLayerVector &nocopy_list)
{
  for (std::pair<CustomDataLayer, int> &pair : nocopy_list) {
    CustomData *data = nullptr;

    switch (pair.second) {
      case BM_VERT:
        data = domains[0];
        break;
      case BM_EDGE:
        data = domains[1];
        break;
      case BM_LOOP:
        data = domains[2];
        break;
      case BM_FACE:
        data = domains[3];
        break;
    }

    CustomDataLayer &layer = pair.first;
    int idx = CustomData_get_named_layer_index(data, eCustomDataType(layer.type), layer.name);

    if (idx == -1) {
      printf("Error: missing temporary attribute %s\n", layer.name);
      continue;
    }

    data->layers[idx].flag |= CD_FLAG_NOCOPY;
  }
}

struct MeshToBMeshLayerInfo {
  eCustomDataType type;
  /** The layer's position in the BMesh element's data block. */
  int bmesh_offset;
  int n;
  /** The mesh's #CustomDataLayer::data. When null, the BMesh block is set to its default value. */
  const void *mesh_data;
  /** The size of every custom data element. */
  size_t elem_size;
};

/**
 * Calculate the necessary information to copy every data layer from the Mesh to the BMesh.
 */
static Vector<MeshToBMeshLayerInfo> mesh_to_bm_copy_info_calc(const CustomData &mesh_data,
                                                              CustomData &bm_data)
{
  Vector<MeshToBMeshLayerInfo> infos;
  std::array<int, CD_NUMTYPES> per_type_index;
  per_type_index.fill(0);
  for (const int i : IndexRange(bm_data.totlayer)) {
    const CustomDataLayer &bm_layer = bm_data.layers[i];
    const eCustomDataType type = eCustomDataType(bm_layer.type);
    const int mesh_layer_index =
        bm_layer.name[0] == '\0' ?
            CustomData_get_layer_index_n(&mesh_data, type, per_type_index[type]) :
            CustomData_get_named_layer_index(&mesh_data, type, bm_layer.name);

    MeshToBMeshLayerInfo info{};
    info.type = type;
    info.bmesh_offset = bm_layer.offset;
    info.mesh_data = (mesh_layer_index == -1) ? nullptr : mesh_data.layers[mesh_layer_index].data;
    info.elem_size = CustomData_sizeof(type);
    infos.append(info);

    per_type_index[type]++;
  }
  return infos;
}

static void mesh_attributes_copy_to_bmesh_block(CustomData &data,
                                                const Span<MeshToBMeshLayerInfo> copy_info,
                                                const int mesh_index,
                                                BMHeader &header)
{
  CustomData_bmesh_alloc_block(&data, &header.data);
  for (const MeshToBMeshLayerInfo &info : copy_info) {
    if (info.mesh_data) {
      CustomData_data_copy_value(info.type,
                                 POINTER_OFFSET(info.mesh_data, info.elem_size * mesh_index),
                                 POINTER_OFFSET(header.data, info.bmesh_offset));
    }
    else {
      CustomData_data_set_default_value(info.type, POINTER_OFFSET(header.data, info.bmesh_offset));
    }
  }
}

void BM_mesh_bm_from_me(BMesh *bm, const Mesh *mesh, const BMeshFromMeshParams *params)
{
  using namespace blender;
  if (!mesh) {
    /* Sanity check. */
    return;
  }
  const bool is_new = !(bm->totvert || (bm->vdata.totlayer || bm->edata.totlayer ||
                                        bm->pdata.totlayer || bm->ldata.totlayer));
  KeyBlock *actkey;
  float(*keyco)[3] = nullptr;
  CustomData_MeshMasks mask = CD_MASK_BMESH;
  CustomData_MeshMasks_update(&mask, &params->cd_mask_extra);

  CustomData mesh_vdata = CustomData_shallow_copy_remove_non_bmesh_attributes(&mesh->vert_data,
                                                                              mask.vmask);
  CustomData mesh_edata = CustomData_shallow_copy_remove_non_bmesh_attributes(&mesh->edge_data,
                                                                              mask.emask);
  CustomData mesh_pdata = CustomData_shallow_copy_remove_non_bmesh_attributes(&mesh->face_data,
                                                                              mask.pmask);
  CustomData mesh_ldata = CustomData_shallow_copy_remove_non_bmesh_attributes(&mesh->corner_data,
                                                                              mask.lmask);

  CustomData *mesh_domains[4] = {&mesh_vdata, &mesh_edata, &mesh_ldata, &mesh_pdata};
  CustomData *bmesh_domains[4] = {&bm->vdata, &bm->edata, &bm->ldata, &bm->pdata};
  NoCopyLayerVector nocopy_layers;

  if (params && params->copy_temp_cdlayers) {
    nocopy_layers = unmark_temp_cdlayers(mesh_domains);
  }

  blender::Vector<std::string> temporary_layers_to_delete;

  for (const int layer_index :
       IndexRange(CustomData_number_of_layers(&mesh_ldata, CD_PROP_FLOAT2))) {
    char name[MAX_CUSTOMDATA_LAYER_NAME];
    BKE_uv_map_vert_select_name_get(
        CustomData_get_layer_name(&mesh_ldata, CD_PROP_FLOAT2, layer_index), name);
    if (CustomData_get_named_layer_index(&mesh_ldata, CD_PROP_BOOL, name) < 0) {
      CustomData_add_layer_named(
          &mesh_ldata, CD_PROP_BOOL, CD_SET_DEFAULT, mesh->corners_num, name);
      temporary_layers_to_delete.append(std::string(name));
    }
    BKE_uv_map_edge_select_name_get(
        CustomData_get_layer_name(&mesh_ldata, CD_PROP_FLOAT2, layer_index), name);
    if (CustomData_get_named_layer_index(&mesh_ldata, CD_PROP_BOOL, name) < 0) {
      CustomData_add_layer_named(
          &mesh_ldata, CD_PROP_BOOL, CD_SET_DEFAULT, mesh->corners_num, name);
      temporary_layers_to_delete.append(std::string(name));
    }
    BKE_uv_map_pin_name_get(CustomData_get_layer_name(&mesh_ldata, CD_PROP_FLOAT2, layer_index),
                            name);
    if (CustomData_get_named_layer_index(&mesh_ldata, CD_PROP_BOOL, name) < 0) {
      CustomData_add_layer_named(
          &mesh_ldata, CD_PROP_BOOL, CD_SET_DEFAULT, mesh->corners_num, name);
      temporary_layers_to_delete.append(std::string(name));
    }
  }

  BLI_SCOPED_DEFER([&]() {
    for (const std::string &name : temporary_layers_to_delete) {
      CustomData_free_layer_named(&mesh_ldata, name.c_str(), mesh->corners_num);
    }

    MEM_SAFE_FREE(mesh_vdata.layers);
    MEM_SAFE_FREE(mesh_edata.layers);
    MEM_SAFE_FREE(mesh_pdata.layers);
    MEM_SAFE_FREE(mesh_ldata.layers);
  });

  if (mesh->verts_num == 0) {
    if (is_new) {
      /* No verts? still copy custom-data layout. */
      CustomData_copy_layout(&mesh_vdata, &bm->vdata, mask.vmask, CD_CONSTRUCT, 0);
      CustomData_copy_layout(&mesh_edata, &bm->edata, mask.emask, CD_CONSTRUCT, 0);
      CustomData_copy_layout(&mesh_pdata, &bm->pdata, mask.pmask, CD_CONSTRUCT, 0);
      CustomData_copy_layout(&mesh_ldata, &bm->ldata, mask.lmask, CD_CONSTRUCT, 0);

      CustomData_bmesh_init_pool(&bm->vdata, mesh->verts_num, BM_VERT);
      CustomData_bmesh_init_pool(&bm->edata, mesh->edges_num, BM_EDGE);
      CustomData_bmesh_init_pool(&bm->ldata, mesh->corners_num, BM_LOOP);
      CustomData_bmesh_init_pool(&bm->pdata, mesh->faces_num, BM_FACE);
    }

    if (params && params->copy_temp_cdlayers) {
      restore_cd_copy_flags(bmesh_domains, nocopy_layers);
    }

    return;
  }

  blender::Span<blender::float3> vert_normals;
  if (params->calc_vert_normal) {
    vert_normals = mesh->vert_normals();
  }

  if (is_new) {
    CustomData_copy_layout(&mesh_vdata, &bm->vdata, mask.vmask, CD_SET_DEFAULT, 0);
    CustomData_copy_layout(&mesh_edata, &bm->edata, mask.emask, CD_SET_DEFAULT, 0);
    CustomData_copy_layout(&mesh_pdata, &bm->pdata, mask.pmask, CD_SET_DEFAULT, 0);
    CustomData_copy_layout(&mesh_ldata, &bm->ldata, mask.lmask, CD_SET_DEFAULT, 0);
  }
  else {
    CustomData_bmesh_merge_layout(
        &mesh_vdata, &bm->vdata, mask.vmask, CD_SET_DEFAULT, bm, BM_VERT);
    CustomData_bmesh_merge_layout(
        &mesh_edata, &bm->edata, mask.emask, CD_SET_DEFAULT, bm, BM_EDGE);
    CustomData_bmesh_merge_layout(
        &mesh_pdata, &bm->pdata, mask.pmask, CD_SET_DEFAULT, bm, BM_FACE);
    CustomData_bmesh_merge_layout(
        &mesh_ldata, &bm->ldata, mask.lmask, CD_SET_DEFAULT, bm, BM_LOOP);
  }

  /* -------------------------------------------------------------------- */
  /* Shape Key */
  int tot_shape_keys = 0;
  if (mesh->key != nullptr && DEG_is_original_id(&mesh->id)) {
    /* Evaluated meshes can be topologically inconsistent with their shape keys.
     * Shape keys are also already integrated into the state of the evaluated
     * mesh, so considering them here would kind of apply them twice. */
    tot_shape_keys = BLI_listbase_count(&mesh->key->block);

    /* Original meshes must never contain a shape-key custom-data layers.
     *
     * This may happen if and object's mesh data is accidentally
     * set to the output from the modifier stack, causing it to be an "original" ID,
     * even though the data isn't fully compatible (hence this assert).
     *
     * This results in:
     * - The newly created #BMesh having twice the number of custom-data layers.
     * - When converting the #BMesh back to a regular mesh,
     *   At least one of the extra shape-key blocks will be created in #Mesh.key
     *   depending on the value of #CustomDataLayer.uid.
     *
     * We could support mixing both kinds of data if there is a compelling use-case for it.
     * At the moment it's simplest to assume all original meshes use the key-block and meshes
     * that are evaluated (through the modifier stack for example) use custom-data layers.
     */
    BLI_assert(!CustomData_has_layer(&mesh->vert_data, CD_SHAPEKEY));
  }
  if (is_new == false) {
    tot_shape_keys = min_ii(tot_shape_keys, CustomData_number_of_layers(&bm->vdata, CD_SHAPEKEY));
  }
  const float(**shape_key_table)[3] = tot_shape_keys ? (const float(**)[3])BLI_array_alloca(
                                                           shape_key_table, tot_shape_keys) :
                                                       nullptr;

  if ((params->active_shapekey != 0) && tot_shape_keys > 0) {
    actkey = static_cast<KeyBlock *>(BLI_findlink(&mesh->key->block, params->active_shapekey - 1));
  }
  else {
    actkey = nullptr;
  }

  if (is_new) {
    if (tot_shape_keys || params->add_key_index) {
      CustomData_add_layer(&bm->vdata, CD_SHAPE_KEYINDEX, CD_SET_DEFAULT, 0);
    }
  }

  if (tot_shape_keys) {
    if (is_new) {
      /* Check if we need to generate unique ids for the shape-keys.
       * This also exists in the file reading code, but is here for a sanity check. */
      if (!mesh->key->uidgen) {
        fprintf(stderr,
                "%s had to generate shape key uid's in a situation we shouldn't need to! "
                "(bmesh internal error)\n",
                __func__);

        mesh->key->uidgen = 1;
        LISTBASE_FOREACH (KeyBlock *, block, &mesh->key->block) {
          block->uid = mesh->key->uidgen++;
        }
      }
    }

    if (actkey && actkey->totelem == mesh->verts_num) {
      keyco = params->use_shapekey ? static_cast<float(*)[3]>(actkey->data) : nullptr;
      if (is_new) {
        bm->shapenr = params->active_shapekey;
      }
    }

    int i;
    KeyBlock *block;
    for (i = 0, block = static_cast<KeyBlock *>(mesh->key->block.first); i < tot_shape_keys;
         block = block->next, i++)
    {
      if (is_new) {
        CustomData_add_layer_named(&bm->vdata, CD_SHAPEKEY, CD_SET_DEFAULT, 0, block->name);
        int j = CustomData_get_layer_index_n(&bm->vdata, CD_SHAPEKEY, i);
        bm->vdata.layers[j].uid = block->uid;
      }
      shape_key_table[i] = static_cast<const float(*)[3]>(block->data);
    }
  }

  const Vector<MeshToBMeshLayerInfo> vert_info = mesh_to_bm_copy_info_calc(mesh_vdata, bm->vdata);
  const Vector<MeshToBMeshLayerInfo> edge_info = mesh_to_bm_copy_info_calc(mesh_edata, bm->edata);
  const Vector<MeshToBMeshLayerInfo> poly_info = mesh_to_bm_copy_info_calc(mesh_pdata, bm->pdata);
  const Vector<MeshToBMeshLayerInfo> loop_info = mesh_to_bm_copy_info_calc(mesh_ldata, bm->ldata);
  if (is_new) {
    CustomData_bmesh_init_pool(&bm->vdata, mesh->verts_num, BM_VERT);
    CustomData_bmesh_init_pool(&bm->edata, mesh->edges_num, BM_EDGE);
    CustomData_bmesh_init_pool(&bm->ldata, mesh->corners_num, BM_LOOP);
    CustomData_bmesh_init_pool(&bm->pdata, mesh->faces_num, BM_FACE);
  }

  /* Only copy these values over if the source mesh is flagged to be using them.
   * Even if `bm` has these layers, they may have been added from another mesh, when `!is_new`. */
  const int cd_shape_key_offset = tot_shape_keys ? CustomData_get_offset(&bm->vdata, CD_SHAPEKEY) :
                                                   -1;
  const int cd_shape_keyindex_offset = is_new && (tot_shape_keys || params->add_key_index) ?
                                           CustomData_get_offset(&bm->vdata, CD_SHAPE_KEYINDEX) :
                                           -1;

  const bke::AttributeAccessor attributes = mesh->attributes();
  const VArraySpan select_vert = *attributes.lookup<bool>(".select_vert", AttrDomain::Point);
  const VArraySpan select_edge = *attributes.lookup<bool>(".select_edge", AttrDomain::Edge);
  const VArraySpan select_poly = *attributes.lookup<bool>(".select_poly", AttrDomain::Face);
  const VArraySpan hide_vert = *attributes.lookup<bool>(".hide_vert", AttrDomain::Point);
  const VArraySpan hide_edge = *attributes.lookup<bool>(".hide_edge", AttrDomain::Edge);
  const VArraySpan hide_poly = *attributes.lookup<bool>(".hide_poly", AttrDomain::Face);
  const VArraySpan material_indices = *attributes.lookup<int>("material_index", AttrDomain::Face);
  const VArraySpan sharp_faces = *attributes.lookup<bool>("sharp_face", AttrDomain::Face);
  const VArraySpan sharp_edges = *attributes.lookup<bool>("sharp_edge", AttrDomain::Edge);
  const VArraySpan uv_seams = *attributes.lookup<bool>(".uv_seam", AttrDomain::Edge);

  const Span<float3> positions = mesh->vert_positions();
  Array<BMVert *> vtable(mesh->verts_num);
  for (const int i : positions.index_range()) {
    BMVert *v = vtable[i] = BM_vert_create(
        bm, keyco ? keyco[i] : positions[i], nullptr, BM_CREATE_SKIP_CD);
    BM_elem_index_set(v, i); /* set_ok */

    if (!hide_vert.is_empty() && hide_vert[i]) {
      BM_elem_flag_enable(v, BM_ELEM_HIDDEN);
    }
    if (!select_vert.is_empty() && select_vert[i]) {
      BM_vert_select_set(bm, v, true);
    }

    if (!vert_normals.is_empty()) {
      copy_v3_v3(v->no, vert_normals[i]);
    }

    mesh_attributes_copy_to_bmesh_block(bm->vdata, vert_info, i, v->head);

    /* Set shape key original index. */
    if (cd_shape_keyindex_offset != -1) {
      BM_ELEM_CD_SET_INT(v, cd_shape_keyindex_offset, i);
    }

    /* Set shape-key data. */
    if (tot_shape_keys) {
      float(*co_dst)[3] = (float(*)[3])BM_ELEM_CD_GET_VOID_P(v, cd_shape_key_offset);
      for (int j = 0; j < tot_shape_keys; j++, co_dst++) {
        copy_v3_v3(*co_dst, shape_key_table[j][i]);
      }
    }
  }
  if (is_new) {
    bm->elem_index_dirty &= ~BM_VERT; /* Added in order, clear dirty flag. */
  }

  const Span<blender::int2> edges = mesh->edges();
  Array<BMEdge *> etable(mesh->edges_num);
  for (const int i : edges.index_range()) {
    BMEdge *e = etable[i] = BM_edge_create(
        bm, vtable[edges[i][0]], vtable[edges[i][1]], nullptr, BM_CREATE_SKIP_CD);
    BM_elem_index_set(e, i); /* set_ok */

    e->head.hflag = 0;
    if (!uv_seams.is_empty() && uv_seams[i]) {
      BM_elem_flag_enable(e, BM_ELEM_SEAM);
    }
    if (!hide_edge.is_empty() && hide_edge[i]) {
      BM_elem_flag_enable(e, BM_ELEM_HIDDEN);
    }
    if (!select_edge.is_empty() && select_edge[i]) {
      BM_edge_select_set(bm, e, true);
    }
    if (!(!sharp_edges.is_empty() && sharp_edges[i])) {
      BM_elem_flag_enable(e, BM_ELEM_SMOOTH);
    }

    /* Copy Custom Data */
    mesh_attributes_copy_to_bmesh_block(bm->edata, edge_info, i, e->head);
  }
  if (is_new) {
    bm->elem_index_dirty &= ~BM_EDGE; /* Added in order, clear dirty flag. */
  }

  const blender::OffsetIndices faces = mesh->faces();
  const Span<int> corner_verts = mesh->corner_verts();
  const Span<int> corner_edges = mesh->corner_edges();

  /* Only needed for selection. */

  Array<BMFace *> ftable;
  if (mesh->mselect && mesh->totselect != 0) {
    ftable.reinitialize(mesh->faces_num);
  }

  int totloops = 0;
  for (const int i : faces.index_range()) {
    const IndexRange face = faces[i];
    BMFace *f = bm_face_create_from_mpoly(
        *bm, corner_verts.slice(face), corner_edges.slice(face), vtable, etable);
    if (!ftable.is_empty()) {
      ftable[i] = f;
    }

    if (UNLIKELY(f == nullptr)) {
      printf(
          "%s: Warning! Bad face in mesh"
          " \"%s\" at index %d!, skipping\n",
          __func__,
          mesh->id.name + 2,
          i);
      continue;
    }

    /* Don't use 'i' since we may have skipped the face. */
    BM_elem_index_set(f, bm->totface - 1); /* set_ok */

    /* Transfer flag. */
    if (!(!sharp_faces.is_empty() && sharp_faces[i])) {
      BM_elem_flag_enable(f, BM_ELEM_SMOOTH);
    }
    if (!hide_poly.is_empty() && hide_poly[i]) {
      BM_elem_flag_enable(f, BM_ELEM_HIDDEN);
    }
    if (!select_poly.is_empty() && select_poly[i]) {
      BM_face_select_set(bm, f, true);
    }

    f->mat_nr = material_indices.is_empty() ? 0 : material_indices[i];
    if (i == mesh->act_face) {
      bm->act_face = f;
    }

    int j = face.start();
    BMLoop *l_first = BM_FACE_FIRST_LOOP(f);
    BMLoop *l_iter = l_first;
    do {
      /* Don't use 'j' since we may have skipped some faces, hence some loops. */
      BM_elem_index_set(l_iter, totloops++); /* set_ok */

      mesh_attributes_copy_to_bmesh_block(bm->ldata, loop_info, j, l_iter->head);
      j++;
    } while ((l_iter = l_iter->next) != l_first);

    mesh_attributes_copy_to_bmesh_block(bm->pdata, poly_info, i, f->head);

    if (params->calc_face_normal) {
      BM_face_normal_update(f);
    }
  }
  if (is_new) {
    bm->elem_index_dirty &= ~(BM_FACE | BM_LOOP); /* Added in order, clear dirty flag. */
  }

  /* -------------------------------------------------------------------- */
  /* MSelect clears the array elements (to avoid adding multiple times).
   *
   * Take care to keep this last and not use (v/e/ftable) after this.
   */

  if (mesh->mselect && mesh->totselect != 0) {
    for (const int i : IndexRange(mesh->totselect)) {
      const MSelect &msel = mesh->mselect[i];

      BMElem **ele_p;
      switch (msel.type) {
        case ME_VSEL:
          ele_p = (BMElem **)&vtable[msel.index];
          break;
        case ME_ESEL:
          ele_p = (BMElem **)&etable[msel.index];
          break;
        case ME_FSEL:
          ele_p = (BMElem **)&ftable[msel.index];
          break;
        default:
          continue;
      }

      if (*ele_p != nullptr) {
        BM_select_history_store_notest(bm, *ele_p);
        *ele_p = nullptr;
      }
    }
  }
  else {
    BM_select_history_clear(bm);
  }

  if (params && params->copy_temp_cdlayers) {
    restore_cd_copy_flags(mesh_domains, nocopy_layers);
    restore_cd_copy_flags(bmesh_domains, nocopy_layers);
  }
}

/**
 * \brief BMesh -> Mesh
 */
static BMVert **bm_to_mesh_vertex_map(BMesh *bm, const int old_verts_num)
{
  const int cd_shape_keyindex_offset = CustomData_get_offset(&bm->vdata, CD_SHAPE_KEYINDEX);
  BMVert **vertMap = nullptr;
  BMVert *eve;
  int i = 0;
  BMIter iter;

  /* Caller needs to ensure this. */
  BLI_assert(old_verts_num > 0);

  vertMap = static_cast<BMVert **>(MEM_callocN(sizeof(*vertMap) * old_verts_num, "vertMap"));
  if (cd_shape_keyindex_offset != -1) {
    BM_ITER_MESH_INDEX (eve, &iter, bm, BM_VERTS_OF_MESH, i) {
      const int keyi = BM_ELEM_CD_GET_INT(eve, cd_shape_keyindex_offset);
      if ((keyi != ORIGINDEX_NONE) && (keyi < old_verts_num) &&
          /* Not fool-proof, but chances are if we have many verts with the same index,
           * we will want to use the first one,
           * since the second is more likely to be a duplicate. */
          (vertMap[keyi] == nullptr))
      {
        vertMap[keyi] = eve;
      }
    }
  }
  else {
    BM_ITER_MESH_INDEX (eve, &iter, bm, BM_VERTS_OF_MESH, i) {
      if (i < old_verts_num) {
        vertMap[i] = eve;
      }
      else {
        break;
      }
    }
  }

  return vertMap;
}

/* -------------------------------------------------------------------- */
/** \name Edit-Mesh to Shape Key Conversion
 *
 * There are some details relating to using data from shape keys that need to be
 * considered carefully for shape key synchronization logic.
 *
 * Key Block Usage
 * ***************
 *
 * Key blocks (data in #Mesh.key must be used carefully).
 *
 * They can be used to query which key blocks are relative to the basis
 * since it's not possible to add/remove/reorder key blocks while in edit-mode.
 *
 * Key Block Coordinates
 * =====================
 *
 * Key blocks locations must *not* be used. This was done from v2.67 to 3.0,
 * causing bugs #35170 & #44415.
 *
 * Shape key synchronizing could work under the assumption that the key-block is
 * fixed-in-place when entering edit-mode allowing them to be used as a reference when exiting.
 * It often does work but isn't reliable since for e.g. rendering may flush changes
 * from the edit-mesh to the key-block (there are a handful of other situations where
 * changes may be flushed, see #ED_editors_flush_edits and related functions).
 * When using undo, it's not known if the data in key-block is from the past or future,
 * so just don't use this data as it causes pain and suffering for users and developers alike.
 *
 * Instead, use the shape-key values stored in #CD_SHAPEKEY since they are reliably
 * based on the original locations, unless explicitly manipulated.
 * It's important to write the final shape-key values back to the #CD_SHAPEKEY so applying
 * the difference between the original-basis and the new coordinates isn't done multiple times.
 * Therefore #ED_editors_flush_edits and other flushing calls will update both the #Mesh.key
 * and the edit-mode #CD_SHAPEKEY custom-data layers.
 *
 * WARNING: There is an exception to the rule of ignoring coordinates in the destination:
 * that is when shape-key data in `bm` can't be found (which is itself an error/exception).
 * In this case our own rule is violated as the alternative is losing the shape-data entirely.
 *
 * Flushing Coordinates Back to the #BMesh
 * ---------------------------------------
 *
 * The edit-mesh may be flushed back to the #Mesh and #Key used to generate it.
 * When this is done, the new values are written back to the #BMesh's #CD_SHAPEKEY as well.
 * This is necessary when editing basis-shapes so the difference in shape keys
 * is not applied multiple times. If it were important to avoid it could be skipped while
 * exiting edit-mode (as the entire #BMesh is freed in that case), however it's just copying
 * back a `float[3]` so the work to check if it's necessary isn't worth the overhead.
 *
 * In general updating the #BMesh's #CD_SHAPEKEY makes shake-key logic easier to reason about
 * since it means flushing data back to the mesh has the same behavior as exiting and entering
 * edit-mode (a more common operation). Meaning there is one less corner-case to have to consider.
 *
 * Exceptional Cases
 * *****************
 *
 * There are some situations that should not happen in typical usage but are
 * still handled in this code, since failure to handle them could loose user-data.
 * These could be investigated further since if they never happen in practice,
 * we might consider removing them. However, the possibility of an mesh directly
 * being modified by Python or some other low level logic that changes key-blocks
 * means there is a potential this to happen so keeping code to these cases remain supported.
 *
 * - Custom Data & Mesh Key Block Synchronization.
 *   Key blocks in `mesh->key->block` should always have an associated
 *   #CD_SHAPEKEY layer in `bm->vdata`.
 *   If they don't there are two fall-backs for setting the location,
 *   - Use the value from the original shape key
 *     WARNING: this is technically incorrect! (see note on "Key Block Usage").
 *   - Use the current vertex location,
 *     Also not correct but it's better then having it zeroed for e.g.
 *
 * - Missing key-index layer.
 *   In this case the basis key won't apply its deltas to other keys and if a shape-key layer is
 *   missing, its coordinates will be initialized from the edit-mesh vertex locations instead of
 *   attempting to remap the shape-keys coordinates.
 *
 * \note These cases are considered abnormal and shouldn't occur in typical usage.
 * A warning is logged in this case to help troubleshooting bugs with shape-keys.
 * \{ */

/**
 * Returns custom-data shape-key index from a key-block or -1
 * \note could split this out into a more generic function.
 */
static int bm_to_mesh_shape_layer_index_from_kb(BMesh *bm, KeyBlock *currkey)
{
  int i;
  int j = 0;

  for (i = 0; i < bm->vdata.totlayer; i++) {
    if (bm->vdata.layers[i].type == CD_SHAPEKEY) {
      if (currkey->uid == bm->vdata.layers[i].uid) {
        return j;
      }
      j++;
    }
  }
  return -1;
}

/**
 * Update `key` with shape key data stored in `bm`.
 *
 * \param bm: The source BMesh.
 * \param key: The destination key.
 * \param positions: The destination vertex array (in some situations its coordinates are updated).
 * \param active_shapekey_to_mvert: When editing a non-basis shape key, the coordinates for the
 * basis are typically copied into the `positions` array since it makes sense for the meshes
 * vertex coordinates to match the "Basis" key.
 * When enabled, skip this step and copy #BMVert.co directly to the mesh position.
 * See #BMeshToMeshParams.active_shapekey_to_mvert doc-string.
 */
static void bm_to_mesh_shape(BMesh *bm,
                             Key *key,
                             MutableSpan<float3> positions,
                             const bool active_shapekey_to_mvert)
{
  KeyBlock *actkey = static_cast<KeyBlock *>(BLI_findlink(&key->block, bm->shapenr - 1));

  /* It's unlikely this ever remains false, check for correctness. */
  bool actkey_has_layer = false;

  /* Go through and find any shape-key custom-data layers
   * that might not have corresponding KeyBlocks, and add them if necessary. */
  for (int i = 0; i < bm->vdata.totlayer; i++) {
    if (bm->vdata.layers[i].type != CD_SHAPEKEY) {
      continue;
    }

    KeyBlock *currkey;
    for (currkey = (KeyBlock *)key->block.first; currkey; currkey = currkey->next) {
      if (currkey->uid == bm->vdata.layers[i].uid) {
        break;
      }
    }

    if (currkey) {
      if (currkey == actkey) {
        actkey_has_layer = true;
      }
    }
    else {
      currkey = BKE_keyblock_add(key, bm->vdata.layers[i].name);
      currkey->uid = bm->vdata.layers[i].uid;
    }
  }

  const int cd_shape_keyindex_offset = CustomData_get_offset(&bm->vdata, CD_SHAPE_KEYINDEX);
  BMIter iter;
  BMVert *eve;
  float(*ofs)[3] = nullptr;
  bool *dependent = nullptr;

  /* Editing the basis key updates others. */
  if ((key->type == KEY_RELATIVE) &&
      /* The shape-key coordinates used from entering edit-mode are used. */
      (actkey_has_layer == true) &&
      /* Original key-indices are only used to check the vertex existed when entering edit-mode. */
      (cd_shape_keyindex_offset != -1) &&
      /* Offsets are only needed if the current shape is a basis for others. */
      (dependent = BKE_keyblock_get_dependent_keys(key, bm->shapenr - 1)) != nullptr)
  {

    BLI_assert(actkey != nullptr); /* Assured by `actkey_has_layer` check. */
    const int actkey_uuid = bm_to_mesh_shape_layer_index_from_kb(bm, actkey);

    /* Since `actkey_has_layer == true`, this must never fail. */
    BLI_assert(actkey_uuid != -1);

    const int cd_shape_offset = CustomData_get_n_offset(&bm->vdata, CD_SHAPEKEY, actkey_uuid);

    ofs = static_cast<float(*)[3]>(MEM_mallocN(sizeof(float[3]) * bm->totvert, __func__));
    int i;
    BM_ITER_MESH_INDEX (eve, &iter, bm, BM_VERTS_OF_MESH, i) {
      const int keyi = BM_ELEM_CD_GET_INT(eve, cd_shape_keyindex_offset);
      /* Check the vertex existed when entering edit-mode (otherwise don't apply an offset). */
      if (keyi != ORIGINDEX_NONE) {
        float *co_orig = (float *)BM_ELEM_CD_GET_VOID_P(eve, cd_shape_offset);
        /* Could use 'eve->co' or the destination position, they're the same at this point. */
        sub_v3_v3v3(ofs[i], eve->co, co_orig);
      }
      else {
        /* If there are new vertices in the mesh, we can't propagate the offset
         * because it will only work for the existing vertices and not the new
         * ones, creating a mess when doing e.g. subdivide + translate. */
        MEM_freeN(ofs);
        ofs = nullptr;
        MEM_freeN(dependent);
        dependent = nullptr;
        break;
      }
    }
  }

  /* Without this, the real mesh coordinates (uneditable) as soon as you create the Basis shape.
   * while users might not notice since the shape-key is applied in the viewport,
   * exporters for example may still use the underlying coordinates, see: #30771 & #96135.
   *
   * Needed when editing any shape that isn't the (`key->refkey`), the vertices in mesh positions
   * currently have vertex coordinates set from the current-shape (initialized from #BMVert.co).
   * In this case it's important to overwrite these coordinates with the basis-keys coordinates. */
  bool update_vertex_coords_from_refkey = false;
  int cd_shape_offset_refkey = -1;
  if (active_shapekey_to_mvert == false) {
    if ((actkey != key->refkey) && (cd_shape_keyindex_offset != -1)) {
      const int refkey_uuid = bm_to_mesh_shape_layer_index_from_kb(bm, key->refkey);
      if (refkey_uuid != -1) {
        cd_shape_offset_refkey = CustomData_get_n_offset(&bm->vdata, CD_SHAPEKEY, refkey_uuid);
        if (cd_shape_offset_refkey != -1) {
          update_vertex_coords_from_refkey = true;
        }
      }
    }
  }

  int currkey_i;
  LISTBASE_FOREACH_INDEX (KeyBlock *, currkey, &key->block, currkey_i) {
    int keyi;
    float(*currkey_data)[3];

    const int currkey_uuid = bm_to_mesh_shape_layer_index_from_kb(bm, currkey);
    const int cd_shape_offset = (currkey_uuid == -1) ?
                                    -1 :
                                    CustomData_get_n_offset(&bm->vdata, CD_SHAPEKEY, currkey_uuid);

    /* Common case, the layer data is available, use it where possible. */
    if (cd_shape_offset != -1) {
      const bool apply_offset = (ofs != nullptr) && (currkey != actkey) && dependent[currkey_i];

      if (currkey->data && (currkey->totelem == bm->totvert)) {
        /* Use memory in-place. */
      }
      else {
        currkey->data = MEM_reallocN(currkey->data, key->elemsize * bm->totvert);
        currkey->totelem = bm->totvert;
      }
      currkey_data = (float(*)[3])currkey->data;

      int i;
      BM_ITER_MESH_INDEX (eve, &iter, bm, BM_VERTS_OF_MESH, i) {
        float *co_orig = (float *)BM_ELEM_CD_GET_VOID_P(eve, cd_shape_offset);

        if (currkey == actkey) {
          copy_v3_v3(currkey_data[i], eve->co);

          if (update_vertex_coords_from_refkey) {
            BLI_assert(actkey != key->refkey);
            keyi = BM_ELEM_CD_GET_INT(eve, cd_shape_keyindex_offset);
            if (keyi != ORIGINDEX_NONE) {
              float *co_refkey = (float *)BM_ELEM_CD_GET_VOID_P(eve, cd_shape_offset_refkey);
              copy_v3_v3(positions[i], co_refkey);
            }
          }
        }
        else {
          copy_v3_v3(currkey_data[i], co_orig);
        }

        /* Propagate edited basis offsets to other shapes. */
        if (apply_offset) {
          add_v3_v3(currkey_data[i], ofs[i]);
        }

        /* Apply back new coordinates shape-keys that have offset into #BMesh.
         * Otherwise, in case we call again #BM_mesh_bm_to_me on same #BMesh,
         * we'll apply diff from previous call to #BM_mesh_bm_to_me,
         * to shape-key values from original creation of the #BMesh. See #50524. */
        copy_v3_v3(co_orig, currkey_data[i]);
      }
    }
    else {
      /* No original layer data, use fallback information. */
      if (currkey->data && (cd_shape_keyindex_offset != -1)) {
        CLOG_WARN(&LOG,
                  "Found shape-key but no CD_SHAPEKEY layers to read from, "
                  "using existing shake-key data where possible");
      }
      else {
        CLOG_WARN(&LOG,
                  "Found shape-key but no CD_SHAPEKEY layers to read from, "
                  "using basis shape-key data");
      }

      currkey_data = static_cast<float(*)[3]>(
          MEM_mallocN(key->elemsize * bm->totvert, "currkey->data"));

      int i;
      BM_ITER_MESH_INDEX (eve, &iter, bm, BM_VERTS_OF_MESH, i) {

        if ((currkey->data != nullptr) && (cd_shape_keyindex_offset != -1) &&
            ((keyi = BM_ELEM_CD_GET_INT(eve, cd_shape_keyindex_offset)) != ORIGINDEX_NONE) &&
            (keyi < currkey->totelem))
        {
          /* Reconstruct keys via vertices original key indices.
           * WARNING(@ideasman42): `currkey->data` is known to be unreliable as the edit-mesh
           * coordinates may be flushed back to the shape-key when exporting or rendering.
           * This is a last resort! If this branch is running as part of regular usage
           * it can be considered a bug. */
          const float(*oldkey)[3] = static_cast<const float(*)[3]>(currkey->data);
          copy_v3_v3(currkey_data[i], oldkey[keyi]);
        }
        else {
          /* Fail! fill in with dummy value. */
          copy_v3_v3(currkey_data[i], eve->co);
        }
      }

      currkey->totelem = bm->totvert;
      if (currkey->data) {
        MEM_freeN(currkey->data);
      }
      currkey->data = currkey_data;
    }
  }

  MEM_SAFE_FREE(ofs);
  MEM_SAFE_FREE(dependent);
}

/** \} */

static void assert_bmesh_has_no_mesh_only_attributes(const BMesh &bm)
{
  (void)bm; /* Unused in the release builds. */
  BLI_assert(!CustomData_has_layer_named(&bm.vdata, CD_PROP_FLOAT3, "position"));
  BLI_assert(!CustomData_has_layer_named(&bm.ldata, CD_PROP_FLOAT3, ".corner_vert"));
  BLI_assert(!CustomData_has_layer_named(&bm.ldata, CD_PROP_FLOAT3, ".corner_edge"));

  /* The "hide" attributes are stored as flags on #BMesh. */
  BLI_assert(!CustomData_has_layer_named(&bm.vdata, CD_PROP_BOOL, ".hide_vert"));
  BLI_assert(!CustomData_has_layer_named(&bm.edata, CD_PROP_BOOL, ".hide_edge"));
  BLI_assert(!CustomData_has_layer_named(&bm.pdata, CD_PROP_BOOL, ".hide_poly"));
  /* The "selection" attributes are stored as flags on #BMesh. */
  BLI_assert(!CustomData_has_layer_named(&bm.vdata, CD_PROP_BOOL, ".select_vert"));
  BLI_assert(!CustomData_has_layer_named(&bm.edata, CD_PROP_BOOL, ".select_edge"));
  BLI_assert(!CustomData_has_layer_named(&bm.pdata, CD_PROP_BOOL, ".select_poly"));
}

static void bmesh_to_mesh_calc_object_remap(Main &bmain,
                                            Mesh &mesh,
                                            BMesh &bm,
                                            const int old_totvert)
{
  BMVert **vertMap = nullptr;
  BMVert *eve;

  LISTBASE_FOREACH (Object *, ob, &bmain.objects) {
    if ((ob->parent) && (ob->parent->data == &mesh) && ELEM(ob->partype, PARVERT1, PARVERT3)) {

      if (vertMap == nullptr) {
        vertMap = bm_to_mesh_vertex_map(&bm, old_totvert);
      }

      if (ob->par1 < old_totvert) {
        eve = vertMap[ob->par1];
        if (eve) {
          ob->par1 = BM_elem_index_get(eve);
        }
      }
      if (ob->par2 < old_totvert) {
        eve = vertMap[ob->par2];
        if (eve) {
          ob->par2 = BM_elem_index_get(eve);
        }
      }
      if (ob->par3 < old_totvert) {
        eve = vertMap[ob->par3];
        if (eve) {
          ob->par3 = BM_elem_index_get(eve);
        }
      }
    }
    if (ob->data == &mesh) {
      LISTBASE_FOREACH (ModifierData *, md, &ob->modifiers) {
        if (md->type == eModifierType_Hook) {
          HookModifierData *hmd = (HookModifierData *)md;

          if (vertMap == nullptr) {
            vertMap = bm_to_mesh_vertex_map(&bm, old_totvert);
          }
          int i, j;
          for (i = j = 0; i < hmd->indexar_num; i++) {
            if (hmd->indexar[i] < old_totvert) {
              eve = vertMap[hmd->indexar[i]];

              if (eve) {
                hmd->indexar[j++] = BM_elem_index_get(eve);
              }
            }
            else {
              j++;
            }
          }

          hmd->indexar_num = j;
        }
      }
    }
  }

  if (vertMap) {
    MEM_freeN(vertMap);
  }
}

struct BMeshToMeshLayerInfo {
  eCustomDataType type;
  int n; /* Per-type index. */
  /** The layer's position in the BMesh element's data block. */
  int bmesh_offset;
  /** The mesh's #CustomDataLayer::data. When null, the BMesh block is set to its default value. */
  void *mesh_data;
  /** The size of every custom data element. */
  size_t elem_size;
};

/**
 * Calculate the necessary information to copy every data layer from the BMesh to the Mesh.
 */
static Vector<BMeshToMeshLayerInfo> bm_to_mesh_copy_info_calc(const CustomData &bm_data,
                                                              CustomData &mesh_data)
{
  Vector<BMeshToMeshLayerInfo> infos;
  std::array<int, CD_NUMTYPES> per_type_index;
  per_type_index.fill(0);
  for (const int i : IndexRange(mesh_data.totlayer)) {
    const CustomDataLayer &mesh_layer = mesh_data.layers[i];
    const eCustomDataType type = eCustomDataType(mesh_layer.type);
    const int bm_layer_index =
        mesh_layer.name[0] == '\0' ?
            CustomData_get_layer_index_n(&bm_data, type, per_type_index[type]) :
            CustomData_get_named_layer_index(&bm_data, type, mesh_layer.name);

    /* Skip layers that don't exist in `bm_data` or are explicitly set to not be
     * copied. The layers are either set separately or shouldn't exist on the mesh. */
    if (bm_layer_index == -1) {
      continue;
    }
    const CustomDataLayer &bm_layer = bm_data.layers[bm_layer_index];
    if (bm_layer.flag & CD_FLAG_NOCOPY) {
      continue;
    }

    BMeshToMeshLayerInfo info{};
    info.type = type;
    info.n = per_type_index[type];
    info.bmesh_offset = bm_layer.offset;
    info.mesh_data = mesh_layer.data;
    info.elem_size = CustomData_get_elem_size(&mesh_layer);
    infos.append(info);

    per_type_index[type]++;
  }
  return infos;
}

namespace blender {

static void bm_vert_table_build(BMesh &bm,
                                MutableSpan<const BMVert *> table,
                                bool &need_select_vert,
                                bool &need_hide_vert)
{
  char hflag = 0;
  BMIter iter;
  int i;
  BMVert *vert;
  BM_ITER_MESH_INDEX (vert, &iter, &bm, BM_VERTS_OF_MESH, i) {
    BM_elem_index_set(vert, i); /* set_inline */
    table[i] = vert;
    hflag |= vert->head.hflag;
  }
  need_select_vert = (hflag & BM_ELEM_SELECT) != 0;
  need_hide_vert = (hflag & BM_ELEM_HIDDEN) != 0;
}

static void bm_edge_table_build(BMesh &bm,
                                MutableSpan<const BMEdge *> table,
                                bool &need_select_edge,
                                bool &need_hide_edge,
                                bool &need_sharp_edge,
                                bool &need_uv_seams)
{
  char hflag = 0;
  BMIter iter;
  int i;
  BMEdge *edge;
  BM_ITER_MESH_INDEX (edge, &iter, &bm, BM_EDGES_OF_MESH, i) {
    BM_elem_index_set(edge, i); /* set_inline */
    table[i] = edge;
    hflag |= edge->head.hflag;
    need_sharp_edge |= (edge->head.hflag & BM_ELEM_SMOOTH) == 0;
  }
  need_select_edge = (hflag & BM_ELEM_SELECT) != 0;
  need_hide_edge = (hflag & BM_ELEM_HIDDEN) != 0;
  need_uv_seams = (hflag & BM_ELEM_SEAM) != 0;
}

/**
 * UV map vertex and edge selection, and UV pinning are all stored in separate boolean layers. On
 * #Mesh they are only meant to exist if they have a true value, but on #BMesh they currently
 * always exist. To avoid creating unnecessary mesh attributes, mark the UV helper layers with no
 * true values with the "no copy" flag.
 */
static void bm_face_loop_table_build(BMesh &bm,
                                     MutableSpan<const BMFace *> face_table,
                                     MutableSpan<const BMLoop *> loop_table,
                                     bool &need_select_poly,
                                     bool &need_hide_poly,
                                     bool &need_sharp_face,
                                     bool &need_material_index,
                                     Vector<int> &loop_layers_not_to_copy)
{
  const CustomData &ldata = bm.ldata;
  Vector<int> vert_sel_layers;
  Vector<int> edge_sel_layers;
  Vector<int> pin_layers;
  for (const int i : IndexRange(CustomData_number_of_layers(&ldata, CD_PROP_FLOAT2))) {
    char const *layer_name = CustomData_get_layer_name(&ldata, CD_PROP_FLOAT2, i);
    char sub_layer_name[MAX_CUSTOMDATA_LAYER_NAME];
    auto add_bool_layer = [&](Vector<int> &layers, const char *name) {
      const int layer_index = CustomData_get_named_layer_index(&ldata, CD_PROP_BOOL, name);
      if (layer_index != -1) {
        layers.append(layer_index);
      }
    };
    add_bool_layer(vert_sel_layers, BKE_uv_map_vert_select_name_get(layer_name, sub_layer_name));
    add_bool_layer(edge_sel_layers, BKE_uv_map_edge_select_name_get(layer_name, sub_layer_name));
    add_bool_layer(pin_layers, BKE_uv_map_pin_name_get(layer_name, sub_layer_name));
  }
  Array<int> vert_sel_offsets(vert_sel_layers.size());
  Array<int> edge_sel_offsets(edge_sel_layers.size());
  Array<int> pin_offsets(pin_layers.size());
  for (const int i : vert_sel_layers.index_range()) {
    vert_sel_offsets[i] = ldata.layers[vert_sel_layers[i]].offset;
  }
  for (const int i : edge_sel_layers.index_range()) {
    edge_sel_offsets[i] = ldata.layers[edge_sel_layers[i]].offset;
  }
  for (const int i : pin_layers.index_range()) {
    pin_offsets[i] = ldata.layers[pin_layers[i]].offset;
  }

  Array<bool> need_vert_sel(vert_sel_layers.size(), false);
  Array<bool> need_edge_sel(edge_sel_layers.size(), false);
  Array<bool> need_pin(pin_layers.size(), false);
  char hflag = 0;
  BMIter iter;
  int face_i = 0;
  int loop_i = 0;
  BMFace *face;
  BM_ITER_MESH_INDEX (face, &iter, &bm, BM_FACES_OF_MESH, face_i) {
    BM_elem_index_set(face, face_i); /* set_inline */
    face_table[face_i] = face;
    hflag |= face->head.hflag;
    need_sharp_face |= (face->head.hflag & BM_ELEM_SMOOTH) == 0;
    need_material_index |= face->mat_nr != 0;

    BMLoop *loop = BM_FACE_FIRST_LOOP(face);
    for ([[maybe_unused]] const int i : IndexRange(face->len)) {
      BM_elem_index_set(loop, loop_i); /* set_inline */
      loop_table[loop_i] = loop;
      for (const int i : vert_sel_offsets.index_range()) {
        if (BM_ELEM_CD_GET_BOOL(loop, vert_sel_offsets[i])) {
          need_vert_sel[i] = true;
        }
      }
      for (const int i : edge_sel_offsets.index_range()) {
        if (BM_ELEM_CD_GET_BOOL(loop, edge_sel_offsets[i])) {
          need_edge_sel[i] = true;
        }
      }
      for (const int i : pin_offsets.index_range()) {
        if (BM_ELEM_CD_GET_BOOL(loop, pin_offsets[i])) {
          need_pin[i] = true;
        }
      }
      loop = loop->next;
      loop_i++;
    }
  }
  need_select_poly = (hflag & BM_ELEM_SELECT) != 0;
  need_hide_poly = (hflag & BM_ELEM_HIDDEN) != 0;

  for (const int i : vert_sel_layers.index_range()) {
    if (!need_vert_sel[i]) {
      loop_layers_not_to_copy.append(vert_sel_layers[i]);
    }
  }
  for (const int i : edge_sel_layers.index_range()) {
    if (!need_edge_sel[i]) {
      loop_layers_not_to_copy.append(edge_sel_layers[i]);
    }
  }
  for (const int i : pin_layers.index_range()) {
    if (!need_pin[i]) {
      loop_layers_not_to_copy.append(pin_layers[i]);
    }
  }
}

static void bmesh_block_copy_to_mesh_attributes(const Span<BMeshToMeshLayerInfo> copy_info,
                                                const int mesh_index,
                                                const void *block)
{
  for (const BMeshToMeshLayerInfo &info : copy_info) {
    CustomData_data_copy_value(info.type,
                               POINTER_OFFSET(block, info.bmesh_offset),
                               POINTER_OFFSET(info.mesh_data, info.elem_size * mesh_index));
  }
}

static void bm_to_mesh_verts(const BMesh &bm,
                             const Span<const BMVert *> bm_verts,
                             Mesh &mesh,
                             MutableSpan<bool> select_vert,
                             MutableSpan<bool> hide_vert)
{
  CustomData_add_layer_named(
      &mesh.vert_data, CD_PROP_FLOAT3, CD_CONSTRUCT, mesh.verts_num, "position");
  const Vector<BMeshToMeshLayerInfo> info = bm_to_mesh_copy_info_calc(bm.vdata, mesh.vert_data);
  MutableSpan<float3> dst_vert_positions = mesh.vert_positions_for_write();

  std::atomic<bool> any_loose_vert = false;
  threading::parallel_for(dst_vert_positions.index_range(), 1024, [&](const IndexRange range) {
    bool any_loose_vert_local = false;
    for (const int vert_i : range) {
      const BMVert &src_vert = *bm_verts[vert_i];
      copy_v3_v3(dst_vert_positions[vert_i], src_vert.co);
      bmesh_block_copy_to_mesh_attributes(info, vert_i, src_vert.head.data);
      any_loose_vert_local = any_loose_vert_local || src_vert.e == nullptr;
    }
    if (any_loose_vert_local) {
      any_loose_vert.store(true, std::memory_order_relaxed);
    }
    if (!select_vert.is_empty()) {
      for (const int vert_i : range) {
        select_vert[vert_i] = BM_elem_flag_test(bm_verts[vert_i], BM_ELEM_SELECT);
      }
    }
    if (!hide_vert.is_empty()) {
      for (const int vert_i : range) {
        hide_vert[vert_i] = BM_elem_flag_test(bm_verts[vert_i], BM_ELEM_HIDDEN);
      }
    }
  });

  if (!any_loose_vert) {
    mesh.tag_loose_verts_none();
  }
}

static void bm_to_mesh_edges(const BMesh &bm,
                             const Span<const BMEdge *> bm_edges,
                             Mesh &mesh,
                             MutableSpan<bool> select_edge,
                             MutableSpan<bool> hide_edge,
                             MutableSpan<bool> sharp_edge,
                             MutableSpan<bool> uv_seams)
{
  CustomData_add_layer_named(
      &mesh.edge_data, CD_PROP_INT32_2D, CD_CONSTRUCT, mesh.edges_num, ".edge_verts");
  const Vector<BMeshToMeshLayerInfo> info = bm_to_mesh_copy_info_calc(bm.edata, mesh.edge_data);
  MutableSpan<int2> dst_edges = mesh.edges_for_write();

  std::atomic<bool> any_loose_edge = false;
  threading::parallel_for(dst_edges.index_range(), 512, [&](const IndexRange range) {
    bool any_loose_edge_local = false;
    for (const int edge_i : range) {
      const BMEdge &src_edge = *bm_edges[edge_i];
      dst_edges[edge_i] = int2(BM_elem_index_get(src_edge.v1), BM_elem_index_get(src_edge.v2));
      bmesh_block_copy_to_mesh_attributes(info, edge_i, src_edge.head.data);
      any_loose_edge_local |= BM_edge_is_wire(&src_edge);
    }
    if (any_loose_edge_local) {
      any_loose_edge.store(true, std::memory_order_relaxed);
    }
    if (!select_edge.is_empty()) {
      for (const int edge_i : range) {
        select_edge[edge_i] = BM_elem_flag_test(bm_edges[edge_i], BM_ELEM_SELECT);
      }
    }
    if (!hide_edge.is_empty()) {
      for (const int edge_i : range) {
        hide_edge[edge_i] = BM_elem_flag_test(bm_edges[edge_i], BM_ELEM_HIDDEN);
      }
    }
    if (!sharp_edge.is_empty()) {
      for (const int edge_i : range) {
        sharp_edge[edge_i] = !BM_elem_flag_test(bm_edges[edge_i], BM_ELEM_SMOOTH);
      }
    }
    if (!uv_seams.is_empty()) {
      for (const int edge_i : range) {
        uv_seams[edge_i] = BM_elem_flag_test(bm_edges[edge_i], BM_ELEM_SEAM);
      }
    }
  });

  if (!any_loose_edge) {
    mesh.tag_loose_edges_none();
  }
}

static void bm_to_mesh_faces(const BMesh &bm,
                             const Span<const BMFace *> bm_faces,
                             Mesh &mesh,
                             MutableSpan<bool> select_poly,
                             MutableSpan<bool> hide_poly,
                             MutableSpan<bool> sharp_faces,
                             MutableSpan<int> material_indices)
{
  BKE_mesh_face_offsets_ensure_alloc(&mesh);
  const Vector<BMeshToMeshLayerInfo> info = bm_to_mesh_copy_info_calc(bm.pdata, mesh.face_data);
  MutableSpan<int> dst_face_offsets = mesh.face_offsets_for_write();
  threading::parallel_for(bm_faces.index_range(), 1024, [&](const IndexRange range) {
    for (const int face_i : range) {
      const BMFace &src_face = *bm_faces[face_i];
      dst_face_offsets[face_i] = BM_elem_index_get(BM_FACE_FIRST_LOOP(&src_face));
      bmesh_block_copy_to_mesh_attributes(info, face_i, src_face.head.data);
    }
    if (!select_poly.is_empty()) {
      for (const int face_i : range) {
        select_poly[face_i] = BM_elem_flag_test(bm_faces[face_i], BM_ELEM_SELECT);
      }
    }
    if (!hide_poly.is_empty()) {
      for (const int face_i : range) {
        hide_poly[face_i] = BM_elem_flag_test(bm_faces[face_i], BM_ELEM_HIDDEN);
      }
    }
    if (!material_indices.is_empty()) {
      for (const int face_i : range) {
        material_indices[face_i] = bm_faces[face_i]->mat_nr;
      }
    }
    if (!sharp_faces.is_empty()) {
      for (const int face_i : range) {
        sharp_faces[face_i] = !BM_elem_flag_test(bm_faces[face_i], BM_ELEM_SMOOTH);
      }
    }
  });
}

static void bm_to_mesh_loops(const BMesh &bm, const Span<const BMLoop *> bm_loops, Mesh &mesh)
{
  CustomData_add_layer_named(
      &mesh.corner_data, CD_PROP_INT32, CD_CONSTRUCT, bm.totloop, ".corner_vert");
  CustomData_add_layer_named(
      &mesh.corner_data, CD_PROP_INT32, CD_CONSTRUCT, bm.totloop, ".corner_edge");
  const Vector<BMeshToMeshLayerInfo> info = bm_to_mesh_copy_info_calc(bm.ldata, mesh.corner_data);
  MutableSpan<int> dst_corner_verts = mesh.corner_verts_for_write();
  MutableSpan<int> dst_corner_edges = mesh.corner_edges_for_write();
  threading::parallel_for(dst_corner_verts.index_range(), 1024, [&](const IndexRange range) {
    for (const int loop_i : range) {
      const BMLoop &src_loop = *bm_loops[loop_i];
      dst_corner_verts[loop_i] = BM_elem_index_get(src_loop.v);
      dst_corner_edges[loop_i] = BM_elem_index_get(src_loop.e);
      bmesh_block_copy_to_mesh_attributes(info, loop_i, src_loop.head.data);
    }
  });
}

}  // namespace blender

void BM_mesh_bm_to_me(Main *bmain, BMesh *bm, Mesh *mesh, const BMeshToMeshParams *params)
{
  using namespace blender;
  const int old_verts_num = mesh->verts_num;

<<<<<<< HEAD
  CustomData *bmesh_domains[4] = {&bm->vdata, &bm->edata, &bm->ldata, &bm->pdata};
  NoCopyLayerVector nocopy_layers;
  if (params->copy_temp_cdlayers) {
    nocopy_layers = unmark_temp_cdlayers(bmesh_domains);
  }

  BKE_mesh_clear_geometry(me);
=======
  BKE_mesh_clear_geometry(mesh);
>>>>>>> fcbb94ed

  mesh->verts_num = bm->totvert;
  mesh->edges_num = bm->totedge;
  mesh->totface_legacy = 0;
  mesh->corners_num = bm->totloop;
  mesh->faces_num = bm->totface;
  mesh->act_face = -1;

  bool need_select_vert = false;
  bool need_select_edge = false;
  bool need_select_poly = false;
  bool need_hide_vert = false;
  bool need_hide_edge = false;
  bool need_hide_poly = false;
  bool need_material_index = false;
  bool need_sharp_edge = false;
  bool need_sharp_face = false;
  bool need_uv_seams = false;
  Array<const BMVert *> vert_table;
  Array<const BMEdge *> edge_table;
  Array<const BMFace *> face_table;
  Array<const BMLoop *> loop_table;
  Vector<int> loop_layers_not_to_copy;
  threading::parallel_invoke(
      (mesh->faces_num + mesh->edges_num) > 1024,
      [&]() {
        vert_table.reinitialize(bm->totvert);
        bm_vert_table_build(*bm, vert_table, need_select_vert, need_hide_vert);
      },
      [&]() {
        edge_table.reinitialize(bm->totedge);
        bm_edge_table_build(
            *bm, edge_table, need_select_edge, need_hide_edge, need_sharp_edge, need_uv_seams);
      },
      [&]() {
        face_table.reinitialize(bm->totface);
        loop_table.reinitialize(bm->totloop);
        bm_face_loop_table_build(*bm,
                                 face_table,
                                 loop_table,
                                 need_select_poly,
                                 need_hide_poly,
                                 need_sharp_face,
                                 need_material_index,
                                 loop_layers_not_to_copy);
        for (const int i : loop_layers_not_to_copy) {
          bm->ldata.layers[i].flag |= CD_FLAG_NOCOPY;
        }
      });
  bm->elem_index_dirty &= ~(BM_VERT | BM_EDGE | BM_FACE | BM_LOOP);

  {
    CustomData_MeshMasks mask = CD_MASK_MESH;
    CustomData_MeshMasks_update(&mask, &params->cd_mask_extra);
    CustomData_copy_layout(
        &bm->vdata, &mesh->vert_data, mask.vmask, CD_CONSTRUCT, mesh->verts_num);
    CustomData_copy_layout(
        &bm->edata, &mesh->edge_data, mask.emask, CD_CONSTRUCT, mesh->edges_num);
    CustomData_copy_layout(
        &bm->ldata, &mesh->corner_data, mask.lmask, CD_CONSTRUCT, mesh->corners_num);
    CustomData_copy_layout(
        &bm->pdata, &mesh->face_data, mask.pmask, CD_CONSTRUCT, mesh->faces_num);
  }

  /* Add optional mesh attributes before parallel iteration. */
  assert_bmesh_has_no_mesh_only_attributes(*bm);
  bke::MutableAttributeAccessor attrs = mesh->attributes_for_write();
  bke::SpanAttributeWriter<bool> select_vert;
  bke::SpanAttributeWriter<bool> hide_vert;
  bke::SpanAttributeWriter<bool> select_edge;
  bke::SpanAttributeWriter<bool> hide_edge;
  bke::SpanAttributeWriter<bool> sharp_edge;
  bke::SpanAttributeWriter<bool> uv_seams;
  bke::SpanAttributeWriter<bool> select_poly;
  bke::SpanAttributeWriter<bool> hide_poly;
  bke::SpanAttributeWriter<bool> sharp_face;
  bke::SpanAttributeWriter<int> material_index;
  if (need_select_vert) {
    select_vert = attrs.lookup_or_add_for_write_only_span<bool>(".select_vert", AttrDomain::Point);
  }
  if (need_hide_vert) {
    hide_vert = attrs.lookup_or_add_for_write_only_span<bool>(".hide_vert", AttrDomain::Point);
  }
  if (need_select_edge) {
    select_edge = attrs.lookup_or_add_for_write_only_span<bool>(".select_edge", AttrDomain::Edge);
  }
  if (need_sharp_edge) {
    sharp_edge = attrs.lookup_or_add_for_write_only_span<bool>("sharp_edge", AttrDomain::Edge);
  }
  if (need_uv_seams) {
    uv_seams = attrs.lookup_or_add_for_write_only_span<bool>(".uv_seam", AttrDomain::Edge);
  }
  if (need_hide_edge) {
    hide_edge = attrs.lookup_or_add_for_write_only_span<bool>(".hide_edge", AttrDomain::Edge);
  }
  if (need_select_poly) {
    select_poly = attrs.lookup_or_add_for_write_only_span<bool>(".select_poly", AttrDomain::Face);
  }
  if (need_hide_poly) {
    hide_poly = attrs.lookup_or_add_for_write_only_span<bool>(".hide_poly", AttrDomain::Face);
  }
  if (need_sharp_face) {
    sharp_face = attrs.lookup_or_add_for_write_only_span<bool>("sharp_face", AttrDomain::Face);
  }
  if (need_material_index) {
    material_index = attrs.lookup_or_add_for_write_only_span<int>("material_index",
                                                                  AttrDomain::Face);
  }

  /* Loop over all elements in parallel, copying attributes and building the Mesh topology. */
  threading::parallel_invoke(
      (mesh->faces_num + mesh->edges_num) > 1024,
      [&]() {
        bm_to_mesh_verts(*bm, vert_table, *mesh, select_vert.span, hide_vert.span);
        if (mesh->key) {
          bm_to_mesh_shape(
              bm, mesh->key, mesh->vert_positions_for_write(), params->active_shapekey_to_mvert);
        }
      },
      [&]() {
        bm_to_mesh_edges(*bm,
                         edge_table,
                         *mesh,
                         select_edge.span,
                         hide_edge.span,
                         sharp_edge.span,
                         uv_seams.span);
      },
      [&]() {
        bm_to_mesh_faces(*bm,
                         face_table,
                         *mesh,
                         select_poly.span,
                         hide_poly.span,
                         sharp_face.span,
                         material_index.span);
        if (bm->act_face) {
          mesh->act_face = BM_elem_index_get(bm->act_face);
        }
      },
      [&]() {
        bm_to_mesh_loops(*bm, loop_table, *mesh);
        /* Topology could be changed, ensure #CD_MDISPS are ok. */
        multires_topology_changed(mesh);
        for (const int i : loop_layers_not_to_copy) {
          bm->ldata.layers[i].flag &= ~CD_FLAG_NOCOPY;
        }
      },
      [&]() {
        /* Patch hook indices and vertex parents. */
        if (params->calc_object_remap && (old_verts_num > 0)) {
          bmesh_to_mesh_calc_object_remap(*bmain, *mesh, *bm, old_verts_num);
        }
      },
      [&]() {
        mesh->totselect = BLI_listbase_count(&(bm->selected));

        MEM_SAFE_FREE(mesh->mselect);
        if (mesh->totselect != 0) {
          mesh->mselect = static_cast<MSelect *>(
              MEM_mallocN(sizeof(MSelect) * mesh->totselect, "Mesh selection history"));
        }
        int i;
        LISTBASE_FOREACH_INDEX (BMEditSelection *, selected, &bm->selected, i) {
          if (selected->htype == BM_VERT) {
            mesh->mselect[i].type = ME_VSEL;
          }
          else if (selected->htype == BM_EDGE) {
            mesh->mselect[i].type = ME_ESEL;
          }
          else if (selected->htype == BM_FACE) {
            mesh->mselect[i].type = ME_FSEL;
          }

          mesh->mselect[i].index = BM_elem_index_get(selected->ele);
        }
      },
      [&]() {
        /* Run this even when shape keys aren't used since it may be used for hooks or vertex
         * parents. */
        if (params->update_shapekey_indices) {
          /* We have written a new shape key, if this mesh is _not_ going to be freed,
           * update the shape key indices to match the newly updated. */
          const int cd_shape_keyindex_offset = CustomData_get_offset(&bm->vdata,
                                                                     CD_SHAPE_KEYINDEX);
          if (cd_shape_keyindex_offset != -1) {
            BMIter iter;
            BMVert *vert;
            int i;
            BM_ITER_MESH_INDEX (vert, &iter, bm, BM_VERTS_OF_MESH, i) {
              BM_ELEM_CD_SET_INT(vert, cd_shape_keyindex_offset, i);
            }
          }
        }
      });

  select_vert.finish();
  hide_vert.finish();
  select_edge.finish();
  hide_edge.finish();
  sharp_edge.finish();
  uv_seams.finish();
  select_poly.finish();
  hide_poly.finish();
  sharp_face.finish();
  material_index.finish();

  if (params && params->copy_temp_cdlayers) {
    CustomData *mesh_domains[4] = {&me->vert_data, &me->edge_data, &me->loop_data, &me->face_data};

    restore_cd_copy_flags(bmesh_domains, nocopy_layers);
    restore_cd_copy_flags(mesh_domains, nocopy_layers);
  }
}

void BM_mesh_bm_to_me_for_eval(BMesh *bm, Mesh *mesh, const CustomData_MeshMasks *cd_mask_extra)
{
  /* NOTE: The function is called from multiple threads with the same input BMesh and different
   * mesh objects. */

  using namespace blender;
  /* Must be an empty mesh. */
  BLI_assert(mesh->verts_num == 0);
  BLI_assert(cd_mask_extra == nullptr || (cd_mask_extra->vmask & CD_MASK_SHAPEKEY) == 0);
  /* Just in case, clear the derived geometry caches from the input mesh. */
  BKE_mesh_runtime_clear_geometry(mesh);

  mesh->verts_num = bm->totvert;
  mesh->edges_num = bm->totedge;
  mesh->totface_legacy = 0;
  mesh->corners_num = bm->totloop;
  mesh->faces_num = bm->totface;

  mesh->runtime->deformed_only = true;

  /* In a first pass, update indices of BMesh elements and build tables for easy iteration later.
   * Also check if some optional mesh attributes should be added in the next step. Since each
   * domain has no effect on others, process the independent domains on separate threads. */
  bool need_select_vert = false;
  bool need_select_edge = false;
  bool need_select_poly = false;
  bool need_hide_vert = false;
  bool need_hide_edge = false;
  bool need_hide_poly = false;
  bool need_material_index = false;
  bool need_sharp_edge = false;
  bool need_sharp_face = false;
  bool need_uv_seams = false;
  Array<const BMVert *> vert_table;
  Array<const BMEdge *> edge_table;
  Array<const BMFace *> face_table;
  Array<const BMLoop *> loop_table;
  Vector<int> loop_layers_not_to_copy;
  threading::parallel_invoke(
      (mesh->faces_num + mesh->edges_num) > 1024,
      [&]() {
        vert_table.reinitialize(bm->totvert);
        bm_vert_table_build(*bm, vert_table, need_select_vert, need_hide_vert);
      },
      [&]() {
        edge_table.reinitialize(bm->totedge);
        bm_edge_table_build(
            *bm, edge_table, need_select_edge, need_hide_edge, need_sharp_edge, need_uv_seams);
      },
      [&]() {
        face_table.reinitialize(bm->totface);
        loop_table.reinitialize(bm->totloop);
        bm_face_loop_table_build(*bm,
                                 face_table,
                                 loop_table,
                                 need_select_poly,
                                 need_hide_poly,
                                 need_sharp_face,
                                 need_material_index,
                                 loop_layers_not_to_copy);
        for (const int i : loop_layers_not_to_copy) {
          bm->ldata.layers[i].flag |= CD_FLAG_NOCOPY;
        }
      });
  bm->elem_index_dirty &= ~(BM_VERT | BM_EDGE | BM_FACE | BM_LOOP);

  /* Don't process shape-keys. We only feed them through the modifier stack as needed,
   * e.g. for applying modifiers or the like. */
  CustomData_MeshMasks mask = CD_MASK_DERIVEDMESH;
  if (cd_mask_extra != nullptr) {
    CustomData_MeshMasks_update(&mask, cd_mask_extra);
  }
  mask.vmask &= ~CD_MASK_SHAPEKEY;
  CustomData_merge_layout(&bm->vdata, &mesh->vert_data, mask.vmask, CD_CONSTRUCT, mesh->verts_num);
  CustomData_merge_layout(&bm->edata, &mesh->edge_data, mask.emask, CD_CONSTRUCT, mesh->edges_num);
  CustomData_merge_layout(
      &bm->ldata, &mesh->corner_data, mask.lmask, CD_CONSTRUCT, mesh->corners_num);
  CustomData_merge_layout(&bm->pdata, &mesh->face_data, mask.pmask, CD_CONSTRUCT, mesh->faces_num);

  /* Add optional mesh attributes before parallel iteration. */
  assert_bmesh_has_no_mesh_only_attributes(*bm);
  bke::MutableAttributeAccessor attrs = mesh->attributes_for_write();
  bke::SpanAttributeWriter<bool> select_vert;
  bke::SpanAttributeWriter<bool> hide_vert;
  bke::SpanAttributeWriter<bool> select_edge;
  bke::SpanAttributeWriter<bool> hide_edge;
  bke::SpanAttributeWriter<bool> sharp_edge;
  bke::SpanAttributeWriter<bool> uv_seams;
  bke::SpanAttributeWriter<bool> select_poly;
  bke::SpanAttributeWriter<bool> hide_poly;
  bke::SpanAttributeWriter<bool> sharp_face;
  bke::SpanAttributeWriter<int> material_index;
  if (need_select_vert) {
    select_vert = attrs.lookup_or_add_for_write_only_span<bool>(".select_vert", AttrDomain::Point);
  }
  if (need_hide_vert) {
    hide_vert = attrs.lookup_or_add_for_write_only_span<bool>(".hide_vert", AttrDomain::Point);
  }
  if (need_select_edge) {
    select_edge = attrs.lookup_or_add_for_write_only_span<bool>(".select_edge", AttrDomain::Edge);
  }
  if (need_sharp_edge) {
    sharp_edge = attrs.lookup_or_add_for_write_only_span<bool>("sharp_edge", AttrDomain::Edge);
  }
  if (need_uv_seams) {
    uv_seams = attrs.lookup_or_add_for_write_only_span<bool>(".uv_seam", AttrDomain::Edge);
  }
  if (need_hide_edge) {
    hide_edge = attrs.lookup_or_add_for_write_only_span<bool>(".hide_edge", AttrDomain::Edge);
  }
  if (need_select_poly) {
    select_poly = attrs.lookup_or_add_for_write_only_span<bool>(".select_poly", AttrDomain::Face);
  }
  if (need_hide_poly) {
    hide_poly = attrs.lookup_or_add_for_write_only_span<bool>(".hide_poly", AttrDomain::Face);
  }
  if (need_sharp_face) {
    sharp_face = attrs.lookup_or_add_for_write_only_span<bool>("sharp_face", AttrDomain::Face);
  }
  if (need_material_index) {
    material_index = attrs.lookup_or_add_for_write_only_span<int>("material_index",
                                                                  AttrDomain::Face);
  }

  /* Loop over all elements in parallel, copying attributes and building the Mesh topology. */
  threading::parallel_invoke(
      (mesh->faces_num + mesh->edges_num) > 1024,
      [&]() { bm_to_mesh_verts(*bm, vert_table, *mesh, select_vert.span, hide_vert.span); },
      [&]() {
        bm_to_mesh_edges(*bm,
                         edge_table,
                         *mesh,
                         select_edge.span,
                         hide_edge.span,
                         sharp_edge.span,
                         uv_seams.span);
      },
      [&]() {
        bm_to_mesh_faces(*bm,
                         face_table,
                         *mesh,
                         select_poly.span,
                         hide_poly.span,
                         sharp_face.span,
                         material_index.span);
      },
      [&]() {
        bm_to_mesh_loops(*bm, loop_table, *mesh);
        for (const int i : loop_layers_not_to_copy) {
          bm->ldata.layers[i].flag &= ~CD_FLAG_NOCOPY;
        }
      });

  select_vert.finish();
  hide_vert.finish();
  select_edge.finish();
  hide_edge.finish();
  sharp_edge.finish();
  uv_seams.finish();
  select_poly.finish();
  hide_poly.finish();
  sharp_face.finish();
  material_index.finish();
}<|MERGE_RESOLUTION|>--- conflicted
+++ resolved
@@ -1484,17 +1484,13 @@
   using namespace blender;
   const int old_verts_num = mesh->verts_num;
 
-<<<<<<< HEAD
   CustomData *bmesh_domains[4] = {&bm->vdata, &bm->edata, &bm->ldata, &bm->pdata};
   NoCopyLayerVector nocopy_layers;
   if (params->copy_temp_cdlayers) {
     nocopy_layers = unmark_temp_cdlayers(bmesh_domains);
   }
 
-  BKE_mesh_clear_geometry(me);
-=======
   BKE_mesh_clear_geometry(mesh);
->>>>>>> fcbb94ed
 
   mesh->verts_num = bm->totvert;
   mesh->edges_num = bm->totedge;
@@ -1703,7 +1699,7 @@
   material_index.finish();
 
   if (params && params->copy_temp_cdlayers) {
-    CustomData *mesh_domains[4] = {&me->vert_data, &me->edge_data, &me->loop_data, &me->face_data};
+    CustomData *mesh_domains[4] = {&mesh->vert_data, &mesh->edge_data, &mesh->corner_data, &mesh->face_data};
 
     restore_cd_copy_flags(bmesh_domains, nocopy_layers);
     restore_cd_copy_flags(mesh_domains, nocopy_layers);
