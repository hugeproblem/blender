--- conflicted
+++ resolved
@@ -103,11 +103,7 @@
 
 DocumentImporter::~DocumentImporter()
 {
-<<<<<<< HEAD
-	std::map<COLLADAFW::UniqueId, ExtraTags*>::iterator etit;
-=======
 	TagsMap::iterator etit;
->>>>>>> 5932cec2
 	etit = uid_tags_map.begin();
 	while(etit!=uid_tags_map.end()) {
 		delete etit->second;
@@ -441,7 +437,6 @@
 		if (!ob) return;
 		
 		rename_id(&ob->id, (char*)node->getOriginalId().c_str());
-<<<<<<< HEAD
 
 		object_map[node->getUniqueId()] = ob;
 		node_map[node->getUniqueId()] = node;
@@ -509,88 +504,13 @@
 /** When this method is called, the writer must write the geometry.
 	@return The writer should return true, if writing succeeded, false otherwise.*/
 bool DocumentImporter::writeGeometry ( const COLLADAFW::Geometry* geom ) 
-=======
-
-		object_map[node->getUniqueId()] = ob;
-		node_map[node->getUniqueId()] = node;
-
-		if (is_library_node)
-			libnode_ob.push_back(ob);
-	}
-
-	anim_importer.read_node_transform(node, ob); // overwrites location set earlier
-
-	if (!is_joint) {
-		// if par was given make this object child of the previous 
-		if (par && ob)
-			bc_set_parent(ob, par, mContext);
-	}
-
-	// if node has child nodes write them
-	COLLADAFW::NodePointerArray &child_nodes = node->getChildNodes();
-	for (unsigned int i = 0; i < child_nodes.getCount(); i++) {	
-		write_node(child_nodes[i], node, sce, ob, is_library_node);
-	}
-}
-
-/** When this method is called, the writer must write the entire visual scene.
-	@return The writer should return true, if writing succeeded, false otherwise.*/
-bool DocumentImporter::writeVisualScene ( const COLLADAFW::VisualScene* visualScene ) 
-{
-	if(mImportStage!=General)
-		return true;
-		
-	// this method called on post process after writeGeometry, writeMaterial, etc.
-
-	// for each <node> in <visual_scene>:
-	// create an Object
-	// if Mesh (previously created in writeGeometry) to which <node> corresponds exists, link Object with that mesh
-
-	// update: since we cannot link a Mesh with Object in
-	// writeGeometry because <geometry> does not reference <node>,
-	// we link Objects with Meshes here
-
-	vscenes.push_back(visualScene);
-	
-	return true;
-}
-
-/** When this method is called, the writer must handle all nodes contained in the 
-	library nodes.
-	@return The writer should return true, if writing succeeded, false otherwise.*/
-bool DocumentImporter::writeLibraryNodes ( const COLLADAFW::LibraryNodes* libraryNodes ) 
->>>>>>> 5932cec2
-{
-	if(mImportStage!=General)
-		return true;
-		
-<<<<<<< HEAD
+{
+	if(mImportStage!=General)
+		return true;
+		
 	return mesh_importer.write_geometry(geom);
 }
 
-=======
-	Scene *sce = CTX_data_scene(mContext);
-
-	const COLLADAFW::NodePointerArray& nodes = libraryNodes->getNodes();
-
-	for (unsigned int i = 0; i < nodes.getCount(); i++) {
-		write_node(nodes[i], NULL, sce, NULL, true);
-	}
-
-	return true;
-}
-
-/** When this method is called, the writer must write the geometry.
-	@return The writer should return true, if writing succeeded, false otherwise.*/
-bool DocumentImporter::writeGeometry ( const COLLADAFW::Geometry* geom ) 
-{
-	if(mImportStage!=General)
-		return true;
-		
-	return mesh_importer.write_geometry(geom);
-}
-
->>>>>>> 5932cec2
 /** When this method is called, the writer must write the material.
 	@return The writer should return true, if writing succeeded, false otherwise.*/
 bool DocumentImporter::writeMaterial( const COLLADAFW::Material* cmat ) 
@@ -619,7 +539,6 @@
 	if (uid_image_map.find(ima_uid) == uid_image_map.end()) {
 		fprintf(stderr, "Couldn't find an image by UID.\n");
 		return NULL;
-<<<<<<< HEAD
 	}
 	
 	ma->mtex[i] = add_mtex();
@@ -651,8 +570,6 @@
 	// lambert
 	else if (shader == COLLADAFW::EffectCommon::SHADER_LAMBERT) {
 		ma->diff_shader = MA_DIFF_LAMBERT;
-=======
->>>>>>> 5932cec2
 	}
 	// default - lambert
 	else {
@@ -664,49 +581,6 @@
 	// index of refraction
 	ma->ang = ef->getIndexOfRefraction().getFloatValue();
 	
-<<<<<<< HEAD
-=======
-	ma->mtex[i] = add_mtex();
-	ma->mtex[i]->texco = TEXCO_UV;
-	ma->mtex[i]->tex = add_texture("Texture");
-	ma->mtex[i]->tex->type = TEX_IMAGE;
-	ma->mtex[i]->tex->imaflag &= ~TEX_USEALPHA;
-	ma->mtex[i]->tex->ima = uid_image_map[ima_uid];
-	
-	texindex_texarray_map[ctex.getTextureMapId()].push_back(ma->mtex[i]);
-	
-	return ma->mtex[i];
-}
-
-void DocumentImporter::write_profile_COMMON(COLLADAFW::EffectCommon *ef, Material *ma)
-{
-	COLLADAFW::EffectCommon::ShaderType shader = ef->getShaderType();
-	
-	// blinn
-	if (shader == COLLADAFW::EffectCommon::SHADER_BLINN) {
-		ma->spec_shader = MA_SPEC_BLINN;
-		ma->spec = ef->getShininess().getFloatValue();
-	}
-	// phong
-	else if (shader == COLLADAFW::EffectCommon::SHADER_PHONG) {
-		ma->spec_shader = MA_SPEC_PHONG;
-		ma->har = ef->getShininess().getFloatValue();
-	}
-	// lambert
-	else if (shader == COLLADAFW::EffectCommon::SHADER_LAMBERT) {
-		ma->diff_shader = MA_DIFF_LAMBERT;
-	}
-	// default - lambert
-	else {
-		ma->diff_shader = MA_DIFF_LAMBERT;
-		fprintf(stderr, "Current shader type is not supported, default to lambert.\n");
-	}
-	// reflectivity
-	ma->ray_mirror = ef->getReflectivity().getFloatValue();
-	// index of refraction
-	ma->ang = ef->getIndexOfRefraction().getFloatValue();
-	
->>>>>>> 5932cec2
 	int i = 0;
 	COLLADAFW::Color col;
 	MTex *mtex = NULL;
@@ -832,7 +706,6 @@
 	COLLADAFW::CommonEffectPointerArray common_efs = effect->getCommonEffects();
 	if (common_efs.getCount() < 1) {
 		fprintf(stderr, "Couldn't find <profile_COMMON>.\n");
-<<<<<<< HEAD
 		return true;
 	}
 	// XXX TODO: Take all <profile_common>s
@@ -866,41 +739,6 @@
 	cam->clipsta = camera->getNearClippingPlane().getValue();
 	cam->clipend = camera->getFarClippingPlane().getValue();
 	
-=======
-		return true;
-	}
-	// XXX TODO: Take all <profile_common>s
-	// Currently only first <profile_common> is supported
-	COLLADAFW::EffectCommon *ef = common_efs[0];
-	write_profile_COMMON(ef, ma);
-	
-	return true;
-}
-
-
-/** When this method is called, the writer must write the camera.
-	@return The writer should return true, if writing succeeded, false otherwise.*/
-bool DocumentImporter::writeCamera( const COLLADAFW::Camera* camera ) 
-{
-	if(mImportStage!=General)
-		return true;
-		
-	Camera *cam = NULL;
-	std::string cam_id, cam_name;
-	
-	cam_id = camera->getOriginalId();
-	cam_name = camera->getName();
-	if (cam_name.size()) cam = (Camera*)add_camera((char*)cam_name.c_str());
-	else cam = (Camera*)add_camera((char*)cam_id.c_str());
-	
-	if (!cam) {
-		fprintf(stderr, "Cannot create camera. \n");
-		return true;
-	}
-	cam->clipsta = camera->getNearClippingPlane().getValue();
-	cam->clipend = camera->getFarClippingPlane().getValue();
-	
->>>>>>> 5932cec2
 	COLLADAFW::Camera::CameraType type = camera->getCameraType();
 	switch(type) {
 	case COLLADAFW::Camera::ORTHOGRAPHIC:
@@ -911,7 +749,6 @@
 	case COLLADAFW::Camera::PERSPECTIVE:
 		{
 			cam->type = CAM_PERSP;
-<<<<<<< HEAD
 		}
 		break;
 	case COLLADAFW::Camera::UNDEFINED_CAMERATYPE:
@@ -947,43 +784,6 @@
 			}
 		}
 		break;
-=======
-		}
-		break;
-	case COLLADAFW::Camera::UNDEFINED_CAMERATYPE:
-		{
-			fprintf(stderr, "Current camera type is not supported. \n");
-			cam->type = CAM_PERSP;
-		}
-		break;
-	}
-	
-	switch(camera->getDescriptionType()) {
-	case COLLADAFW::Camera::ASPECTRATIO_AND_Y:
-		{
-			switch(cam->type) {
-				case CAM_ORTHO:
-					{
-						double ymag = camera->getYMag().getValue();
-						double aspect = camera->getAspectRatio().getValue();
-						double xmag = aspect*ymag;
-						cam->ortho_scale = (float)xmag;
-					}
-					break;
-				case CAM_PERSP:
-				default:
-					{
-						double yfov = camera->getYFov().getValue();
-						double aspect = camera->getAspectRatio().getValue();
-						double xfov = aspect*yfov;
-						// xfov is in degrees, cam->lens is in millimiters
-						cam->lens = angle_to_lens((float)xfov*(M_PI/180.0f));
-					}
-					break;
-			}
-		}
-		break;
->>>>>>> 5932cec2
 	/* XXX correct way to do following four is probably to get also render
 	   size and determine proper settings from that somehow */
 	case COLLADAFW::Camera::ASPECTRATIO_AND_X:
@@ -1025,138 +825,6 @@
 	case COLLADAFW::Camera::UNDEFINED:
 		// read nothing, use blender defaults.
 		break;
-<<<<<<< HEAD
-	}
-	
-	this->uid_camera_map[camera->getUniqueId()] = cam;
-	// XXX import camera options
-	return true;
-}
-
-/** When this method is called, the writer must write the image.
-	@return The writer should return true, if writing succeeded, false otherwise.*/
-bool DocumentImporter::writeImage( const COLLADAFW::Image* image ) 
-{
-	if(mImportStage!=General)
-		return true;
-		
-	// XXX maybe it is necessary to check if the path is absolute or relative
-	const std::string& filepath = image->getImageURI().toNativePath();
-	const char *filename = (const char*)mFilename.c_str();
-	char dir[FILE_MAX];
-	char full_path[FILE_MAX];
-	
-	BLI_split_dirfile(filename, dir, NULL);
-	BLI_join_dirfile(full_path, sizeof(full_path), dir, filepath.c_str());
-	Image *ima = BKE_add_image_file(full_path);
-	if (!ima) {
-		fprintf(stderr, "Cannot create image. \n");
-		return true;
-	}
-	this->uid_image_map[image->getUniqueId()] = ima;
-	
-	return true;
-}
-
-/** When this method is called, the writer must write the light.
-	@return The writer should return true, if writing succeeded, false otherwise.*/
-bool DocumentImporter::writeLight( const COLLADAFW::Light* light ) 
-{
-	if(mImportStage!=General)
-		return true;
-		
-	Lamp *lamp = NULL;
-	std::string la_id, la_name;
-	
-	la_id = light->getOriginalId();
-	la_name = light->getName();
-	if (la_name.size()) lamp = (Lamp*)add_lamp((char*)la_name.c_str());
-	else lamp = (Lamp*)add_lamp((char*)la_id.c_str());
-	
-	if (!lamp) {
-		fprintf(stderr, "Cannot create lamp. \n");
-		return true;
-	}
-	if (light->getColor().isValid()) {
-		COLLADAFW::Color col = light->getColor();
-		lamp->r = col.getRed();
-		lamp->g = col.getGreen();
-		lamp->b = col.getBlue();
-	}
-	float constatt = light->getConstantAttenuation().getValue();
-	float linatt = light->getLinearAttenuation().getValue();
-	float quadatt = light->getQuadraticAttenuation().getValue();
-	float d = 25.0f;
-	float att1 = 0.0f;
-	float att2 = 0.0f;
-	
-	float e = 1.0f/constatt;
-	
-	/* NOTE: We assume for now that inv square is used for quadratic light
-	 * and inv linear for linear light. Exported blender lin/quad weighted
-	 * most likely will result in wrong import. */
-	/* quadratic light */
-	if(IS_EQ(linatt, 0.0f) && quadatt > 0.0f) {
-		//quadatt = att2/(d*d*(e*2));
-		float invquadatt = 1.0f/quadatt;
-		float d2 = invquadatt / (2 * e);
-		d = sqrtf(d2);
-	}
-	// linear light
-	else if(IS_EQ(quadatt, 0.0f) && linatt > 0.0f) {
-		//linatt = att1/(d*e);
-		float invlinatt = 1.0f/linatt;
-		d = invlinatt / e;
-	} else {
-		printf("no linear nor quad light, using defaults for attenuation, import will be incorrect: Lamp %s\n", lamp->id.name);
-		att2 = 1.0f;
-	}
-	
-	lamp->dist = d;
-	lamp->energy = e;
-	
-	COLLADAFW::Light::LightType type = light->getLightType();
-	switch(type) {
-	case COLLADAFW::Light::AMBIENT_LIGHT:
-		{
-			lamp->type = LA_HEMI;
-		}
-		break;
-	case COLLADAFW::Light::SPOT_LIGHT:
-		{
-			lamp->type = LA_SPOT;
-			lamp->falloff_type = LA_FALLOFF_INVSQUARE;
-			lamp->att1 = att1;
-			lamp->att2 = att2;
-			lamp->spotsize = light->getFallOffAngle().getValue();
-			lamp->spotblend = light->getFallOffExponent().getValue();
-		}
-		break;
-	case COLLADAFW::Light::DIRECTIONAL_LIGHT:
-		{
-			/* our sun is very strong, so pick a smaller energy level */
-			lamp->type = LA_SUN;
-			lamp->energy = 1.0;
-			lamp->mode |= LA_NO_SPEC;
-		}
-		break;
-	case COLLADAFW::Light::POINT_LIGHT:
-		{
-			lamp->type = LA_LOCAL;
-			lamp->falloff_type = LA_FALLOFF_INVSQUARE;
-			lamp->att1 = att1;
-			lamp->att2 = att2;
-		}
-		break;
-	case COLLADAFW::Light::UNDEFINED:
-		{
-			fprintf(stderr, "Current lamp type is not supported. \n");
-			lamp->type = LA_LOCAL;
-		}
-		break;
-	}
-		
-=======
 	}
 	
 	this->uid_camera_map[camera->getUniqueId()] = cam;
@@ -1350,7 +1018,6 @@
 		}
 	}
 
->>>>>>> 5932cec2
 	this->uid_lamp_map[light->getUniqueId()] = lamp;
 	return true;
 }
@@ -1369,7 +1036,6 @@
 bool DocumentImporter::writeAnimationList( const COLLADAFW::AnimationList* animationList ) 
 {
 	if(mImportStage!=General)
-<<<<<<< HEAD
 		return true;
 		
 	// return true;
@@ -1389,27 +1055,6 @@
 	if(mImportStage!=General)
 		return true;
 		
-=======
-		return true;
-		
-	// return true;
-	return anim_importer.write_animation_list(animationList);
-}
-
-/** When this method is called, the writer must write the skin controller data.
-	@return The writer should return true, if writing succeeded, false otherwise.*/
-bool DocumentImporter::writeSkinControllerData( const COLLADAFW::SkinControllerData* skin ) 
-{
-	return armature_importer.write_skin_controller_data(skin);
-}
-
-// this is called on postprocess, before writeVisualScenes
-bool DocumentImporter::writeController( const COLLADAFW::Controller* controller ) 
-{
-	if(mImportStage!=General)
-		return true;
-		
->>>>>>> 5932cec2
 	return armature_importer.write_controller(controller);
 }
 
@@ -1425,25 +1070,14 @@
 
 ExtraTags* DocumentImporter::getExtraTags(const COLLADAFW::UniqueId &uid)
 {
-<<<<<<< HEAD
-	if(uid_tags_map.find(uid)==uid_tags_map.end()) {
-		return NULL;
-	}
-	return uid_tags_map[uid];
-=======
 	if(uid_tags_map.find(uid.toAscii())==uid_tags_map.end()) {
 		return NULL;
 	}
 	return uid_tags_map[uid.toAscii()];
->>>>>>> 5932cec2
 }
 
 bool DocumentImporter::addExtraTags( const COLLADAFW::UniqueId &uid, ExtraTags *extra_tags)
 {
-<<<<<<< HEAD
-	uid_tags_map[uid] = extra_tags;
-=======
 	uid_tags_map[uid.toAscii()] = extra_tags;
->>>>>>> 5932cec2
-	return true;
-}
+	return true;
+}
