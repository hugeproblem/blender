/*
 * This program is free software; you can redistribute it and/or
 * modify it under the terms of the GNU General Public License
 * as published by the Free Software Foundation; either version 2
 * of the License, or (at your option) any later version.
 *
 * This program is distributed in the hope that it will be useful,
 * but WITHOUT ANY WARRANTY; without even the implied warranty of
 * MERCHANTABILITY or FITNESS FOR A PARTICULAR PURPOSE.  See the
 * GNU General Public License for more details.
 *
 * You should have received a copy of the GNU General Public License
 * along with this program; if not, write to the Free Software Foundation,
 * Inc., 51 Franklin Street, Fifth Floor, Boston, MA 02110-1301, USA.
 *
 * Copyright by Gernot Ziegler <gz@lysator.liu.se>.
 * All rights reserved.
 */

/** \file
 * \ingroup openexr
 */

#include <algorithm>
#include <cerrno>
#include <cstddef>
#include <cstdio>
#include <cstdlib>
#include <fstream>
#include <iostream>
#include <set>
#include <stdexcept>
#include <string>

#include <Iex.h>
#include <ImathBox.h>
#include <ImfArray.h>
#include <ImfChannelList.h>
#include <ImfCompression.h>
#include <ImfCompressionAttribute.h>
#include <ImfIO.h>
#include <ImfInputFile.h>
#include <ImfOutputFile.h>
#include <ImfPixelType.h>
#include <ImfStandardAttributes.h>
#include <ImfStringAttribute.h>
#include <ImfVersion.h>
#include <half.h>

/* multiview/multipart */
#include <ImfInputPart.h>
#include <ImfMultiPartInputFile.h>
#include <ImfMultiPartOutputFile.h>
#include <ImfMultiView.h>
#include <ImfOutputPart.h>
#include <ImfPartHelper.h>
#include <ImfPartType.h>
#include <ImfTiledOutputPart.h>

#include "DNA_scene_types.h" /* For OpenEXR compression constants */

#include <openexr_api.h>

#if defined(WIN32)
#  include "utfconv.h"
#endif

#include "MEM_guardedalloc.h"

extern "C" {

// The following prevents a linking error in debug mode for MSVC using the libs in CVS
#if defined(WITH_OPENEXR) && defined(_WIN32) && defined(DEBUG) && _MSC_VER < 1900
_CRTIMP void __cdecl _invalid_parameter_noinfo(void)
{
}
#endif
}
#include "BLI_blenlib.h"
#include "BLI_math_color.h"
#include "BLI_threads.h"

#include "BKE_idprop.h"
#include "BKE_image.h"

#include "IMB_allocimbuf.h"
#include "IMB_colormanagement.h"
#include "IMB_colormanagement_intern.h"
#include "IMB_imbuf.h"
#include "IMB_imbuf_types.h"
#include "IMB_metadata.h"

#include "openexr_multi.h"

using namespace Imf;
using namespace Imath;

extern "C" {
/* prototype */
static struct ExrPass *imb_exr_get_pass(ListBase *lb, char *passname);
static bool exr_has_multiview(MultiPartInputFile &file);
static bool exr_has_multipart_file(MultiPartInputFile &file);
static bool exr_has_alpha(MultiPartInputFile &file);
static bool exr_has_zbuffer(MultiPartInputFile &file);
static void exr_printf(const char *__restrict fmt, ...);
static void imb_exr_type_by_channels(ChannelList &channels,
                                     StringVector &views,
                                     bool *r_singlelayer,
                                     bool *r_multilayer,
                                     bool *r_multiview);
}

/* Memory Input Stream */

class IMemStream : public Imf::IStream {
 public:
  IMemStream(unsigned char *exrbuf, size_t exrsize)
      : IStream("<memory>"), _exrpos(0), _exrsize(exrsize)
  {
    _exrbuf = exrbuf;
  }

  ~IMemStream() override
  {
  }

  bool read(char c[], int n) override
  {
    if (n + _exrpos <= _exrsize) {
      memcpy(c, (void *)(&_exrbuf[_exrpos]), n);
      _exrpos += n;
      return true;
    }

    return false;
  }

  Int64 tellg() override
  {
    return _exrpos;
  }

  void seekg(Int64 pos) override
  {
    _exrpos = pos;
  }

  void clear() override
  {
  }

 private:
  Int64 _exrpos;
  Int64 _exrsize;
  unsigned char *_exrbuf;
};

/* File Input Stream */

class IFileStream : public Imf::IStream {
 public:
  IFileStream(const char *filename) : IStream(filename)
  {
    /* utf-8 file path support on windows */
#if defined(WIN32)
    wchar_t *wfilename = alloc_utf16_from_8(filename, 0);
    ifs.open(wfilename, std::ios_base::binary);
    free(wfilename);
#else
    ifs.open(filename, std::ios_base::binary);
#endif

    if (!ifs) {
      Iex::throwErrnoExc();
    }
  }

  bool read(char c[], int n) override
  {
    if (!ifs) {
      throw Iex::InputExc("Unexpected end of file.");
    }

    errno = 0;
    ifs.read(c, n);
    return check_error();
  }

  Int64 tellg() override
  {
    return std::streamoff(ifs.tellg());
  }

  void seekg(Int64 pos) override
  {
    ifs.seekg(pos);
    check_error();
  }

  void clear() override
  {
    ifs.clear();
  }

 private:
  bool check_error()
  {
    if (!ifs) {
      if (errno) {
        Iex::throwErrnoExc();
      }

      return false;
    }

    return true;
  }

  std::ifstream ifs;
};

/* Memory Output Stream */

class OMemStream : public OStream {
 public:
  OMemStream(ImBuf *ibuf_) : OStream("<memory>"), ibuf(ibuf_), offset(0)
  {
  }

  void write(const char c[], int n) override
  {
    ensure_size(offset + n);
    memcpy(ibuf->encodedbuffer + offset, c, n);
    offset += n;
    ibuf->encodedsize += n;
  }

  Int64 tellp() override
  {
    return offset;
  }

  void seekp(Int64 pos) override
  {
    offset = pos;
    ensure_size(offset);
  }

 private:
  void ensure_size(Int64 size)
  {
    /* if buffer is too small increase it. */
    while (size > ibuf->encodedbuffersize) {
      if (!imb_enlargeencodedbufferImBuf(ibuf)) {
        throw Iex::ErrnoExc("Out of memory.");
      }
    }
  }

  ImBuf *ibuf;
  Int64 offset;
};

/* File Output Stream */

class OFileStream : public OStream {
 public:
  OFileStream(const char *filename) : OStream(filename)
  {
    /* utf-8 file path support on windows */
#if defined(WIN32)
    wchar_t *wfilename = alloc_utf16_from_8(filename, 0);
    ofs.open(wfilename, std::ios_base::binary);
    free(wfilename);
#else
    ofs.open(filename, std::ios_base::binary);
#endif

    if (!ofs) {
      Iex::throwErrnoExc();
    }
  }

  void write(const char c[], int n) override
  {
    errno = 0;
    ofs.write(c, n);
    check_error();
  }

  Int64 tellp() override
  {
    return std::streamoff(ofs.tellp());
  }

  void seekp(Int64 pos) override
  {
    ofs.seekp(pos);
    check_error();
  }

 private:
  void check_error()
  {
    if (!ofs) {
      if (errno) {
        Iex::throwErrnoExc();
      }

      throw Iex::ErrnoExc("File output failed.");
    }
  }

  std::ofstream ofs;
};

struct _RGBAZ {
  half r;
  half g;
  half b;
  half a;
  half z;
};

typedef struct _RGBAZ RGBAZ;

extern "C" {

/**
 * Test presence of OpenEXR file.
 * \param mem: pointer to loaded OpenEXR bitstream
 */
bool imb_is_a_openexr(const unsigned char *mem, const size_t size)
{
  /* No define is exposed for this size. */
  if (size < 4) {
    return false;
  }
  return Imf::isImfMagic((const char *)mem);
}

static void openexr_header_compression(Header *header, int compression)
{
  switch (compression) {
    case R_IMF_EXR_CODEC_NONE:
      header->compression() = NO_COMPRESSION;
      break;
    case R_IMF_EXR_CODEC_PXR24:
      header->compression() = PXR24_COMPRESSION;
      break;
    case R_IMF_EXR_CODEC_ZIP:
      header->compression() = ZIP_COMPRESSION;
      break;
    case R_IMF_EXR_CODEC_PIZ:
      header->compression() = PIZ_COMPRESSION;
      break;
    case R_IMF_EXR_CODEC_RLE:
      header->compression() = RLE_COMPRESSION;
      break;
    case R_IMF_EXR_CODEC_ZIPS:
      header->compression() = ZIPS_COMPRESSION;
      break;
    case R_IMF_EXR_CODEC_B44:
      header->compression() = B44_COMPRESSION;
      break;
    case R_IMF_EXR_CODEC_B44A:
      header->compression() = B44A_COMPRESSION;
      break;
#if OPENEXR_VERSION_MAJOR >= 2 && OPENEXR_VERSION_MINOR >= 2
    case R_IMF_EXR_CODEC_DWAA:
      header->compression() = DWAA_COMPRESSION;
      break;
    case R_IMF_EXR_CODEC_DWAB:
      header->compression() = DWAB_COMPRESSION;
      break;
#endif
    default:
      header->compression() = ZIP_COMPRESSION;
      break;
  }
}

static void openexr_header_metadata(Header *header, struct ImBuf *ibuf)
{
  if (ibuf->metadata) {
    IDProperty *prop;

    for (prop = (IDProperty *)ibuf->metadata->data.group.first; prop; prop = prop->next) {
      if (prop->type == IDP_STRING) {
        header->insert(prop->name, StringAttribute(IDP_String(prop)));
      }
    }
  }

  if (ibuf->ppm[0] > 0.0) {
    /* Convert meters to inches. */
    addXDensity(*header, ibuf->ppm[0] * 0.0254);
  }
}

static void openexr_header_metadata_callback(void *data,
                                             const char *propname,
                                             char *prop,
                                             int UNUSED(len))
{
  Header *header = (Header *)data;
  header->insert(propname, StringAttribute(prop));
}

static bool imb_save_openexr_half(ImBuf *ibuf, const char *name, const int flags)
{
  const int channels = ibuf->channels;
  const bool is_alpha = (channels >= 4) && (ibuf->planes == 32);
  const bool is_zbuf = (flags & IB_zbuffloat) && ibuf->zbuf_float != nullptr; /* summarize */
  const int width = ibuf->x;
  const int height = ibuf->y;
  OStream *file_stream = nullptr;

  try {
    Header header(width, height);

    openexr_header_compression(&header, ibuf->foptions.flag & OPENEXR_COMPRESS);
    openexr_header_metadata(&header, ibuf);

    /* create channels */
    header.channels().insert("R", Channel(HALF));
    header.channels().insert("G", Channel(HALF));
    header.channels().insert("B", Channel(HALF));
    if (is_alpha) {
      header.channels().insert("A", Channel(HALF));
    }
    if (is_zbuf) {
      /* z we do as float always */
      header.channels().insert("Z", Channel(Imf::FLOAT));
    }

    FrameBuffer frameBuffer;

    /* manually create ofstream, so we can handle utf-8 filepaths on windows */
    if (flags & IB_mem) {
      file_stream = new OMemStream(ibuf);
    }
    else {
      file_stream = new OFileStream(name);
    }
    OutputFile file(*file_stream, header);

    /* we store first everything in half array */
    std::vector<RGBAZ> pixels(height * width);
    RGBAZ *to = &pixels[0];
    int xstride = sizeof(RGBAZ);
    int ystride = xstride * width;

    /* indicate used buffers */
    frameBuffer.insert("R", Slice(HALF, (char *)&to->r, xstride, ystride));
    frameBuffer.insert("G", Slice(HALF, (char *)&to->g, xstride, ystride));
    frameBuffer.insert("B", Slice(HALF, (char *)&to->b, xstride, ystride));
    if (is_alpha) {
      frameBuffer.insert("A", Slice(HALF, (char *)&to->a, xstride, ystride));
    }
    if (is_zbuf) {
      frameBuffer.insert("Z",
                         Slice(Imf::FLOAT,
                               (char *)(ibuf->zbuf_float + (height - 1) * width),
                               sizeof(float),
                               sizeof(float) * -width));
    }
    if (ibuf->rect_float) {
      float *from;

      for (int i = ibuf->y - 1; i >= 0; i--) {
        from = ibuf->rect_float + channels * i * width;

        for (int j = ibuf->x; j > 0; j--) {
          to->r = from[0];
          to->g = (channels >= 2) ? from[1] : from[0];
          to->b = (channels >= 3) ? from[2] : from[0];
          to->a = (channels >= 4) ? from[3] : 1.0f;
          to++;
          from += channels;
        }
      }
    }
    else {
      unsigned char *from;

      for (int i = ibuf->y - 1; i >= 0; i--) {
        from = (unsigned char *)ibuf->rect + 4 * i * width;

        for (int j = ibuf->x; j > 0; j--) {
          to->r = srgb_to_linearrgb((float)from[0] / 255.0f);
          to->g = srgb_to_linearrgb((float)from[1] / 255.0f);
          to->b = srgb_to_linearrgb((float)from[2] / 255.0f);
          to->a = channels >= 4 ? (float)from[3] / 255.0f : 1.0f;
          to++;
          from += 4;
        }
      }
    }

    exr_printf("OpenEXR-save: Writing OpenEXR file of height %d.\n", height);

    file.setFrameBuffer(frameBuffer);
    file.writePixels(height);
  }
  catch (const std::exception &exc) {
    delete file_stream;
    printf("OpenEXR-save: ERROR: %s\n", exc.what());

    return false;
  }

  delete file_stream;
  return true;
}

static bool imb_save_openexr_float(ImBuf *ibuf, const char *name, const int flags)
{
  const int channels = ibuf->channels;
  const bool is_alpha = (channels >= 4) && (ibuf->planes == 32);
  const bool is_zbuf = (flags & IB_zbuffloat) && ibuf->zbuf_float != nullptr; /* summarize */
  const int width = ibuf->x;
  const int height = ibuf->y;
  OStream *file_stream = nullptr;

  try {
    Header header(width, height);

    openexr_header_compression(&header, ibuf->foptions.flag & OPENEXR_COMPRESS);
    openexr_header_metadata(&header, ibuf);

    /* create channels */
    header.channels().insert("R", Channel(Imf::FLOAT));
    header.channels().insert("G", Channel(Imf::FLOAT));
    header.channels().insert("B", Channel(Imf::FLOAT));
    if (is_alpha) {
      header.channels().insert("A", Channel(Imf::FLOAT));
    }
    if (is_zbuf) {
      header.channels().insert("Z", Channel(Imf::FLOAT));
    }

    FrameBuffer frameBuffer;

    /* manually create ofstream, so we can handle utf-8 filepaths on windows */
    if (flags & IB_mem) {
      file_stream = new OMemStream(ibuf);
    }
    else {
      file_stream = new OFileStream(name);
    }
    OutputFile file(*file_stream, header);

    int xstride = sizeof(float) * channels;
    int ystride = -xstride * width;

    /* last scanline, stride negative */
    float *rect[4] = {nullptr, nullptr, nullptr, nullptr};
    rect[0] = ibuf->rect_float + channels * (height - 1) * width;
    rect[1] = (channels >= 2) ? rect[0] + 1 : rect[0];
    rect[2] = (channels >= 3) ? rect[0] + 2 : rect[0];
    rect[3] = (channels >= 4) ?
                  rect[0] + 3 :
                  rect[0]; /* red as alpha, is this needed since alpha isn't written? */

    frameBuffer.insert("R", Slice(Imf::FLOAT, (char *)rect[0], xstride, ystride));
    frameBuffer.insert("G", Slice(Imf::FLOAT, (char *)rect[1], xstride, ystride));
    frameBuffer.insert("B", Slice(Imf::FLOAT, (char *)rect[2], xstride, ystride));
    if (is_alpha) {
      frameBuffer.insert("A", Slice(Imf::FLOAT, (char *)rect[3], xstride, ystride));
    }
    if (is_zbuf) {
      frameBuffer.insert("Z",
                         Slice(Imf::FLOAT,
                               (char *)(ibuf->zbuf_float + (height - 1) * width),
                               sizeof(float),
                               sizeof(float) * -width));
    }

    file.setFrameBuffer(frameBuffer);
    file.writePixels(height);
  }
  catch (const std::exception &exc) {
    printf("OpenEXR-save: ERROR: %s\n", exc.what());
    delete file_stream;
    return false;
  }

  delete file_stream;
  return true;
}

bool imb_save_openexr(struct ImBuf *ibuf, const char *name, int flags)
{
  if (flags & IB_mem) {
    imb_addencodedbufferImBuf(ibuf);
    ibuf->encodedsize = 0;
  }

  if (ibuf->foptions.flag & OPENEXR_HALF) {
    return imb_save_openexr_half(ibuf, name, flags);
  }

  /* when no float rect, we save as half (16 bits is sufficient) */
  if (ibuf->rect_float == nullptr) {
<<<<<<< HEAD
    return (int)imb_save_openexr_half(ibuf, name, flags);
=======
    return imb_save_openexr_half(ibuf, name, flags);
>>>>>>> 29fb12da
  }

  return imb_save_openexr_float(ibuf, name, flags);
}

/* ******* Nicer API, MultiLayer and with Tile file support ************************************ */

/* naming rules:
 * - parse name from right to left
 * - last character is channel ID, 1 char like 'A' 'R' 'G' 'B' 'X' 'Y' 'Z' 'W' 'U' 'V'
 * - separated with a dot; the Pass name (like "Depth", "Color", "Diffuse" or "Combined")
 * - separated with a dot: the Layer name (like "Light1" or "Walls" or "Characters")
 */

static ListBase exrhandles = {nullptr, nullptr};

struct ExrHandle {
  struct ExrHandle *next, *prev;
  char name[FILE_MAX];

  IStream *ifile_stream;
  MultiPartInputFile *ifile;

  OFileStream *ofile_stream;
  MultiPartOutputFile *mpofile;
  OutputFile *ofile;

  int tilex, tiley;
  int width, height;
  int mipmap;

  /** It needs to be a pointer due to Windows release builds of EXR2.0
   * segfault when opening EXR bug. */
  StringVector *multiView;

  int parts;

  ListBase channels; /* flattened out, ExrChannel */
  ListBase layers;   /* hierarchical, pointing in end to ExrChannel */

  int num_half_channels; /* used during filr save, allows faster temporary buffers allocation */
};

/* flattened out channel */
struct ExrChannel {
  struct ExrChannel *next, *prev;

  char name[EXR_TOT_MAXNAME + 1]; /* full name with everything */
  struct MultiViewChannelName *m; /* struct to store all multipart channel info */
  int xstride, ystride;           /* step to next pixel, to next scanline */
  float *rect;                    /* first pointer to write in */
  char chan_id;                   /* quick lookup of channel char */
  int view_id;                    /* quick lookup of channel view */
  bool use_half_float;            /* when saving use half float for file storage */
};

/* hierarchical; layers -> passes -> channels[] */
struct ExrPass {
  struct ExrPass *next, *prev;
  char name[EXR_PASS_MAXNAME];
  int totchan;
  float *rect;
  struct ExrChannel *chan[EXR_PASS_MAXCHAN];
  char chan_id[EXR_PASS_MAXCHAN];

  char internal_name[EXR_PASS_MAXNAME]; /* name with no view */
  char view[EXR_VIEW_MAXNAME];
  int view_id;
};

struct ExrLayer {
  struct ExrLayer *next, *prev;
  char name[EXR_LAY_MAXNAME + 1];
  ListBase passes;
};

/* ********************** */

void *IMB_exr_get_handle(void)
{
  ExrHandle *data = (ExrHandle *)MEM_callocN(sizeof(ExrHandle), "exr handle");
  data->multiView = new StringVector();

  BLI_addtail(&exrhandles, data);
  return data;
}

void *IMB_exr_get_handle_name(const char *name)
{
  ExrHandle *data = (ExrHandle *)BLI_rfindstring(&exrhandles, name, offsetof(ExrHandle, name));

  if (data == nullptr) {
    data = (ExrHandle *)IMB_exr_get_handle();
    BLI_strncpy(data->name, name, strlen(name) + 1);
  }
  return data;
}

/* multiview functions */
} /* extern "C" */

extern "C" {

void IMB_exr_add_view(void *handle, const char *name)
{
  ExrHandle *data = (ExrHandle *)handle;
  data->multiView->push_back(name);
}

static int imb_exr_get_multiView_id(StringVector &views, const std::string &name)
{
  int count = 0;
  for (StringVector::const_iterator i = views.begin(); count < views.size(); ++i) {
    if (name == *i) {
      return count;
    }

    count++;
  }

  /* no views or wrong name */
  return -1;
}

static void imb_exr_get_views(MultiPartInputFile &file, StringVector &views)
{
  if (exr_has_multipart_file(file) == false) {
    if (exr_has_multiview(file)) {
      StringVector sv = multiView(file.header(0));
      for (const std::string &view_name : sv) {
        views.push_back(view_name);
      }
    }
  }

  else {
    for (int p = 0; p < file.parts(); p++) {
      std::string view;
      if (file.header(p).hasView()) {
        view = file.header(p).view();
      }

      if (imb_exr_get_multiView_id(views, view) == -1) {
        views.push_back(view);
      }
    }
  }
}

/* Multilayer Blender files have the view name in all the passes (even the default view one) */
static void imb_exr_insert_view_name(char *name_full, const char *passname, const char *viewname)
{
  BLI_assert(!ELEM(name_full, passname, viewname));

  if (viewname == nullptr || viewname[0] == '\0') {
    BLI_strncpy(name_full, passname, sizeof(((ExrChannel *)nullptr)->name));
    return;
  }

  const char delims[] = {'.', '\0'};
  const char *sep;
  const char *token;
  size_t len;

  len = BLI_str_rpartition(passname, delims, &sep, &token);

  if (sep) {
    BLI_snprintf(name_full, EXR_PASS_MAXNAME, "%.*s.%s.%s", (int)len, passname, viewname, token);
  }
  else {
    BLI_snprintf(name_full, EXR_PASS_MAXNAME, "%s.%s", passname, viewname);
  }
}

/* adds flattened ExrChannels */
/* xstride, ystride and rect can be done in set_channel too, for tile writing */
/* passname does not include view */
void IMB_exr_add_channel(void *handle,
                         const char *layname,
                         const char *passname,
                         const char *viewname,
                         int xstride,
                         int ystride,
                         float *rect,
                         bool use_half_float)
{
  ExrHandle *data = (ExrHandle *)handle;
  ExrChannel *echan;

  echan = (ExrChannel *)MEM_callocN(sizeof(ExrChannel), "exr channel");
  echan->m = new MultiViewChannelName();

  if (layname && layname[0] != '\0') {
    echan->m->name = layname;
    echan->m->name.append(".");
    echan->m->name.append(passname);
  }
  else {
    echan->m->name.assign(passname);
  }

  echan->m->internal_name = echan->m->name;

  echan->m->view.assign(viewname ? viewname : "");

  /* quick look up */
  echan->view_id = std::max(0, imb_exr_get_multiView_id(*data->multiView, echan->m->view));

  /* name has to be unique, thus it's a combination of layer, pass, view, and channel */
  if (layname && layname[0] != '\0') {
    imb_exr_insert_view_name(echan->name, echan->m->name.c_str(), echan->m->view.c_str());
  }
  else if (!data->multiView->empty()) {
    std::string raw_name = insertViewName(echan->m->name, *data->multiView, echan->view_id);
    BLI_strncpy(echan->name, raw_name.c_str(), sizeof(echan->name));
  }
  else {
    BLI_strncpy(echan->name, echan->m->name.c_str(), sizeof(echan->name));
  }

  echan->xstride = xstride;
  echan->ystride = ystride;
  echan->rect = rect;
  echan->use_half_float = use_half_float;

  if (echan->use_half_float) {
    data->num_half_channels++;
  }

  exr_printf("added channel %s\n", echan->name);
  BLI_addtail(&data->channels, echan);
}

/* used for output files (from RenderResult) (single and multilayer, single and multiview) */
int IMB_exr_begin_write(void *handle,
                        const char *filename,
                        int width,
                        int height,
                        int compress,
                        const StampData *stamp)
{
  ExrHandle *data = (ExrHandle *)handle;
  Header header(width, height);
  ExrChannel *echan;

  data->width = width;
  data->height = height;

  bool is_singlelayer, is_multilayer, is_multiview;

  for (echan = (ExrChannel *)data->channels.first; echan; echan = echan->next) {
    header.channels().insert(echan->name, Channel(echan->use_half_float ? Imf::HALF : Imf::FLOAT));
  }

  openexr_header_compression(&header, compress);
  BKE_stamp_info_callback(
      &header, const_cast<StampData *>(stamp), openexr_header_metadata_callback, false);
  /* header.lineOrder() = DECREASING_Y; this crashes in windows for file read! */

  imb_exr_type_by_channels(
      header.channels(), *data->multiView, &is_singlelayer, &is_multilayer, &is_multiview);

  if (is_multilayer) {
    header.insert("BlenderMultiChannel", StringAttribute("Blender V2.55.1 and newer"));
  }

  if (is_multiview) {
    addMultiView(header, *data->multiView);
  }

  /* avoid crash/abort when we don't have permission to write here */
  /* manually create ofstream, so we can handle utf-8 filepaths on windows */
  try {
    data->ofile_stream = new OFileStream(filename);
    data->ofile = new OutputFile(*(data->ofile_stream), header);
  }
  catch (const std::exception &exc) {
    std::cerr << "IMB_exr_begin_write: ERROR: " << exc.what() << std::endl;

    delete data->ofile;
    delete data->ofile_stream;

    data->ofile = nullptr;
    data->ofile_stream = nullptr;
  }

  return (data->ofile != nullptr);
}

/* only used for writing temp. render results (not image files)
 * (FSA and Save Buffers) */
void IMB_exrtile_begin_write(
    void *handle, const char *filename, int mipmap, int width, int height, int tilex, int tiley)
{
  ExrHandle *data = (ExrHandle *)handle;
  Header header(width, height);
  std::vector<Header> headers;
  ExrChannel *echan;

  data->tilex = tilex;
  data->tiley = tiley;
  data->width = width;
  data->height = height;
  data->mipmap = mipmap;

  header.setTileDescription(TileDescription(tilex, tiley, (mipmap) ? MIPMAP_LEVELS : ONE_LEVEL));
  header.compression() = RLE_COMPRESSION;
  header.setType(TILEDIMAGE);

  header.insert("BlenderMultiChannel", StringAttribute("Blender V2.43"));

  int numparts = data->multiView->size();

  /* copy header from all parts of input to our header array
   * those temporary files have one part per view */
  for (int i = 0; i < numparts; i++) {
    headers.push_back(header);
    headers[headers.size() - 1].setView((*(data->multiView))[i]);
    headers[headers.size() - 1].setName((*(data->multiView))[i]);
  }

  exr_printf("\nIMB_exrtile_begin_write\n");
  exr_printf("%s %-6s %-22s \"%s\"\n", "p", "view", "name", "internal_name");
  exr_printf("---------------------------------------------------------------\n");

  /* assign channels  */
  for (echan = (ExrChannel *)data->channels.first; echan; echan = echan->next) {
    /* Tiles are expected to be saved with full float currently. */
    BLI_assert(echan->use_half_float == 0);

    echan->m->internal_name = echan->m->name;
    echan->m->part_number = echan->view_id;

    headers[echan->view_id].channels().insert(echan->m->internal_name, Channel(Imf::FLOAT));
    exr_printf("%d %-6s %-22s \"%s\"\n",
               echan->m->part_number,
               echan->m->view.c_str(),
               echan->m->name.c_str(),
               echan->m->internal_name.c_str());
  }

  /* avoid crash/abort when we don't have permission to write here */
  /* manually create ofstream, so we can handle utf-8 filepaths on windows */
  try {
    data->ofile_stream = new OFileStream(filename);
    data->mpofile = new MultiPartOutputFile(*(data->ofile_stream), &headers[0], headers.size());
  }
  catch (const std::exception &) {
    delete data->mpofile;
    delete data->ofile_stream;

    data->mpofile = nullptr;
    data->ofile_stream = nullptr;
  }
}

/* read from file */
int IMB_exr_begin_read(void *handle, const char *filename, int *width, int *height)
{
  ExrHandle *data = (ExrHandle *)handle;
  ExrChannel *echan;

  /* 32 is arbitrary, but zero length files crashes exr. */
  if (BLI_exists(filename) && BLI_file_size(filename) > 32) {
    /* avoid crash/abort when we don't have permission to write here */
    try {
      data->ifile_stream = new IFileStream(filename);
      data->ifile = new MultiPartInputFile(*(data->ifile_stream));
    }
    catch (const std::exception &) {
      delete data->ifile;
      delete data->ifile_stream;

      data->ifile = nullptr;
      data->ifile_stream = nullptr;
    }

    if (data->ifile) {
      Box2i dw = data->ifile->header(0).dataWindow();
      data->width = *width = dw.max.x - dw.min.x + 1;
      data->height = *height = dw.max.y - dw.min.y + 1;

      imb_exr_get_views(*data->ifile, *data->multiView);

      std::vector<MultiViewChannelName> channels;
      GetChannelsInMultiPartFile(*data->ifile, channels);

      for (const MultiViewChannelName &channel : channels) {
        IMB_exr_add_channel(
<<<<<<< HEAD
            data, nullptr, channels[i].name.c_str(), channels[i].view.c_str(), 0, 0, nullptr, false);
=======
            data, nullptr, channel.name.c_str(), channel.view.c_str(), 0, 0, nullptr, false);
>>>>>>> 29fb12da

        echan = (ExrChannel *)data->channels.last;
        echan->m->name = channel.name;
        echan->m->view = channel.view;
        echan->m->part_number = channel.part_number;
        echan->m->internal_name = channel.internal_name;
      }

      return 1;
    }
  }
  return 0;
}

/* still clumsy name handling, layers/channels can be ordered as list in list later */
/* passname here is the raw channel name without the layer */
void IMB_exr_set_channel(
    void *handle, const char *layname, const char *passname, int xstride, int ystride, float *rect)
{
  ExrHandle *data = (ExrHandle *)handle;
  ExrChannel *echan;
  char name[EXR_TOT_MAXNAME + 1];

  if (layname && layname[0] != '\0') {
    char lay[EXR_LAY_MAXNAME + 1], pass[EXR_PASS_MAXNAME + 1];
    BLI_strncpy(lay, layname, EXR_LAY_MAXNAME);
    BLI_strncpy(pass, passname, EXR_PASS_MAXNAME);

    BLI_snprintf(name, sizeof(name), "%s.%s", lay, pass);
  }
  else {
    BLI_strncpy(name, passname, EXR_TOT_MAXNAME - 1);
  }

  echan = (ExrChannel *)BLI_findstring(&data->channels, name, offsetof(ExrChannel, name));

  if (echan) {
    echan->xstride = xstride;
    echan->ystride = ystride;
    echan->rect = rect;
  }
  else {
    printf("IMB_exr_set_channel error %s\n", name);
  }
}

float *IMB_exr_channel_rect(void *handle,
                            const char *layname,
                            const char *passname,
                            const char *viewname)
{
  ExrHandle *data = (ExrHandle *)handle;
  ExrChannel *echan;
  char name[EXR_TOT_MAXNAME + 1];

  if (layname) {
    char lay[EXR_LAY_MAXNAME + 1], pass[EXR_PASS_MAXNAME + 1];
    BLI_strncpy(lay, layname, EXR_LAY_MAXNAME);
    BLI_strncpy(pass, passname, EXR_PASS_MAXNAME);

    BLI_snprintf(name, sizeof(name), "%s.%s", lay, pass);
  }
  else {
    BLI_strncpy(name, passname, EXR_TOT_MAXNAME - 1);
  }

  /* name has to be unique, thus it's a combination of layer, pass, view, and channel */
  if (layname && layname[0] != '\0') {
    char temp_buf[EXR_PASS_MAXNAME];
    imb_exr_insert_view_name(temp_buf, name, viewname);
    BLI_strncpy(name, temp_buf, sizeof(name));
  }
  else if (!data->multiView->empty()) {
    const int view_id = std::max(0, imb_exr_get_multiView_id(*data->multiView, viewname));
    std::string raw_name = insertViewName(name, *data->multiView, view_id);
    BLI_strncpy(name, raw_name.c_str(), sizeof(name));
  }

  echan = (ExrChannel *)BLI_findstring(&data->channels, name, offsetof(ExrChannel, name));

  if (echan) {
    return echan->rect;
  }

  return nullptr;
}

void IMB_exr_clear_channels(void *handle)
{
  ExrHandle *data = (ExrHandle *)handle;
  ExrChannel *chan;

  for (chan = (ExrChannel *)data->channels.first; chan; chan = chan->next) {
    delete chan->m;
  }

  BLI_freelistN(&data->channels);
}

void IMB_exr_write_channels(void *handle)
{
  ExrHandle *data = (ExrHandle *)handle;
  FrameBuffer frameBuffer;
  ExrChannel *echan;

  if (data->channels.first) {
    const size_t num_pixels = ((size_t)data->width) * data->height;
    half *rect_half = nullptr, *current_rect_half = nullptr;

    /* We allocate teporary storage for half pixels for all the channels at once. */
    if (data->num_half_channels != 0) {
      rect_half = (half *)MEM_mallocN(sizeof(half) * data->num_half_channels * num_pixels,
                                      __func__);
      current_rect_half = rect_half;
    }

    for (echan = (ExrChannel *)data->channels.first; echan; echan = echan->next) {
      /* Writing starts from last scanline, stride negative. */
      if (echan->use_half_float) {
        float *rect = echan->rect;
        half *cur = current_rect_half;
        for (size_t i = 0; i < num_pixels; i++, cur++) {
          *cur = rect[i * echan->xstride];
        }
        half *rect_to_write = current_rect_half + (data->height - 1L) * data->width;
        frameBuffer.insert(
            echan->name,
            Slice(Imf::HALF, (char *)rect_to_write, sizeof(half), -data->width * sizeof(half)));
        current_rect_half += num_pixels;
      }
      else {
        float *rect = echan->rect + echan->xstride * (data->height - 1L) * data->width;
        frameBuffer.insert(echan->name,
                           Slice(Imf::FLOAT,
                                 (char *)rect,
                                 echan->xstride * sizeof(float),
                                 -echan->ystride * sizeof(float)));
      }
    }

    data->ofile->setFrameBuffer(frameBuffer);
    try {
      data->ofile->writePixels(data->height);
    }
    catch (const std::exception &exc) {
      std::cerr << "OpenEXR-writePixels: ERROR: " << exc.what() << std::endl;
    }
    /* Free temporary buffers. */
    if (rect_half != nullptr) {
      MEM_freeN(rect_half);
    }
  }
  else {
    printf("Error: attempt to save MultiLayer without layers.\n");
  }
}

/* temporary function, used for FSA and Save Buffers */
/* called once per tile * view */
void IMB_exrtile_write_channels(
    void *handle, int partx, int party, int level, const char *viewname, bool empty)
{
  /* Can write empty channels for incomplete renders. */
  ExrHandle *data = (ExrHandle *)handle;
  FrameBuffer frameBuffer;
  std::string view(viewname);
  const int view_id = imb_exr_get_multiView_id(*data->multiView, view);

  exr_printf("\nIMB_exrtile_write_channels(view: %s)\n", viewname);
  exr_printf("%s %-6s %-22s \"%s\"\n", "p", "view", "name", "internal_name");
  exr_printf("---------------------------------------------------------------------\n");

  if (!empty) {
    ExrChannel *echan;

    for (echan = (ExrChannel *)data->channels.first; echan; echan = echan->next) {

      /* eventually we can make the parts' channels to include
       * only the current view TODO */
      if (!STREQ(viewname, echan->m->view.c_str())) {
        continue;
      }

      exr_printf("%d %-6s %-22s \"%s\"\n",
                 echan->m->part_number,
                 echan->m->view.c_str(),
                 echan->m->name.c_str(),
                 echan->m->internal_name.c_str());

      float *rect = echan->rect - echan->xstride * partx - echan->ystride * party;
      frameBuffer.insert(echan->m->internal_name,
                         Slice(Imf::FLOAT,
                               (char *)rect,
                               echan->xstride * sizeof(float),
                               echan->ystride * sizeof(float)));
    }
  }

  TiledOutputPart out(*data->mpofile, view_id);
  out.setFrameBuffer(frameBuffer);

  try {
    // printf("write tile %d %d\n", partx/data->tilex, party/data->tiley);
    out.writeTile(partx / data->tilex, party / data->tiley, level);
  }
  catch (const std::exception &exc) {
    std::cerr << "OpenEXR-writeTile: ERROR: " << exc.what() << std::endl;
  }
}

void IMB_exr_read_channels(void *handle)
{
  ExrHandle *data = (ExrHandle *)handle;
  int numparts = data->ifile->parts();

  /* Check if EXR was saved with previous versions of blender which flipped images. */
  const StringAttribute *ta = data->ifile->header(0).findTypedAttribute<StringAttribute>(
      "BlenderMultiChannel");

  /* 'previous multilayer attribute, flipped. */
  short flip = (ta && STRPREFIX(ta->value().c_str(), "Blender V2.43"));

  exr_printf(
      "\nIMB_exr_read_channels\n%s %-6s %-22s "
      "\"%s\"\n---------------------------------------------------------------------\n",
      "p",
      "view",
      "name",
      "internal_name");

  for (int i = 0; i < numparts; i++) {
    /* Read part header. */
    InputPart in(*data->ifile, i);
    Header header = in.header();
    Box2i dw = header.dataWindow();

    /* Insert all matching channel into framebuffer. */
    FrameBuffer frameBuffer;
    ExrChannel *echan;

    for (echan = (ExrChannel *)data->channels.first; echan; echan = echan->next) {
      if (echan->m->part_number != i) {
        continue;
      }

      exr_printf("%d %-6s %-22s \"%s\"\n",
                 echan->m->part_number,
                 echan->m->view.c_str(),
                 echan->m->name.c_str(),
                 echan->m->internal_name.c_str());

      if (echan->rect) {
        float *rect = echan->rect;
        size_t xstride = echan->xstride * sizeof(float);
        size_t ystride = echan->ystride * sizeof(float);

        if (!flip) {
          /* Inverse correct first pixel for data-window coordinates. */
          rect -= echan->xstride * (dw.min.x - dw.min.y * data->width);
          /* move to last scanline to flip to Blender convention */
          rect += echan->xstride * (data->height - 1) * data->width;
          ystride = -ystride;
        }
        else {
          /* Inverse correct first pixel for data-window coordinates. */
          rect -= echan->xstride * (dw.min.x + dw.min.y * data->width);
        }

        frameBuffer.insert(echan->m->internal_name,
                           Slice(Imf::FLOAT, (char *)rect, xstride, ystride));
      }
      else {
        printf("warning, channel with no rect set %s\n", echan->m->internal_name.c_str());
      }
    }

    /* Read pixels. */
    try {
      in.setFrameBuffer(frameBuffer);
      exr_printf("readPixels:readPixels[%d]: min.y: %d, max.y: %d\n", i, dw.min.y, dw.max.y);
      in.readPixels(dw.min.y, dw.max.y);
    }
    catch (const std::exception &exc) {
      std::cerr << "OpenEXR-readPixels: ERROR: " << exc.what() << std::endl;
      break;
    }
  }
}

void IMB_exr_multilayer_convert(void *handle,
                                void *base,
                                void *(*addview)(void *base, const char *str),
                                void *(*addlayer)(void *base, const char *str),
                                void (*addpass)(void *base,
                                                void *lay,
                                                const char *str,
                                                float *rect,
                                                int totchan,
                                                const char *chan_id,
                                                const char *view))
{
  ExrHandle *data = (ExrHandle *)handle;
  ExrLayer *lay;
  ExrPass *pass;

  /* RenderResult needs at least one RenderView */
  if (data->multiView->empty()) {
    addview(base, "");
  }
  else {
    /* add views to RenderResult */
    for (const std::string &view_name : *data->multiView) {
      addview(base, view_name.c_str());
    }
  }

  if (BLI_listbase_is_empty(&data->layers)) {
    printf("cannot convert multilayer, no layers in handle\n");
    return;
  }

  for (lay = (ExrLayer *)data->layers.first; lay; lay = lay->next) {
    void *laybase = addlayer(base, lay->name);
    if (laybase) {
      for (pass = (ExrPass *)lay->passes.first; pass; pass = pass->next) {
        addpass(base,
                laybase,
                pass->internal_name,
                pass->rect,
                pass->totchan,
                pass->chan_id,
                pass->view);
        pass->rect = nullptr;
      }
    }
  }
}

void IMB_exr_close(void *handle)
{
  ExrHandle *data = (ExrHandle *)handle;
  ExrLayer *lay;
  ExrPass *pass;
  ExrChannel *chan;

  delete data->ifile;
  delete data->ifile_stream;
  delete data->ofile;
  delete data->mpofile;
  delete data->ofile_stream;
  delete data->multiView;

  data->ifile = nullptr;
  data->ifile_stream = nullptr;
  data->ofile = nullptr;
  data->mpofile = nullptr;
  data->ofile_stream = nullptr;

  for (chan = (ExrChannel *)data->channels.first; chan; chan = chan->next) {
    delete chan->m;
  }
  BLI_freelistN(&data->channels);

  for (lay = (ExrLayer *)data->layers.first; lay; lay = lay->next) {
    for (pass = (ExrPass *)lay->passes.first; pass; pass = pass->next) {
      if (pass->rect) {
        MEM_freeN(pass->rect);
      }
    }
    BLI_freelistN(&lay->passes);
  }
  BLI_freelistN(&data->layers);

  BLI_remlink(&exrhandles, data);
  MEM_freeN(data);
}

/* ********* */

/* get a substring from the end of the name, separated by '.' */
static int imb_exr_split_token(const char *str, const char *end, const char **token)
{
  const char delims[] = {'.', '\0'};
  const char *sep;

  BLI_str_partition_ex(str, end, delims, &sep, token, true);

  if (!sep) {
    *token = str;
  }

  return (int)(end - *token);
}

static int imb_exr_split_channel_name(ExrChannel *echan, char *layname, char *passname)
{
  const char *name = echan->m->name.c_str();
  const char *end = name + strlen(name);
  const char *token;
  char tokenbuf[EXR_TOT_MAXNAME];
  int len;

  /* some multilayers have the combined buffer with names A B G R saved */
  if (name[1] == 0) {
    echan->chan_id = name[0];
    layname[0] = '\0';

    if (ELEM(name[0], 'R', 'G', 'B', 'A')) {
      strcpy(passname, "Combined");
    }
    else if (name[0] == 'Z') {
      strcpy(passname, "Depth");
    }
    else {
      strcpy(passname, name);
    }

    return 1;
  }

  /* last token is channel identifier */
  len = imb_exr_split_token(name, end, &token);
  if (len == 0) {
    printf("multilayer read: bad channel name: %s\n", name);
    return 0;
  }
  if (len == 1) {
    echan->chan_id = token[0];
  }
  else if (len > 1) {
    bool ok = false;

    if (len == 2) {
      /* some multilayers are using two-letter channels name,
       * like, MX or NZ, which is basically has structure of
       *   <pass_prefix><component>
       *
       * This is a bit silly, but see file from T35658.
       *
       * Here we do some magic to distinguish such cases.
       */
      if (ELEM(token[1], 'X', 'Y', 'Z') || ELEM(token[1], 'R', 'G', 'B') ||
          ELEM(token[1], 'U', 'V', 'A')) {
        echan->chan_id = token[1];
        ok = true;
      }
    }
    else if (BLI_strcaseeq(token, "red")) {
      echan->chan_id = 'R';
      ok = true;
    }
    else if (BLI_strcaseeq(token, "green")) {
      echan->chan_id = 'G';
      ok = true;
    }
    else if (BLI_strcaseeq(token, "blue")) {
      echan->chan_id = 'B';
      ok = true;
    }
    else if (BLI_strcaseeq(token, "alpha")) {
      echan->chan_id = 'A';
      ok = true;
    }
    else if (BLI_strcaseeq(token, "depth")) {
      echan->chan_id = 'Z';
      ok = true;
    }

    if (ok == false) {
      BLI_strncpy(tokenbuf, token, std::min(len + 1, EXR_TOT_MAXNAME));
      printf("multilayer read: unknown channel token: %s\n", tokenbuf);
      return 0;
    }
  }
  end -= len + 1; /* +1 to skip '.' separator */

  /* second token is pass name */
  len = imb_exr_split_token(name, end, &token);
  if (len == 0) {
    printf("multilayer read: bad channel name: %s\n", name);
    return 0;
  }
  BLI_strncpy(passname, token, len + 1);
  end -= len + 1; /* +1 to skip '.' separator */

  /* all preceding tokens combined as layer name */
  if (end > name) {
    BLI_strncpy(layname, name, (int)(end - name) + 1);
  }
  else {
    layname[0] = '\0';
  }

  return 1;
}

static ExrLayer *imb_exr_get_layer(ListBase *lb, char *layname)
{
  ExrLayer *lay = (ExrLayer *)BLI_findstring(lb, layname, offsetof(ExrLayer, name));

  if (lay == nullptr) {
    lay = (ExrLayer *)MEM_callocN(sizeof(ExrLayer), "exr layer");
    BLI_addtail(lb, lay);
    BLI_strncpy(lay->name, layname, EXR_LAY_MAXNAME);
  }

  return lay;
}

static ExrPass *imb_exr_get_pass(ListBase *lb, char *passname)
{
  ExrPass *pass = (ExrPass *)BLI_findstring(lb, passname, offsetof(ExrPass, name));

  if (pass == nullptr) {
    pass = (ExrPass *)MEM_callocN(sizeof(ExrPass), "exr pass");

    if (STREQ(passname, "Combined")) {
      BLI_addhead(lb, pass);
    }
    else {
      BLI_addtail(lb, pass);
    }
  }

  BLI_strncpy(pass->name, passname, EXR_LAY_MAXNAME);

  return pass;
}

/* creates channels, makes a hierarchy and assigns memory to channels */
static ExrHandle *imb_exr_begin_read_mem(IStream &file_stream,
                                         MultiPartInputFile &file,
                                         int width,
                                         int height)
{
  ExrLayer *lay;
  ExrPass *pass;
  ExrChannel *echan;
  ExrHandle *data = (ExrHandle *)IMB_exr_get_handle();
  int a;
  char layname[EXR_TOT_MAXNAME], passname[EXR_TOT_MAXNAME];

  data->ifile_stream = &file_stream;
  data->ifile = &file;

  data->width = width;
  data->height = height;

  std::vector<MultiViewChannelName> channels;
  GetChannelsInMultiPartFile(*data->ifile, channels);

  imb_exr_get_views(*data->ifile, *data->multiView);

  for (const MultiViewChannelName &channel : channels) {
    IMB_exr_add_channel(
<<<<<<< HEAD
        data, nullptr, channels[i].name.c_str(), channels[i].view.c_str(), 0, 0, nullptr, false);
=======
        data, nullptr, channel.name.c_str(), channel.view.c_str(), 0, 0, nullptr, false);
>>>>>>> 29fb12da

    echan = (ExrChannel *)data->channels.last;
    echan->m->name = channel.name;
    echan->m->view = channel.view;
    echan->m->part_number = channel.part_number;
    echan->m->internal_name = channel.internal_name;
  }

  /* now try to sort out how to assign memory to the channels */
  /* first build hierarchical layer list */
  for (echan = (ExrChannel *)data->channels.first; echan; echan = echan->next) {
    if (imb_exr_split_channel_name(echan, layname, passname)) {

      const char *view = echan->m->view.c_str();
      char internal_name[EXR_PASS_MAXNAME];

      BLI_strncpy(internal_name, passname, EXR_PASS_MAXNAME);

      if (view[0] != '\0') {
        char tmp_pass[EXR_PASS_MAXNAME];
        BLI_snprintf(tmp_pass, sizeof(tmp_pass), "%s.%s", passname, view);
        BLI_strncpy(passname, tmp_pass, sizeof(passname));
      }

      ExrLayer *lay = imb_exr_get_layer(&data->layers, layname);
      ExrPass *pass = imb_exr_get_pass(&lay->passes, passname);

      pass->chan[pass->totchan] = echan;
      pass->totchan++;
      pass->view_id = echan->view_id;
      BLI_strncpy(pass->view, view, sizeof(pass->view));
      BLI_strncpy(pass->internal_name, internal_name, EXR_PASS_MAXNAME);

      if (pass->totchan >= EXR_PASS_MAXCHAN) {
        break;
      }
    }
  }
  if (echan) {
    printf("error, too many channels in one pass: %s\n", echan->m->name.c_str());
    IMB_exr_close(data);
    return nullptr;
  }

  /* with some heuristics, try to merge the channels in buffers */
  for (lay = (ExrLayer *)data->layers.first; lay; lay = lay->next) {
    for (pass = (ExrPass *)lay->passes.first; pass; pass = pass->next) {
      if (pass->totchan) {
        pass->rect = (float *)MEM_callocN(width * height * pass->totchan * sizeof(float),
                                          "pass rect");
        if (pass->totchan == 1) {
          echan = pass->chan[0];
          echan->rect = pass->rect;
          echan->xstride = 1;
          echan->ystride = width;
          pass->chan_id[0] = echan->chan_id;
        }
        else {
          char lookup[256];

          memset(lookup, 0, sizeof(lookup));

          /* we can have RGB(A), XYZ(W), UVA */
          if (ELEM(pass->totchan, 3, 4)) {
            if (pass->chan[0]->chan_id == 'B' || pass->chan[1]->chan_id == 'B' ||
                pass->chan[2]->chan_id == 'B') {
              lookup[(unsigned int)'R'] = 0;
              lookup[(unsigned int)'G'] = 1;
              lookup[(unsigned int)'B'] = 2;
              lookup[(unsigned int)'A'] = 3;
            }
            else if (pass->chan[0]->chan_id == 'Y' || pass->chan[1]->chan_id == 'Y' ||
                     pass->chan[2]->chan_id == 'Y') {
              lookup[(unsigned int)'X'] = 0;
              lookup[(unsigned int)'Y'] = 1;
              lookup[(unsigned int)'Z'] = 2;
              lookup[(unsigned int)'W'] = 3;
            }
            else {
              lookup[(unsigned int)'U'] = 0;
              lookup[(unsigned int)'V'] = 1;
              lookup[(unsigned int)'A'] = 2;
            }
            for (a = 0; a < pass->totchan; a++) {
              echan = pass->chan[a];
              echan->rect = pass->rect + lookup[(unsigned int)echan->chan_id];
              echan->xstride = pass->totchan;
              echan->ystride = width * pass->totchan;
              pass->chan_id[(unsigned int)lookup[(unsigned int)echan->chan_id]] = echan->chan_id;
            }
          }
          else { /* unknown */
            for (a = 0; a < pass->totchan; a++) {
              echan = pass->chan[a];
              echan->rect = pass->rect + a;
              echan->xstride = pass->totchan;
              echan->ystride = width * pass->totchan;
              pass->chan_id[a] = echan->chan_id;
            }
          }
        }
      }
    }
  }

  return data;
}

/* ********************************************************* */

/* debug only */
static void exr_printf(const char *fmt, ...)
{
#if 0
  char output[1024];
  va_list args;
  va_start(args, fmt);
  std::vsprintf(output, fmt, args);
  va_end(args);
  printf("%s", output);
#else
  (void)fmt;
#endif
}

static void exr_print_filecontents(MultiPartInputFile &file)
{
  int numparts = file.parts();
  if (numparts == 1 && hasMultiView(file.header(0))) {
    const StringVector views = multiView(file.header(0));
    printf("OpenEXR-load: MultiView file\n");
    printf("OpenEXR-load: Default view: %s\n", defaultViewName(views).c_str());
    for (const std::string &view : views) {
      printf("OpenEXR-load: Found view %s\n", view.c_str());
    }
  }
  else if (numparts > 1) {
    printf("OpenEXR-load: MultiPart file\n");
    for (int i = 0; i < numparts; i++) {
      if (file.header(i).hasView()) {
        printf("OpenEXR-load: Part %d: view = \"%s\"\n", i, file.header(i).view().c_str());
      }
    }
  }

  for (int j = 0; j < numparts; j++) {
    const ChannelList &channels = file.header(j).channels();
    for (ChannelList::ConstIterator i = channels.begin(); i != channels.end(); ++i) {
      const Channel &channel = i.channel();
      printf("OpenEXR-load: Found channel %s of type %d\n", i.name(), channel.type);
    }
  }
}

/* for non-multilayer, map  R G B A channel names to something that's in this file */
static const char *exr_rgba_channelname(MultiPartInputFile &file, const char *chan)
{
  const ChannelList &channels = file.header(0).channels();

  for (ChannelList::ConstIterator i = channels.begin(); i != channels.end(); ++i) {
    /* const Channel &channel = i.channel(); */ /* Not used yet */
    const char *str = i.name();
    int len = strlen(str);
    if (len) {
      if (BLI_strcasecmp(chan, str + len - 1) == 0) {
        return str;
      }
    }
  }
  return chan;
}

static int exr_has_rgb(MultiPartInputFile &file, const char *rgb_channels[3])
{
  /* Common names for RGB-like channels in order. */
  static const char *channel_names[] = {
      "R", "Red", "G", "Green", "B", "Blue", "AR", "RA", "AG", "GA", "AB", "BA", nullptr};

  const Header &header = file.header(0);
  int num_channels = 0;

  for (int i = 0; channel_names[i]; i++) {
    if (header.channels().findChannel(channel_names[i])) {
      rgb_channels[num_channels++] = channel_names[i];
      if (num_channels == 3) {
        break;
      }
    }
  }

  return num_channels;
}

static bool exr_has_luma(MultiPartInputFile &file)
{
  /* Y channel is the luma and should always present fir luma space images,
   * optionally it could be also channels for chromas called BY and RY.
   */
  const Header &header = file.header(0);
  return header.channels().findChannel("Y") != nullptr;
}

static bool exr_has_chroma(MultiPartInputFile &file)
{
  const Header &header = file.header(0);
  return header.channels().findChannel("BY") != nullptr &&
         header.channels().findChannel("RY") != nullptr;
}

static bool exr_has_zbuffer(MultiPartInputFile &file)
{
  const Header &header = file.header(0);
  return !(header.channels().findChannel("Z") == nullptr);
}

static bool exr_has_alpha(MultiPartInputFile &file)
{
  const Header &header = file.header(0);
  return !(header.channels().findChannel("A") == nullptr);
}

static bool exr_is_half_float(MultiPartInputFile &file)
{
  const ChannelList &channels = file.header(0).channels();
  for (ChannelList::ConstIterator i = channels.begin(); i != channels.end(); ++i) {
    const Channel &channel = i.channel();
    if (channel.type != HALF) {
      return false;
    }
  }
  return true;
}

static bool imb_exr_is_multilayer_file(MultiPartInputFile &file)
{
  const ChannelList &channels = file.header(0).channels();
  std::set<std::string> layerNames;

  /* This will not include empty layer names, so files with just R/G/B/A
   * channels without a layer name will be single layer. */
  channels.layers(layerNames);

  return (!layerNames.empty());
}

static void imb_exr_type_by_channels(ChannelList &channels,
                                     StringVector &views,
                                     bool *r_singlelayer,
                                     bool *r_multilayer,
                                     bool *r_multiview)
{
  std::set<std::string> layerNames;

  *r_singlelayer = true;
  *r_multilayer = *r_multiview = false;

  /* will not include empty layer names */
  channels.layers(layerNames);

  if (!views.empty() && !views[0].empty()) {
    *r_multiview = true;
  }
  else {
    *r_singlelayer = false;
    *r_multilayer = (layerNames.size() > 1);
    *r_multiview = false;
    return;
  }

  if (!layerNames.empty()) {
    /* If `layerNames` is not empty, it means at least one layer is non-empty,
     * but it also could be layers without names in the file and such case
     * shall be considered a multi-layer EXR.
     *
     * That's what we do here: test whether there are empty layer names together
     * with non-empty ones in the file.
     */
    for (ChannelList::ConstIterator i = channels.begin(); i != channels.end(); i++) {
      for (const std::string &layer_name : layerNames) {
        /* see if any layername differs from a viewname */
        if (imb_exr_get_multiView_id(views, layer_name) == -1) {
          std::string layerName = layer_name;
          size_t pos = layerName.rfind('.');

          if (pos == std::string::npos) {
            *r_multilayer = true;
            *r_singlelayer = false;
            return;
          }
        }
      }
    }
  }
  else {
    *r_singlelayer = true;
    *r_multilayer = false;
  }

  BLI_assert(r_singlelayer != r_multilayer);
}

static bool exr_has_multiview(MultiPartInputFile &file)
{
  for (int p = 0; p < file.parts(); p++) {
    if (hasMultiView(file.header(p))) {
      return true;
    }
  }

  return false;
}

static bool exr_has_multipart_file(MultiPartInputFile &file)
{
  return file.parts() > 1;
}

/* it returns true if the file is multilayer or multiview */
static bool imb_exr_is_multi(MultiPartInputFile &file)
{
  /* Multipart files are treated as multilayer in blender -
   * even if they are single layer openexr with multiview. */
  if (exr_has_multipart_file(file)) {
    return true;
  }

  if (exr_has_multiview(file)) {
    return true;
  }

  if (imb_exr_is_multilayer_file(file)) {
    return true;
  }

  return false;
}

bool IMB_exr_has_multilayer(void *handle)
{
  ExrHandle *data = (ExrHandle *)handle;
  return imb_exr_is_multi(*data->ifile);
}

struct ImBuf *imb_load_openexr(const unsigned char *mem,
                               size_t size,
                               int flags,
                               char colorspace[IM_MAX_SPACE])
{
  struct ImBuf *ibuf = nullptr;
  IMemStream *membuf = nullptr;
  MultiPartInputFile *file = nullptr;

<<<<<<< HEAD
  if (imb_is_a_openexr(mem) == 0) {
=======
  if (imb_is_a_openexr(mem, size) == 0) {
>>>>>>> 29fb12da
    return nullptr;
  }

  colorspace_set_default_role(colorspace, IM_MAX_SPACE, COLOR_ROLE_DEFAULT_FLOAT);

  try {
    bool is_multi;

    membuf = new IMemStream((unsigned char *)mem, size);
    file = new MultiPartInputFile(*membuf);

    Box2i dw = file->header(0).dataWindow();
    const int width = dw.max.x - dw.min.x + 1;
    const int height = dw.max.y - dw.min.y + 1;

    // printf("OpenEXR-load: image data window %d %d %d %d\n",
    //     dw.min.x, dw.min.y, dw.max.x, dw.max.y);

    if (false) { /* debug */
      exr_print_filecontents(*file);
    }

    is_multi = imb_exr_is_multi(*file);

    /* do not make an ibuf when */
    if (is_multi && !(flags & IB_test) && !(flags & IB_multilayer)) {
      printf("Error: can't process EXR multilayer file\n");
    }
    else {
      const int is_alpha = exr_has_alpha(*file);

      ibuf = IMB_allocImBuf(width, height, is_alpha ? 32 : 24, 0);
      ibuf->flags |= exr_is_half_float(*file) ? IB_halffloat : 0;

      if (hasXDensity(file->header(0))) {
        /* Convert inches to meters. */
        ibuf->ppm[0] = (double)xDensity(file->header(0)) / 0.0254;
        ibuf->ppm[1] = ibuf->ppm[0] * (double)file->header(0).pixelAspectRatio();
      }

      ibuf->ftype = IMB_FTYPE_OPENEXR;

      if (!(flags & IB_test)) {

        if (flags & IB_metadata) {
          const Header &header = file->header(0);
          Header::ConstIterator iter;

          IMB_metadata_ensure(&ibuf->metadata);
          for (iter = header.begin(); iter != header.end(); iter++) {
            const StringAttribute *attr = file->header(0).findTypedAttribute<StringAttribute>(
                iter.name());

            /* not all attributes are string attributes so we might get some NULLs here */
            if (attr) {
              IMB_metadata_set_field(ibuf->metadata, iter.name(), attr->value().c_str());
              ibuf->flags |= IB_metadata;
            }
          }
        }

        /* Only enters with IB_multilayer flag set. */
        if (is_multi && ((flags & IB_thumbnail) == 0)) {
          /* constructs channels for reading, allocates memory in channels */
          ExrHandle *handle = imb_exr_begin_read_mem(*membuf, *file, width, height);
          if (handle) {
            IMB_exr_read_channels(handle);
            ibuf->userdata = handle; /* potential danger, the caller has to check for this! */
          }
        }
        else {
          const char *rgb_channels[3];
          const int num_rgb_channels = exr_has_rgb(*file, rgb_channels);
          const bool has_luma = exr_has_luma(*file);
          FrameBuffer frameBuffer;
          float *first;
          int xstride = sizeof(float[4]);
          int ystride = -xstride * width;

          imb_addrectfloatImBuf(ibuf);

          /* Inverse correct first pixel for data-window
           * coordinates (- dw.min.y because of y flip). */
          first = ibuf->rect_float - 4 * (dw.min.x - dw.min.y * width);
          /* but, since we read y-flipped (negative y stride) we move to last scanline */
          first += 4 * (height - 1) * width;

          if (num_rgb_channels > 0) {
            for (int i = 0; i < num_rgb_channels; i++) {
              frameBuffer.insert(exr_rgba_channelname(*file, rgb_channels[i]),
                                 Slice(Imf::FLOAT, (char *)(first + i), xstride, ystride));
            }
          }
          else if (has_luma) {
            frameBuffer.insert(exr_rgba_channelname(*file, "Y"),
                               Slice(Imf::FLOAT, (char *)first, xstride, ystride));
            frameBuffer.insert(
                exr_rgba_channelname(*file, "BY"),
                Slice(Imf::FLOAT, (char *)(first + 1), xstride, ystride, 1, 1, 0.5f));
            frameBuffer.insert(
                exr_rgba_channelname(*file, "RY"),
                Slice(Imf::FLOAT, (char *)(first + 2), xstride, ystride, 1, 1, 0.5f));
          }

          /* 1.0 is fill value, this still needs to be assigned even when (is_alpha == 0) */
          frameBuffer.insert(exr_rgba_channelname(*file, "A"),
                             Slice(Imf::FLOAT, (char *)(first + 3), xstride, ystride, 1, 1, 1.0f));

          if (exr_has_zbuffer(*file)) {
            float *firstz;

            addzbuffloatImBuf(ibuf);
            firstz = ibuf->zbuf_float - (dw.min.x - dw.min.y * width);
            firstz += (height - 1) * width;
            frameBuffer.insert(
                "Z", Slice(Imf::FLOAT, (char *)firstz, sizeof(float), -width * sizeof(float)));
          }

          InputPart in(*file, 0);
          in.setFrameBuffer(frameBuffer);
          in.readPixels(dw.min.y, dw.max.y);

          /* XXX, ImBuf has no nice way to deal with this.
           * ideally IM_rect would be used when the caller wants a rect BUT
           * at the moment all functions use IM_rect.
           * Disabling this is ok because all functions should check
           * if a rect exists and create one on demand.
           *
           * Disabling this because the sequencer frees immediate. */
#if 0
          if (flag & IM_rect) {
            IMB_rect_from_float(ibuf);
          }
#endif

          if (num_rgb_channels == 0 && has_luma && exr_has_chroma(*file)) {
            for (size_t a = 0; a < (size_t)ibuf->x * ibuf->y; a++) {
              float *color = ibuf->rect_float + a * 4;
              ycc_to_rgb(color[0] * 255.0f,
                         color[1] * 255.0f,
                         color[2] * 255.0f,
                         &color[0],
                         &color[1],
                         &color[2],
                         BLI_YCC_ITU_BT709);
            }
          }
          else if (num_rgb_channels <= 1) {
            /* Convert 1 to 3 channels. */
            for (size_t a = 0; a < (size_t)ibuf->x * ibuf->y; a++) {
              float *color = ibuf->rect_float + a * 4;
              if (num_rgb_channels <= 1) {
                color[1] = color[0];
              }
              if (num_rgb_channels <= 2) {
                color[2] = color[0];
              }
            }
          }

          /* file is no longer needed */
          delete membuf;
          delete file;
        }
      }
      else {
        delete membuf;
        delete file;
      }

      if (flags & IB_alphamode_detect) {
        ibuf->flags |= IB_alphamode_premul;
      }
    }
    return ibuf;
  }
  catch (const std::exception &exc) {
    std::cerr << exc.what() << std::endl;
    if (ibuf) {
      IMB_freeImBuf(ibuf);
    }
    delete file;
    delete membuf;

    return nullptr;
  }
}

void imb_initopenexr(void)
{
  int num_threads = BLI_system_thread_count();

  setGlobalThreadCount(num_threads);
}

void imb_exitopenexr(void)
{
  /* Tells OpenEXR to free thread pool, also ensures there is no running
   * tasks.
   */
  setGlobalThreadCount(0);
}

} /* export "C" */<|MERGE_RESOLUTION|>--- conflicted
+++ resolved
@@ -603,11 +603,7 @@
 
   /* when no float rect, we save as half (16 bits is sufficient) */
   if (ibuf->rect_float == nullptr) {
-<<<<<<< HEAD
-    return (int)imb_save_openexr_half(ibuf, name, flags);
-=======
     return imb_save_openexr_half(ibuf, name, flags);
->>>>>>> 29fb12da
   }
 
   return imb_save_openexr_float(ibuf, name, flags);
@@ -997,11 +993,7 @@
 
       for (const MultiViewChannelName &channel : channels) {
         IMB_exr_add_channel(
-<<<<<<< HEAD
-            data, nullptr, channels[i].name.c_str(), channels[i].view.c_str(), 0, 0, nullptr, false);
-=======
             data, nullptr, channel.name.c_str(), channel.view.c_str(), 0, 0, nullptr, false);
->>>>>>> 29fb12da
 
         echan = (ExrChannel *)data->channels.last;
         echan->m->name = channel.name;
@@ -1557,11 +1549,7 @@
 
   for (const MultiViewChannelName &channel : channels) {
     IMB_exr_add_channel(
-<<<<<<< HEAD
-        data, nullptr, channels[i].name.c_str(), channels[i].view.c_str(), 0, 0, nullptr, false);
-=======
         data, nullptr, channel.name.c_str(), channel.view.c_str(), 0, 0, nullptr, false);
->>>>>>> 29fb12da
 
     echan = (ExrChannel *)data->channels.last;
     echan->m->name = channel.name;
@@ -1914,11 +1902,7 @@
   IMemStream *membuf = nullptr;
   MultiPartInputFile *file = nullptr;
 
-<<<<<<< HEAD
-  if (imb_is_a_openexr(mem) == 0) {
-=======
   if (imb_is_a_openexr(mem, size) == 0) {
->>>>>>> 29fb12da
     return nullptr;
   }
 
