/*
 * $Id$
 *
 * ***** BEGIN GPL LICENSE BLOCK *****
 *
 * This program is free software; you can redistribute it and/or
 * modify it under the terms of the GNU General Public License
 * as published by the Free Software Foundation; either version 2
 * of the License, or (at your option) any later version. 
 *
 * This program is distributed in the hope that it will be useful,
 * but WITHOUT ANY WARRANTY; without even the implied warranty of
 * MERCHANTABILITY or FITNESS FOR A PARTICULAR PURPOSE.  See the
 * GNU General Public License for more details.
 *
 * You should have received a copy of the GNU General Public License
 * along with this program; if not, write to the Free Software Foundation,
 * Inc., 51 Franklin Street, Fifth Floor, Boston, MA 02110-1301, USA.
 *
 * The Original Code is Copyright (C) 2005 Blender Foundation.
 * All rights reserved.
 *
 * The Original Code is: all of this file.
 *
 * Contributor(s): David Millan Escriva, Juho Vepsäläinen, Bob Holcomb, Thomas Dinges
 *
 * ***** END GPL LICENSE BLOCK *****
 */

/** \file blender/editors/space_node/drawnode.c
 *  \ingroup spnode
 */


#include <math.h>
#include <stdio.h>
#include <string.h>

#include "BLI_blenlib.h"
#include "BLI_math.h"
#include "BLI_utildefines.h"

#include "DNA_node_types.h"
#include "DNA_material_types.h"
#include "DNA_object_types.h"
#include "DNA_scene_types.h"
#include "DNA_space_types.h"
#include "DNA_screen_types.h"

#include "BKE_context.h"
#include "BKE_curve.h"
#include "BKE_global.h"
#include "BKE_image.h"
#include "BKE_library.h"
#include "BKE_main.h"
#include "BKE_node.h"

#include "NOD_composite.h"
#include "NOD_shader.h"

#include "BIF_gl.h"
#include "BIF_glutil.h"

#include "BLF_api.h"

#include "MEM_guardedalloc.h"


#include "RNA_access.h"

#include "ED_node.h"

#include "WM_api.h"
#include "WM_types.h"

#include "UI_interface.h"
#include "UI_resources.h"

#include "IMB_imbuf.h"
#include "IMB_imbuf_types.h"

#include "node_intern.h"


// XXX interface.h
extern void ui_dropshadow(rctf *rct, float radius, float aspect, int select);

/* ****************** SOCKET BUTTON DRAW FUNCTIONS ***************** */

static void node_sync_cb(bContext *UNUSED(C), void *snode_v, void *node_v)
{
	SpaceNode *snode= snode_v;
	
	if(snode->treetype==NTREE_SHADER) {
		nodeShaderSynchronizeID(node_v, 1);
		// allqueue(REDRAWBUTSSHADING, 0);
	}
}

void node_socket_button_default(const bContext *C, uiBlock *block,
								bNodeTree *ntree, bNode *node, bNodeSocket *sock,
								const char *name, int x, int y, int width)
{
	PointerRNA ptr;
	uiBut *bt;
	
	RNA_pointer_create(&ntree->id, &RNA_NodeSocket, sock, &ptr);
	
	bt = uiDefButR(block, NUM, B_NODE_EXEC, name,
				   x, y+1, width, NODE_DY-2, 
				   &ptr, "default_value", 0, 0, 0, -1, -1, NULL);
	if (node)
		uiButSetFunc(bt, node_sync_cb, CTX_wm_space_node(C), node);
}

typedef struct SocketComponentMenuArgs {
	PointerRNA ptr;
	int x, y, width;
	uiButHandleFunc cb;
	void *arg1, *arg2;
} SocketComponentMenuArgs;
/* NOTE: this is a block-menu, needs 0 events, otherwise the menu closes */
static uiBlock *socket_component_menu(bContext *C, ARegion *ar, void *args_v)
{
	SocketComponentMenuArgs *args= (SocketComponentMenuArgs*)args_v;
	uiBlock *block;
	uiLayout *layout;
	
	block= uiBeginBlock(C, ar, "socket menu", UI_EMBOSS);
	uiBlockSetFlag(block, UI_BLOCK_KEEP_OPEN);
	
	layout= uiLayoutColumn(uiBlockLayout(block, UI_LAYOUT_VERTICAL, UI_LAYOUT_PANEL, args->x, args->y+2, args->width, NODE_DY, U.uistyles.first), 0);
	
	uiItemR(layout, &args->ptr, "default_value", UI_ITEM_R_EXPAND, "", ICON_NONE);
	
	return block;
}
void node_socket_button_components(const bContext *C, uiBlock *block,
								   bNodeTree *ntree, bNode *node, bNodeSocket *sock,
								   const char *name, int x, int y, int width)
{
	PointerRNA ptr;
	SocketComponentMenuArgs *args;
	
	RNA_pointer_create(&ntree->id, &RNA_NodeSocket, sock, &ptr);
	
	args= MEM_callocN(sizeof(SocketComponentMenuArgs), "SocketComponentMenuArgs");
	
	args->ptr = ptr;
	args->x = x;
	args->y = y;
	args->width = width;
	args->cb = node_sync_cb;
	args->arg1 = CTX_wm_space_node(C);
	args->arg2 = node;
	
	uiDefBlockButN(block, socket_component_menu, args, name, x, y+1, width, NODE_DY-2, "");
}

void node_socket_button_color(const bContext *C, uiBlock *block,
							  bNodeTree *ntree, bNode *node, bNodeSocket *sock,
							  const char *name, int x, int y, int width)
{
	PointerRNA ptr;
	uiBut *bt;
	int labelw= width - 40;
	
	RNA_pointer_create(&ntree->id, &RNA_NodeSocket, sock, &ptr);
	
	bt=uiDefButR(block, COL, B_NODE_EXEC, "",
				 x, y+2, (labelw>0 ? 40 : width), NODE_DY-2, 
				 &ptr, "default_value", 0, 0, 0, -1, -1, NULL);
	if (node)
		uiButSetFunc(bt, node_sync_cb, CTX_wm_space_node(C), node);
	
	if (name[0]!='\0' && labelw>0)
		uiDefBut(block, LABEL, 0, name, x + 40, y+2, labelw, NODE_DY-2, NULL, 0, 0, 0, 0, "");
}

/* ****************** BASE DRAW FUNCTIONS FOR NEW OPERATOR NODES ***************** */

void node_draw_socket_new(bNodeSocket *sock, float size)
{
	float x=sock->locx, y=sock->locy;
	
	/* 16 values of sin function */
	static float si[16] = {
		0.00000000f, 0.39435585f,0.72479278f,0.93775213f,
		0.99871650f,0.89780453f,0.65137248f,0.29936312f,
		-0.10116832f,-0.48530196f,-0.79077573f,-0.96807711f,
		-0.98846832f,-0.84864425f,-0.57126821f,-0.20129852f
	};
	/* 16 values of cos function */
	static float co[16] ={
		1.00000000f,0.91895781f,0.68896691f,0.34730525f,
		-0.05064916f,-0.44039415f,-0.75875812f,-0.95413925f,
		-0.99486932f,-0.87434661f,-0.61210598f,-0.25065253f,
		0.15142777f,0.52896401f,0.82076344f,0.97952994f,
	};
	int a;
	
	glColor3ub(180, 180, 180);
	
	glBegin(GL_POLYGON);
	for(a=0; a<16; a++)
		glVertex2f(x+size*si[a], y+size*co[a]);
	glEnd();
	
	glColor4ub(0, 0, 0, 150);
	glEnable(GL_BLEND);
	glEnable( GL_LINE_SMOOTH );
	glBegin(GL_LINE_LOOP);
	for(a=0; a<16; a++)
		glVertex2f(x+size*si[a], y+size*co[a]);
	glEnd();
	glDisable( GL_LINE_SMOOTH );
	glDisable(GL_BLEND);
}

/* ****************** BUTTON CALLBACKS FOR ALL TREES ***************** */

static void node_buts_value(uiLayout *layout, bContext *UNUSED(C), PointerRNA *ptr)
{
	PointerRNA sockptr;
	PropertyRNA *prop;
	
	/* first socket stores value */
	prop = RNA_struct_find_property(ptr, "outputs");
	RNA_property_collection_lookup_int(ptr, prop, 0, &sockptr);
	
	uiItemR(layout, &sockptr, "default_value", 0, "", ICON_NONE);
}

static void node_buts_rgb(uiLayout *layout, bContext *UNUSED(C), PointerRNA *ptr)
{
	uiLayout *col;
	PointerRNA sockptr;
	PropertyRNA *prop;
	
	/* first socket stores value */
	prop = RNA_struct_find_property(ptr, "outputs");
	RNA_property_collection_lookup_int(ptr, prop, 0, &sockptr);
	
	col = uiLayoutColumn(layout, 0);
	uiTemplateColorWheel(col, &sockptr, "default_value", 1, 0, 0, 0);
	uiItemR(col, &sockptr, "default_value", 0, "", ICON_NONE);
}

static void node_buts_mix_rgb(uiLayout *layout, bContext *UNUSED(C), PointerRNA *ptr)
{	
	uiLayout *row;

	bNodeTree *ntree= (bNodeTree*)ptr->id.data;

	row= uiLayoutRow(layout, 1);
	uiItemR(row, ptr, "blend_type", 0, "", ICON_NONE);
	if(ntree->type == NTREE_COMPOSIT)
		uiItemR(row, ptr, "use_alpha", 0, "", ICON_IMAGE_RGB_ALPHA);
}

static void node_buts_time(uiLayout *layout, bContext *UNUSED(C), PointerRNA *ptr)
{
	uiLayout *row;
#if 0
	/* XXX no context access here .. */
	bNode *node= ptr->data;
	CurveMapping *cumap= node->storage;
	
	if(cumap) {
		cumap->flag |= CUMA_DRAW_CFRA;
		if(node->custom1<node->custom2)
			cumap->sample[0]= (float)(CFRA - node->custom1)/(float)(node->custom2-node->custom1);
	}
#endif

	uiTemplateCurveMapping(layout, ptr, "curve", 's', 0, 0);

	row= uiLayoutRow(layout, 1);
	uiItemR(row, ptr, "frame_start", 0, "Sta", ICON_NONE);
	uiItemR(row, ptr, "frame_end", 0, "End", ICON_NONE);
}

static void node_buts_colorramp(uiLayout *layout, bContext *UNUSED(C), PointerRNA *ptr)
{
	uiTemplateColorRamp(layout, ptr, "color_ramp", 0);
}

static void node_buts_curvevec(uiLayout *layout, bContext *UNUSED(C), PointerRNA *ptr)
{
	uiTemplateCurveMapping(layout, ptr, "mapping", 'v', 0, 0);
}

static float *_sample_col= NULL;	// bad bad, 2.5 will do better?
#if 0
static void node_curvemap_sample(float *col)
{
	_sample_col= col;
}
#endif

static void node_buts_curvecol(uiLayout *layout, bContext *UNUSED(C), PointerRNA *ptr)
{
	bNode *node= ptr->data;
	CurveMapping *cumap= node->storage;

	if(_sample_col) {
		cumap->flag |= CUMA_DRAW_SAMPLE;
		VECCOPY(cumap->sample, _sample_col);
	}
	else 
		cumap->flag &= ~CUMA_DRAW_SAMPLE;

	uiTemplateCurveMapping(layout, ptr, "mapping", 'c', 0, 0);
}

static void node_normal_cb(bContext *C, void *ntree_v, void *node_v)
{
	Main *bmain = CTX_data_main(C);

	ED_node_generic_update(bmain, ntree_v, node_v);
	WM_event_add_notifier(C, NC_NODE|NA_EDITED, ntree_v);
}

static void node_buts_normal(uiLayout *layout, bContext *UNUSED(C), PointerRNA *ptr)
{
	uiBlock *block= uiLayoutAbsoluteBlock(layout);
	bNodeTree *ntree= ptr->id.data;
	bNode *node= ptr->data;
	rctf *butr= &node->butr;
	bNodeSocket *sock= node->outputs.first;		/* first socket stores normal */
	float *nor= ((bNodeSocketValueVector*)sock->default_value)->value;
	uiBut *bt;
	
	bt= uiDefButF(block, BUT_NORMAL, B_NODE_EXEC, "", 
			  (short)butr->xmin, (short)butr->xmin, butr->xmax-butr->xmin, butr->xmax-butr->xmin, 
			  nor, 0.0f, 1.0f, 0, 0, "");
	uiButSetFunc(bt, node_normal_cb, ntree, node);
}
#if 0 // not used in 2.5x yet
static void node_browse_tex_cb(bContext *C, void *ntree_v, void *node_v)
{
	Main *bmain= CTX_data_main(C);
	bNodeTree *ntree= ntree_v;
	bNode *node= node_v;
	Tex *tex;
	
	if(node->menunr<1) return;
	
	if(node->id) {
		node->id->us--;
		node->id= NULL;
	}
	tex= BLI_findlink(&bmain->tex, node->menunr-1);

	node->id= &tex->id;
	id_us_plus(node->id);
	BLI_strncpy(node->name, node->id->name+2, sizeof(node->name));
	
	nodeSetActive(ntree, node);
	
	if( ntree->type == NTREE_TEXTURE )
		ntreeTexCheckCyclics( ntree );
	
	// allqueue(REDRAWBUTSSHADING, 0);
	// allqueue(REDRAWNODE, 0);
	NodeTagChanged(ntree, node); 
	
	node->menunr= 0;
}
#endif
static void node_dynamic_update_cb(bContext *C, void *UNUSED(ntree_v), void *node_v)
{
	Main *bmain= CTX_data_main(C);
	Material *ma;
	bNode *node= (bNode *)node_v;
	ID *id= node->id;
	int error= 0;

	if (BTST(node->custom1, NODE_DYNAMIC_ERROR)) error= 1;

	/* Users only have to press the "update" button in one pynode
	 * and we also update all others sharing the same script */
	for (ma= bmain->mat.first; ma; ma= ma->id.next) {
		if (ma->nodetree) {
			bNode *nd;
			for (nd= ma->nodetree->nodes.first; nd; nd= nd->next) {
				if ((nd->type == NODE_DYNAMIC) && (nd->id == id)) {
					nd->custom1= 0;
					nd->custom1= BSET(nd->custom1, NODE_DYNAMIC_REPARSE);
					nd->menunr= 0;
					if (error)
						nd->custom1= BSET(nd->custom1, NODE_DYNAMIC_ERROR);
				}
			}
		}
	}

	// allqueue(REDRAWBUTSSHADING, 0);
	// allqueue(REDRAWNODE, 0);
	// XXX BIF_preview_changed(ID_MA);
}

static void node_buts_texture(uiLayout *layout, bContext *UNUSED(C), PointerRNA *ptr)
{
	bNode *node= ptr->data;

	short multi = (
		node->id &&
		((Tex*)node->id)->use_nodes &&
		(node->type != CMP_NODE_TEXTURE) &&
		(node->type != TEX_NODE_TEXTURE)
	);
	
	uiItemR(layout, ptr, "texture", 0, "", ICON_NONE);
	
	if(multi) {
		/* Number Drawing not optimal here, better have a list*/
		uiItemR(layout, ptr, "node_output", 0, "", ICON_NONE);
	}
}

static void node_buts_math(uiLayout *layout, bContext *UNUSED(C), PointerRNA *ptr)
{ 
	uiItemR(layout, ptr, "operation", 0, "", ICON_NONE);
}

static int node_resize_area_default(bNode *node, int x, int y)
{
	if (node->flag & NODE_HIDDEN) {
		rctf totr= node->totr;
		/* right part of node */
		totr.xmin= node->totr.xmax-20.0f;
		return BLI_in_rctf(&totr, x, y);
	}
	else {
		/* rect we're interested in is just the bottom right corner */
		rctf totr= node->totr;
		/* bottom right corner */
		totr.xmin= totr.xmax-10.0f;
		totr.ymax= totr.ymin+10.0f;
		return BLI_in_rctf(&totr, x, y);
	}
}

/* ****************** BUTTON CALLBACKS FOR COMMON NODES ***************** */

/* width of socket columns in group display */
#define NODE_GROUP_FRAME		120

/* based on settings in node, sets drawing rect info. each redraw! */
/* note: this assumes only 1 group at a time is drawn (linked data) */
/* in node->totr the entire boundbox for the group is stored */
static void node_update_group(const bContext *C, bNodeTree *ntree, bNode *gnode)
{
	if (!(gnode->flag & NODE_GROUP_EDIT)) {
		node_update_default(C, ntree, gnode);
	}
	else {
		bNodeTree *ngroup= (bNodeTree *)gnode->id;
		bNode *node;
		bNodeSocket *sock, *gsock;
		float locx, locy;
		rctf *rect= &gnode->totr;
		float node_group_frame= U.dpi*NODE_GROUP_FRAME/72;
		int counter;
		int dy;
		
		/* get "global" coords */
		nodeSpaceCoords(gnode, &locx, &locy);
		
		/* center them, is a bit of abuse of locx and locy though */
		node_update_nodetree(C, ngroup, locx, locy);
		
		rect->xmin = rect->xmax = locx;
		rect->ymin = rect->ymax = locy;
		
		counter= 1;
		for(node= ngroup->nodes.first; node; node= node->next) {
			if(counter) {
				*rect= node->totr;
				counter= 0;
			}
			else
				BLI_union_rctf(rect, &node->totr);
		}
		
		/* add some room for links to group sockets */
		rect->xmin -= 4*NODE_DY;
		rect->xmax += 4*NODE_DY;
		rect->ymin-= NODE_DY;
		rect->ymax+= NODE_DY;
		
		/* input sockets */
		dy = 0.5f*(rect->ymin+rect->ymax) + NODE_DY*(BLI_countlist(&gnode->inputs)-1);
		gsock=ngroup->inputs.first;
		sock=gnode->inputs.first;
		while (gsock || sock) {
			while (sock && !sock->groupsock) {
				sock->locx = rect->xmin - node_group_frame;
				sock->locy = dy;

				/* prevent long socket lists from growing out of the group box */
				if (dy-3*NODE_DYS < rect->ymin)
					rect->ymin = dy-3*NODE_DYS;
				if (dy+3*NODE_DYS > rect->ymax)
					rect->ymax = dy+3*NODE_DYS;
				dy -= 2*NODE_DY;
				
				sock = sock->next;
			}
			while (gsock && (!sock || sock->groupsock!=gsock)) {
				gsock->locx = rect->xmin;
				gsock->locy = dy;
				
				/* prevent long socket lists from growing out of the group box */
				if (dy-3*NODE_DYS < rect->ymin)
					rect->ymin = dy-3*NODE_DYS;
				if (dy+3*NODE_DYS > rect->ymax)
					rect->ymax = dy+3*NODE_DYS;
				dy -= 2*NODE_DY;
				
				gsock = gsock->next;
			}
			while (sock && gsock && sock->groupsock==gsock) {
				gsock->locx = rect->xmin;
				sock->locx = rect->xmin - node_group_frame;
				sock->locy = gsock->locy = dy;
				
				/* prevent long socket lists from growing out of the group box */
				if (dy-3*NODE_DYS < rect->ymin)
					rect->ymin = dy-3*NODE_DYS;
				if (dy+3*NODE_DYS > rect->ymax)
					rect->ymax = dy+3*NODE_DYS;
				dy -= 2*NODE_DY;
				
				sock = sock->next;
				gsock = gsock->next;
			}
		}
		
		/* output sockets */
		dy = 0.5f*(rect->ymin+rect->ymax) + NODE_DY*(BLI_countlist(&gnode->outputs)-1);
		gsock=ngroup->outputs.first;
		sock=gnode->outputs.first;
		while (gsock || sock) {
			while (sock && !sock->groupsock) {
				sock->locx = rect->xmax + node_group_frame;
				sock->locy = dy - NODE_DYS;
				
				/* prevent long socket lists from growing out of the group box */
				if (dy-3*NODE_DYS < rect->ymin)
					rect->ymin = dy-3*NODE_DYS;
				if (dy+3*NODE_DYS > rect->ymax)
					rect->ymax = dy+3*NODE_DYS;
				dy -= 2*NODE_DY;
				
				sock = sock->next;
			}
			while (gsock && (!sock || sock->groupsock!=gsock)) {
				gsock->locx = rect->xmax;
				gsock->locy = dy - NODE_DYS;
				
				/* prevent long socket lists from growing out of the group box */
				if (dy-3*NODE_DYS < rect->ymin)
					rect->ymin = dy-3*NODE_DYS;
				if (dy+3*NODE_DYS > rect->ymax)
					rect->ymax = dy+3*NODE_DYS;
				dy -= 2*NODE_DY;
				
				gsock = gsock->next;
			}
			while (sock && gsock && sock->groupsock==gsock) {
				gsock->locx = rect->xmax;
				sock->locx = rect->xmax + node_group_frame;
				sock->locy = gsock->locy = dy - NODE_DYS;
				
				/* prevent long socket lists from growing out of the group box */
				if (dy-3*NODE_DYS < rect->ymin)
					rect->ymin = dy-3*NODE_DYS;
				if (dy+3*NODE_DYS > rect->ymax)
					rect->ymax = dy+3*NODE_DYS;
				dy -= 2*NODE_DY;
				
				sock = sock->next;
				gsock = gsock->next;
			}
		}
	}
}

static void update_group_input_cb(bContext *UNUSED(C), void *UNUSED(snode_v), void *ngroup_v)
{
	bNodeTree *ngroup= (bNodeTree*)ngroup_v;
	
	ngroup->update |= NTREE_UPDATE_GROUP_IN;
	ntreeUpdateTree(ngroup);
}

static void update_group_output_cb(bContext *UNUSED(C), void *UNUSED(snode_v), void *ngroup_v)
{
	bNodeTree *ngroup= (bNodeTree*)ngroup_v;
	
	ngroup->update |= NTREE_UPDATE_GROUP_OUT;
	ntreeUpdateTree(ngroup);
}

static void draw_group_socket_name(SpaceNode *snode, bNode *gnode, bNodeSocket *sock, int in_out, float xoffset, float yoffset)
{
	bNodeTree *ngroup= (bNodeTree*)gnode->id;
	uiBut *bt;
	
	if (sock->flag & SOCK_DYNAMIC) {
		bt = uiDefBut(gnode->block, TEX, 0, "", 
					  sock->locx+xoffset, sock->locy+1+yoffset, 72, NODE_DY,
					  sock->name, 0, 31, 0, 0, "");
		if (in_out==SOCK_IN)
			uiButSetFunc(bt, update_group_input_cb, snode, ngroup);
		else
			uiButSetFunc(bt, update_group_output_cb, snode, ngroup);
	}
	else {
		uiDefBut(gnode->block, LABEL, 0, sock->name, 
				 sock->locx+xoffset, sock->locy+1+yoffset, 72, NODE_DY,
				 NULL, 0, 31, 0, 0, "");
	}
}

static void draw_group_socket(const bContext *C, SpaceNode *snode, bNodeTree *ntree, bNode *gnode, bNodeSocket *sock, bNodeSocket *gsock, int index, int in_out)
{
	bNodeTree *ngroup= (bNodeTree*)gnode->id;
	bNodeSocketType *stype= ntreeGetSocketType(gsock ? gsock->type : sock->type);
	uiBut *bt;
	float offset;
	int draw_value;
	float node_group_frame= U.dpi*NODE_GROUP_FRAME/72;
	float socket_size= NODE_SOCKSIZE*U.dpi/72;
	float arrowbutw= 0.8f*UI_UNIT_X;
	/* layout stuff for buttons on group left frame */
	float colw= 0.6f*node_group_frame;
	float col1= 6 - node_group_frame;
	float col2= col1 + colw+6;
	float col3= node_group_frame - arrowbutw - 6;
	/* layout stuff for buttons on group right frame */
	float cor1= 6;
	float cor2= cor1 + arrowbutw + 6;
	float cor3= cor2 + arrowbutw + 6;
	
	/* node and group socket circles */
	if (sock)
		node_socket_circle_draw(ntree, sock, socket_size);
	if (gsock)
		node_socket_circle_draw(ngroup, gsock, socket_size);
	
	/* socket name */
	offset = (in_out==SOCK_IN ? col1 : cor3);
	if (!gsock)
		offset += (in_out==SOCK_IN ? node_group_frame : -node_group_frame);
	
	/* draw both name and value button if:
	 * 1) input: not internal
	 * 2) output: (node type uses const outputs) and (group output is unlinked)
	 */
	switch (in_out) {
	case SOCK_IN:
		draw_value = !(gsock && (gsock->flag & SOCK_INTERNAL));
		break;
	case SOCK_OUT:
		if (gnode->typeinfo->flag & NODE_CONST_OUTPUT)
			draw_value = !(gsock && gsock->link);
		else
			draw_value = 0;
		break;
	}
	if (draw_value) {
		/* both name and value buttons */
		if (gsock) {
			draw_group_socket_name(snode, gnode, gsock, in_out, offset, 0);
			if (stype->buttonfunc)
				stype->buttonfunc(C, gnode->block, ngroup, NULL, gsock, "", gsock->locx+offset, gsock->locy-NODE_DY, colw);
		}
		else {
			draw_group_socket_name(snode, gnode, sock, in_out, offset, 0);
			if (stype->buttonfunc)
				stype->buttonfunc(C, gnode->block, ngroup, NULL, sock, "", sock->locx+offset, sock->locy-NODE_DY, colw);
		}
	}
	else {
		/* only name, no value button */
		if (gsock)
			draw_group_socket_name(snode, gnode, gsock, in_out, offset, -NODE_DYS);
		else
			draw_group_socket_name(snode, gnode, sock, in_out, offset, -NODE_DYS);
	}
	
	if (gsock && (gsock->flag & SOCK_DYNAMIC)) {
		/* up/down buttons */
		offset = (in_out==SOCK_IN ? col2 : cor2);
		uiBlockSetDirection(gnode->block, UI_TOP);
		uiBlockBeginAlign(gnode->block);
		bt = uiDefIconButO(gnode->block, BUT, "NODE_OT_group_socket_move_up", 0, ICON_TRIA_UP,
						   gsock->locx+offset, gsock->locy, arrowbutw, arrowbutw, "");
		if (!gsock->prev || !(gsock->prev->flag & SOCK_DYNAMIC))
			uiButSetFlag(bt, UI_BUT_DISABLED);
		RNA_int_set(uiButGetOperatorPtrRNA(bt), "index", index);
		RNA_enum_set(uiButGetOperatorPtrRNA(bt), "in_out", in_out);
		bt = uiDefIconButO(gnode->block, BUT, "NODE_OT_group_socket_move_down", 0, ICON_TRIA_DOWN,
						   gsock->locx+offset, gsock->locy-arrowbutw, arrowbutw, arrowbutw, "");
		if (!gsock->next || !(gsock->next->flag & SOCK_DYNAMIC))
			uiButSetFlag(bt, UI_BUT_DISABLED);
		RNA_int_set(uiButGetOperatorPtrRNA(bt), "index", index);
		RNA_enum_set(uiButGetOperatorPtrRNA(bt), "in_out", in_out);
		uiBlockEndAlign(gnode->block);
		uiBlockSetDirection(gnode->block, 0);
		
		/* remove button */
		offset = (in_out==SOCK_IN ? col3 : col1);
		uiBlockSetEmboss(gnode->block, UI_EMBOSSN);
		bt = uiDefIconButO(gnode->block, BUT, "NODE_OT_group_socket_remove", 0, ICON_X,
						   gsock->locx+offset, gsock->locy-0.5f*arrowbutw, arrowbutw, arrowbutw, "");
		RNA_int_set(uiButGetOperatorPtrRNA(bt), "index", index);
		RNA_enum_set(uiButGetOperatorPtrRNA(bt), "in_out", in_out);
		uiBlockSetEmboss(gnode->block, UI_EMBOSS);
	}
}

/* groups are, on creation, centered around 0,0 */
static void node_draw_group(const bContext *C, ARegion *ar, SpaceNode *snode, bNodeTree *ntree, bNode *gnode)
{
	if (!(gnode->flag & NODE_GROUP_EDIT)) {
		node_draw_default(C, ar, snode, ntree, gnode);
	}
	else {
		bNodeTree *ngroup= (bNodeTree *)gnode->id;
		bNodeSocket *sock, *gsock;
		uiLayout *layout;
		PointerRNA ptr;
		rctf rect= gnode->totr;
		float node_group_frame= U.dpi*NODE_GROUP_FRAME/72;
		float group_header= 26*U.dpi/72;
		
		int index;
		
		/* backdrop header */
		glEnable(GL_BLEND);
		uiSetRoundBox(3);
		UI_ThemeColorShadeAlpha(TH_NODE_GROUP, 0, -70);
		uiDrawBox(GL_POLYGON, rect.xmin-node_group_frame, rect.ymax, rect.xmax+node_group_frame, rect.ymax+group_header, BASIS_RAD);
		
		/* backdrop body */
		UI_ThemeColorShadeAlpha(TH_BACK, -8, -70);
		uiSetRoundBox(0);
		uiDrawBox(GL_POLYGON, rect.xmin, rect.ymin, rect.xmax, rect.ymax, BASIS_RAD);
	
		/* input column */
		UI_ThemeColorShadeAlpha(TH_BACK, 10, -50);
		uiSetRoundBox(8);
		uiDrawBox(GL_POLYGON, rect.xmin-node_group_frame, rect.ymin, rect.xmin, rect.ymax, BASIS_RAD);
	
		/* output column */
		UI_ThemeColorShadeAlpha(TH_BACK, 10, -50);
		uiSetRoundBox(4);
		uiDrawBox(GL_POLYGON, rect.xmax, rect.ymin, rect.xmax+node_group_frame, rect.ymax, BASIS_RAD);
	
		/* input column separator */
		glColor4ub(200, 200, 200, 140);
		glBegin(GL_LINES);
		glVertex2f(rect.xmin, rect.ymin);
		glVertex2f(rect.xmin, rect.ymax);
		glEnd();
	
		/* output column separator */
		glColor4ub(200, 200, 200, 140);
		glBegin(GL_LINES);
		glVertex2f(rect.xmax, rect.ymin);
		glVertex2f(rect.xmax, rect.ymax);
		glEnd();
	
		/* group node outline */
		uiSetRoundBox(15);
		glColor4ub(200, 200, 200, 140);
		glEnable( GL_LINE_SMOOTH );
		uiDrawBox(GL_LINE_LOOP, rect.xmin-node_group_frame, rect.ymin, rect.xmax+node_group_frame, rect.ymax+group_header, BASIS_RAD);
		glDisable( GL_LINE_SMOOTH );
		glDisable(GL_BLEND);
		
		/* backdrop title */
		UI_ThemeColor(TH_TEXT_HI);
	
		layout = uiBlockLayout(gnode->block, UI_LAYOUT_VERTICAL, UI_LAYOUT_PANEL, (short)(rect.xmin+15), (short)(rect.ymax+group_header),
							   MIN2((int)(rect.xmax - rect.xmin-18.0f), node_group_frame+20), group_header, U.uistyles.first);
		RNA_pointer_create(&ntree->id, &RNA_Node, gnode, &ptr);
		uiTemplateIDBrowse(layout, (bContext*)C, &ptr, "node_tree", NULL, NULL, NULL);
		uiBlockLayoutResolve(gnode->block, NULL, NULL);
	
		/* draw the internal tree nodes and links */
		node_draw_nodetree(C, ar, snode, ngroup);
	
		/* group sockets */
		gsock=ngroup->inputs.first;
		sock=gnode->inputs.first;
		index = 0;
		while (gsock || sock) {
			while (sock && !sock->groupsock) {
				draw_group_socket(C, snode, ntree, gnode, sock, NULL, index, SOCK_IN);
				sock = sock->next;
			}
			while (gsock && (!sock || sock->groupsock!=gsock)) {
				draw_group_socket(C, snode, ntree, gnode, NULL, gsock, index, SOCK_IN);
				gsock = gsock->next;
				++index;
			}
			while (sock && gsock && sock->groupsock==gsock) {
				draw_group_socket(C, snode, ntree, gnode, sock, gsock, index, SOCK_IN);
				sock = sock->next;
				gsock = gsock->next;
				++index;
			}
		}
		gsock=ngroup->outputs.first;
		sock=gnode->outputs.first;
		index = 0;
		while (gsock || sock) {
			while (sock && !sock->groupsock) {
				draw_group_socket(C, snode, ntree, gnode, sock, NULL, index, SOCK_OUT);
				sock = sock->next;
			}
			while (gsock && (!sock || sock->groupsock!=gsock)) {
				draw_group_socket(C, snode, ntree, gnode, NULL, gsock, index, SOCK_OUT);
				gsock = gsock->next;
				++index;
			}
			while (sock && gsock && sock->groupsock==gsock) {
				draw_group_socket(C, snode, ntree, gnode, sock, gsock, index, SOCK_OUT);
				sock = sock->next;
				gsock = gsock->next;
				++index;
			}
		}
		
		uiEndBlock(C, gnode->block);
		uiDrawBlock(C, gnode->block);
		gnode->block= NULL;
	}
}

static void node_common_buts_whileloop(uiLayout *layout, bContext *UNUSED(C), PointerRNA *ptr)
{
	uiItemR(layout, ptr, "max_iterations", 0, NULL, 0);
}

static void node_update_frame(const bContext *UNUSED(C), bNodeTree *UNUSED(ntree), bNode *node)
{
	float locx, locy;

	/* get "global" coords */
	nodeSpaceCoords(node, &locx, &locy);

	node->prvr.xmin= locx + NODE_DYS;
	node->prvr.xmax= locx + node->width- NODE_DYS;

	node->totr.xmin= locx;
	node->totr.xmax= locx + node->width;
	node->totr.ymax= locy;
	node->totr.ymin= locy - node->height;
}

static void node_common_set_butfunc(bNodeType *ntype)
{
	switch(ntype->type) {
		case NODE_GROUP:
//			ntype->uifunc= node_common_buts_group;
			ntype->drawfunc= node_draw_group;
			ntype->drawupdatefunc= node_update_group;
			break;
		case NODE_FORLOOP:
//			ntype->uifunc= node_common_buts_group;
			ntype->drawfunc= node_draw_group;
			ntype->drawupdatefunc= node_update_group;
			break;
		case NODE_WHILELOOP:
			ntype->uifunc= node_common_buts_whileloop;
			ntype->drawfunc= node_draw_group;
			ntype->drawupdatefunc= node_update_group;
			break;
		case NODE_FRAME:
			ntype->drawupdatefunc= node_update_frame;
			break;
	}
}

/* ****************** BUTTON CALLBACKS FOR SHADER NODES ***************** */

static void node_browse_text_cb(bContext *C, void *ntree_v, void *node_v)
{
	Main *bmain= CTX_data_main(C);
	bNodeTree *ntree= ntree_v;
	bNode *node= node_v;
	ID *oldid;
	
	if(node->menunr<1) return;
	
	if(node->id) {
		node->id->us--;
	}
	oldid= node->id;
	node->id= BLI_findlink(&bmain->text, node->menunr-1);
	id_us_plus(node->id);
	BLI_strncpy(node->name, node->id->name+2, sizeof(node->name));

	node->custom1= BSET(node->custom1, NODE_DYNAMIC_NEW);
	
	nodeSetActive(ntree, node);

	// allqueue(REDRAWBUTSSHADING, 0);
	// allqueue(REDRAWNODE, 0);

	node->menunr= 0;
}

static void node_shader_buts_material(uiLayout *layout, bContext *C, PointerRNA *ptr)
{
	bNode *node= ptr->data;
	uiLayout *col;
	
	uiTemplateID(layout, C, ptr, "material", "MATERIAL_OT_new", NULL, NULL);
	
	if(!node->id) return;
	
	col= uiLayoutColumn(layout, 0);
	uiItemR(col, ptr, "use_diffuse", 0, NULL, ICON_NONE);
	uiItemR(col, ptr, "use_specular", 0, NULL, ICON_NONE);
	uiItemR(col, ptr, "invert_normal", 0, NULL, ICON_NONE);
}

static void node_shader_buts_mapping(uiLayout *layout, bContext *UNUSED(C), PointerRNA *ptr)
{
	uiLayout *row;
	
	uiItemL(layout, "Location:", ICON_NONE);
	row= uiLayoutRow(layout, 1);
	uiItemR(row, ptr, "location", 0, "", ICON_NONE);
	
	uiItemL(layout, "Rotation:", ICON_NONE);
	row= uiLayoutRow(layout, 1);
	uiItemR(row, ptr, "rotation", 0, "", ICON_NONE);
	
	uiItemL(layout, "Scale:", ICON_NONE);
	row= uiLayoutRow(layout, 1);
	uiItemR(row, ptr, "scale", 0, "", ICON_NONE);
	
	row= uiLayoutRow(layout, 1);
	uiItemR(row, ptr, "use_min", 0, "Min", ICON_NONE);
	uiItemR(row, ptr, "min", 0, "", ICON_NONE);
	
	row= uiLayoutRow(layout, 1);
	uiItemR(row, ptr, "use_max", 0, "Max", ICON_NONE);
	uiItemR(row, ptr, "max", 0, "", ICON_NONE);
	
}

static void node_shader_buts_vect_math(uiLayout *layout, bContext *UNUSED(C), PointerRNA *ptr)
{ 
	uiItemR(layout, ptr, "operation", 0, "", ICON_NONE);
}

static void node_shader_buts_geometry(uiLayout *layout, bContext *C, PointerRNA *ptr)
{
	PointerRNA obptr= CTX_data_pointer_get(C, "active_object");
	uiLayout *col;

	col= uiLayoutColumn(layout, 0);

	if(obptr.data && RNA_enum_get(&obptr, "type") == OB_MESH) {
		PointerRNA dataptr= RNA_pointer_get(&obptr, "data");

		uiItemPointerR(col, ptr, "uv_layer", &dataptr, "uv_textures", "", ICON_NONE);
		uiItemPointerR(col, ptr, "color_layer", &dataptr, "vertex_colors", "", ICON_NONE);
	}
	else {
		uiItemR(col, ptr, "uv_layer", 0, "UV", ICON_NONE);
		uiItemR(col, ptr, "color_layer", 0, "VCol", ICON_NONE);
	}
}

static void node_shader_buts_dynamic(uiLayout *layout, bContext *C, PointerRNA *ptr)
{ 
	Main *bmain= CTX_data_main(C);
	uiBlock *block= uiLayoutAbsoluteBlock(layout);
	bNode *node= ptr->data;
	bNodeTree *ntree= ptr->id.data;
	rctf *butr= &node->butr;
	uiBut *bt;
	// XXX SpaceNode *snode= curarea->spacedata.first;
	short dy= (short)butr->ymin;
	int xoff=0;

	/* B_NODE_EXEC is handled in butspace.c do_node_buts */
	if(!node->id) {
			const char *strp;
			IDnames_to_pupstring(&strp, NULL, "", &(bmain->text), NULL, NULL);
			node->menunr= 0;
			bt= uiDefButS(block, MENU, B_NODE_EXEC/*+node->nr*/, strp, 
							butr->xmin, dy, 19, 19, 
							&node->menunr, 0, 0, 0, 0, "Browses existing choices");
			uiButSetFunc(bt, node_browse_text_cb, ntree, node);
			xoff=19;
			if(strp) MEM_freeN((void *)strp);
	}
	else {
		bt = uiDefBut(block, BUT, B_NOP, "Update",
				butr->xmin+xoff, butr->ymin+20, 50, 19,
				&node->menunr, 0.0, 19.0, 0, 0, "Refresh this node (and all others that use the same script)");
		uiButSetFunc(bt, node_dynamic_update_cb, ntree, node);

		if (BTST(node->custom1, NODE_DYNAMIC_ERROR)) {
			// UI_ThemeColor(TH_REDALERT);
			// XXX ui_rasterpos_safe(butr->xmin + xoff, butr->ymin + 5, snode->aspect);
			// XXX snode_drawstring(snode, "Error! Check console...", butr->xmax - butr->xmin);
			;
		}
	}
}

/* only once called */
static void node_shader_set_butfunc(bNodeType *ntype)
{
	ntype->uifuncbut = NULL;
	switch(ntype->type) {
		/* case NODE_GROUP:	 note, typeinfo for group is generated... see "XXX ugly hack" */

		case SH_NODE_MATERIAL:
		case SH_NODE_MATERIAL_EXT:
			ntype->uifunc= node_shader_buts_material;
			break;
		case SH_NODE_TEXTURE:
			ntype->uifunc= node_buts_texture;
			break;
		case SH_NODE_NORMAL:
			ntype->uifunc= node_buts_normal;
			break;
		case SH_NODE_CURVE_VEC:
			ntype->uifunc= node_buts_curvevec;
			break;
		case SH_NODE_CURVE_RGB:
			ntype->uifunc= node_buts_curvecol;
			break;
		case SH_NODE_MAPPING:
			ntype->uifunc= node_shader_buts_mapping;
			break;
		case SH_NODE_VALUE:
			ntype->uifunc= node_buts_value;
			break;
		case SH_NODE_RGB:
			ntype->uifunc= node_buts_rgb;
			break;
		case SH_NODE_MIX_RGB:
			ntype->uifunc= node_buts_mix_rgb;
			break;
		case SH_NODE_VALTORGB:
			ntype->uifunc= node_buts_colorramp;
			break;
		case SH_NODE_MATH: 
			ntype->uifunc= node_buts_math;
			break; 
		case SH_NODE_VECT_MATH: 
			ntype->uifunc= node_shader_buts_vect_math;
			break; 
		case SH_NODE_GEOMETRY:
			ntype->uifunc= node_shader_buts_geometry;
			break;
		case NODE_DYNAMIC:
			ntype->uifunc= node_shader_buts_dynamic;
			break;
	}
		if (ntype->uifuncbut == NULL) ntype->uifuncbut = ntype->uifunc;
}

/* ****************** BUTTON CALLBACKS FOR COMPOSITE NODES ***************** */

static void node_composit_buts_image(uiLayout *layout, bContext *C, PointerRNA *ptr)
{
	uiLayout *col;
	bNode *node= ptr->data;
	PointerRNA imaptr;
	PropertyRNA *prop;
	int source;
	
	uiTemplateID(layout, C, ptr, "image", NULL, "IMAGE_OT_open", NULL);
	
	if(!node->id) return;
	
	prop = RNA_struct_find_property(ptr, "image");
	if (!prop || RNA_property_type(prop) != PROP_POINTER) return;
	imaptr= RNA_property_pointer_get(ptr, prop);
	
	col= uiLayoutColumn(layout, 0);
	
	uiItemR(col, &imaptr, "source", 0, NULL, ICON_NONE);
	
	source= RNA_enum_get(&imaptr, "source");

	if(source == IMA_SRC_SEQUENCE) {
		/* don't use iuser->framenr directly because it may not be updated if auto-refresh is off */
		Scene *scene= CTX_data_scene(C);
		ImageUser *iuser= node->storage;
		char tstr[32];
		const int framenr= BKE_image_user_get_frame(iuser, CFRA, 0);
		BLI_snprintf(tstr, sizeof(tstr), "Frame: %d", framenr);
		uiItemL(layout, tstr, ICON_NONE);
	}

	if (ELEM(source, IMA_SRC_SEQUENCE, IMA_SRC_MOVIE)) {
		col= uiLayoutColumn(layout, 1);
		uiItemR(col, ptr, "frame_duration", 0, NULL, ICON_NONE);
		uiItemR(col, ptr, "frame_start", 0, NULL, ICON_NONE);
		uiItemR(col, ptr, "frame_offset", 0, NULL, ICON_NONE);
		uiItemR(col, ptr, "use_cyclic", 0, NULL, ICON_NONE);
		uiItemR(col, ptr, "use_auto_refresh", UI_ITEM_R_ICON_ONLY, NULL, ICON_NONE);
	}

	col= uiLayoutColumn(layout, 0);
	
	if (RNA_enum_get(&imaptr, "type")== IMA_TYPE_MULTILAYER)
		uiItemR(col, ptr, "layer", 0, NULL, ICON_NONE);
}

static void node_composit_buts_renderlayers(uiLayout *layout, bContext *C, PointerRNA *ptr)
{
	bNode *node= ptr->data;
	uiLayout *col, *row;
	PointerRNA op_ptr;
	PointerRNA scn_ptr;
	PropertyRNA *prop;
	const char *layer_name;
	char scene_name[MAX_ID_NAME-2];
	
	uiTemplateID(layout, C, ptr, "scene", NULL, NULL, NULL);
	
	if(!node->id) return;

	col= uiLayoutColumn(layout, 0);
	row = uiLayoutRow(col, 0);
	uiItemR(row, ptr, "layer", 0, "", ICON_NONE);
	
	prop = RNA_struct_find_property(ptr, "layer");
	if (!(RNA_property_enum_identifier(C, ptr, prop, RNA_property_enum_get(ptr, prop), &layer_name)))
		return;
	
	scn_ptr = RNA_pointer_get(ptr, "scene");
	RNA_string_get(&scn_ptr, "name", scene_name);
	
	WM_operator_properties_create(&op_ptr, "RENDER_OT_render");
	RNA_string_set(&op_ptr, "layer", layer_name);
	RNA_string_set(&op_ptr, "scene", scene_name);
	uiItemFullO(row, "RENDER_OT_render", "", ICON_RENDER_STILL, op_ptr.data, WM_OP_INVOKE_DEFAULT, 0);

}


static void node_composit_buts_blur(uiLayout *layout, bContext *UNUSED(C), PointerRNA *ptr)
{
	uiLayout *col, *row;
	
	col= uiLayoutColumn(layout, 0);
	
	uiItemR(col, ptr, "filter_type", 0, "", ICON_NONE);
	if (RNA_enum_get(ptr, "filter_type")!= R_FILTER_FAST_GAUSS) {
		uiItemR(col, ptr, "use_bokeh", 0, NULL, ICON_NONE);
		uiItemR(col, ptr, "use_gamma_correction", 0, NULL, ICON_NONE);
	}
	
	uiItemR(col, ptr, "use_relative", 0, NULL, ICON_NONE);
	
	if (RNA_boolean_get(ptr, "use_relative")) {
		uiItemL(col, "Aspect Correction", 0);
		row= uiLayoutRow(layout, 1);
		uiItemR(row, ptr, "aspect_correction", UI_ITEM_R_EXPAND, NULL, 0);
		
		col= uiLayoutColumn(layout, 1);
		uiItemR(col, ptr, "factor_x", 0, "X", ICON_NONE);
		uiItemR(col, ptr, "factor_y", 0, "Y", ICON_NONE);
	}
	else {
		col= uiLayoutColumn(layout, 1);
		uiItemR(col, ptr, "size_x", 0, "X", ICON_NONE);
		uiItemR(col, ptr, "size_y", 0, "Y", ICON_NONE);
	}
}

static void node_composit_buts_dblur(uiLayout *layout, bContext *UNUSED(C), PointerRNA *ptr)
{
	uiLayout *col;
	
	uiItemR(layout, ptr, "iterations", 0, NULL, ICON_NONE);
	uiItemR(layout, ptr, "use_wrap", 0, NULL, ICON_NONE);
	
	col= uiLayoutColumn(layout, 1);
	uiItemL(col, "Center:", ICON_NONE);
	uiItemR(col, ptr, "center_x", 0, "X", ICON_NONE);
	uiItemR(col, ptr, "center_y", 0, "Y", ICON_NONE);
	
	uiItemS(layout);
	
	col= uiLayoutColumn(layout, 1);
	uiItemR(col, ptr, "distance", 0, NULL, ICON_NONE);
	uiItemR(col, ptr, "angle", 0, NULL, ICON_NONE);
	
	uiItemS(layout);
	
	uiItemR(layout, ptr, "spin", 0, NULL, ICON_NONE);
	uiItemR(layout, ptr, "zoom", 0, NULL, ICON_NONE);
}

static void node_composit_buts_bilateralblur(uiLayout *layout, bContext *UNUSED(C), PointerRNA *ptr)
{	
	uiLayout *col;
	
	col= uiLayoutColumn(layout, 1);
	uiItemR(col, ptr, "iterations", 0, NULL, ICON_NONE);
	uiItemR(col, ptr, "sigma_color", 0, NULL, ICON_NONE);
	uiItemR(col, ptr, "sigma_space", 0, NULL, ICON_NONE);
}

static void node_composit_buts_defocus(uiLayout *layout, bContext *UNUSED(C), PointerRNA *ptr)
{
	uiLayout *sub, *col;
	
	col= uiLayoutColumn(layout, 0);
	uiItemL(col, "Bokeh Type:", ICON_NONE);
	uiItemR(col, ptr, "bokeh", 0, "", ICON_NONE);
	uiItemR(col, ptr, "angle", 0, NULL, ICON_NONE);

	uiItemR(layout, ptr, "use_gamma_correction", 0, NULL, ICON_NONE);

	col = uiLayoutColumn(layout, 0);
	uiLayoutSetActive(col, RNA_boolean_get(ptr, "use_zbuffer")==1);
	uiItemR(col, ptr, "f_stop", 0, NULL, ICON_NONE);

	uiItemR(layout, ptr, "blur_max", 0, NULL, ICON_NONE);
	uiItemR(layout, ptr, "threshold", 0, NULL, ICON_NONE);

	col = uiLayoutColumn(layout, 0);
	uiItemR(col, ptr, "use_preview", 0, NULL, ICON_NONE);
	sub = uiLayoutColumn(col, 0);
	uiLayoutSetActive(sub, RNA_boolean_get(ptr, "use_preview"));
	uiItemR(sub, ptr, "samples", 0, NULL, ICON_NONE);
	
	col = uiLayoutColumn(layout, 0);
	uiItemR(col, ptr, "use_zbuffer", 0, NULL, ICON_NONE);
	sub = uiLayoutColumn(col, 0);
	uiLayoutSetActive(sub, RNA_boolean_get(ptr, "use_zbuffer")==0);
	uiItemR(sub, ptr, "z_scale", 0, NULL, ICON_NONE);
}

/* qdn: glare node */
static void node_composit_buts_glare(uiLayout *layout, bContext *UNUSED(C), PointerRNA *ptr)
{	
	uiItemR(layout, ptr, "glare_type", 0, "", ICON_NONE);
	uiItemR(layout, ptr, "quality", 0, "", ICON_NONE);

	if (RNA_enum_get(ptr, "glare_type")!= 1) {
		uiItemR(layout, ptr, "iterations", 0, NULL, ICON_NONE);
	
		if (RNA_enum_get(ptr, "glare_type")!= 0) 
			uiItemR(layout, ptr, "color_modulation", UI_ITEM_R_SLIDER, NULL, ICON_NONE);
	}
	
	uiItemR(layout, ptr, "mix", 0, NULL, ICON_NONE);
	uiItemR(layout, ptr, "threshold", 0, NULL, ICON_NONE);

	if (RNA_enum_get(ptr, "glare_type")== 2) {
		uiItemR(layout, ptr, "streaks", 0, NULL, ICON_NONE);
		uiItemR(layout, ptr, "angle_offset", 0, NULL, ICON_NONE);
	}
	if (RNA_enum_get(ptr, "glare_type")== 0 || RNA_enum_get(ptr, "glare_type")== 2) {
		uiItemR(layout, ptr, "fade", UI_ITEM_R_SLIDER, NULL, ICON_NONE);
		
		if (RNA_enum_get(ptr, "glare_type")== 0) 
			uiItemR(layout, ptr, "use_rotate_45", 0, NULL, ICON_NONE);
	}
	if (RNA_enum_get(ptr, "glare_type")== 1) {
		uiItemR(layout, ptr, "size", 0, NULL, ICON_NONE);
	}
}

static void node_composit_buts_tonemap(uiLayout *layout, bContext *UNUSED(C), PointerRNA *ptr)
{	
	uiLayout *col;

	col = uiLayoutColumn(layout, 0);
	uiItemR(col, ptr, "tonemap_type", 0, "", ICON_NONE);
	if (RNA_enum_get(ptr, "tonemap_type")== 0) {
		uiItemR(col, ptr, "key", UI_ITEM_R_SLIDER, NULL, ICON_NONE);
		uiItemR(col, ptr, "offset", 0, NULL, ICON_NONE);
		uiItemR(col, ptr, "gamma", 0, NULL, ICON_NONE);
	}
	else {
		uiItemR(col, ptr, "intensity", 0, NULL, ICON_NONE);
		uiItemR(col, ptr, "contrast", UI_ITEM_R_SLIDER, NULL, ICON_NONE);
		uiItemR(col, ptr, "adaptation", UI_ITEM_R_SLIDER, NULL, ICON_NONE);
		uiItemR(col, ptr, "correction", UI_ITEM_R_SLIDER, NULL, ICON_NONE);
	}
}

static void node_composit_buts_lensdist(uiLayout *layout, bContext *UNUSED(C), PointerRNA *ptr)
{
	uiLayout *col;

	col= uiLayoutColumn(layout, 0);
	uiItemR(col, ptr, "use_projector", 0, NULL, ICON_NONE);

	col = uiLayoutColumn(col, 0);
	uiLayoutSetActive(col, RNA_boolean_get(ptr, "use_projector")==0);
	uiItemR(col, ptr, "use_jitter", 0, NULL, ICON_NONE);
	uiItemR(col, ptr, "use_fit", 0, NULL, ICON_NONE);
}

static void node_composit_buts_vecblur(uiLayout *layout, bContext *UNUSED(C), PointerRNA *ptr)
{
	uiLayout *col;
	
	col= uiLayoutColumn(layout, 0);
	uiItemR(col, ptr, "samples", 0, NULL, ICON_NONE);
	uiItemR(col, ptr, "factor", 0, "Blur", ICON_NONE);
	
	col= uiLayoutColumn(layout, 1);
	uiItemL(col, "Speed:", ICON_NONE);
	uiItemR(col, ptr, "speed_min", 0, "Min", ICON_NONE);
	uiItemR(col, ptr, "speed_max", 0, "Max", ICON_NONE);

	uiItemR(layout, ptr, "use_curved", 0, NULL, ICON_NONE);
}

static void node_composit_buts_filter(uiLayout *layout, bContext *UNUSED(C), PointerRNA *ptr)
{
	uiItemR(layout, ptr, "filter_type", 0, "", ICON_NONE);
}

static void node_composit_buts_flip(uiLayout *layout, bContext *UNUSED(C), PointerRNA *ptr)
{
	uiItemR(layout, ptr, "axis", 0, "", ICON_NONE);
}

static void node_composit_buts_crop(uiLayout *layout, bContext *UNUSED(C), PointerRNA *ptr)
{
	uiLayout *col;

	uiItemR(layout, ptr, "use_crop_size", 0, NULL, ICON_NONE);
	uiItemR(layout, ptr, "relative", 0, NULL, ICON_NONE);

	col= uiLayoutColumn(layout, 1);
	if (RNA_boolean_get(ptr, "relative")){
		uiItemR(col, ptr, "rel_min_x", 0, "Left", ICON_NONE);
		uiItemR(col, ptr, "rel_max_x", 0, "Right", ICON_NONE);
		uiItemR(col, ptr, "rel_min_y", 0, "Up", ICON_NONE);
		uiItemR(col, ptr, "rel_max_y", 0, "Down", ICON_NONE);
	} else {
		uiItemR(col, ptr, "min_x", 0, "Left", ICON_NONE);
		uiItemR(col, ptr, "max_x", 0, "Right", ICON_NONE);
		uiItemR(col, ptr, "min_y", 0, "Up", ICON_NONE);
		uiItemR(col, ptr, "max_y", 0, "Down", ICON_NONE);
	}
}

static void node_composit_buts_splitviewer(uiLayout *layout, bContext *UNUSED(C), PointerRNA *ptr)
{
	uiLayout *row, *col;
	
	col= uiLayoutColumn(layout, 0);
	row= uiLayoutRow(col, 0);
	uiItemR(row, ptr, "axis", UI_ITEM_R_EXPAND, NULL, ICON_NONE);
	uiItemR(col, ptr, "factor", 0, NULL, ICON_NONE);
}

static void node_composit_buts_map_value(uiLayout *layout, bContext *UNUSED(C), PointerRNA *ptr)
{
	uiLayout *sub, *col;
	
	col =uiLayoutColumn(layout, 1);
	uiItemR(col, ptr, "offset", 0, NULL, ICON_NONE);
	uiItemR(col, ptr, "size", 0, NULL, ICON_NONE);
	
	col =uiLayoutColumn(layout, 1);
	uiItemR(col, ptr, "use_min", 0, NULL, ICON_NONE);
	sub =uiLayoutColumn(col, 0);
	uiLayoutSetActive(sub, RNA_boolean_get(ptr, "use_min"));
	uiItemR(sub, ptr, "min", 0, "", ICON_NONE);
	
	col =uiLayoutColumn(layout, 1);
	uiItemR(col, ptr, "use_max", 0, NULL, ICON_NONE);
	sub =uiLayoutColumn(col, 0);
	uiLayoutSetActive(sub, RNA_boolean_get(ptr, "use_max"));
	uiItemR(sub, ptr, "max", 0, "", ICON_NONE);
}

static void node_composit_buts_alphaover(uiLayout *layout, bContext *UNUSED(C), PointerRNA *ptr)
{	
	uiLayout *col;
	
	col =uiLayoutColumn(layout, 1);
	uiItemR(col, ptr, "use_premultiply", 0, NULL, ICON_NONE);
	uiItemR(col, ptr, "premul", 0, NULL, ICON_NONE);
}

static void node_composit_buts_zcombine(uiLayout *layout, bContext *UNUSED(C), PointerRNA *ptr)
{	
	uiLayout *col;
	
	col =uiLayoutColumn(layout, 1);
	uiItemR(col, ptr, "use_alpha", 0, NULL, ICON_NONE);
}


static void node_composit_buts_hue_sat(uiLayout *layout, bContext *UNUSED(C), PointerRNA *ptr)
{
	uiLayout *col;
	
	col =uiLayoutColumn(layout, 0);
	uiItemR(col, ptr, "color_hue", UI_ITEM_R_SLIDER, NULL, ICON_NONE);
	uiItemR(col, ptr, "color_saturation", UI_ITEM_R_SLIDER, NULL, ICON_NONE);
	uiItemR(col, ptr, "color_value", UI_ITEM_R_SLIDER, NULL, ICON_NONE);
}

static void node_composit_buts_dilateerode(uiLayout *layout, bContext *UNUSED(C), PointerRNA *ptr)
{
	uiItemR(layout, ptr, "distance", 0, NULL, ICON_NONE);
}

static void node_composit_buts_diff_matte(uiLayout *layout, bContext *UNUSED(C), PointerRNA *ptr)
{
	uiLayout *col;
	
	col =uiLayoutColumn(layout, 1);
	uiItemR(col, ptr, "tolerance", UI_ITEM_R_SLIDER, NULL, ICON_NONE);
	uiItemR(col, ptr, "falloff", UI_ITEM_R_SLIDER, NULL, ICON_NONE);
}

static void node_composit_buts_distance_matte(uiLayout *layout, bContext *UNUSED(C), PointerRNA *ptr)
{
	uiLayout *col;
	
	col =uiLayoutColumn(layout, 1);
	uiItemR(col, ptr, "tolerance", UI_ITEM_R_SLIDER, NULL, ICON_NONE);
	uiItemR(col, ptr, "falloff", UI_ITEM_R_SLIDER, NULL, ICON_NONE);
}

static void node_composit_buts_color_spill(uiLayout *layout, bContext *UNUSED(C), PointerRNA *ptr)
{
	uiLayout *row, *col;
	
	uiItemL(layout, "Despill Channel:", ICON_NONE);
	row =uiLayoutRow(layout,0);
	uiItemR(row, ptr, "channel", UI_ITEM_R_EXPAND, NULL, ICON_NONE);

	col= uiLayoutColumn(layout, 0);
	uiItemR(col, ptr, "limit_method", 0, NULL, ICON_NONE);

	if(RNA_enum_get(ptr, "limit_method")==0) {
		uiItemL(col, "Limiting Channel:", ICON_NONE);
		row=uiLayoutRow(col,0);
		uiItemR(row, ptr, "limit_channel", UI_ITEM_R_EXPAND, NULL, ICON_NONE);
	}

	uiItemR(col, ptr, "ratio", UI_ITEM_R_SLIDER, NULL, ICON_NONE);
	uiItemR(col, ptr, "use_unspill", 0, NULL, ICON_NONE);
	if (RNA_boolean_get(ptr, "use_unspill")== 1) {
		uiItemR(col, ptr, "unspill_red", UI_ITEM_R_SLIDER, NULL, ICON_NONE);
		uiItemR(col, ptr, "unspill_green", UI_ITEM_R_SLIDER, NULL, ICON_NONE);
		uiItemR(col, ptr, "unspill_blue", UI_ITEM_R_SLIDER, NULL, ICON_NONE);
	}
}

static void node_composit_buts_chroma_matte(uiLayout *layout, bContext *UNUSED(C), PointerRNA *ptr)
{
	uiLayout *col;
	
	col= uiLayoutColumn(layout, 0);
	uiItemR(col, ptr, "tolerance", 0, NULL, ICON_NONE);
	uiItemR(col, ptr, "threshold", 0, NULL, ICON_NONE);
	
	col= uiLayoutColumn(layout, 1);
	/*uiItemR(col, ptr, "lift", UI_ITEM_R_SLIDER, NULL, ICON_NONE);  Removed for now */
	uiItemR(col, ptr, "gain", UI_ITEM_R_SLIDER, NULL, ICON_NONE);
	/*uiItemR(col, ptr, "shadow_adjust", UI_ITEM_R_SLIDER, NULL, ICON_NONE);  Removed for now*/
}

static void node_composit_buts_color_matte(uiLayout *layout, bContext *UNUSED(C), PointerRNA *ptr)
{
	uiLayout *col;
	
	col= uiLayoutColumn(layout, 1);
	uiItemR(col, ptr, "color_hue", UI_ITEM_R_SLIDER, NULL, ICON_NONE);
	uiItemR(col, ptr, "color_saturation", UI_ITEM_R_SLIDER, NULL, ICON_NONE);
	uiItemR(col, ptr, "color_value", UI_ITEM_R_SLIDER, NULL, ICON_NONE);
}

static void node_composit_buts_channel_matte(uiLayout *layout, bContext *UNUSED(C), PointerRNA *ptr)
{	
	uiLayout *col, *row;

	uiItemL(layout, "Color Space:", ICON_NONE);
	row= uiLayoutRow(layout, 0);
	uiItemR(row, ptr, "color_space", UI_ITEM_R_EXPAND, NULL, ICON_NONE);

	col=uiLayoutColumn(layout, 0);
	uiItemL(col, "Key Channel:", ICON_NONE);
	row= uiLayoutRow(col, 0);
	uiItemR(row, ptr, "matte_channel", UI_ITEM_R_EXPAND, NULL, ICON_NONE);

	col =uiLayoutColumn(layout, 0);

	uiItemR(col, ptr, "limit_method", 0, NULL, ICON_NONE);
	if(RNA_enum_get(ptr, "limit_method")==0) {
		uiItemL(col, "Limiting Channel:", ICON_NONE);
		row=uiLayoutRow(col,0);
		uiItemR(row, ptr, "limit_channel", UI_ITEM_R_EXPAND, NULL, ICON_NONE);
	}

	uiItemR(col, ptr, "limit_max", UI_ITEM_R_SLIDER, NULL, ICON_NONE);
	uiItemR(col, ptr, "limit_min", UI_ITEM_R_SLIDER, NULL, ICON_NONE);
}

static void node_composit_buts_luma_matte(uiLayout *layout, bContext *UNUSED(C), PointerRNA *ptr)
{
	uiLayout *col;
	
	col= uiLayoutColumn(layout, 1);
	uiItemR(col, ptr, "limit_max", UI_ITEM_R_SLIDER, NULL, ICON_NONE);
	uiItemR(col, ptr, "limit_min", UI_ITEM_R_SLIDER, NULL, ICON_NONE);
}

static void node_composit_buts_map_uv(uiLayout *layout, bContext *UNUSED(C), PointerRNA *ptr)
{
	uiItemR(layout, ptr, "alpha", 0, NULL, ICON_NONE);
}

static void node_composit_buts_id_mask(uiLayout *layout, bContext *UNUSED(C), PointerRNA *ptr)
{
	uiItemR(layout, ptr, "index", 0, NULL, ICON_NONE);
}

static void node_composit_buts_file_output(uiLayout *layout, bContext *UNUSED(C), PointerRNA *ptr)
{
	uiLayout *col, *row;

	col= uiLayoutColumn(layout, 0);
	uiItemR(col, ptr, "filepath", 0, "", ICON_NONE);
	uiItemR(col, ptr, "image_type", 0, "", ICON_NONE);
	
	row= uiLayoutRow(layout, 0);
	if (RNA_enum_get(ptr, "image_type")== R_OPENEXR) {
		uiItemR(row, ptr, "use_exr_half", 0, NULL, ICON_NONE);
		uiItemR(row, ptr, "exr_codec", 0, "", ICON_NONE);
	}
	else if (RNA_enum_get(ptr, "image_type")== R_JPEG90) {
		uiItemR(row, ptr, "quality", UI_ITEM_R_SLIDER, "Quality", ICON_NONE);
	}
	else if (RNA_enum_get(ptr, "image_type")== R_PNG) {
		uiItemR(row, ptr, "quality", UI_ITEM_R_SLIDER, "Compression", ICON_NONE);
	}
	
	row= uiLayoutRow(layout, 1);
	uiItemR(row, ptr, "frame_start", 0, "Start", ICON_NONE);
	uiItemR(row, ptr, "frame_end", 0, "End", ICON_NONE);
}

static void node_composit_buts_scale(uiLayout *layout, bContext *UNUSED(C), PointerRNA *ptr)
{
	uiItemR(layout, ptr, "space", 0, "", ICON_NONE);
}

static void node_composit_buts_rotate(uiLayout *layout, bContext *UNUSED(C), PointerRNA *ptr)
{
	uiItemR(layout, ptr, "filter_type", 0, "", ICON_NONE);
}

static void node_composit_buts_invert(uiLayout *layout, bContext *UNUSED(C), PointerRNA *ptr)
{
	uiLayout *col;
	
	col= uiLayoutColumn(layout, 0);
	uiItemR(col, ptr, "invert_rgb", 0, NULL, ICON_NONE);
	uiItemR(col, ptr, "invert_alpha", 0, NULL, ICON_NONE);
}

static void node_composit_buts_premulkey(uiLayout *layout, bContext *UNUSED(C), PointerRNA *ptr)
{
	uiItemR(layout, ptr, "mapping", 0, "", ICON_NONE);
}

static void node_composit_buts_view_levels(uiLayout *layout, bContext *UNUSED(C), PointerRNA *ptr)
{
	uiItemR(layout, ptr, "channel", UI_ITEM_R_EXPAND, NULL, ICON_NONE);
}

static void node_composit_buts_colorbalance(uiLayout *layout, bContext *UNUSED(C), PointerRNA *ptr)
{
	uiLayout *split, *col, *row;
	
	uiItemR(layout, ptr, "correction_method", 0, NULL, ICON_NONE);
	
	if (RNA_enum_get(ptr, "correction_method")== 0) {
	
		split = uiLayoutSplit(layout, 0, 0);
		col = uiLayoutColumn(split, 0);
		uiTemplateColorWheel(col, ptr, "lift", 1, 1, 0, 1);
		row = uiLayoutRow(col, 0);
		uiItemR(row, ptr, "lift", 0, NULL, ICON_NONE);
		
		col = uiLayoutColumn(split, 0);
		uiTemplateColorWheel(col, ptr, "gamma", 1, 1, 1, 1);
		row = uiLayoutRow(col, 0);
		uiItemR(row, ptr, "gamma", 0, NULL, ICON_NONE);
		
		col = uiLayoutColumn(split, 0);
		uiTemplateColorWheel(col, ptr, "gain", 1, 1, 1, 1);
		row = uiLayoutRow(col, 0);
		uiItemR(row, ptr, "gain", 0, NULL, ICON_NONE);

	} else {
		
		split = uiLayoutSplit(layout, 0, 0);
		col = uiLayoutColumn(split, 0);
		uiTemplateColorWheel(col, ptr, "offset", 1, 1, 0, 1);
		row = uiLayoutRow(col, 0);
		uiItemR(row, ptr, "offset", 0, NULL, ICON_NONE);
		
		col = uiLayoutColumn(split, 0);
		uiTemplateColorWheel(col, ptr, "power", 1, 1, 0, 1);
		row = uiLayoutRow(col, 0);
		uiItemR(row, ptr, "power", 0, NULL, ICON_NONE);
		
		col = uiLayoutColumn(split, 0);
		uiTemplateColorWheel(col, ptr, "slope", 1, 1, 0, 1);
		row = uiLayoutRow(col, 0);
		uiItemR(row, ptr, "slope", 0, NULL, ICON_NONE);
	}

}
static void node_composit_buts_colorbalance_but(uiLayout *layout, bContext *UNUSED(C), PointerRNA *ptr)
{
	uiItemR(layout, ptr, "correction_method", 0, NULL, ICON_NONE);

	if (RNA_enum_get(ptr, "correction_method")== 0) {

	uiTemplateColorWheel(layout, ptr, "lift", 1, 1, 0, 1);
		uiItemR(layout, ptr, "lift", 0, NULL, ICON_NONE);

		uiTemplateColorWheel(layout, ptr, "gamma", 1, 1, 1, 1);
		uiItemR(layout, ptr, "gamma", 0, NULL, ICON_NONE);

		uiTemplateColorWheel(layout, ptr, "gain", 1, 1, 1, 1);
		uiItemR(layout, ptr, "gain", 0, NULL, ICON_NONE);
	} else {
		uiTemplateColorWheel(layout, ptr, "offset", 1, 1, 0, 1);
		uiItemR(layout, ptr, "offset", 0, NULL, ICON_NONE);

		uiTemplateColorWheel(layout, ptr, "power", 1, 1, 0, 1);
		uiItemR(layout, ptr, "power", 0, NULL, ICON_NONE);

		uiTemplateColorWheel(layout, ptr, "slope", 1, 1, 0, 1);
		uiItemR(layout, ptr, "slope", 0, NULL, ICON_NONE);
	}
}


static void node_composit_buts_huecorrect(uiLayout *layout, bContext *UNUSED(C), PointerRNA *ptr)
{
	uiTemplateCurveMapping(layout, ptr, "mapping", 'h', 0, 0);
}

static void node_composit_buts_ycc(uiLayout *layout, bContext *UNUSED(C), PointerRNA *ptr)
{ 
	uiItemR(layout, ptr, "mode", 0, "", ICON_NONE);
}

static void node_composit_buts_movieclip(uiLayout *layout, bContext *C, PointerRNA *ptr)
{
	uiTemplateID(layout, C, ptr, "clip", NULL, "CLIP_OT_open", NULL);
}

static void node_composit_buts_stabilize2d(uiLayout *layout, bContext *C, PointerRNA *ptr)
{
	bNode *node= ptr->data;

	uiTemplateID(layout, C, ptr, "clip", NULL, "CLIP_OT_open", NULL);

	if(!node->id)
		return;

	uiItemR(layout, ptr, "filter_type", 0, "", 0);
}

static void node_composit_buts_transform(uiLayout *layout, bContext *UNUSED(C), PointerRNA *ptr)
{
	uiItemR(layout, ptr, "filter_type", 0, "", 0);
}

/* only once called */
static void node_composit_set_butfunc(bNodeType *ntype)
{
	ntype->uifuncbut = NULL;
	switch(ntype->type) {
		/* case NODE_GROUP:	 note, typeinfo for group is generated... see "XXX ugly hack" */

		case CMP_NODE_IMAGE:
			ntype->uifunc= node_composit_buts_image;
			break;
		case CMP_NODE_R_LAYERS:
			ntype->uifunc= node_composit_buts_renderlayers;
			break;
		case CMP_NODE_NORMAL:
			ntype->uifunc= node_buts_normal;
			break;
		case CMP_NODE_CURVE_VEC:
			ntype->uifunc= node_buts_curvevec;
			break;
		case CMP_NODE_CURVE_RGB:
			ntype->uifunc= node_buts_curvecol;
			break;
		case CMP_NODE_VALUE:
			ntype->uifunc= node_buts_value;
			break;
		case CMP_NODE_RGB:
			ntype->uifunc= node_buts_rgb;
			break;
		case CMP_NODE_FLIP:
			ntype->uifunc= node_composit_buts_flip;
			break;
		case CMP_NODE_SPLITVIEWER:
			ntype->uifunc= node_composit_buts_splitviewer;
			break;
		case CMP_NODE_MIX_RGB:
			ntype->uifunc= node_buts_mix_rgb;
			break;
		case CMP_NODE_VALTORGB:
			ntype->uifunc= node_buts_colorramp;
			break;
		case CMP_NODE_CROP:
			ntype->uifunc= node_composit_buts_crop;
			break;
		case CMP_NODE_BLUR:
			ntype->uifunc= node_composit_buts_blur;
			break;
		case CMP_NODE_DBLUR:
			ntype->uifunc= node_composit_buts_dblur;
			break;
		case CMP_NODE_BILATERALBLUR:
			ntype->uifunc= node_composit_buts_bilateralblur;
			break;
		case CMP_NODE_DEFOCUS:
			ntype->uifunc = node_composit_buts_defocus;
			break;
		case CMP_NODE_GLARE:
			ntype->uifunc = node_composit_buts_glare;
			break;
		case CMP_NODE_TONEMAP:
			ntype->uifunc = node_composit_buts_tonemap;
			break;
		case CMP_NODE_LENSDIST:
			ntype->uifunc = node_composit_buts_lensdist;
			break;
		case CMP_NODE_VECBLUR:
			ntype->uifunc= node_composit_buts_vecblur;
			break;
		case CMP_NODE_FILTER:
			ntype->uifunc= node_composit_buts_filter;
			break;
		case CMP_NODE_MAP_VALUE:
			ntype->uifunc= node_composit_buts_map_value;
			break;
		case CMP_NODE_TIME:
			ntype->uifunc= node_buts_time;
			break;
		case CMP_NODE_ALPHAOVER:
			ntype->uifunc= node_composit_buts_alphaover;
			break;
		case CMP_NODE_HUE_SAT:
			ntype->uifunc= node_composit_buts_hue_sat;
			break;
		case CMP_NODE_TEXTURE:
			ntype->uifunc= node_buts_texture;
			break;
		case CMP_NODE_DILATEERODE:
			ntype->uifunc= node_composit_buts_dilateerode;
			break;
		case CMP_NODE_OUTPUT_FILE:
			ntype->uifunc= node_composit_buts_file_output;
			break;
		case CMP_NODE_DIFF_MATTE:
			ntype->uifunc=node_composit_buts_diff_matte;
			break;
		case CMP_NODE_DIST_MATTE:
			ntype->uifunc=node_composit_buts_distance_matte;
			break;
		case CMP_NODE_COLOR_SPILL:
			ntype->uifunc=node_composit_buts_color_spill;
			break;
		case CMP_NODE_CHROMA_MATTE:
			ntype->uifunc=node_composit_buts_chroma_matte;
			break;
		case CMP_NODE_COLOR_MATTE:
			ntype->uifunc=node_composit_buts_color_matte;
			break;
		case CMP_NODE_SCALE:
			ntype->uifunc= node_composit_buts_scale;
			break;
		case CMP_NODE_ROTATE:
			ntype->uifunc=node_composit_buts_rotate;
			break;
		case CMP_NODE_CHANNEL_MATTE:
			ntype->uifunc= node_composit_buts_channel_matte;
			break;
		case CMP_NODE_LUMA_MATTE:
			ntype->uifunc= node_composit_buts_luma_matte;
			break;
		case CMP_NODE_MAP_UV:
			ntype->uifunc= node_composit_buts_map_uv;
			break;
		case CMP_NODE_ID_MASK:
			ntype->uifunc= node_composit_buts_id_mask;
			break;
		case CMP_NODE_MATH:
			ntype->uifunc= node_buts_math;
			break;
		case CMP_NODE_INVERT:
			ntype->uifunc= node_composit_buts_invert;
			break;
		case CMP_NODE_PREMULKEY:
			ntype->uifunc= node_composit_buts_premulkey;
			break;
		case CMP_NODE_VIEW_LEVELS:
			ntype->uifunc=node_composit_buts_view_levels;
			break;
		case CMP_NODE_COLORBALANCE:
			ntype->uifunc=node_composit_buts_colorbalance;
			ntype->uifuncbut=node_composit_buts_colorbalance_but;
			break;
		case CMP_NODE_HUECORRECT:
			ntype->uifunc=node_composit_buts_huecorrect;
			break;
		case CMP_NODE_ZCOMBINE:
			ntype->uifunc=node_composit_buts_zcombine;
			break;
		case CMP_NODE_COMBYCCA:
		case CMP_NODE_SEPYCCA:
			ntype->uifunc=node_composit_buts_ycc;
			break;
<<<<<<< HEAD
		case CMP_NODE_MOVIECLIP:
			ntype->uifunc= node_composit_buts_movieclip;
			break;
		case CMP_NODE_STABILIZE2D:
			ntype->uifunc= node_composit_buts_stabilize2d;
			break;
		case CMP_NODE_TRANSFORM:
			ntype->uifunc= node_composit_buts_transform;
			break;
		default:
			ntype->uifunc= NULL;
=======
>>>>>>> 53671577
	}
	if (ntype->uifuncbut == NULL) ntype->uifuncbut = ntype->uifunc;

}

/* ****************** BUTTON CALLBACKS FOR TEXTURE NODES ***************** */

static void node_texture_buts_bricks(uiLayout *layout, bContext *UNUSED(C), PointerRNA *ptr)
{
	uiLayout *col;
	
	col= uiLayoutColumn(layout, 1);
	uiItemR(col, ptr, "offset", 0, "Offset", ICON_NONE);
	uiItemR(col, ptr, "offset_frequency", 0, "Frequency", ICON_NONE);
	
	col= uiLayoutColumn(layout, 1);
	uiItemR(col, ptr, "squash", 0, "Squash", ICON_NONE);
	uiItemR(col, ptr, "squash_frequency", 0, "Frequency", ICON_NONE);
}

static void node_texture_buts_proc(uiLayout *layout, bContext *UNUSED(C), PointerRNA *ptr)
{
	PointerRNA tex_ptr;
	bNode *node= ptr->data;
	ID *id= ptr->id.data;
	Tex *tex = (Tex *)node->storage;
	uiLayout *col, *row;
	
	RNA_pointer_create(id, &RNA_Texture, tex, &tex_ptr);

	col= uiLayoutColumn(layout, 0);

	switch( tex->type ) {
		case TEX_BLEND:
			uiItemR(col, &tex_ptr, "progression", 0, "", ICON_NONE);
			row= uiLayoutRow(col, 0);
			uiItemR(row, &tex_ptr, "use_flip_axis", UI_ITEM_R_EXPAND, NULL, ICON_NONE);
			break;

		case TEX_MARBLE:
			row= uiLayoutRow(col, 0);
			uiItemR(row, &tex_ptr, "marble_type", UI_ITEM_R_EXPAND, NULL, ICON_NONE);
			row= uiLayoutRow(col, 0);
			uiItemR(row, &tex_ptr, "noise_type", UI_ITEM_R_EXPAND, NULL, ICON_NONE);
			row= uiLayoutRow(col, 0);
			uiItemR(row, &tex_ptr, "noise_basis", 0, "", ICON_NONE);
			row= uiLayoutRow(col, 0);
			uiItemR(row, &tex_ptr, "noise_basis_2", UI_ITEM_R_EXPAND, NULL, ICON_NONE);
			break;

		case TEX_MAGIC:
			uiItemR(col, &tex_ptr, "noise_depth", 0, NULL, ICON_NONE);
			break;

		case TEX_STUCCI:
			row= uiLayoutRow(col, 0);
			uiItemR(row, &tex_ptr, "stucci_type", UI_ITEM_R_EXPAND, NULL, ICON_NONE);
			row= uiLayoutRow(col, 0);
			uiItemR(row, &tex_ptr, "noise_type", UI_ITEM_R_EXPAND, NULL, ICON_NONE);
			uiItemR(col, &tex_ptr, "noise_basis", 0, "", ICON_NONE);
			break;

		case TEX_WOOD:
			uiItemR(col, &tex_ptr, "noise_basis", 0, "", ICON_NONE);
			uiItemR(col, &tex_ptr, "wood_type", 0, "", ICON_NONE);
			row= uiLayoutRow(col, 0);
			uiItemR(row, &tex_ptr, "noise_basis_2", UI_ITEM_R_EXPAND, NULL, ICON_NONE);
			row= uiLayoutRow(col, 0);
			uiLayoutSetActive(row, !(RNA_enum_get(&tex_ptr, "wood_type")==TEX_BAND || RNA_enum_get(&tex_ptr, "wood_type")==TEX_RING)); 
			uiItemR(row, &tex_ptr, "noise_type", UI_ITEM_R_EXPAND, NULL, ICON_NONE);
			break;
			
		case TEX_CLOUDS:
			uiItemR(col, &tex_ptr, "noise_basis", 0, "", ICON_NONE);
			row= uiLayoutRow(col, 0);
			uiItemR(row, &tex_ptr, "cloud_type", UI_ITEM_R_EXPAND, NULL, ICON_NONE);
			row= uiLayoutRow(col, 0);
			uiItemR(row, &tex_ptr, "noise_type", UI_ITEM_R_EXPAND, NULL, ICON_NONE);
			uiItemR(col, &tex_ptr, "noise_depth", UI_ITEM_R_EXPAND, "Depth", ICON_NONE);
			break;
			
		case TEX_DISTNOISE:
			uiItemR(col, &tex_ptr, "noise_basis", 0, "", ICON_NONE);
			uiItemR(col, &tex_ptr, "noise_distortion", 0, "", ICON_NONE);
			break;

		case TEX_MUSGRAVE:
			uiItemR(col, &tex_ptr, "musgrave_type", 0, "", ICON_NONE);
			uiItemR(col, &tex_ptr, "noise_basis", 0, "", ICON_NONE);
			break;
		case TEX_VORONOI:
			uiItemR(col, &tex_ptr, "distance_metric", 0, "", ICON_NONE);
			if(tex->vn_distm == TEX_MINKOVSKY) {
				uiItemR(col, &tex_ptr, "minkovsky_exponent", 0, NULL, ICON_NONE);
			}
			uiItemR(col, &tex_ptr, "color_mode", 0, "", ICON_NONE);
			break;
	}
}

static void node_texture_buts_image(uiLayout *layout, bContext *C, PointerRNA *ptr)
{
	uiTemplateID(layout, C, ptr, "image", NULL, "IMAGE_OT_open", NULL);
}

static void node_texture_buts_output(uiLayout *layout, bContext *UNUSED(C), PointerRNA *ptr)
{
	uiItemR(layout, ptr, "filepath", 0, "", ICON_NONE);
}

/* only once called */
static void node_texture_set_butfunc(bNodeType *ntype)
{
    ntype->uifuncbut = NULL;
	if( ntype->type >= TEX_NODE_PROC && ntype->type < TEX_NODE_PROC_MAX ) {
		ntype->uifunc = node_texture_buts_proc;
	}
	else switch(ntype->type) {
		
		case TEX_NODE_MATH:
			ntype->uifunc = node_buts_math;
			break;
		
		case TEX_NODE_MIX_RGB:
			ntype->uifunc = node_buts_mix_rgb;
			break;
			
		case TEX_NODE_VALTORGB:
			ntype->uifunc = node_buts_colorramp;
			break;
			
		case TEX_NODE_CURVE_RGB:
			ntype->uifunc= node_buts_curvecol;
			break;
			
		case TEX_NODE_CURVE_TIME:
			ntype->uifunc = node_buts_time;
			break;
			
		case TEX_NODE_TEXTURE:
			ntype->uifunc = node_buts_texture;
			break;
			
		case TEX_NODE_BRICKS:
			ntype->uifunc = node_texture_buts_bricks;
			break;
			
		case TEX_NODE_IMAGE:
			ntype->uifunc = node_texture_buts_image;
			break;
			
		case TEX_NODE_OUTPUT:
			ntype->uifunc = node_texture_buts_output;
			break;
	}
	if (ntype->uifuncbut == NULL) ntype->uifuncbut = ntype->uifunc;
}

/* ******* init draw callbacks for all tree types, only called in usiblender.c, once ************* */

void ED_init_node_butfuncs(void)
{
	bNodeTreeType *treetype;
	bNodeType *ntype;
	bNodeSocketType *stype;
	int i;
	
	/* node type ui functions */
	for (i=0; i < NUM_NTREE_TYPES; ++i) {
		treetype = ntreeGetType(i);
		if (treetype) {
			for (ntype= treetype->node_types.first; ntype; ntype= ntype->next) {
				/* default ui functions */
				ntype->drawfunc = node_draw_default;
				ntype->drawupdatefunc = node_update_default;
				ntype->uifunc = NULL;
				ntype->uifuncbut = NULL;
				ntype->resize_area_func = node_resize_area_default;
				
				node_common_set_butfunc(ntype);
				
				switch (i) {
				case NTREE_COMPOSIT:
					node_composit_set_butfunc(ntype);
					break;
				case NTREE_SHADER:
					node_shader_set_butfunc(ntype);
					break;
				case NTREE_TEXTURE:
					node_texture_set_butfunc(ntype);
					break;
				}
			}
		}
	}
	
	/* socket type ui functions */
	for (i=0; i < NUM_SOCKET_TYPES; ++i) {
		stype = ntreeGetSocketType(i);
		if (stype) {
			switch(stype->type) {
			case SOCK_FLOAT:
			case SOCK_INT:
			case SOCK_BOOLEAN:
				stype->buttonfunc = node_socket_button_default;
				break;
			case SOCK_VECTOR:
				stype->buttonfunc = node_socket_button_components;
				break;
			case SOCK_RGBA:
				stype->buttonfunc = node_socket_button_color;
				break;
			default:
				stype->buttonfunc = NULL;
			}
		}
	}
}

/* ************** Generic drawing ************** */

void draw_nodespace_back_pix(ARegion *ar, SpaceNode *snode, int color_manage)
{
	
	if((snode->flag & SNODE_BACKDRAW) && snode->treetype==NTREE_COMPOSIT) {
		Image *ima= BKE_image_verify_viewer(IMA_TYPE_COMPOSITE, "Viewer Node");
		void *lock;
		ImBuf *ibuf= BKE_image_acquire_ibuf(ima, NULL, &lock);
		if(ibuf) {
			float x, y; 
			
			glMatrixMode(GL_PROJECTION);
			glPushMatrix();
			glMatrixMode(GL_MODELVIEW);
			glPushMatrix();

			/* keep this, saves us from a version patch */
			if(snode->zoom==0.0f) snode->zoom= 1.0f;
			
			/* somehow the offset has to be calculated inverse */
			
			glaDefine2DArea(&ar->winrct);
			/* ortho at pixel level curarea */
			wmOrtho2(-0.375, ar->winx-0.375, -0.375, ar->winy-0.375);
			
			x = (ar->winx-snode->zoom*ibuf->x)/2 + snode->xof;
			y = (ar->winy-snode->zoom*ibuf->y)/2 + snode->yof;
			
			if(!ibuf->rect) {
				if(color_manage)
					ibuf->profile = IB_PROFILE_LINEAR_RGB;
				else
					ibuf->profile = IB_PROFILE_NONE;
				IMB_rect_from_float(ibuf);
			}

			if(ibuf->rect) {
				if (snode->flag & SNODE_SHOW_ALPHA) {
					glPixelZoom(snode->zoom, snode->zoom);
					/* swap bytes, so alpha is most significant one, then just draw it as luminance int */
					if(ENDIAN_ORDER == B_ENDIAN)
						glPixelStorei(GL_UNPACK_SWAP_BYTES, 1);
					
					glaDrawPixelsSafe(x, y, ibuf->x, ibuf->y, ibuf->x, GL_LUMINANCE, GL_UNSIGNED_INT, ibuf->rect);
					
					glPixelStorei(GL_UNPACK_SWAP_BYTES, 0);
					glPixelZoom(1.0f, 1.0f);
				} else if (snode->flag & SNODE_USE_ALPHA) {
					glEnable(GL_BLEND);
					glBlendFunc(GL_SRC_ALPHA, GL_ONE_MINUS_SRC_ALPHA);
					glPixelZoom(snode->zoom, snode->zoom);
					
					glaDrawPixelsSafe(x, y, ibuf->x, ibuf->y, ibuf->x, GL_RGBA, GL_UNSIGNED_BYTE, ibuf->rect);
					
					glPixelZoom(1.0f, 1.0f);
					glDisable(GL_BLEND);
				} else {
					glPixelZoom(snode->zoom, snode->zoom);
					
					glaDrawPixelsSafe(x, y, ibuf->x, ibuf->y, ibuf->x, GL_RGBA, GL_UNSIGNED_BYTE, ibuf->rect);
					
					glPixelZoom(1.0f, 1.0f);
				}
			}
			
			glMatrixMode(GL_PROJECTION);
			glPopMatrix();
			glMatrixMode(GL_MODELVIEW);
			glPopMatrix();
		}

		BKE_image_release_ibuf(ima, lock);
	}
}

void draw_nodespace_color_info(ARegion *ar, int color_manage, int channels, int x, int y, char *cp, float *fp)
{
	char str[256];
	float dx= 6;
	/* text colors */
	/* XXX colored text not allowed in Blender UI */
	#if 0
	unsigned char red[3] = {255, 50, 50};
	unsigned char green[3] = {0, 255, 0};
	unsigned char blue[3] = {100, 100, 255};
	#else
	unsigned char red[3] = {255, 255, 255};
	unsigned char green[3] = {255, 255, 255};
	unsigned char blue[3] = {255, 255, 255};
	#endif
	float hue=0, sat=0, val=0, lum=0, u=0, v=0;
	float col[4], finalcol[4];

	glBlendFunc(GL_SRC_ALPHA,GL_ONE_MINUS_SRC_ALPHA);
	glEnable(GL_BLEND);

	/* noisy, high contrast make impossible to read if lower alpha is used. */
	glColor4ub(0, 0, 0, 190);
	glRecti(0.0, 0.0, ar->winrct.xmax - ar->winrct.xmin + 1, 20);
	glDisable(GL_BLEND);

	BLF_size(blf_mono_font, 11, 72);

	glColor3ub(255, 255, 255);
	sprintf(str, "X:%-4d  Y:%-4d |", x, y);
	// UI_DrawString(6, 6, str); // works ok but fixed width is nicer.
	BLF_position(blf_mono_font, dx, 6, 0);
	BLF_draw_ascii(blf_mono_font, str, sizeof(str));
	dx += BLF_width(blf_mono_font, str);

	#if 0	/* XXX no Z value in compo backdrop atm */
	if(zp) {
		glColor3ub(255, 255, 255);
		sprintf(str, " Z:%-.4f |", 0.5f+0.5f*(((float)*zp)/(float)0x7fffffff));
		BLF_position(blf_mono_font, dx, 6, 0);
		BLF_draw_ascii(blf_mono_font, str, sizeof(str));
		dx += BLF_width(blf_mono_font, str);
	}
	if(zpf) {
		glColor3ub(255, 255, 255);
		sprintf(str, " Z:%-.3f |", *zpf);
		BLF_position(blf_mono_font, dx, 6, 0);
		BLF_draw_ascii(blf_mono_font, str, sizeof(str));
		dx += BLF_width(blf_mono_font, str);
	}
	#endif

	if(channels >= 3) {
		glColor3ubv(red);
		if (fp)
			sprintf(str, "  R:%-.4f", fp[0]);
		else if (cp)
			sprintf(str, "  R:%-3d", cp[0]);
		else
			sprintf(str, "  R:-");
		BLF_position(blf_mono_font, dx, 6, 0);
		BLF_draw_ascii(blf_mono_font, str, sizeof(str));
		dx += BLF_width(blf_mono_font, str);
		
		glColor3ubv(green);
		if (fp)
			sprintf(str, "  G:%-.4f", fp[1]);
		else if (cp)
			sprintf(str, "  G:%-3d", cp[1]);
		else
			sprintf(str, "  G:-");
		BLF_position(blf_mono_font, dx, 6, 0);
		BLF_draw_ascii(blf_mono_font, str, sizeof(str));
		dx += BLF_width(blf_mono_font, str);
		
		glColor3ubv(blue);
		if (fp)
			sprintf(str, "  B:%-.4f", fp[2]);
		else if (cp)
			sprintf(str, "  B:%-3d", cp[2]);
		else
			sprintf(str, "  B:-");
		BLF_position(blf_mono_font, dx, 6, 0);
		BLF_draw_ascii(blf_mono_font, str, sizeof(str));
		dx += BLF_width(blf_mono_font, str);
		
		if(channels == 4) {
			glColor3ub(255, 255, 255);
			if (fp)
				sprintf(str, "  A:%-.4f", fp[3]);
			else if (cp)
				sprintf(str, "  A:%-3d", cp[3]);
			else
				sprintf(str, "- ");
			BLF_position(blf_mono_font, dx, 6, 0);
			BLF_draw_ascii(blf_mono_font, str, sizeof(str));
			dx += BLF_width(blf_mono_font, str);
		}
	}
	
	/* color rectangle */
	if (channels==1) {
		if (fp)
			col[0] = col[1] = col[2] = fp[0];
		else if (cp)
			col[0] = col[1] = col[2] = (float)cp[0]/255.0f;
		else
			col[0] = col[1] = col[2] = 0.0f;
	}
	else if (channels==3) {
		if (fp)
			copy_v3_v3(col, fp);
		else if (cp) {
			col[0] = (float)cp[0]/255.0f;
			col[1] = (float)cp[1]/255.0f;
			col[2] = (float)cp[2]/255.0f;
		}
		else
			zero_v3(col);
	}
	else if (channels==4) {
		if (fp)
			copy_v4_v4(col, fp);
		else if (cp) {
			col[0] = (float)cp[0]/255.0f;
			col[1] = (float)cp[1]/255.0f;
			col[2] = (float)cp[2]/255.0f;
			col[3] = (float)cp[3]/255.0f;
		}
		else
			zero_v4(col);
	}
	if (color_manage) {
		linearrgb_to_srgb_v3_v3(finalcol, col);
		finalcol[3] = col[3];
	}
	else {
		copy_v4_v4(finalcol, col);
	}
	glDisable(GL_BLEND);
	glColor3fv(finalcol);
	dx += 5;
	glBegin(GL_QUADS);
	glVertex2f(dx, 3);
	glVertex2f(dx, 17);
	glVertex2f(dx+30, 17);
	glVertex2f(dx+30, 3);
	glEnd();
	dx += 35;

	glColor3ub(255, 255, 255);
	if(channels == 1) {
		if (fp) {
			rgb_to_hsv(fp[0], fp[0], fp[0], &hue, &sat, &val);
			rgb_to_yuv(fp[0], fp[0], fp[0], &lum, &u, &v);
		}
		else if (cp) {
			rgb_to_hsv((float)cp[0]/255.0f, (float)cp[0]/255.0f, (float)cp[0]/255.0f, &hue, &sat, &val);
			rgb_to_yuv((float)cp[0]/255.0f, (float)cp[0]/255.0f, (float)cp[0]/255.0f, &lum, &u, &v);
		}
		
		sprintf(str, "V:%-.4f", val);
		BLF_position(blf_mono_font, dx, 6, 0);
		BLF_draw_ascii(blf_mono_font, str, sizeof(str));
		dx += BLF_width(blf_mono_font, str);

		sprintf(str, "   L:%-.4f", lum);
		BLF_position(blf_mono_font, dx, 6, 0);
		BLF_draw_ascii(blf_mono_font, str, sizeof(str));
		dx += BLF_width(blf_mono_font, str);
	}
	else if(channels >= 3) {
		if (fp) {
			rgb_to_hsv(fp[0], fp[1], fp[2], &hue, &sat, &val);
			rgb_to_yuv(fp[0], fp[1], fp[2], &lum, &u, &v);
		}
		else if (cp) {
			rgb_to_hsv((float)cp[0]/255.0f, (float)cp[1]/255.0f, (float)cp[2]/255.0f, &hue, &sat, &val);
			rgb_to_yuv((float)cp[0]/255.0f, (float)cp[1]/255.0f, (float)cp[2]/255.0f, &lum, &u, &v);
		}

		sprintf(str, "H:%-.4f", hue);
		BLF_position(blf_mono_font, dx, 6, 0);
		BLF_draw_ascii(blf_mono_font, str, sizeof(str));
		dx += BLF_width(blf_mono_font, str);

		sprintf(str, "  S:%-.4f", sat);
		BLF_position(blf_mono_font, dx, 6, 0);
		BLF_draw_ascii(blf_mono_font, str, sizeof(str));
		dx += BLF_width(blf_mono_font, str);

		sprintf(str, "  V:%-.4f", val);
		BLF_position(blf_mono_font, dx, 6, 0);
		BLF_draw_ascii(blf_mono_font, str, sizeof(str));
		dx += BLF_width(blf_mono_font, str);

		sprintf(str, "   L:%-.4f", lum);
		BLF_position(blf_mono_font, dx, 6, 0);
		BLF_draw_ascii(blf_mono_font, str, sizeof(str));
		dx += BLF_width(blf_mono_font, str);
	}

	(void)dx;
}

#if 0
/* note: needs to be userpref or opengl profile option */
static void draw_nodespace_back_tex(ScrArea *sa, SpaceNode *snode)
{

	draw_nodespace_grid(snode);
	
	if(snode->flag & SNODE_BACKDRAW) {
		Image *ima= BKE_image_verify_viewer(IMA_TYPE_COMPOSITE, "Viewer Node");
		ImBuf *ibuf= BKE_image_get_ibuf(ima, NULL);
		if(ibuf) {
			int x, y;
			float zoom = 1.0;

			glMatrixMode(GL_PROJECTION);
			glPushMatrix();
			glMatrixMode(GL_MODELVIEW);
			glPushMatrix();
			
			glaDefine2DArea(&sa->winrct);

			if(ibuf->x > sa->winx || ibuf->y > sa->winy) {
				float zoomx, zoomy;
				zoomx= (float)sa->winx/ibuf->x;
				zoomy= (float)sa->winy/ibuf->y;
				zoom = MIN2(zoomx, zoomy);
			}
			
			x = (sa->winx-zoom*ibuf->x)/2 + snode->xof;
			y = (sa->winy-zoom*ibuf->y)/2 + snode->yof;

			glPixelZoom(zoom, zoom);

			glColor4f(1.0, 1.0, 1.0, 1.0);
			if(ibuf->rect)
				glaDrawPixelsTex(x, y, ibuf->x, ibuf->y, GL_UNSIGNED_BYTE, ibuf->rect);
			else if(ibuf->channels==4)
				glaDrawPixelsTex(x, y, ibuf->x, ibuf->y, GL_FLOAT, ibuf->rect_float);

			glPixelZoom(1.0, 1.0);

			glMatrixMode(GL_PROJECTION);
			glPopMatrix();
			glMatrixMode(GL_MODELVIEW);
			glPopMatrix();
		}
	}
}
#endif

/* if v2d not NULL, it clips and returns 0 if not visible */
int node_link_bezier_points(View2D *v2d, SpaceNode *snode, bNodeLink *link, float coord_array[][2], int resol)
{
	float dist, vec[4][2];
	
	/* in v0 and v3 we put begin/end points */
	if(link->fromsock) {
		vec[0][0]= link->fromsock->locx;
		vec[0][1]= link->fromsock->locy;
	}
	else {
		if(snode==NULL) return 0;
		vec[0][0]= snode->mx;
		vec[0][1]= snode->my;
	}
	if(link->tosock) {
		vec[3][0]= link->tosock->locx;
		vec[3][1]= link->tosock->locy;
	}
	else {
		if(snode==NULL) return 0;
		vec[3][0]= snode->mx;
		vec[3][1]= snode->my;
	}

	dist= UI_GetThemeValue(TH_NODE_CURVING)*0.10f*ABS(vec[0][0] - vec[3][0]);
	
	/* check direction later, for top sockets */
	vec[1][0]= vec[0][0]+dist;
	vec[1][1]= vec[0][1];
	
	vec[2][0]= vec[3][0]-dist;
	vec[2][1]= vec[3][1];
	
	if(v2d && MIN4(vec[0][0], vec[1][0], vec[2][0], vec[3][0]) > v2d->cur.xmax); /* clipped */	
	else if (v2d && MAX4(vec[0][0], vec[1][0], vec[2][0], vec[3][0]) < v2d->cur.xmin); /* clipped */
	else {
		
		/* always do all three, to prevent data hanging around */
		forward_diff_bezier(vec[0][0], vec[1][0], vec[2][0], vec[3][0], coord_array[0], resol, sizeof(float)*2);
		forward_diff_bezier(vec[0][1], vec[1][1], vec[2][1], vec[3][1], coord_array[0]+1, resol, sizeof(float)*2);
		
		return 1;
	}
	return 0;
}

#define LINK_RESOL	24
void node_draw_link_bezier(View2D *v2d, SpaceNode *snode, bNodeLink *link, int th_col1, int do_shaded, int th_col2, int do_triple, int th_col3 )
{
	float coord_array[LINK_RESOL+1][2];
	
	if(node_link_bezier_points(v2d, snode, link, coord_array, LINK_RESOL)) {
		float dist, spline_step = 0.0f;
		int i;
		
		/* store current linewidth */
		float linew;
		glGetFloatv(GL_LINE_WIDTH, &linew);
		
		/* we can reuse the dist variable here to increment the GL curve eval amount*/
		dist = 1.0f/(float)LINK_RESOL;
		
		glEnable(GL_LINE_SMOOTH);
		
		if(do_triple) {
			UI_ThemeColorShadeAlpha(th_col3, -80, -120);
			glLineWidth(4.0f);
			
			glBegin(GL_LINE_STRIP);
			for(i=0; i<=LINK_RESOL; i++) {
				glVertex2fv(coord_array[i]);
			}
			glEnd();
		}
		
		UI_ThemeColor(th_col1);
		glLineWidth(1.5f);
		
		glBegin(GL_LINE_STRIP);
		for(i=0; i<=LINK_RESOL; i++) {
			if(do_shaded) {
				UI_ThemeColorBlend(th_col1, th_col2, spline_step);
				spline_step += dist;
			}
			glVertex2fv(coord_array[i]);
		}
		glEnd();
		
		glDisable(GL_LINE_SMOOTH);
		
		/* restore previuos linewidth */
		glLineWidth(linew);
	}
}

static void node_link_straight_points(View2D *UNUSED(v2d), SpaceNode *snode, bNodeLink *link, float coord_array[][2])
{
	if(link->fromsock) {
		coord_array[0][0]= link->fromsock->locx;
		coord_array[0][1]= link->fromsock->locy;
	}
	else {
		if(snode==NULL) return;
		coord_array[0][0]= snode->mx;
		coord_array[0][1]= snode->my;
	}
	if(link->tosock) {
		coord_array[1][0]= link->tosock->locx;
		coord_array[1][1]= link->tosock->locy;
	}
	else {
		if(snode==NULL) return;
		coord_array[1][0]= snode->mx;
		coord_array[1][1]= snode->my;
	}
}

void node_draw_link_straight(View2D *v2d, SpaceNode *snode, bNodeLink *link, int th_col1, int do_shaded, int th_col2, int do_triple, int th_col3 )
{
	float coord_array[2][2];
	float linew;
	int i;
	
	node_link_straight_points(v2d, snode, link, coord_array);
	
	/* store current linewidth */
	glGetFloatv(GL_LINE_WIDTH, &linew);
	
	glEnable(GL_LINE_SMOOTH);
	
	if(do_triple) {
		UI_ThemeColorShadeAlpha(th_col3, -80, -120);
		glLineWidth(4.0f);
		
		glBegin(GL_LINES);
		glVertex2fv(coord_array[0]);
		glVertex2fv(coord_array[1]);
		glEnd();
	}
	
	UI_ThemeColor(th_col1);
	glLineWidth(1.5f);
	
	glBegin(GL_LINE_STRIP);
	for (i=0; i < LINK_RESOL; ++i) {
		float t= (float)i/(float)(LINK_RESOL-1);
		if(do_shaded)
			UI_ThemeColorBlend(th_col1, th_col2, t);
		glVertex2f((1.0f-t)*coord_array[0][0]+t*coord_array[1][0], (1.0f-t)*coord_array[0][1]+t*coord_array[1][1]);
	}
	glEnd();
	
	glDisable(GL_LINE_SMOOTH);
	
	/* restore previuos linewidth */
	glLineWidth(linew);
}

/* note; this is used for fake links in groups too */
void node_draw_link(View2D *v2d, SpaceNode *snode, bNodeLink *link)
{
	int do_shaded= 0, th_col1= TH_HEADER, th_col2= TH_HEADER;
	int do_triple= 0, th_col3= TH_WIRE;
	
	if(link->fromsock==NULL && link->tosock==NULL)
		return;
	
	/* new connection */
	if(!link->fromsock || !link->tosock) {
		th_col1 = TH_ACTIVE;
		do_triple = 1;
	}
	else {
		/* going to give issues once... */
		if(link->tosock->flag & SOCK_UNAVAIL)
			return;
		if(link->fromsock->flag & SOCK_UNAVAIL)
			return;
		
		/* a bit ugly... but thats how we detect the internal group links */
		if(!link->fromnode || !link->tonode) {
			UI_ThemeColorBlend(TH_BACK, TH_WIRE, 0.5f);
			do_shaded= 0;
		}
		else {
			/* check cyclic */
			if((link->fromnode->level >= link->tonode->level && link->tonode->level!=0xFFF) && (link->flag & NODE_LINK_VALID)) {
				/* special indicated link, on drop-node */
				if(link->flag & NODE_LINKFLAG_HILITE) {
					th_col1= th_col2= TH_ACTIVE;
				}
				else {
					/* regular link */
					if(link->fromnode->flag & SELECT)
						th_col1= TH_EDGE_SELECT;
					if(link->tonode->flag & SELECT)
						th_col2= TH_EDGE_SELECT;
				}
				do_shaded= 1;
				do_triple= 1;
			}				
			else {
				th_col1 = TH_REDALERT;
			}
		}
	}
	
	node_draw_link_bezier(v2d, snode, link, th_col1, do_shaded, th_col2, do_triple, th_col3);
//	node_draw_link_straight(v2d, snode, link, th_col1, do_shaded, th_col2, do_triple, th_col3);
}<|MERGE_RESOLUTION|>--- conflicted
+++ resolved
@@ -1846,7 +1846,6 @@
 		case CMP_NODE_SEPYCCA:
 			ntype->uifunc=node_composit_buts_ycc;
 			break;
-<<<<<<< HEAD
 		case CMP_NODE_MOVIECLIP:
 			ntype->uifunc= node_composit_buts_movieclip;
 			break;
@@ -1858,8 +1857,6 @@
 			break;
 		default:
 			ntype->uifunc= NULL;
-=======
->>>>>>> 53671577
 	}
 	if (ntype->uifuncbut == NULL) ntype->uifuncbut = ntype->uifunc;
 
