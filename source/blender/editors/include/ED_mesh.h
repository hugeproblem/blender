--- conflicted
+++ resolved
@@ -181,13 +181,8 @@
 
 void EDBM_select_swap(struct BMEditMesh *em); /* exported for UV */
 
-<<<<<<< HEAD
 int EDBM_texFaceCheck(struct BMEditMesh *em);
 struct MTexPoly *EDBM_get_active_mtexpoly(struct BMEditMesh *em, struct BMFace **act_efa, int sloppy);
-=======
-void		paintvert_flush_flags(struct Object *ob);
-void		paintvert_deselect_all_visible(struct Object *ob, int action, short flush_flags);
->>>>>>> 535668ee
 
 void EDBM_free_uv_vert_map(struct UvVertMap *vmap);
 struct UvMapVert *EDBM_get_uv_map_vert(struct UvVertMap *vmap, unsigned int v);
@@ -245,6 +240,9 @@
 
 void paintface_hide(struct Object *ob, const int unselected);
 void paintface_reveal(struct Object *ob);
+
+void paintvert_deselect_all_visible(struct Object *ob, int action, short flush_flags);
+void		paintvert_flush_flags(struct Object *ob);
 
 /* object_vgroup.c */
 
