--- conflicted
+++ resolved
@@ -3337,14 +3337,7 @@
 /**
  * \param xy: Coordinate to find a view item at, in window space.
  */
-<<<<<<< HEAD
-uiViewItemHandle *UI_region_views_find_item_at(const ARegion *region, const int xy[2])
-    ATTR_NONNULL();
-uiViewItemHandle *UI_region_views_find_active_item(const ARegion *region);
-uiBut *UI_region_views_find_mouse_over_but(const wmWindow *win, const ARegion *region);
-=======
 blender::ui::AbstractViewItem *UI_region_views_find_item_at(const ARegion &region,
                                                             const int xy[2]);
 blender::ui::AbstractViewItem *UI_region_views_find_active_item(const ARegion *region);
-uiBut *UI_region_views_find_active_item_but(const ARegion *region);
->>>>>>> f0f91159
+uiBut *UI_region_views_find_mouse_over_but(const wmWindow *win, const ARegion *region);