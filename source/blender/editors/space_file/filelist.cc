--- conflicted
+++ resolved
@@ -59,11 +59,8 @@
 #include "BKE_main.h"
 #include "BKE_main_idmap.h"
 #include "BKE_preferences.h"
-<<<<<<< HEAD
+#include "BKE_preview_image.hh"
 #include "BLO_readfile.h"
-=======
-#include "BKE_preview_image.hh"
->>>>>>> f3269936
 
 #include "DNA_asset_types.h"
 #include "DNA_space_types.h"
@@ -1076,16 +1073,9 @@
     }
 
     /* Don't only check the index, also check that it's valid. */
-<<<<<<< HEAD
     if (!ED_asset_library_find_custom_library_from_reference(library_a)) {
       return false;
     }
-=======
-    bUserAssetLibrary *library_ptr_a = BKE_preferences_asset_library_find_index(
-        &U, library_a->custom_library_index);
-    return (library_ptr_a != nullptr) &&
-           (library_a->custom_library_index == library_b->custom_library_index);
->>>>>>> f3269936
   }
 
   return true;
