/* SPDX-FileCopyrightText: 2008 Blender Foundation
 *
 * SPDX-License-Identifier: GPL-2.0-or-later */

/** \file
 * \ingroup spfile
 */

#include <cmath>
#include <cstdio>
#include <cstring>

#include <sys/stat.h>
#include <sys/types.h>

/* path/file handling stuff */
#ifdef WIN32
#  include "BLI_winstuff.h"
#  include <direct.h>
#  include <io.h>
#else
#  include <dirent.h>
#  include <sys/times.h>
#  include <unistd.h>
#endif

#include "AS_asset_representation.hh"
#include "AS_asset_library.hh"

#include "DNA_screen_types.h"
#include "DNA_space_types.h"
#include "DNA_userdef_types.h"

#include "MEM_guardedalloc.h"

#include "BLI_blenlib.h"
#include "BLI_fnmatch.h"
#include "BLI_math_base.h"
#include "BLI_utildefines.h"

#include "BLO_readfile.h"

#include "BLT_translation.h"

#include "BKE_appdir.h"
#include "BKE_asset_library_custom.h"
#include "BKE_blender_project.h"
#include "BKE_context.h"
#include "BKE_idtype.h"
#include "BKE_main.h"

#include "BLF_api.h"

#include "ED_asset_library.h"
#include "ED_fileselect.h"
#include "ED_screen.h"

#include "WM_api.h"
#include "WM_types.h"

#include "RNA_access.h"

#include "UI_interface.h"
#include "UI_interface_icons.h"
#include "UI_view2d.h"

#include "AS_asset_representation.h"
#include "AS_essentials_library.hh"

#include "file_intern.h"
#include "filelist.h"

#define VERTLIST_MAJORCOLUMN_WIDTH (25 * UI_UNIT_X)

static void fileselect_initialize_params_common(SpaceFile *sfile, FileSelectParams *params)
{
  const char *blendfile_path = BKE_main_blendfile_path_from_global();

  /* operator has no setting for this */
  params->active_file = -1;

  if (!params->dir[0]) {
    if (blendfile_path[0] != '\0') {
      BLI_path_split_dir_part(blendfile_path, params->dir, sizeof(params->dir));
    }
    else {
      const char *doc_path = BKE_appdir_folder_default();
      if (doc_path) {
        STRNCPY(params->dir, doc_path);
      }
    }
  }

  folder_history_list_ensure_for_active_browse_mode(sfile);
  folderlist_pushdir(sfile->folders_prev, params->dir);

  /* Switching thumbnails needs to recalc layout #28809. */
  if (sfile->layout) {
    sfile->layout->dirty = true;
  }
}

static void fileselect_ensure_updated_asset_params(SpaceFile *sfile)
{
  BLI_assert(sfile->browse_mode == FILE_BROWSE_MODE_ASSETS);
  BLI_assert(sfile->op == nullptr);

  FileAssetSelectParams *asset_params = sfile->asset_params;

  if (!asset_params) {
    asset_params = sfile->asset_params = static_cast<FileAssetSelectParams *>(
        MEM_callocN(sizeof(*asset_params), "FileAssetSelectParams"));
    asset_params->base_params.details_flags = U_default.file_space_data.details_flags;
    asset_params->asset_library_ref.type = ASSET_LIBRARY_ALL;
    asset_params->asset_library_ref.custom_library_index = -1;
    asset_params->import_type = FILE_ASSET_IMPORT_FOLLOW_PREFS;
  }

  FileSelectParams *base_params = &asset_params->base_params;
  base_params->file[0] = '\0';
  base_params->filter_glob[0] = '\0';
  base_params->flag |= U_default.file_space_data.flag | FILE_ASSETS_ONLY | FILE_FILTER;
  base_params->flag &= ~FILE_DIRSEL_ONLY;
  base_params->filter |= FILE_TYPE_BLENDERLIB;
  base_params->filter_id = FILTER_ID_ALL;
  base_params->display = FILE_IMGDISPLAY;
  base_params->sort = FILE_SORT_ALPHA;
  /* Asset libraries include all sub-directories, so enable maximal recursion. */
  base_params->recursion_level = FILE_SELECT_MAX_RECURSIONS;
  /* 'SMALL' size by default. More reasonable since this is typically used as regular editor,
   * space is more of an issue here. */
  base_params->thumbnail_size = 96;

  fileselect_initialize_params_common(sfile, base_params);
}

/**
 * \note #RNA_struct_property_is_set_ex is used here because we want
 * the previously used settings to be used here rather than overriding them.
 */
static FileSelectParams *fileselect_ensure_updated_file_params(SpaceFile *sfile)
{
  BLI_assert(sfile->browse_mode == FILE_BROWSE_MODE_FILES);

  FileSelectParams *params;
  wmOperator *op = sfile->op;

  const char *blendfile_path = BKE_main_blendfile_path_from_global();

  /* create new parameters if necessary */
  if (!sfile->params) {
    sfile->params = static_cast<FileSelectParams *>(
        MEM_callocN(sizeof(FileSelectParams), "fileselparams"));
    /* set path to most recently opened .blend */
    BLI_path_split_dir_file(blendfile_path,
                            sfile->params->dir,
                            sizeof(sfile->params->dir),
                            sfile->params->file,
                            sizeof(sfile->params->file));
    sfile->params->filter_glob[0] = '\0';
    sfile->params->thumbnail_size = U_default.file_space_data.thumbnail_size;
    sfile->params->details_flags = U_default.file_space_data.details_flags;
    sfile->params->filter_id = U_default.file_space_data.filter_id;
  }

  params = sfile->params;

  /* set the parameters from the operator, if it exists */
  if (op) {
    PropertyRNA *prop;
    const bool is_files = (RNA_struct_find_property(op->ptr, "files") != nullptr);
    const bool is_filepath = (RNA_struct_find_property(op->ptr, "filepath") != nullptr);
    const bool is_filename = (RNA_struct_find_property(op->ptr, "filename") != nullptr);
    const bool is_directory = (RNA_struct_find_property(op->ptr, "directory") != nullptr);
    const bool is_relative_path = (RNA_struct_find_property(op->ptr, "relative_path") != nullptr);

    BLI_strncpy_utf8(
        params->title, WM_operatortype_name(op->type, op->ptr), sizeof(params->title));

    if ((prop = RNA_struct_find_property(op->ptr, "filemode"))) {
      params->type = RNA_property_int_get(op->ptr, prop);
    }
    else {
      params->type = FILE_SPECIAL;
    }

    if (is_filepath && RNA_struct_property_is_set_ex(op->ptr, "filepath", false)) {
      char filepath[FILE_MAX];
      RNA_string_get(op->ptr, "filepath", filepath);
      if (params->type == FILE_LOADLIB) {
        STRNCPY(params->dir, filepath);
        params->file[0] = '\0';
      }
      else {
        BLI_path_split_dir_file(
            filepath, params->dir, sizeof(params->dir), params->file, sizeof(params->file));
      }
    }
    else {
      if (is_directory && RNA_struct_property_is_set_ex(op->ptr, "directory", false)) {
        RNA_string_get(op->ptr, "directory", params->dir);
        params->file[0] = '\0';
      }

      if (is_filename && RNA_struct_property_is_set_ex(op->ptr, "filename", false)) {
        RNA_string_get(op->ptr, "filename", params->file);
      }
    }

    if (params->dir[0]) {
      BLI_path_abs(params->dir, blendfile_path);
      BLI_path_normalize_dir(params->dir, sizeof(params->dir));
    }

    params->flag = 0;
    if (is_directory == true && is_filename == false && is_filepath == false && is_files == false)
    {
      params->flag |= FILE_DIRSEL_ONLY;
    }
    if ((prop = RNA_struct_find_property(op->ptr, "check_existing"))) {
      params->flag |= RNA_property_boolean_get(op->ptr, prop) ? int(FILE_CHECK_EXISTING) : 0;
    }
    if ((prop = RNA_struct_find_property(op->ptr, "hide_props_region"))) {
      params->flag |= RNA_property_boolean_get(op->ptr, prop) ? int(FILE_HIDE_TOOL_PROPS) : 0;
    }

    params->filter = 0;
    if ((prop = RNA_struct_find_property(op->ptr, "filter_blender"))) {
      params->filter |= RNA_property_boolean_get(op->ptr, prop) ? int(FILE_TYPE_BLENDER) : 0;
    }
    if ((prop = RNA_struct_find_property(op->ptr, "filter_blenlib"))) {
      params->filter |= RNA_property_boolean_get(op->ptr, prop) ? int(FILE_TYPE_BLENDERLIB) : 0;
    }
    if ((prop = RNA_struct_find_property(op->ptr, "filter_backup"))) {
      params->filter |= RNA_property_boolean_get(op->ptr, prop) ? int(FILE_TYPE_BLENDER_BACKUP) :
                                                                  0;
    }
    if ((prop = RNA_struct_find_property(op->ptr, "filter_image"))) {
      params->filter |= RNA_property_boolean_get(op->ptr, prop) ? int(FILE_TYPE_IMAGE) : 0;
    }
    if ((prop = RNA_struct_find_property(op->ptr, "filter_movie"))) {
      params->filter |= RNA_property_boolean_get(op->ptr, prop) ? int(FILE_TYPE_MOVIE) : 0;
    }
    if ((prop = RNA_struct_find_property(op->ptr, "filter_python"))) {
      params->filter |= RNA_property_boolean_get(op->ptr, prop) ? int(FILE_TYPE_PYSCRIPT) : 0;
    }
    if ((prop = RNA_struct_find_property(op->ptr, "filter_font"))) {
      params->filter |= RNA_property_boolean_get(op->ptr, prop) ? int(FILE_TYPE_FTFONT) : 0;
    }
    if ((prop = RNA_struct_find_property(op->ptr, "filter_sound"))) {
      params->filter |= RNA_property_boolean_get(op->ptr, prop) ? int(FILE_TYPE_SOUND) : 0;
    }
    if ((prop = RNA_struct_find_property(op->ptr, "filter_text"))) {
      params->filter |= RNA_property_boolean_get(op->ptr, prop) ? int(FILE_TYPE_TEXT) : 0;
    }
    if ((prop = RNA_struct_find_property(op->ptr, "filter_archive"))) {
      params->filter |= RNA_property_boolean_get(op->ptr, prop) ? int(FILE_TYPE_ARCHIVE) : 0;
    }
    if ((prop = RNA_struct_find_property(op->ptr, "filter_folder"))) {
      params->filter |= RNA_property_boolean_get(op->ptr, prop) ? int(FILE_TYPE_FOLDER) : 0;
    }
    if ((prop = RNA_struct_find_property(op->ptr, "filter_btx"))) {
      params->filter |= RNA_property_boolean_get(op->ptr, prop) ? int(FILE_TYPE_BTX) : 0;
    }
    if ((prop = RNA_struct_find_property(op->ptr, "filter_collada"))) {
      params->filter |= RNA_property_boolean_get(op->ptr, prop) ? int(FILE_TYPE_COLLADA) : 0;
    }
    if ((prop = RNA_struct_find_property(op->ptr, "filter_alembic"))) {
      params->filter |= RNA_property_boolean_get(op->ptr, prop) ? int(FILE_TYPE_ALEMBIC) : 0;
    }
    if ((prop = RNA_struct_find_property(op->ptr, "filter_usd"))) {
      params->filter |= RNA_property_boolean_get(op->ptr, prop) ? int(FILE_TYPE_USD) : 0;
    }
    if ((prop = RNA_struct_find_property(op->ptr, "filter_obj"))) {
      params->filter |= RNA_property_boolean_get(op->ptr, prop) ? int(FILE_TYPE_OBJECT_IO) : 0;
    }
    if ((prop = RNA_struct_find_property(op->ptr, "filter_volume"))) {
      params->filter |= RNA_property_boolean_get(op->ptr, prop) ? int(FILE_TYPE_VOLUME) : 0;
    }
    if ((prop = RNA_struct_find_property(op->ptr, "filter_glob"))) {
      /* Protection against Python scripts not setting proper size limit. */
      char *tmp = RNA_property_string_get_alloc(
          op->ptr, prop, params->filter_glob, sizeof(params->filter_glob), nullptr);
      if (tmp != params->filter_glob) {
        STRNCPY(params->filter_glob, tmp);
        MEM_freeN(tmp);

        /* Fix stupid things that truncating might have generated,
         * like last group being a 'match everything' wildcard-only one... */
        BLI_path_extension_glob_validate(params->filter_glob);
      }
      params->filter |= (FILE_TYPE_OPERATOR | FILE_TYPE_FOLDER);
    }
    else {
      params->filter_glob[0] = '\0';
    }

    if (params->filter != 0) {
      if (U.uiflag & USER_FILTERFILEEXTS) {
        params->flag |= FILE_FILTER;
      }
      else {
        params->flag &= ~FILE_FILTER;
      }
    }

    if (U.uiflag & USER_HIDE_DOT) {
      params->flag |= FILE_HIDE_DOT;
    }
    else {
      params->flag &= ~FILE_HIDE_DOT;
    }

    if (params->type == FILE_LOADLIB) {
      params->flag |= RNA_boolean_get(op->ptr, "link") ? FILE_LINK : 0;
      params->flag |= RNA_boolean_get(op->ptr, "autoselect") ? FILE_AUTOSELECT : 0;
      params->flag |= RNA_boolean_get(op->ptr, "active_collection") ? FILE_ACTIVE_COLLECTION : 0;
    }

    if ((prop = RNA_struct_find_property(op->ptr, "allow_path_tokens"))) {
      params->flag |= RNA_property_boolean_get(op->ptr, prop) ? FILE_PATH_TOKENS_ALLOW : 0;
    }

    if ((prop = RNA_struct_find_property(op->ptr, "display_type"))) {
      params->display = RNA_property_enum_get(op->ptr, prop);
    }

    if (params->display == FILE_DEFAULTDISPLAY) {
      params->display = U_default.file_space_data.display_type;
    }

    if ((prop = RNA_struct_find_property(op->ptr, "sort_method"))) {
      params->sort = RNA_property_enum_get(op->ptr, prop);
    }

    if (params->sort == FILE_SORT_DEFAULT) {
      params->sort = U_default.file_space_data.sort_type;
    }

    if (is_relative_path) {
      if ((prop = RNA_struct_find_property(op->ptr, "relative_path"))) {
        if (!RNA_property_is_set_ex(op->ptr, prop, false)) {
          RNA_property_boolean_set(op->ptr, prop, (U.flag & USER_RELPATHS) != 0);
        }
      }
    }
  }
  else {
    /* default values, if no operator */
    params->type = FILE_UNIX;
    params->flag |= U_default.file_space_data.flag;
    params->flag &= ~FILE_DIRSEL_ONLY;
    params->display = FILE_VERTICALDISPLAY;
    params->sort = FILE_SORT_ALPHA;
    params->filter = 0;
    params->filter_glob[0] = '\0';
  }

  fileselect_initialize_params_common(sfile, params);

  return params;
}

FileSelectParams *ED_fileselect_ensure_active_params(SpaceFile *sfile)
{
  switch ((eFileBrowse_Mode)sfile->browse_mode) {
    case FILE_BROWSE_MODE_FILES:
      if (!sfile->params) {
        fileselect_ensure_updated_file_params(sfile);
      }
      return sfile->params;
    case FILE_BROWSE_MODE_ASSETS:
      if (!sfile->asset_params) {
        fileselect_ensure_updated_asset_params(sfile);
      }
      return &sfile->asset_params->base_params;
  }

  BLI_assert_msg(0, "Invalid browse mode set in file space.");
  return nullptr;
}

FileSelectParams *ED_fileselect_get_active_params(const SpaceFile *sfile)
{
  if (!sfile) {
    /* Sometimes called in poll before space type was checked. */
    return nullptr;
  }

  switch ((eFileBrowse_Mode)sfile->browse_mode) {
    case FILE_BROWSE_MODE_FILES:
      return sfile->params;
    case FILE_BROWSE_MODE_ASSETS:
      return (FileSelectParams *)sfile->asset_params;
  }

  BLI_assert_msg(0, "Invalid browse mode set in file space.");
  return nullptr;
}

FileSelectParams *ED_fileselect_get_file_params(const SpaceFile *sfile)
{
  return (sfile->browse_mode == FILE_BROWSE_MODE_FILES) ? sfile->params : nullptr;
}

FileAssetSelectParams *ED_fileselect_get_asset_params(const SpaceFile *sfile)
{
  return (sfile->browse_mode == FILE_BROWSE_MODE_ASSETS) ? sfile->asset_params : nullptr;
}

bool ED_fileselect_is_local_asset_library(const SpaceFile *sfile)
{
  const FileAssetSelectParams *asset_params = ED_fileselect_get_asset_params(sfile);
  if (asset_params == nullptr) {
    return false;
  }
  return asset_params->asset_library_ref.type == ASSET_LIBRARY_LOCAL;
}

static void fileselect_refresh_asset_params(FileAssetSelectParams *asset_params)
{
  AssetLibraryReference *library = &asset_params->asset_library_ref;
  FileSelectParams *base_params = &asset_params->base_params;

  /* Ensure valid asset library, or fall-back to local one. */
  if (!ED_asset_library_find_custom_library_from_reference(library)) {
    library->type = ASSET_LIBRARY_ALL;
  }

  std::string root_path = AS_asset_library_root_path_from_library_ref(*library);
  BLI_strncpy(base_params->dir, root_path.c_str(), sizeof(base_params->dir));

  switch (eAssetLibraryType(library->type)) {
<<<<<<< HEAD
      case ASSET_LIBRARY_ESSENTIALS:
      BLI_strncpy(base_params->dir,
                  blender::asset_system::essentials_directory_path().c_str(),
                  sizeof(base_params->dir));
=======
    case ASSET_LIBRARY_ESSENTIALS:
      STRNCPY(base_params->dir, blender::asset_system::essentials_directory_path().c_str());
>>>>>>> 160678d2
      base_params->type = FILE_ASSET_LIBRARY;
      break;
    case ASSET_LIBRARY_ALL:
      base_params->type = FILE_ASSET_LIBRARY_ALL;
      break;
    case ASSET_LIBRARY_LOCAL:
      base_params->type = FILE_MAIN_ASSET;
      break;
<<<<<<< HEAD
    case ASSET_LIBRARY_CUSTOM_FROM_PREFERENCES:
    case ASSET_LIBRARY_CUSTOM_FROM_PROJECT:
=======
    case ASSET_LIBRARY_CUSTOM:
      BLI_assert(user_library);
      STRNCPY(base_params->dir, user_library->dirpath);
>>>>>>> 160678d2
      base_params->type = FILE_ASSET_LIBRARY;
      break;
  }
}

void fileselect_refresh_params(SpaceFile *sfile)
{
  FileAssetSelectParams *asset_params = ED_fileselect_get_asset_params(sfile);
  if (asset_params) {
    fileselect_refresh_asset_params(asset_params);
  }
}

bool ED_fileselect_is_file_browser(const SpaceFile *sfile)
{
  return (sfile->browse_mode == FILE_BROWSE_MODE_FILES);
}

bool ED_fileselect_is_asset_browser(const SpaceFile *sfile)
{
  return (sfile->browse_mode == FILE_BROWSE_MODE_ASSETS);
}

AssetLibrary *ED_fileselect_active_asset_library_get(const SpaceFile *sfile)
{
  if (!ED_fileselect_is_asset_browser(sfile) || !sfile->files) {
    return nullptr;
  }

  return filelist_asset_library(sfile->files);
}

ID *ED_fileselect_active_asset_get(const SpaceFile *sfile)
{
  if (!ED_fileselect_is_asset_browser(sfile)) {
    return nullptr;
  }

  FileSelectParams *params = ED_fileselect_get_active_params(sfile);
  const FileDirEntry *file = filelist_file(sfile->files, params->active_file);
  if (file == nullptr) {
    return nullptr;
  }

  return filelist_file_get_id(file);
}

void ED_fileselect_activate_asset_catalog(const SpaceFile *sfile, const bUUID catalog_id)
{
  if (!ED_fileselect_is_asset_browser(sfile)) {
    return;
  }

  FileAssetSelectParams *params = ED_fileselect_get_asset_params(sfile);
  params->asset_catalog_visibility = FILE_SHOW_ASSETS_FROM_CATALOG;
  params->catalog_id = catalog_id;
  WM_main_add_notifier(NC_SPACE | ND_SPACE_ASSET_PARAMS, nullptr);
}

int ED_fileselect_asset_import_method_get(const SpaceFile *sfile, const FileDirEntry *file)
{
  if (!ED_fileselect_is_asset_browser(sfile) || !file->asset) {
    return -1;
  }

  /* First handle the case where the asset system dictates a certain import method. */
  if (AS_asset_representation_may_override_import_method(file->asset) == false) {
    BLI_assert(AS_asset_representation_import_method_get(file->asset).has_value());

    return *AS_asset_representation_import_method_get(file->asset);
  }

  const FileAssetSelectParams *params = ED_fileselect_get_asset_params(sfile);

  if (params->import_type == FILE_ASSET_IMPORT_FOLLOW_PREFS) {
    std::optional import_method = AS_asset_representation_import_method_get(file->asset);
    return import_method ? *import_method : -1;
  }

  switch (eFileAssetImportType(params->import_type)) {
    case FILE_ASSET_IMPORT_LINK:
      return ASSET_IMPORT_LINK;
    case FILE_ASSET_IMPORT_APPEND:
      return ASSET_IMPORT_APPEND;
    case FILE_ASSET_IMPORT_APPEND_REUSE:
      return ASSET_IMPORT_APPEND_REUSE;

      /* Should be handled above already. Break and fail below. */
    case FILE_ASSET_IMPORT_FOLLOW_PREFS:
      break;
  }

  BLI_assert_unreachable();
  return -1;
}

static void on_reload_activate_by_id(SpaceFile *sfile, onReloadFnData custom_data)
{
  ID *asset_id = (ID *)custom_data;
  ED_fileselect_activate_by_id(sfile, asset_id, false);
}

void ED_fileselect_activate_by_id(SpaceFile *sfile, ID *asset_id, const bool deferred)
{
  if (!ED_fileselect_is_asset_browser(sfile)) {
    return;
  }

  /* If there are filelist operations running now ("pending" true) or soon ("force reset" true),
   * there is a fair chance that the to-be-activated ID will only be present after these operations
   * have completed. Defer activation until then. */
  if (deferred || filelist_pending(sfile->files) || filelist_needs_force_reset(sfile->files)) {
    /* This should be thread-safe, as this function is likely called from the main thread, and
     * notifiers (which cause a call to the on-reload callback function) are handled on the main
     * thread as well. */
    file_on_reload_callback_register(sfile, on_reload_activate_by_id, asset_id);
    return;
  }

  FileSelectParams *params = ED_fileselect_get_active_params(sfile);
  FileList *files = sfile->files;

  const int file_index = filelist_file_find_id(files, asset_id);
  const FileDirEntry *file = filelist_file_ex(files, file_index, true);
  if (file == nullptr) {
    return;
  }

  params->active_file = file_index;
  filelist_entry_select_set(files, file, FILE_SEL_ADD, FILE_SEL_SELECTED, CHECK_ALL);

  WM_main_add_notifier(NC_ASSET | NA_ACTIVATED, nullptr);
  WM_main_add_notifier(NC_ASSET | NA_SELECTED, nullptr);
}

static void on_reload_select_by_relpath(SpaceFile *sfile, onReloadFnData custom_data)
{
  const char *relative_path = static_cast<const char *>(custom_data);
  ED_fileselect_activate_by_relpath(sfile, relative_path);
}

void ED_fileselect_activate_by_relpath(SpaceFile *sfile, const char *relative_path)
{
  /* If there are filelist operations running now ("pending" true) or soon ("force reset" true),
   * there is a fair chance that the to-be-activated file at relative_path will only be present
   * after these operations have completed. Defer activation until then. */
  FileList *files = sfile->files;
  if (files == nullptr || filelist_pending(files) || filelist_needs_force_reset(files)) {
    /* Casting away the constness of `relative_path` is safe here, because eventually it just ends
     * up in another call to this function, and then it's a const char* again. */
    file_on_reload_callback_register(sfile, on_reload_select_by_relpath, (char *)relative_path);
    return;
  }

  FileSelectParams *params = ED_fileselect_get_active_params(sfile);
  const int num_files_filtered = filelist_files_ensure(files);

  for (int file_index = 0; file_index < num_files_filtered; ++file_index) {
    const FileDirEntry *file = filelist_file(files, file_index);

    if (STREQ(file->relpath, relative_path)) {
      params->active_file = file_index;
      filelist_entry_select_set(files, file, FILE_SEL_ADD, FILE_SEL_SELECTED, CHECK_ALL);
    }
  }
  WM_main_add_notifier(NC_SPACE | ND_SPACE_FILE_PARAMS, nullptr);
}

void ED_fileselect_deselect_all(SpaceFile *sfile)
{
  file_select_deselect_all(sfile, FILE_SEL_SELECTED);
  WM_main_add_notifier(NC_SPACE | ND_SPACE_FILE_PARAMS, nullptr);
}

/* The subset of FileSelectParams.flag items we store into preferences. Note that FILE_SORT_ALPHA
 * may also be remembered, but only conditionally. */
#define PARAMS_FLAGS_REMEMBERED (FILE_HIDE_DOT)

void ED_fileselect_window_params_get(const wmWindow *win, int win_size[2], bool *is_maximized)
{
  /* Get DPI/pixel-size independent size to be stored in preferences. */
  WM_window_set_dpi(win); /* Ensure the DPI is taken from the right window. */

  win_size[0] = WM_window_pixels_x(win) / UI_SCALE_FAC;
  win_size[1] = WM_window_pixels_y(win) / UI_SCALE_FAC;

  *is_maximized = WM_window_is_maximized(win);
}

static bool file_select_use_default_display_type(const SpaceFile *sfile)
{
  PropertyRNA *prop;
  return (sfile->op == nullptr) ||
         !(prop = RNA_struct_find_property(sfile->op->ptr, "display_type")) ||
         (RNA_property_enum_get(sfile->op->ptr, prop) == FILE_DEFAULTDISPLAY);
}

static bool file_select_use_default_sort_type(const SpaceFile *sfile)
{
  PropertyRNA *prop;
  return (sfile->op == nullptr) ||
         !(prop = RNA_struct_find_property(sfile->op->ptr, "sort_method")) ||
         (RNA_property_enum_get(sfile->op->ptr, prop) == FILE_SORT_DEFAULT);
}

void ED_fileselect_set_params_from_userdef(SpaceFile *sfile)
{
  wmOperator *op = sfile->op;
  UserDef_FileSpaceData *sfile_udata = &U.file_space_data;

  sfile->browse_mode = FILE_BROWSE_MODE_FILES;

  FileSelectParams *params = fileselect_ensure_updated_file_params(sfile);
  if (!op) {
    return;
  }

  params->thumbnail_size = sfile_udata->thumbnail_size;
  params->details_flags = sfile_udata->details_flags;
  params->filter_id = sfile_udata->filter_id;

  /* Combine flags we take from params with the flags we take from userdef. */
  params->flag = (params->flag & ~PARAMS_FLAGS_REMEMBERED) |
                 (sfile_udata->flag & PARAMS_FLAGS_REMEMBERED);

  if (file_select_use_default_display_type(sfile)) {
    params->display = sfile_udata->display_type;
  }
  if (file_select_use_default_sort_type(sfile)) {
    params->sort = sfile_udata->sort_type;
    /* For the default sorting, also take invert flag from userdef. */
    params->flag = (params->flag & ~FILE_SORT_INVERT) | (sfile_udata->flag & FILE_SORT_INVERT);
  }
}

void ED_fileselect_params_to_userdef(SpaceFile *sfile,
                                     const int temp_win_size[2],
                                     const bool is_maximized)
{
  FileSelectParams *params = ED_fileselect_get_active_params(sfile);
  UserDef_FileSpaceData *sfile_udata_new = &U.file_space_data;
  UserDef_FileSpaceData sfile_udata_old = U.file_space_data;

  sfile_udata_new->thumbnail_size = params->thumbnail_size;
  sfile_udata_new->details_flags = params->details_flags;
  sfile_udata_new->flag = params->flag & PARAMS_FLAGS_REMEMBERED;
  sfile_udata_new->filter_id = params->filter_id;

  /* In some rare cases, operators ask for a specific display or sort type (e.g. chronological
   * sorting for "Recover Auto Save"). So the settings are optimized for a specific operation.
   * Don't let that change the userdef memory for more general cases. */
  if (file_select_use_default_display_type(sfile)) {
    sfile_udata_new->display_type = params->display;
  }
  if (file_select_use_default_sort_type(sfile)) {
    sfile_udata_new->sort_type = params->sort;
    /* In this case also remember the invert flag. */
    sfile_udata_new->flag = (sfile_udata_new->flag & ~FILE_SORT_INVERT) |
                            (params->flag & FILE_SORT_INVERT);
  }

  if (temp_win_size && !is_maximized) {
    sfile_udata_new->temp_win_sizex = temp_win_size[0];
    sfile_udata_new->temp_win_sizey = temp_win_size[1];
  }

  /* Tag prefs as dirty if something has changed. */
  if (memcmp(sfile_udata_new, &sfile_udata_old, sizeof(sfile_udata_old)) != 0) {
    U.runtime.is_dirty = true;
  }
}

void fileselect_file_set(bContext *C, SpaceFile *sfile, const int index)
{
  const FileDirEntry *file = filelist_file(sfile->files, index);
  if (file && file->relpath && file->relpath[0] && !(file->typeflag & FILE_TYPE_DIR)) {
    FileSelectParams *params = ED_fileselect_get_active_params(sfile);
    STRNCPY(params->file, file->relpath);
    if (sfile->op) {
      /* Update the filepath properties of the operator. */
      Main *bmain = CTX_data_main(C);
      file_sfile_to_operator(C, bmain, sfile->op, sfile);
    }
  }
}

int ED_fileselect_layout_numfiles(FileLayout *layout, ARegion *region)
{
  int numfiles;

  /* Values in pixels.
   *
   * - *_item: size of each (row|col), (including padding)
   * - *_view: (x|y) size of the view.
   * - *_over: extra pixels, to take into account, when the fit isn't exact
   *   (needed since you may see the end of the previous column and the beginning of the next).
   *
   * Could be more clever and take scrolling into account,
   * but for now don't bother.
   */
  if (layout->flag & FILE_LAYOUT_HOR) {
    const int x_item = layout->tile_w + (2 * layout->tile_border_x);
    const int x_view = int(BLI_rctf_size_x(&region->v2d.cur));
    const int x_over = x_item - (x_view % x_item);
    numfiles = int(float(x_view + x_over) / float(x_item));
    return numfiles * layout->rows;
  }

  const int y_item = layout->tile_h + (2 * layout->tile_border_y);
  const int y_view = int(BLI_rctf_size_y(&region->v2d.cur)) - layout->offset_top;
  const int y_over = y_item - (y_view % y_item);
  numfiles = int(float(y_view + y_over) / float(y_item));
  return numfiles * layout->flow_columns;
}

static bool is_inside(int x, int y, int cols, int rows)
{
  return ((x >= 0) && (x < cols) && (y >= 0) && (y < rows));
}

FileSelection ED_fileselect_layout_offset_rect(FileLayout *layout, const rcti *rect)
{
  int colmin, colmax, rowmin, rowmax;
  FileSelection sel;
  sel.first = sel.last = -1;

  if (layout == nullptr) {
    return sel;
  }

  colmin = (rect->xmin) / (layout->tile_w + 2 * layout->tile_border_x);
  rowmin = (rect->ymin - layout->offset_top) / (layout->tile_h + 2 * layout->tile_border_y);
  colmax = (rect->xmax) / (layout->tile_w + 2 * layout->tile_border_x);
  rowmax = (rect->ymax - layout->offset_top) / (layout->tile_h + 2 * layout->tile_border_y);

  if (is_inside(colmin, rowmin, layout->flow_columns, layout->rows) ||
      is_inside(colmax, rowmax, layout->flow_columns, layout->rows))
  {
    CLAMP(colmin, 0, layout->flow_columns - 1);
    CLAMP(rowmin, 0, layout->rows - 1);
    CLAMP(colmax, 0, layout->flow_columns - 1);
    CLAMP(rowmax, 0, layout->rows - 1);
  }

  if ((colmin > layout->flow_columns - 1) || (rowmin > layout->rows - 1)) {
    sel.first = -1;
  }
  else {
    if (layout->flag & FILE_LAYOUT_HOR) {
      sel.first = layout->rows * colmin + rowmin;
    }
    else {
      sel.first = colmin + layout->flow_columns * rowmin;
    }
  }
  if ((colmax > layout->flow_columns - 1) || (rowmax > layout->rows - 1)) {
    sel.last = -1;
  }
  else {
    if (layout->flag & FILE_LAYOUT_HOR) {
      sel.last = layout->rows * colmax + rowmax;
    }
    else {
      sel.last = colmax + layout->flow_columns * rowmax;
    }
  }

  return sel;
}

int ED_fileselect_layout_offset(FileLayout *layout, int x, int y)
{
  int offsetx, offsety;
  int active_file;

  if (layout == nullptr) {
    return -1;
  }

  offsetx = (x) / (layout->tile_w + 2 * layout->tile_border_x);
  offsety = (y - layout->offset_top) / (layout->tile_h + 2 * layout->tile_border_y);

  if (offsetx > layout->flow_columns - 1) {
    return -1;
  }
  if (offsety > layout->rows - 1) {
    return -1;
  }

  if (layout->flag & FILE_LAYOUT_HOR) {
    active_file = layout->rows * offsetx + offsety;
  }
  else {
    active_file = offsetx + layout->flow_columns * offsety;
  }
  return active_file;
}

void ED_fileselect_layout_maskrect(const FileLayout *layout, const View2D *v2d, rcti *r_rect)
{
  *r_rect = v2d->mask;
  r_rect->ymax -= layout->offset_top;
}

bool ED_fileselect_layout_is_inside_pt(const FileLayout *layout, const View2D *v2d, int x, int y)
{
  rcti maskrect;
  ED_fileselect_layout_maskrect(layout, v2d, &maskrect);
  return BLI_rcti_isect_pt(&maskrect, x, y);
}

bool ED_fileselect_layout_isect_rect(const FileLayout *layout,
                                     const View2D *v2d,
                                     const rcti *rect,
                                     rcti *r_dst)
{
  rcti maskrect;
  ED_fileselect_layout_maskrect(layout, v2d, &maskrect);
  return BLI_rcti_isect(&maskrect, rect, r_dst);
}

void ED_fileselect_layout_tilepos(const FileLayout *layout, int tile, int *x, int *y)
{
  if (layout->flag == FILE_LAYOUT_HOR) {
    *x = layout->tile_border_x +
         (tile / layout->rows) * (layout->tile_w + 2 * layout->tile_border_x);
    *y = layout->offset_top + layout->tile_border_y +
         (tile % layout->rows) * (layout->tile_h + 2 * layout->tile_border_y);
  }
  else {
    *x = layout->tile_border_x +
         ((tile) % layout->flow_columns) * (layout->tile_w + 2 * layout->tile_border_x);
    *y = layout->offset_top + layout->tile_border_y +
         ((tile) / layout->flow_columns) * (layout->tile_h + 2 * layout->tile_border_y);
  }
}

bool file_attribute_column_header_is_inside(const View2D *v2d,
                                            const FileLayout *layout,
                                            int x,
                                            int y)
{
  rcti header_rect = v2d->mask;
  header_rect.ymin = header_rect.ymax - layout->attribute_column_header_h;
  return BLI_rcti_isect_pt(&header_rect, x, y);
}

bool file_attribute_column_type_enabled(const FileSelectParams *params,
                                        FileAttributeColumnType column)
{
  switch (column) {
    case COLUMN_NAME:
      /* Always enabled */
      return true;
    case COLUMN_DATETIME:
      return (params->details_flags & FILE_DETAILS_DATETIME) != 0;
    case COLUMN_SIZE:
      return (params->details_flags & FILE_DETAILS_SIZE) != 0;
    default:
      return false;
  }
}

FileAttributeColumnType file_attribute_column_type_find_isect(const View2D *v2d,
                                                              const FileSelectParams *params,
                                                              FileLayout *layout,
                                                              int x)
{
  float mx, my;
  int offset_tile;

  UI_view2d_region_to_view(v2d, x, v2d->mask.ymax - layout->offset_top - 1, &mx, &my);
  offset_tile = ED_fileselect_layout_offset(
      layout, int(v2d->tot.xmin + mx), int(v2d->tot.ymax - my));
  if (offset_tile > -1) {
    int tile_x, tile_y;
    int pos_x = 0;
    int rel_x; /* x relative to the hovered tile */

    ED_fileselect_layout_tilepos(layout, offset_tile, &tile_x, &tile_y);
    /* Column header drawing doesn't use left tile border, so subtract it. */
    rel_x = mx - (tile_x - layout->tile_border_x);

    for (FileAttributeColumnType column = FileAttributeColumnType(0);
         column < ATTRIBUTE_COLUMN_MAX;
         column = FileAttributeColumnType(int(column) + 1))
    {
      if (!file_attribute_column_type_enabled(params, column)) {
        continue;
      }
      const int width = layout->attribute_columns[column].width;

      if (IN_RANGE(rel_x, pos_x, pos_x + width)) {
        return column;
      }

      pos_x += width;
    }
  }

  return COLUMN_NONE;
}

float file_string_width(const char *str)
{
  const uiStyle *style = UI_style_get();
  UI_fontstyle_set(&style->widget);
  return BLF_width(style->widget.uifont_id, str, BLF_DRAW_STR_DUMMY_MAX);
}

float file_font_pointsize(void)
{
#if 0
  float s;
  char tmp[2] = "X";
  const uiStyle *style = UI_style_get();
  UI_fontstyle_set(&style->widget);
  s = BLF_height(style->widget.uifont_id, tmp);
  return style->widget.points;
#else
  const uiStyle *style = UI_style_get();
  UI_fontstyle_set(&style->widget);
  return style->widget.points * UI_SCALE_FAC;
#endif
}

static void file_attribute_columns_widths(const FileSelectParams *params, FileLayout *layout)
{
  FileAttributeColumn *columns = layout->attribute_columns;
  const bool small_size = SMALL_SIZE_CHECK(params->thumbnail_size);
  const int pad = small_size ? 0 : ATTRIBUTE_COLUMN_PADDING * 2;

  for (int i = 0; i < ATTRIBUTE_COLUMN_MAX; i++) {
    layout->attribute_columns[i].width = 0;
  }

  /* Biggest possible reasonable values... */
  columns[COLUMN_DATETIME].width = file_string_width(small_size ? "23/08/89" :
                                                                  "23 Dec 6789, 23:59") +
                                   pad;
  columns[COLUMN_SIZE].width = file_string_width(small_size ? "98.7 M" : "098.7 MiB") + pad;
  if (params->display == FILE_IMGDISPLAY) {
    columns[COLUMN_NAME].width = (float(params->thumbnail_size) / 8.0f) * UI_UNIT_X;
  }
  /* Name column uses remaining width */
  else {
    int remwidth = layout->tile_w;
    for (FileAttributeColumnType column_type =
             FileAttributeColumnType(int(ATTRIBUTE_COLUMN_MAX) - 1);
         column_type >= 0;
         column_type = FileAttributeColumnType(int(column_type) - 1))
    {
      if ((column_type == COLUMN_NAME) || !file_attribute_column_type_enabled(params, column_type))
      {
        continue;
      }
      remwidth -= columns[column_type].width;
    }
    columns[COLUMN_NAME].width = remwidth;
  }
}

static void file_attribute_columns_init(const FileSelectParams *params, FileLayout *layout)
{
  file_attribute_columns_widths(params, layout);

  layout->attribute_columns[COLUMN_NAME].name = N_("Name");
  layout->attribute_columns[COLUMN_NAME].sort_type = FILE_SORT_ALPHA;
  layout->attribute_columns[COLUMN_NAME].text_align = UI_STYLE_TEXT_LEFT;
  layout->attribute_columns[COLUMN_DATETIME].name = N_("Date Modified");
  layout->attribute_columns[COLUMN_DATETIME].sort_type = FILE_SORT_TIME;
  layout->attribute_columns[COLUMN_DATETIME].text_align = UI_STYLE_TEXT_LEFT;
  layout->attribute_columns[COLUMN_SIZE].name = N_("Size");
  layout->attribute_columns[COLUMN_SIZE].sort_type = FILE_SORT_SIZE;
  layout->attribute_columns[COLUMN_SIZE].text_align = UI_STYLE_TEXT_RIGHT;
}

void ED_fileselect_init_layout(SpaceFile *sfile, ARegion *region)
{
  FileSelectParams *params = ED_fileselect_get_active_params(sfile);
  /* Request a slightly more compact layout for asset browsing. */
  const bool compact = ED_fileselect_is_asset_browser(sfile);
  FileLayout *layout = nullptr;
  View2D *v2d = &region->v2d;
  int numfiles;
  int textheight;

  if (sfile->layout == nullptr) {
    sfile->layout = static_cast<FileLayout *>(MEM_callocN(sizeof(FileLayout), "file_layout"));
    sfile->layout->dirty = true;
  }
  else if (sfile->layout->dirty == false) {
    return;
  }

  numfiles = filelist_files_ensure(sfile->files);
  textheight = int(file_font_pointsize());
  layout = sfile->layout;
  layout->textheight = textheight;

  if (params->display == FILE_IMGDISPLAY) {
    const float pad_fac = compact ? 0.15f : 0.3f;
    /* Matches UI_preview_tile_size_x()/_y() by default. */
    layout->prv_w = (float(params->thumbnail_size) / 20.0f) * UI_UNIT_X;
    layout->prv_h = (float(params->thumbnail_size) / 20.0f) * UI_UNIT_Y;
    layout->tile_border_x = pad_fac * UI_UNIT_X;
    layout->tile_border_y = pad_fac * UI_UNIT_X;
    layout->prv_border_x = pad_fac * UI_UNIT_X;
    layout->prv_border_y = pad_fac * UI_UNIT_Y;
    layout->tile_w = layout->prv_w + 2 * layout->prv_border_x;
    layout->tile_h = layout->prv_h + 2 * layout->prv_border_y + textheight;
    layout->width = int(BLI_rctf_size_x(&v2d->cur) - 2 * layout->tile_border_x);
    layout->flow_columns = layout->width / (layout->tile_w + 2 * layout->tile_border_x);
    layout->attribute_column_header_h = 0;
    layout->offset_top = 0;
    if (layout->flow_columns > 0) {
      layout->rows = divide_ceil_u(numfiles, layout->flow_columns);
    }
    else {
      layout->flow_columns = 1;
      layout->rows = numfiles;
    }
    layout->height = sfile->layout->rows * (layout->tile_h + 2 * layout->tile_border_y) +
                     layout->tile_border_y * 2 - layout->offset_top;
    layout->flag = FILE_LAYOUT_VER;
  }
  else if (params->display == FILE_VERTICALDISPLAY) {
    int rowcount;

    /* Matches UI_preview_tile_size_x()/_y() by default. */
    layout->prv_w = (float(params->thumbnail_size) / 20.0f) * UI_UNIT_X;
    layout->prv_h = (float(params->thumbnail_size) / 20.0f) * UI_UNIT_Y;
    layout->tile_border_x = 0.4f * UI_UNIT_X;
    layout->tile_border_y = 0.1f * UI_UNIT_Y;
    layout->tile_h = textheight * 3 / 2;
    layout->width = int(BLI_rctf_size_x(&v2d->cur) - 2 * layout->tile_border_x);
    layout->tile_w = layout->width;
    layout->flow_columns = 1;
    layout->attribute_column_header_h = layout->tile_h * 1.2f + 2 * layout->tile_border_y;
    layout->offset_top = layout->attribute_column_header_h;
    rowcount = int(BLI_rctf_size_y(&v2d->cur) - layout->offset_top - 2 * layout->tile_border_y) /
               (layout->tile_h + 2 * layout->tile_border_y);
    file_attribute_columns_init(params, layout);

    layout->rows = MAX2(rowcount, numfiles);
    BLI_assert(layout->rows != 0);
    layout->height = sfile->layout->rows * (layout->tile_h + 2 * layout->tile_border_y) +
                     layout->tile_border_y * 2 + layout->offset_top;
    layout->flag = FILE_LAYOUT_VER;
  }
  else if (params->display == FILE_HORIZONTALDISPLAY) {
    /* Matches UI_preview_tile_size_x()/_y() by default. */
    layout->prv_w = (float(params->thumbnail_size) / 20.0f) * UI_UNIT_X;
    layout->prv_h = (float(params->thumbnail_size) / 20.0f) * UI_UNIT_Y;
    layout->tile_border_x = 0.4f * UI_UNIT_X;
    layout->tile_border_y = 0.1f * UI_UNIT_Y;
    layout->tile_h = textheight * 3 / 2;
    layout->attribute_column_header_h = 0;
    layout->offset_top = layout->attribute_column_header_h;
    layout->height = int(BLI_rctf_size_y(&v2d->cur) - 2 * layout->tile_border_y);
    /* Padding by full scroll-bar H is too much, can overlap tile border Y. */
    layout->rows = (layout->height - V2D_SCROLL_HEIGHT + layout->tile_border_y) /
                   (layout->tile_h + 2 * layout->tile_border_y);
    layout->tile_w = VERTLIST_MAJORCOLUMN_WIDTH;
    file_attribute_columns_init(params, layout);

    if (layout->rows > 0) {
      layout->flow_columns = divide_ceil_u(numfiles, layout->rows);
    }
    else {
      layout->rows = 1;
      layout->flow_columns = numfiles;
    }
    layout->width = sfile->layout->flow_columns * (layout->tile_w + 2 * layout->tile_border_x) +
                    layout->tile_border_x * 2;
    layout->flag = FILE_LAYOUT_HOR;
  }
  layout->dirty = false;
}

FileLayout *ED_fileselect_get_layout(SpaceFile *sfile, ARegion *region)
{
  if (!sfile->layout) {
    ED_fileselect_init_layout(sfile, region);
  }
  return sfile->layout;
}

void ED_file_change_dir_ex(bContext *C, ScrArea *area)
{
  /* May happen when manipulating non-active spaces. */
  if (UNLIKELY(area->spacetype != SPACE_FILE)) {
    return;
  }
  SpaceFile *sfile = static_cast<SpaceFile *>(area->spacedata.first);
  FileSelectParams *params = ED_fileselect_get_active_params(sfile);
  if (params) {
    wmWindowManager *wm = CTX_wm_manager(C);
    ED_fileselect_clear(wm, sfile);

    /* Clear search string, it is very rare to want to keep that filter while changing dir,
     * and usually very annoying to keep it actually! */
    params->filter_search[0] = '\0';
    params->active_file = -1;

    if (!filelist_is_dir(sfile->files, params->dir)) {
      STRNCPY(params->dir, filelist_dir(sfile->files));
      /* could return but just refresh the current dir */
    }
    filelist_setdir(sfile->files, params->dir);

    if (folderlist_clear_next(sfile)) {
      folderlist_free(sfile->folders_next);
    }

    folderlist_pushdir(sfile->folders_prev, params->dir);

    file_draw_check_ex(C, area);
  }
}

void ED_file_change_dir(bContext *C)
{
  ScrArea *area = CTX_wm_area(C);
  ED_file_change_dir_ex(C, area);
}

void file_select_deselect_all(SpaceFile *sfile, const eDirEntry_SelectFlag flag)
{
  FileSelection sel;
  sel.first = 0;
  sel.last = filelist_files_ensure(sfile->files) - 1;

  filelist_entries_select_index_range_set(sfile->files, &sel, FILE_SEL_REMOVE, flag, CHECK_ALL);
}

int file_select_match(SpaceFile *sfile, const char *pattern, char *matched_file)
{
  int match = 0;

  int n = filelist_files_ensure(sfile->files);

  /* select any file that matches the pattern, this includes exact match
   * if the user selects a single file by entering the filename
   */
  for (int i = 0; i < n; i++) {
    const char *relpath = filelist_entry_get_relpath(sfile->files, i);
    /* Do not check whether file is a file or dir here! Causes: #44243
     * (we do accept directories at this stage). */
    if (fnmatch(pattern, relpath, 0) == 0) {
      filelist_entry_select_index_set(sfile->files, i, FILE_SEL_ADD, FILE_SEL_SELECTED, CHECK_ALL);
      if (!match) {
        BLI_strncpy(matched_file, relpath, FILE_MAX);
      }
      match++;
    }
  }

  return match;
}

int autocomplete_directory(bContext *C, char *str, void * /*arg_v*/)
{
  SpaceFile *sfile = CTX_wm_space_file(C);
  int match = AUTOCOMPLETE_NO_MATCH;

  /* search if str matches the beginning of name */
  if (str[0] && sfile->files) {
    char dirname[FILE_MAX];

    DIR *dir;
    dirent *de;

    BLI_path_split_dir_part(str, dirname, sizeof(dirname));

    dir = opendir(dirname);

    if (dir) {
      AutoComplete *autocpl = UI_autocomplete_begin(str, FILE_MAX);

      while ((de = readdir(dir)) != nullptr) {
        if (FILENAME_IS_CURRPAR(de->d_name)) {
          /* pass */
        }
        else {
          char dirpath[FILE_MAX];
          BLI_stat_t status;

          BLI_path_join(dirpath, sizeof(dirpath), dirname, de->d_name);

          if (BLI_stat(dirpath, &status) == 0) {
            if (S_ISDIR(status.st_mode)) { /* is subdir */
              UI_autocomplete_update_name(autocpl, dirpath);
            }
          }
        }
      }
      closedir(dir);

      match = UI_autocomplete_end(autocpl, str);
      if (match == AUTOCOMPLETE_FULL_MATCH) {
        BLI_path_slash_ensure(str, FILE_MAX);
      }
    }
  }

  return match;
}

int autocomplete_file(bContext *C, char *str, void * /*arg_v*/)
{
  SpaceFile *sfile = CTX_wm_space_file(C);
  int match = AUTOCOMPLETE_NO_MATCH;

  /* search if str matches the beginning of name */
  if (str[0] && sfile->files) {
    AutoComplete *autocpl = UI_autocomplete_begin(str, FILE_MAX);
    int nentries = filelist_files_ensure(sfile->files);

    for (int i = 0; i < nentries; i++) {
      const char *relpath = filelist_entry_get_relpath(sfile->files, i);
      UI_autocomplete_update_name(autocpl, relpath);
    }
    match = UI_autocomplete_end(autocpl, str);
  }

  return match;
}

void ED_fileselect_clear(wmWindowManager *wm, SpaceFile *sfile)
{
  /* Only null in rare cases, see: #29734. */
  if (sfile->files) {
    filelist_readjob_stop(sfile->files, wm);
    filelist_freelib(sfile->files);
    filelist_clear(sfile->files);
  }

  FileSelectParams *params = ED_fileselect_get_active_params(sfile);
  params->highlight_file = -1;
  WM_main_add_notifier(NC_SPACE | ND_SPACE_FILE_LIST, nullptr);
}

void ED_fileselect_exit(wmWindowManager *wm, SpaceFile *sfile)
{
  if (!sfile) {
    return;
  }
  if (sfile->op) {
    wmWindow *temp_win = (wm->winactive && WM_window_is_temp_screen(wm->winactive)) ?
                             wm->winactive :
                             nullptr;
    if (temp_win) {
      int win_size[2];
      bool is_maximized;

      ED_fileselect_window_params_get(temp_win, win_size, &is_maximized);
      ED_fileselect_params_to_userdef(sfile, win_size, is_maximized);
    }
    else {
      ED_fileselect_params_to_userdef(sfile, nullptr, false);
    }

    WM_event_fileselect_event(wm, sfile->op, EVT_FILESELECT_EXTERNAL_CANCEL);
    sfile->op = nullptr;
  }

  folder_history_list_free(sfile);

  if (sfile->files) {
    ED_fileselect_clear(wm, sfile);
    filelist_free(sfile->files);
    MEM_freeN(sfile->files);
    sfile->files = nullptr;
  }
}

void file_params_smoothscroll_timer_clear(wmWindowManager *wm, wmWindow *win, SpaceFile *sfile)
{
  WM_event_remove_timer(wm, win, sfile->smoothscroll_timer);
  sfile->smoothscroll_timer = nullptr;
}

void file_params_invoke_rename_postscroll(wmWindowManager *wm, wmWindow *win, SpaceFile *sfile)
{
  FileSelectParams *params = ED_fileselect_get_active_params(sfile);

  params->rename_flag = FILE_PARAMS_RENAME_POSTSCROLL_PENDING;

  if (sfile->smoothscroll_timer != nullptr) {
    file_params_smoothscroll_timer_clear(wm, win, sfile);
  }
  sfile->smoothscroll_timer = WM_event_add_timer(wm, win, TIMER1, 1.0 / 1000.0);
  sfile->scroll_offset = 0;
}

void file_params_rename_end(wmWindowManager *wm,
                            wmWindow *win,
                            SpaceFile *sfile,
                            FileDirEntry *rename_file)
{
  FileSelectParams *params = ED_fileselect_get_active_params(sfile);

  filelist_entry_select_set(
      sfile->files, rename_file, FILE_SEL_REMOVE, FILE_SEL_EDITING, CHECK_ALL);

  /* Ensure smooth-scroll timer is active, even if not needed, because that way rename state is
   * handled properly. */
  file_params_invoke_rename_postscroll(wm, win, sfile);
  /* Also always activate the rename file, even if renaming was canceled. */
  file_params_renamefile_activate(sfile, params);
}

void file_params_renamefile_clear(FileSelectParams *params)
{
  params->renamefile[0] = '\0';
  params->rename_id = nullptr;
  params->rename_flag = 0;
}

static int file_params_find_renamed(const FileSelectParams *params, FileList *filelist)
{
  /* Find the file either through the local ID/asset it represents or its relative path. */
  return (params->rename_id != nullptr) ? filelist_file_find_id(filelist, params->rename_id) :
                                          filelist_file_find_path(filelist, params->renamefile);
}

void file_params_renamefile_activate(SpaceFile *sfile, FileSelectParams *params)
{
  BLI_assert(params->rename_flag != 0);

  if ((params->rename_flag & (FILE_PARAMS_RENAME_ACTIVE | FILE_PARAMS_RENAME_POSTSCROLL_ACTIVE)) !=
      0)
  {
    return;
  }

  BLI_assert(params->renamefile[0] != '\0' || params->rename_id != nullptr);

  int idx = file_params_find_renamed(params, sfile->files);
  if (idx >= 0) {
    FileDirEntry *file = filelist_file(sfile->files, idx);
    BLI_assert(file != nullptr);

    params->active_file = idx;
    filelist_entry_select_set(sfile->files, file, FILE_SEL_ADD, FILE_SEL_SELECTED, CHECK_ALL);

    if ((params->rename_flag & FILE_PARAMS_RENAME_PENDING) != 0) {
      filelist_entry_select_set(sfile->files, file, FILE_SEL_ADD, FILE_SEL_EDITING, CHECK_ALL);
      params->rename_flag = FILE_PARAMS_RENAME_ACTIVE;
    }
    else if ((params->rename_flag & FILE_PARAMS_RENAME_POSTSCROLL_PENDING) != 0) {
      /* file_select_deselect_all() will resort and re-filter, so `idx` will probably have changed.
       * Need to get the correct #FileDirEntry again. */
      file_select_deselect_all(sfile, FILE_SEL_SELECTED);
      idx = file_params_find_renamed(params, sfile->files);
      file = filelist_file(sfile->files, idx);
      filelist_entry_select_set(
          sfile->files, file, FILE_SEL_ADD, FILE_SEL_SELECTED | FILE_SEL_HIGHLIGHTED, CHECK_ALL);
      params->active_file = idx;
      file_params_renamefile_clear(params);
      params->rename_flag = FILE_PARAMS_RENAME_POSTSCROLL_ACTIVE;
    }
  }
  /* File listing is now async, only reset renaming if matching entry is not found
   * when file listing is not done. */
  else if (filelist_is_ready(sfile->files)) {
    file_params_renamefile_clear(params);
  }
}

ScrArea *ED_fileselect_handler_area_find(const wmWindow *win, const wmOperator *file_operator)
{
  bScreen *screen = WM_window_get_active_screen(win);

  ED_screen_areas_iter (win, screen, area) {
    if (area->spacetype == SPACE_FILE) {
      SpaceFile *sfile = static_cast<SpaceFile *>(area->spacedata.first);

      if (sfile->op == file_operator) {
        return area;
      }
    }
  }

  return nullptr;
}

ScrArea *ED_fileselect_handler_area_find_any_with_op(const wmWindow *win)
{
  const bScreen *screen = WM_window_get_active_screen(win);

  ED_screen_areas_iter (win, screen, area) {
    if (area->spacetype != SPACE_FILE) {
      continue;
    }

    const SpaceFile *sfile = static_cast<SpaceFile *>(area->spacedata.first);
    if (sfile->op) {
      return area;
    }
  }

  return nullptr;
}

void ED_fileselect_ensure_default_filepath(bContext *C, wmOperator *op, const char *extension)
{
  if (!RNA_struct_property_is_set_ex(op->ptr, "filepath", false)) {
    Main *bmain = CTX_data_main(C);
    char filepath[FILE_MAX];
    const char *blendfile_path = BKE_main_blendfile_path(bmain);

    if (blendfile_path[0] == '\0') {
      STRNCPY(filepath, DATA_("untitled"));
    }
    else {
      STRNCPY(filepath, blendfile_path);
    }

    BLI_path_extension_replace(filepath, sizeof(filepath), extension);
    RNA_string_set(op->ptr, "filepath", filepath);
  }
}<|MERGE_RESOLUTION|>--- conflicted
+++ resolved
@@ -428,18 +428,11 @@
   }
 
   std::string root_path = AS_asset_library_root_path_from_library_ref(*library);
-  BLI_strncpy(base_params->dir, root_path.c_str(), sizeof(base_params->dir));
+  STRNCPY(base_params->dir, root_path.c_str());
 
   switch (eAssetLibraryType(library->type)) {
-<<<<<<< HEAD
-      case ASSET_LIBRARY_ESSENTIALS:
-      BLI_strncpy(base_params->dir,
-                  blender::asset_system::essentials_directory_path().c_str(),
-                  sizeof(base_params->dir));
-=======
     case ASSET_LIBRARY_ESSENTIALS:
       STRNCPY(base_params->dir, blender::asset_system::essentials_directory_path().c_str());
->>>>>>> 160678d2
       base_params->type = FILE_ASSET_LIBRARY;
       break;
     case ASSET_LIBRARY_ALL:
@@ -448,14 +441,8 @@
     case ASSET_LIBRARY_LOCAL:
       base_params->type = FILE_MAIN_ASSET;
       break;
-<<<<<<< HEAD
     case ASSET_LIBRARY_CUSTOM_FROM_PREFERENCES:
     case ASSET_LIBRARY_CUSTOM_FROM_PROJECT:
-=======
-    case ASSET_LIBRARY_CUSTOM:
-      BLI_assert(user_library);
-      STRNCPY(base_params->dir, user_library->dirpath);
->>>>>>> 160678d2
       base_params->type = FILE_ASSET_LIBRARY;
       break;
   }
