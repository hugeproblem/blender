/* SPDX-FileCopyrightText: 2019 Blender Authors
 *
 * SPDX-License-Identifier: GPL-2.0-or-later */

/** \file
 * \ingroup editor/io
 */

#ifdef WITH_USD

#  include "DNA_modifier_types.h"
#  include "DNA_space_types.h"

#  include <cstring>

#  include "BKE_context.h"
#  include "BKE_main.h"
#  include "BKE_report.h"
#  include "BKE_screen.h"

#  include "BLI_blenlib.h"
#  include "BLI_path_util.h"
#  include "BLI_string.h"
#  include "BLI_utildefines.h"

#  include "BLT_translation.h"

#  include "ED_fileselect.hh"
#  include "ED_object.hh"

#  include "MEM_guardedalloc.h"

#  include "RNA_access.hh"
#  include "RNA_define.hh"

#  include "RNA_enum_types.hh"

#  include "UI_interface.hh"
#  include "UI_resources.hh"

#  include "WM_api.hh"
#  include "WM_types.hh"

#  include "DEG_depsgraph.h"

#  include "IO_orientation.h"
#  include "io_ops.hh"
#  include "io_usd.hh"
#  include "usd.h"

#  include <cstdio>


static const char *WM_OT_USD_EXPORT_IDNAME = "WM_OT_usd_export";
static const char *WM_OT_USD_IMPORT_IDNAME = "WM_OT_usd_import";


const EnumPropertyItem rna_enum_usd_export_evaluation_mode_items[] = {
    {DAG_EVAL_RENDER,
     "RENDER",
     0,
     "Render",
     "Use Render settings for object visibility, modifier settings, etc"},
    {DAG_EVAL_VIEWPORT,
     "VIEWPORT",
     0,
     "Viewport",
     "Use Viewport settings for object visibility, modifier settings, etc"},
    {0, nullptr, 0, nullptr, nullptr},
};

const EnumPropertyItem rna_enum_usd_import_shaders_mode_items[] = {
    {USD_IMPORT_SHADERS_NONE, "NONE", 0, "None", "Don't import USD shaders"},
    {USD_IMPORT_USD_PREVIEW_SURFACE,
     "USD_PREVIEW_SURFACE",
     0,
     "USD Preview Surface",
     "Convert USD Preview Surface shaders to Blender Principled BSDF"},
    {USD_IMPORT_MDL,
     "USD MDL",
     0,
     "MDL",
     "Convert MDL shaders to Blender materials; if no MDL shaders "
     "exist on the material, log a warning and import existing USD "
     "Preview Surface shaders instead"},
    {0, nullptr, 0, nullptr, nullptr},
};

const EnumPropertyItem rna_enum_usd_import_shaders_mode_items_no_umm[] = {
    {USD_IMPORT_SHADERS_NONE, "NONE", 0, "None", "Don't import USD shaders"},
    {USD_IMPORT_USD_PREVIEW_SURFACE,
     "USD_PREVIEW_SURFACE",
     0,
     "USD Preview Surface",
     "Convert USD Preview Surface shaders to Blender Principled BSDF"},
    {0, nullptr, 0, nullptr, nullptr},
};

const EnumPropertyItem rna_enum_usd_xform_op_mode_items[] = {
    {USD_XFORM_OP_SRT,
     "SRT",
     0,
     "Scale, Rotate, Translate",
     "Export scale, rotate, and translate Xform operators"},
    {USD_XFORM_OP_SOT,
     "SOT",
     0,
     "Scale, Orient, Translate",
     "Export scale, orient, and translate Xform operators"},
    {USD_XFORM_OP_MAT, "MAT", 0, "Matrix", "Export matrix operator"},
    {0, nullptr, 0, nullptr, nullptr},
};

const EnumPropertyItem prop_usd_export_global_forward[] = {
    {USD_GLOBAL_FORWARD_X, "X", 0, "X Forward", "Global Forward is positive X Axis"},
    {USD_GLOBAL_FORWARD_Y, "Y", 0, "Y Forward", "Global Forward is positive Y Axis"},
    {USD_GLOBAL_FORWARD_Z, "Z", 0, "Z Forward", "Global Forward is positive Z Axis"},
    {USD_GLOBAL_FORWARD_MINUS_X, "-X", 0, "-X Forward", "Global Forward is negative X Axis"},
    {USD_GLOBAL_FORWARD_MINUS_Y, "-Y", 0, "-Y Forward", "Global Forward is negative Y Axis"},
    {USD_GLOBAL_FORWARD_MINUS_Z, "-Z", 0, "-Z Forward", "Global Forward is negative Z Axis"},
    {0, nullptr, 0, nullptr, nullptr},
};

const EnumPropertyItem prop_usd_export_global_up[] = {
    {USD_GLOBAL_UP_X, "X", 0, "X Up", "Global UP is positive X Axis"},
    {USD_GLOBAL_UP_Y, "Y", 0, "Y Up", "Global UP is positive Y Axis"},
    {USD_GLOBAL_UP_Z, "Z", 0, "Z Up", "Global UP is positive Z Axis"},
    {USD_GLOBAL_UP_MINUS_X, "-X", 0, "-X Up", "Global UP is negative X Axis"},
    {USD_GLOBAL_UP_MINUS_Y, "-Y", 0, "-Y Up", "Global UP is negative Y Axis"},
    {USD_GLOBAL_UP_MINUS_Z, "-Z", 0, "-Z Up", "Global UP is negative Z Axis"},
    {0, nullptr, 0, nullptr, nullptr},
};

const EnumPropertyItem rna_enum_usd_mtl_name_collision_mode_items[] = {
    {USD_MTL_NAME_COLLISION_MAKE_UNIQUE,
     "MAKE_UNIQUE",
     0,
     "Make Unique",
     "Import each USD material as a unique Blender material"},
    {USD_MTL_NAME_COLLISION_REFERENCE_EXISTING,
     "REFERENCE_EXISTING",
     0,
     "Reference Existing",
     "If a material with the same name already exists, reference that instead of importing"},
    {0, nullptr, 0, nullptr, nullptr},
};

const EnumPropertyItem rna_enum_usd_attr_import_mode_items[] = {
    {USD_ATTR_IMPORT_NONE, "NONE", 0, "None", "Do not import attributes"},
    {USD_ATTR_IMPORT_USER,
     "USER",
     0,
     "User",
     "Import attributes in the 'userProperties' namespace as "
     "Blender custom properties.  The namespace will "
     "be stripped from the property names"},
    {USD_ATTR_IMPORT_ALL,
     "ALL",
     0,
     "All Custom",
     "Import all USD custom attributes as Blender custom properties. "
     "Namespaces will be retained in the property names"},
    {0, nullptr, 0, nullptr, nullptr},
};

const EnumPropertyItem prop_usdz_downscale_size[] = {
    {USD_TEXTURE_SIZE_KEEP, "KEEP", 0, "Keep", "Keep all current texture sizes"},
    {USD_TEXTURE_SIZE_256,  "256", 0, "256", "Resize to a maximum of 256 pixels"},
    {USD_TEXTURE_SIZE_512,  "512", 0, "512", "Resize to a maximum of 512 pixels"},
    {USD_TEXTURE_SIZE_1024, "1024", 0, "1024", "Resize to a maximum of 1024 pixels"},
    {USD_TEXTURE_SIZE_2048, "2048", 0, "2048", "Resize to a maximum of 256 pixels"},
    {USD_TEXTURE_SIZE_4096, "4096", 0, "4096", "Resize to a maximum of 256 pixels"},
    {USD_TEXTURE_SIZE_CUSTOM, "CUSTOM", 0, "Custom", "Specify a custom size"},
    {0, nullptr, 0, nullptr, nullptr},
};

const EnumPropertyItem prop_default_prim_kind_items[] = {
    { USD_KIND_NONE,      "NONE", 0, "None", "No kind is exported for default prim" },
    { USD_KIND_COMPONENT, "COMPONENT", 0, "Component", "Set Default Prim Kind to Component" },
    { USD_KIND_GROUP,     "GROUP", 0, "Group", "Set Default Prim Kind to Group" },
    { USD_KIND_ASSEMBLY,  "ASSEMBLY", 0, "Assembly", "Set Default Prim Kind to Assembly" },
    { USD_KIND_CUSTOM,    "CUSTOM", 0, "Custom", "Specify a custom Kind for the Default Prim" },
    {0, nullptr, 0, nullptr, nullptr},
};

const EnumPropertyItem rna_enum_usd_tex_import_mode_items[] = {
    {USD_TEX_IMPORT_NONE, "IMPORT_NONE", 0, "None", "Don't import textures"},
    {USD_TEX_IMPORT_PACK, "IMPORT_PACK", 0, "Packed", "Import textures as packed data"},
    {USD_TEX_IMPORT_COPY, "IMPORT_COPY", 0, "Copy", "Copy files to textures directory"},
    {0, nullptr, 0, nullptr, nullptr},
};

const EnumPropertyItem rna_enum_usd_tex_name_collision_mode_items[] = {
    {USD_TEX_NAME_COLLISION_USE_EXISTING,
     "USE_EXISTING",
     0,
     "Use Existing",
     "If a file with the same name already exists, use that instead of copying"},
    {USD_TEX_NAME_COLLISION_OVERWRITE, "OVERWRITE", 0, "Overwrite", "Overwrite existing files"},
    {0, nullptr, 0, nullptr, nullptr},
};

/* Stored in the wmOperator's customdata field to indicate it should run as a background job.
 * This is set when the operator is invoked, and not set when it is only executed. */
enum { AS_BACKGROUND_JOB = 1 };
struct eUSDOperatorOptions {
  bool as_background_job;
};

/* Forward declarations */
void usd_export_panel_register(const char* idname,
                               const char* label,
                               int flag,
                               bool (*poll)(const struct bContext *C, struct PanelType *pt),
                               void (*draw)(const struct bContext *C, struct Panel *panel),
                               void (*draw_header)(const struct bContext *C, struct Panel *panel)
                               );
void usd_export_panel_register_general(void);
void usd_export_panel_register_geometry(void);
void usd_export_panel_register_materials(void);
void usd_export_panel_register_lights(void);
void usd_export_panel_register_stage(void);
void usd_export_panel_register_animation(void);
void usd_export_panel_register_types(void);
void usd_export_panel_register_particles(void);
void usd_export_panel_register_rigging(void);


/* ====== USD Export ====== */
/* Ensure that the prim_path is not set to
 * the absolute root path '/'. */
static void process_prim_path(char *prim_path)
{
  if (prim_path == nullptr || prim_path[0] == '\0') {
    return;
  }

  /* The absolute root "/" path indicates a no-op,
   * so clear the string. */
  if (prim_path[0] == '/' && strlen(prim_path) == 1) {
    prim_path[0] = '\0';
  }
}

static int wm_usd_export_invoke(bContext *C, wmOperator *op, const wmEvent * /*event*/)
{
  eUSDOperatorOptions *options = MEM_cnew<eUSDOperatorOptions>("eUSDOperatorOptions");
  options->as_background_job = true;
  op->customdata = options;

  RNA_boolean_set(op->ptr, "init_scene_frame_range", true);

  ED_fileselect_ensure_default_filepath(C, op, ".usd");

  WM_event_add_fileselect(C, op);

  return OPERATOR_RUNNING_MODAL;
}

static int wm_usd_export_exec(bContext *C, wmOperator *op)
{
  if (!RNA_struct_property_is_set_ex(op->ptr, "filepath", false)) {
    BKE_report(op->reports, RPT_ERROR, "No filepath given");
    return OPERATOR_CANCELLED;
  }

  char filepath[FILE_MAX];
  RNA_string_get(op->ptr, "filepath", filepath);

  eUSDOperatorOptions *options = static_cast<eUSDOperatorOptions *>(op->customdata);
  const bool as_background_job = (options != nullptr && options->as_background_job);
  MEM_SAFE_FREE(op->customdata);

  const bool selected_objects_only = RNA_boolean_get(op->ptr, "selected_objects_only");
  const bool visible_objects_only = RNA_boolean_get(op->ptr, "visible_objects_only");
  const bool export_animation = RNA_boolean_get(op->ptr, "export_animation");
  const bool export_hair = RNA_boolean_get(op->ptr, "export_hair");
  const bool export_vertices = RNA_boolean_get(op->ptr, "export_vertices");
  const bool export_vertex_colors = RNA_boolean_get(op->ptr, "export_vertex_colors");
  const bool export_vertex_groups = RNA_boolean_get(op->ptr, "export_vertex_groups");
  const bool export_mesh_attributes = RNA_boolean_get(op->ptr, "export_mesh_attributes");
  const bool export_uvmaps = RNA_boolean_get(op->ptr, "export_uvmaps");
  const bool export_mesh_colors = RNA_boolean_get(op->ptr, "export_mesh_colors");
  const bool export_normals = RNA_boolean_get(op->ptr, "export_normals");
  const bool export_transforms = RNA_boolean_get(op->ptr, "export_transforms");
  const bool export_materials = RNA_boolean_get(op->ptr, "export_materials");
  const bool export_meshes = RNA_boolean_get(op->ptr, "export_meshes");
  const bool export_lights = RNA_boolean_get(op->ptr, "export_lights");
  const bool export_cameras = RNA_boolean_get(op->ptr, "export_cameras");
  const bool export_curves = RNA_boolean_get(op->ptr, "export_curves");
  const bool export_particles = RNA_boolean_get(op->ptr, "export_particles");
  const bool use_instancing = RNA_boolean_get(op->ptr, "use_instancing");
  const bool evaluation_mode = RNA_enum_get(op->ptr, "evaluation_mode");
  const bool generate_preview_surface = RNA_boolean_get(op->ptr, "generate_preview_surface");
  const bool convert_uv_to_st = RNA_boolean_get(op->ptr, "convert_uv_to_st");
  const bool convert_orientation = RNA_boolean_get(op->ptr, "convert_orientation");
  const bool export_child_particles = RNA_boolean_get(op->ptr, "export_child_particles");
  const bool export_as_overs = RNA_boolean_get(op->ptr, "export_as_overs");
  const bool merge_transform_and_shape = RNA_boolean_get(op->ptr, "merge_transform_and_shape");
  const bool export_custom_properties = RNA_boolean_get(op->ptr, "export_custom_properties");
  const bool add_properties_namespace = RNA_boolean_get(op->ptr, "add_properties_namespace");
  const bool export_identity_transforms = RNA_boolean_get(op->ptr, "export_identity_transforms");
  const bool apply_subdiv = RNA_boolean_get(op->ptr, "apply_subdiv");
  const bool author_blender_name = RNA_boolean_get(op->ptr, "author_blender_name");
  const bool vertex_data_as_face_varying = RNA_boolean_get(op->ptr, "vertex_data_as_face_varying");
  const float frame_step = RNA_float_get(op->ptr, "frame_step");

  const bool override_shutter = RNA_boolean_get(op->ptr, "override_shutter");
  const double shutter_open = (double)RNA_float_get(op->ptr, "shutter_open");
  const double shutter_close = (double)RNA_float_get(op->ptr, "shutter_close");

  char root_prim_path[FILE_MAX];
  RNA_string_get(op->ptr, "root_prim_path", root_prim_path);
  process_prim_path(root_prim_path);

<<<<<<< HEAD
  char default_prim_path[FILE_MAX];
  RNA_string_get(op->ptr, "default_prim_path", default_prim_path);
  process_prim_path(default_prim_path);

  char material_prim_path[FILE_MAX];
  RNA_string_get(op->ptr, "material_prim_path", material_prim_path);
  process_prim_path(material_prim_path);

  int global_forward = RNA_enum_get(op->ptr, "export_global_forward_selection");
  int global_up = RNA_enum_get(op->ptr, "export_global_up_selection");

  bool export_textures = RNA_boolean_get(op->ptr, "export_textures");

  const bool backward_compatible = true;

  const float light_intensity_scale = RNA_float_get(op->ptr, "light_intensity_scale");

  const bool generate_mdl = USD_umm_module_loaded() ? RNA_boolean_get(op->ptr, "generate_mdl") :
                                                      false;

  const bool convert_to_cm = RNA_boolean_get(op->ptr, "convert_to_cm");

  const bool convert_light_to_nits = RNA_boolean_get(op->ptr, "convert_light_to_nits");

  const bool scale_light_radius = RNA_boolean_get(op->ptr, "scale_light_radius");

  const bool convert_world_material = RNA_boolean_get(op->ptr, "convert_world_material");

  const bool generate_cycles_shaders = RNA_boolean_get(op->ptr, "generate_cycles_shaders");

  const bool export_armatures = RNA_boolean_get(op->ptr, "export_armatures");

  const eUSDXformOpMode xform_op_mode = eUSDXformOpMode(RNA_enum_get(op->ptr, "xform_op_mode"));

  const bool fix_skel_root = RNA_boolean_get(op->ptr, "fix_skel_root");

  const bool overwrite_textures = RNA_boolean_get(op->ptr, "overwrite_textures");

  const bool relative_paths = RNA_boolean_get(op->ptr, "relative_paths");

  const bool export_blendshapes = RNA_boolean_get(op->ptr, "export_blendshapes");

  const eUSDZTextureDownscaleSize usdz_downscale_size = eUSDZTextureDownscaleSize(
    RNA_enum_get(op->ptr, "usdz_downscale_size"));

  const int usdz_downscale_custom_size = RNA_int_get(op->ptr, "usdz_downscale_custom_size");

  const bool usdz_is_arkit = RNA_boolean_get(op->ptr, "usdz_is_arkit");

  const bool triangulate_meshes = RNA_boolean_get(op->ptr, "triangulate_meshes");

  const int quad_method = RNA_enum_get(op->ptr, "quad_method");
  const int ngon_method = RNA_enum_get(op->ptr, "ngon_method");

  const bool export_blender_metadata = RNA_boolean_get(op->ptr, "export_blender_metadata");

  /* USDKind support. */
  const bool export_usd_kind = RNA_boolean_get(op->ptr, "export_usd_kind");
  const int default_prim_kind = RNA_enum_get(op->ptr, "default_prim_kind");
  char *default_prim_custom_kind = RNA_string_get_alloc(op->ptr, "default_prim_custom_kind", nullptr, 0, nullptr);

  const double start = static_cast<double>(RNA_int_get(op->ptr, "start"));
  const double end = static_cast<double>(RNA_int_get(op->ptr, "end"));

  struct USDExportParams params = {start,
                                   end,
                                   export_animation,
                                   export_hair,
                                   export_vertices,
                                   export_vertex_colors,
                                   export_vertex_groups,
                                   export_uvmaps,
                                   export_normals,
                                   export_mesh_attributes,
                                   export_transforms,
                                   export_materials,
                                   export_meshes,
                                   export_lights,
                                   export_cameras,
                                   export_curves,
                                   export_particles,
                                   selected_objects_only,
                                   visible_objects_only,
                                   use_instancing,
                                   eEvaluationMode(evaluation_mode),
                                   generate_preview_surface,
                                   convert_uv_to_st,
                                   convert_orientation,
                                   USD_global_forward_axis(global_forward),
                                   USD_global_up_axis(global_up),
                                   export_child_particles,
                                   export_as_overs,
                                   merge_transform_and_shape,
                                   export_custom_properties,
                                   add_properties_namespace,
                                   export_identity_transforms,
                                   apply_subdiv,
                                   author_blender_name,
                                   vertex_data_as_face_varying,
                                   frame_step,
                                   override_shutter,
                                   shutter_open,
                                   shutter_close,
                                   export_textures,
                                   relative_paths,
                                   backward_compatible,
                                   light_intensity_scale,
                                   generate_mdl,
                                   convert_to_cm,
                                   convert_light_to_nits,
                                   scale_light_radius,
                                   convert_world_material,
                                   generate_cycles_shaders,
                                   export_armatures,
                                   xform_op_mode,
                                   fix_skel_root,
                                   overwrite_textures,
                                   export_blendshapes,
                                   usdz_downscale_size,
                                   usdz_downscale_custom_size,
                                   usdz_is_arkit,
                                   export_blender_metadata,
                                   triangulate_meshes,
                                   quad_method,
                                   ngon_method,
                                   export_usd_kind,
                                   eUSDDefaultPrimKind(default_prim_kind),
                                   default_prim_custom_kind
                                   };

  /* Take some defaults from the scene, if not specified explicitly. */
  Scene *scene = CTX_data_scene(C);

  if (scene) {
    if (params.frame_start == INT_MIN) {
      params.frame_start = scene->r.sfra;
    }
    if (params.frame_end == INT_MIN) {
      params.frame_end = scene->r.efra;
    }
  }
=======
  USDExportParams params = {
      export_animation,
      export_hair,
      export_uvmaps,
      export_normals,
      export_mesh_colors,
      export_materials,
      selected_objects_only,
      visible_objects_only,
      use_instancing,
      eEvaluationMode(evaluation_mode),
      generate_preview_surface,
      export_textures,
      overwrite_textures,
      relative_paths,
  };
>>>>>>> d421ebac

  STRNCPY(params.root_prim_path, root_prim_path);
  STRNCPY(params.default_prim_path, default_prim_path);
  STRNCPY(params.material_prim_path, material_prim_path);

  bool ok = USD_export(C, filepath, &params, as_background_job);

  return as_background_job || ok ? OPERATOR_FINISHED : OPERATOR_CANCELLED;
}

static void wm_usd_export_draw(bContext *C, wmOperator *op)
{
  uiLayout *layout = op->layout;
  PointerRNA *ptr = op->ptr;

<<<<<<< HEAD
  /* Conveniently set start and end frame to match the scene's frame range. */
  Scene *scene = CTX_data_scene(C);

  if (scene != nullptr && RNA_boolean_get(ptr, "init_scene_frame_range")) {
    RNA_int_set(ptr, "start", scene->r.sfra);
    RNA_int_set(ptr, "end", scene->r.efra);

    RNA_boolean_set(ptr, "init_scene_frame_range", false);
  }

  uiItemR(layout, ptr, "evaluation_mode", 0, nullptr, ICON_NONE);

  /* Note: all other pertinent settings are shown through the panels below! */
=======
  uiLayoutSetPropSep(layout, true);

  uiLayout *box = uiLayoutBox(layout);

  col = uiLayoutColumn(box, true);
  uiItemR(col, ptr, "selected_objects_only", UI_ITEM_NONE, nullptr, ICON_NONE);
  uiItemR(col, ptr, "visible_objects_only", UI_ITEM_NONE, nullptr, ICON_NONE);

  col = uiLayoutColumn(box, true);
  uiItemR(col, ptr, "export_animation", UI_ITEM_NONE, nullptr, ICON_NONE);
  uiItemR(col, ptr, "export_hair", UI_ITEM_NONE, nullptr, ICON_NONE);
  uiItemR(col, ptr, "export_uvmaps", UI_ITEM_NONE, nullptr, ICON_NONE);
  uiItemR(col, ptr, "export_normals", UI_ITEM_NONE, nullptr, ICON_NONE);
  uiItemR(col, ptr, "export_materials", UI_ITEM_NONE, nullptr, ICON_NONE);
  uiItemR(col, ptr, "root_prim_path", UI_ITEM_NONE, nullptr, ICON_NONE);

  col = uiLayoutColumn(box, true);
  uiItemR(col, ptr, "evaluation_mode", UI_ITEM_NONE, nullptr, ICON_NONE);

  box = uiLayoutBox(layout);
  col = uiLayoutColumnWithHeading(box, true, IFACE_("Materials"));
  uiItemR(col, ptr, "generate_preview_surface", UI_ITEM_NONE, nullptr, ICON_NONE);
  const bool export_mtl = RNA_boolean_get(ptr, "export_materials");
  uiLayoutSetActive(col, export_mtl);

  uiLayout *row = uiLayoutRow(col, true);
  uiItemR(row, ptr, "export_textures", UI_ITEM_NONE, nullptr, ICON_NONE);
  const bool preview = RNA_boolean_get(ptr, "generate_preview_surface");
  uiLayoutSetActive(row, export_mtl && preview);

  row = uiLayoutRow(col, true);
  uiItemR(row, ptr, "overwrite_textures", UI_ITEM_NONE, nullptr, ICON_NONE);
  const bool export_tex = RNA_boolean_get(ptr, "export_textures");
  uiLayoutSetActive(row, export_mtl && preview && export_tex);

  box = uiLayoutBox(layout);
  col = uiLayoutColumnWithHeading(box, true, IFACE_("File References"));
  uiItemR(col, ptr, "relative_paths", UI_ITEM_NONE, nullptr, ICON_NONE);

  box = uiLayoutBox(layout);
  uiItemL(box, IFACE_("Experimental"), ICON_NONE);
  uiItemR(box, ptr, "use_instancing", UI_ITEM_NONE, nullptr, ICON_NONE);
>>>>>>> d421ebac
}

static void free_operator_customdata(wmOperator *op)
{
  if (op->customdata) {
    MEM_freeN(op->customdata);
    op->customdata = nullptr;
  }
}

static void wm_usd_export_cancel(bContext * /*C*/, wmOperator *op)
{
  free_operator_customdata(op);
}

static bool wm_usd_export_check(bContext * /*C*/, wmOperator *op)
{
  char filepath[FILE_MAX];
  RNA_string_get(op->ptr, "filepath", filepath);

  if (!BLI_path_extension_check_n(filepath, ".usd", ".usda", ".usdc", ".usdz", nullptr)) {
    BLI_path_extension_ensure(filepath, FILE_MAX, ".usd");
    RNA_string_set(op->ptr, "filepath", filepath);
    return true;
  }

  return false;
}

static void forward_axis_update(Main */*main*/,
                                Scene */*scene*/,
                                PointerRNA *ptr)
{
  int forward = RNA_enum_get(ptr, "forward_axis");
  int up = RNA_enum_get(ptr, "up_axis");
  if ((forward % 3) == (up % 3)) {
    RNA_enum_set(ptr, "up_axis", (up + 1) % 6);
  }
}

static void up_axis_update(Main */*main*/,
                           Scene */*scene*/,
                           PointerRNA *ptr)
{
  int forward = RNA_enum_get(ptr, "forward_axis");
  int up = RNA_enum_get(ptr, "up_axis");
  if ((forward % 3) == (up % 3)) {
    RNA_enum_set(ptr, "forward_axis", (forward + 1) % 6);
  }
}

void WM_OT_usd_export(wmOperatorType *ot)
{
  ot->name = "Export USD";
  ot->description = "Export current scene in a USD archive";
  ot->idname = WM_OT_USD_EXPORT_IDNAME;

  ot->invoke = wm_usd_export_invoke;
  ot->exec = wm_usd_export_exec;
  ot->poll = WM_operator_winactive;
  ot->ui = wm_usd_export_draw;
  ot->cancel = wm_usd_export_cancel;
  ot->check = wm_usd_export_check;

  ot->flag = OPTYPE_REGISTER | OPTYPE_PRESET; /* No UNDO possible. */

  WM_operator_properties_filesel(ot,
                                 FILE_TYPE_FOLDER | FILE_TYPE_USD,
                                 FILE_BLENDER,
                                 FILE_SAVE,
                                 WM_FILESEL_FILEPATH | WM_FILESEL_SHOW_PROPS,
                                 FILE_DEFAULTDISPLAY,
                                 FILE_SORT_DEFAULT);

  RNA_def_int(ot->srna,
              "start",
              INT_MIN,
              INT_MIN,
              INT_MAX,
              "Start Frame",
              "Start frame of the export, use the default value to "
              "take the start frame of the current scene",
              INT_MIN,
              INT_MAX);
  RNA_def_int(ot->srna,
              "end",
              INT_MIN,
              INT_MIN,
              INT_MAX,
              "End Frame",
              "End frame of the export, use the default value to "
              "take the end frame of the current scene",
              INT_MIN,
              INT_MAX);

  PropertyRNA *prop = RNA_def_string(ot->srna, "filter_glob", "*.usd", 0, "", "");
  RNA_def_property_flag(prop, PROP_HIDDEN);

  RNA_def_boolean(ot->srna,
                  "selected_objects_only",
                  false,
                  "Selection Only",
                  "Only export selected objects. Unselected parents of selected objects are "
                  "exported as empty transform");

  RNA_def_boolean(ot->srna,
                  "visible_objects_only",
                  true,
                  "Visible Only",
                  "Only export visible objects. Invisible parents of exported objects are "
                  "exported as empty transforms");

  RNA_def_boolean(
      ot->srna,
      "export_animation",
      false,
      "Animation",
      "Export all frames in the render frame range, rather than only the current frame");

  RNA_def_boolean(
      ot->srna, "export_hair", true, "Hair", "Export hair particle systems as USD curves");
  RNA_def_boolean(ot->srna,
                  "export_vertices",
                  true,
                  "Vertices",
                  "When checked, vertex and point data are included in the export");
  RNA_def_boolean(ot->srna,
                  "export_vertex_colors",
                  true,
                  "Vertex Colors",
                  "When checked, all vertex colors are included in the export");
  RNA_def_boolean(ot->srna,
                  "export_vertex_groups",
                  false,
                  "Vertex Groups",
                  "When checked, all vertex groups are included in the export");
  RNA_def_boolean(ot->srna,
                  "export_uvmaps",
                  true,
                  "UV Maps", "Include all mesh UV maps in the export");

  RNA_def_boolean(ot->srna,
                  "export_mesh_colors",
                  true,
                  "Color Attributes",
                  "Include mesh color attributes in the export");
  RNA_def_boolean(ot->srna,
                  "export_normals",
                  true,
                  "Normals",
                  "Include normals of exported meshes in the export");
  RNA_def_boolean(ot->srna,
                  "export_mesh_attributes",
                  true,
                  "Mesh Attributes",
                  "Include Generic Attributes of exported meshes in the export");
  RNA_def_boolean(
      ot->srna,
      "export_transforms",
      true,
      "Transforms",
      "When checked, transform data/operations will be exported for all applicable prims");
  RNA_def_boolean(ot->srna,
                  "export_materials",
                  true,
                  "Materials",
                  "Export viewport settings of materials as USD preview materials, and export "
                  "material assignments as geometry subsets");
  RNA_def_boolean(
      ot->srna, "export_meshes", true, "Meshes", "When checked, all meshes will be exported");
  RNA_def_boolean(
      ot->srna, "export_lights", true, "Lights", "When checked, all lights will be exported");
  RNA_def_boolean(
      ot->srna, "export_cameras", true, "Cameras", "When checked, all cameras will be exported");
  RNA_def_boolean(
      ot->srna, "export_curves", true, "Curves", "When checked, all curves will be exported");
  RNA_def_boolean(ot->srna,
                  "export_particles",
                  true,
                  "Particles",
                  "When checked, all particle systems will be exported");

  RNA_def_boolean(ot->srna,
                  "export_armatures",
                  false,
                  "Armatures",
                  "Export armatures and skinned meshes");

  RNA_def_boolean(ot->srna,
                  "export_blendshapes",
                  false,
                  "Blend Shapes",
                  "Export shape keys as USD blend shapes");

  RNA_def_boolean(ot->srna,
                  "use_instancing",
                  false,
                  "Instancing",
                  "Export instanced objects as references in USD rather than real objects");

  RNA_def_boolean(ot->srna,
    "fix_skel_root",
    true,
    "Fix Skel Root",
    "If exporting armatures, attempt to automatically "
    "correct invalid USD Skel Root hierarchies");

  RNA_def_enum(ot->srna,
               "evaluation_mode",
               rna_enum_usd_export_evaluation_mode_items,
               DAG_EVAL_VIEWPORT,
               "Use Settings for",
               "Determines visibility of objects, modifier settings, and other areas where there "
               "are different settings for viewport and rendering");

  RNA_def_string(ot->srna,
                 "default_prim_path",
                 "/root",
                 FILE_MAX,
                 "Default Prim Path",
                 "If set, this will set the default prim path in the usd document");
  RNA_def_string(ot->srna,
                 "root_prim_path",
                 "/root",
                 FILE_MAX,
                 "Root Prim",
                 "If set, add a transform primitive with the given path to the stage "
                 "as the parent of all exported data");
  RNA_def_string(ot->srna,
                 "material_prim_path",
                 "/root/materials",
                 FILE_MAX,
                 "Material Prim Path",
                 "This specifies where all generated USD Shade Materials and Shaders get placed");

  RNA_def_boolean(ot->srna,
                  "generate_cycles_shaders",
                  false,
                  "Export Cycles Shaders",
                  "Export Cycles shader nodes to USD");
  RNA_def_boolean(
      ot->srna,
      "generate_preview_surface",
      true,
      "Convert to USD Preview Surface",
      "When checked, the USD exporter will generate an approximate USD Preview Surface. "
      "(Experimental, only works on simple material graphs)");
  RNA_def_boolean(ot->srna,
                  "generate_mdl",
                  true,
                  "Convert to MDL",
                  "When checked, the USD exporter will generate an MDL material");
  RNA_def_boolean(
      ot->srna,
      "convert_uv_to_st",
      true,
      "Convert uv to st",
      "Export the active uv map as USD primvar named 'st'");

  RNA_def_boolean(ot->srna,
                  "convert_orientation",
                  false,
                  "Convert Orientation",
                  "When checked, the USD exporter will convert orientation axis");

  prop = RNA_def_enum(
      ot->srna, "export_global_forward_selection", io_transform_axis, IO_AXIS_NEGATIVE_Z, "Forward Axis", "Global Forward axis for export");
  RNA_def_property_update_runtime(prop, (void *)forward_axis_update);
  prop = RNA_def_enum(ot->srna, "export_global_up_selection", io_transform_axis, IO_AXIS_Y, "Up Axis", "Global Up axis for export");
  RNA_def_property_update_runtime(prop, (void *)up_axis_update);

  RNA_def_boolean(ot->srna,
                  "convert_to_cm",
                  true,
                  "Convert to Centimeters",
                  "Set the USD units to centimeters and scale the scene to convert from meters");

  RNA_def_enum(ot->srna,
               "forward_axis",
               prop_usd_export_global_forward,
               USD_DEFAULT_FORWARD,
               "Forward Axis",
               "Global Forward axis for export");

  RNA_def_enum(ot->srna,
               "up_axis",
               prop_usd_export_global_up,
               USD_DEFAULT_UP,
               "Up Axis",
               "Global Up axis for export");

  RNA_def_boolean(ot->srna,
                  "export_child_particles",
                  false,
                  "Export Child Particles",
                  "When checked, the USD exporter will export child particles");

  RNA_def_boolean(ot->srna,
                  "export_as_overs",
                  false,
                  "Export As Overs",
                  "When checked, the USD exporter will create all prims as overrides");

  RNA_def_boolean(ot->srna,
                  "merge_transform_and_shape",
                  false,
                  "Merge Transform and Shape",
                  "When checked, transforms and shapes will be merged into the one prim path");
  RNA_def_boolean(ot->srna,
                  "export_custom_properties",
                  true,
                  "Export Custom Properties",
                  "When checked, custom properties will be exported as USD User Properties");
  RNA_def_boolean(
      ot->srna,
      "add_properties_namespace",
      true,
      "Add Properties Namespace",
      "Add exported custom properties to the 'userProperties' USD attribute namespace");
  RNA_def_boolean(ot->srna,
                  "export_identity_transforms",
                  true,
                  "Export Identity Transforms",
                  "If enabled, transforms (xforms) will always author a transform operation, "
                  "even if transform is identity/unit/zeroed.");

  RNA_def_boolean(ot->srna,
                  "apply_subdiv",
                  true,
                  "Apply Subdiv",
                  "When checked, subdivision modifiers will be used mesh evaluation.");

  RNA_def_boolean(ot->srna,
                  "author_blender_name",
                  true,
                  "Author Blender Name",
                  "When checked, custom userProperties will be authored to allow a round trip.");

  RNA_def_boolean(ot->srna,
                  "vertex_data_as_face_varying",
                  false,
                  "Vertex Groups As faceVarying",
                  "When enabled, vertex groups will be exported as faceVarying primvars. "
                  "This takes up more disk space, and is somewhat redundant with Blender's "
                  "current authoring tools.");

  RNA_def_float(
      ot->srna,
      "frame_step",
      1.0f,
      0.00001f,
      10000.0f,
      "Frame Step",
      "The length of one frame step, less than 1 will export subframes, greater will skip frames.",
      0.00001f,
      10000.0f);

  RNA_def_boolean(ot->srna,
                  "override_shutter",
                  false,
                  "Override Shutter",
                  "Allows the ability to override the explicit shutter open and close attributes."
                  "When disabled, the shutter is used from cycles render settings");

  RNA_def_float(
      ot->srna,
      "shutter_open",
      -0.25f,
      -FLT_MAX,
      FLT_MAX,
      "Shutter Open",
      "Allows the ability to set the frame relative shutter open time in UsdTimeCode units",
      -FLT_MAX,
      FLT_MAX);

  RNA_def_float(
      ot->srna,
      "shutter_close",
      0.25f,
      -FLT_MAX,
      FLT_MAX,
      "Shutter Close",
      "Allows the ability to set the frame relative shutter close time in UsdTimeCode units",
      -FLT_MAX,
      FLT_MAX);

  /* This dummy prop is used to check whether we need to init the start and
   * end frame values to that of the scene's, otherwise they are reset at
   * every change, draw update. */
  RNA_def_boolean(ot->srna, "init_scene_frame_range", false, "", "");

  RNA_def_boolean(ot->srna,
                  "export_textures",
                  true,
                  "Export Textures",
                  "If exporting materials, export textures referenced by material nodes "
                  "to a 'textures' directory in the same directory as the USD file");

  RNA_def_boolean(ot->srna,
                  "overwrite_textures",
                  false,
                  "Overwrite Textures",
                  "Overwrite existing files when exporting textures");

  RNA_def_float(ot->srna,
                "light_intensity_scale",
                1.0f,
                0.0001f,
                10000.0f,
                "Light Intensity Scale",
                "Value by which to scale the intensity of exported lights",
                0.0001f,
                1000.0f);

  RNA_def_boolean(ot->srna,
                  "convert_light_to_nits",
                  true,
                  "Convert Light Units to Nits",
                  "Convert light energy units to nits");

  RNA_def_boolean(ot->srna,
                  "scale_light_radius",
                  true,
                  "Scale Light Radius",
                  "Apply the scene scale factor (from unit conversion or manual scaling) "
                  "to the radius size of spot and sphere lights");

  RNA_def_boolean(
      ot->srna,
      "convert_world_material",
      true,
      "Convert World Material",
      "Convert the world material to a USD dome light. "
      "Currently works for simple materials, consisting of an environment texture "
      "connected to a background shader, with an optional vector multiply of the texture color.");

  RNA_def_enum(ot->srna,
               "xform_op_mode",
               rna_enum_usd_xform_op_mode_items,
               USD_XFORM_OP_SRT,
               "Xform Ops",
               "The type of transform operators to write");

  RNA_def_boolean(ot->srna,
                  "relative_paths",
                  true,
                  "Relative Paths",
                  "Use relative paths to reference external files (i.e. textures, volumes) in "
                  "USD, otherwise use absolute paths");

  RNA_def_enum(ot->srna,
               "usdz_downscale_size",
               prop_usdz_downscale_size,
               DAG_EVAL_VIEWPORT,
               "USDZ Texture Downsampling",
               "Choose a maximum size for all exported textures");

  RNA_def_int(ot->srna,
              "usdz_downscale_custom_size",
              128,
              128, 16384,
              "USDZ Custom Downscale Size",
              "Custom size for downscaling exported textures",
              128,
              8192
              );

  RNA_def_boolean(ot->srna,
                  "usdz_is_arkit",
                  false,
                  "Create ARKit Asset",
                  "Export USDZ files as ARKit Assets");

  RNA_def_boolean(ot->srna,
                  "export_blender_metadata",
                  true,
                  "Export Blender Metadata",
                  "Write Blender-specific information to the Stage's customLayerData");

  RNA_def_boolean(ot->srna,
                  "triangulate_meshes",
                  false,
                  "Triangulate Meshes",
                  "Triangulate meshes during export");

  RNA_def_enum(ot->srna,
               "quad_method",
               rna_enum_modifier_triangulate_quad_method_items,
               MOD_TRIANGULATE_QUAD_SHORTEDGE,
               "Quad Method",
               "Method for splitting the quads into triangles");

  RNA_def_enum(ot->srna,
               "ngon_method",
               rna_enum_modifier_triangulate_ngon_method_items,
               MOD_TRIANGULATE_NGON_BEAUTY,
               "N-gon Method",
               "Method for splitting the n-gons into triangles");

  RNA_def_boolean(ot->srna,
                  "export_usd_kind",
                  true,
                  "Export USD Kind",
                  "Export Kind per-prim when specified through 'usdkind' custom property.");

  RNA_def_enum(ot->srna,
               "default_prim_kind",
               prop_default_prim_kind_items,
               USD_KIND_NONE,
               "Default Prim Kind",
               "Kind to author on the Default Prim");

  RNA_def_string(ot->srna,
                 "default_prim_custom_kind",
                 nullptr,
                 128,
                 "Default Prim Custom Kind",
                 "If default_prim_kind is True, author this value as the Default Prim's Kind");
}

/* ====== USD Import ====== */

static int wm_usd_import_invoke(bContext *C, wmOperator *op, const wmEvent *event)
{
  eUSDOperatorOptions *options = MEM_cnew<eUSDOperatorOptions>("eUSDOperatorOptions");
  options->as_background_job = true;
  op->customdata = options;

  return WM_operator_filesel(C, op, event);
}

static int wm_usd_import_exec(bContext *C, wmOperator *op)
{
  if (!RNA_struct_property_is_set_ex(op->ptr, "filepath", false)) {
    BKE_report(op->reports, RPT_ERROR, "No filepath given");
    return OPERATOR_CANCELLED;
  }

  char filepath[FILE_MAX];
  RNA_string_get(op->ptr, "filepath", filepath);

  eUSDOperatorOptions *options = static_cast<eUSDOperatorOptions *>(op->customdata);
  const bool as_background_job = (options != nullptr && options->as_background_job);
  MEM_SAFE_FREE(op->customdata);

  const float scale = RNA_float_get(op->ptr, "scale");
  const bool apply_unit_conversion_scale = RNA_boolean_get(op->ptr, "apply_unit_conversion_scale");

  const bool set_frame_range = RNA_boolean_get(op->ptr, "set_frame_range");

  const bool read_mesh_uvs = RNA_boolean_get(op->ptr, "read_mesh_uvs");
  const bool read_mesh_colors = RNA_boolean_get(op->ptr, "read_mesh_colors");
  const bool read_mesh_attributes = RNA_boolean_get(op->ptr, "read_mesh_attributes");

  char mesh_read_flag = MOD_MESHSEQ_READ_VERT | MOD_MESHSEQ_READ_POLY;
  if (read_mesh_uvs) {
    mesh_read_flag |= MOD_MESHSEQ_READ_UV;
  }
  if (read_mesh_colors) {
    mesh_read_flag |= MOD_MESHSEQ_READ_COLOR;
  }
  if (read_mesh_attributes) {
    mesh_read_flag |= MOD_MESHSEQ_READ_ATTRIBUTES;
  }

  const bool import_cameras = RNA_boolean_get(op->ptr, "import_cameras");
  const bool import_curves = RNA_boolean_get(op->ptr, "import_curves");
  const bool import_lights = RNA_boolean_get(op->ptr, "import_lights");
  const bool import_materials = RNA_boolean_get(op->ptr, "import_materials");
  const bool import_meshes = RNA_boolean_get(op->ptr, "import_meshes");
  const bool import_blendshapes = RNA_boolean_get(op->ptr, "import_blendshapes");
  const bool import_volumes = RNA_boolean_get(op->ptr, "import_volumes");
  const bool import_skeletons = RNA_boolean_get(op->ptr, "import_skeletons");
  const bool import_shapes = RNA_boolean_get(op->ptr, "import_shapes");
  const bool import_skeletons = RNA_boolean_get(op->ptr, "import_skeletons");
  const bool import_blendshapes = RNA_boolean_get(op->ptr, "import_blendshapes");

  const bool import_subdiv = RNA_boolean_get(op->ptr, "import_subdiv");

  const bool import_instance_proxies = RNA_boolean_get(op->ptr, "import_instance_proxies");

  const bool import_visible_only = RNA_boolean_get(op->ptr, "import_visible_only");

  const bool import_defined_only = RNA_boolean_get(op->ptr, "import_defined_only");

  const bool create_collection = RNA_boolean_get(op->ptr, "create_collection");

  char *prim_path_mask = RNA_string_get_alloc(op->ptr, "prim_path_mask", nullptr, 0, nullptr);

  const bool import_guide = RNA_boolean_get(op->ptr, "import_guide");
  const bool import_proxy = RNA_boolean_get(op->ptr, "import_proxy");
  const bool import_render = RNA_boolean_get(op->ptr, "import_render");

  const bool use_instancing = RNA_boolean_get(op->ptr, "use_instancing");

  const char *import_shaders_mode_prop_name = USD_umm_module_loaded() ?
                                                  "import_shaders_mode" :
                                                  "import_shaders_mode_no_umm";

  const eUSDImportShadersMode import_shaders_mode = eUSDImportShadersMode(
    RNA_enum_get(op->ptr, import_shaders_mode_prop_name));

  const bool import_all_materials = RNA_boolean_get(op->ptr, "import_all_materials");

  const bool set_material_blend = RNA_boolean_get(op->ptr, "set_material_blend");

  const float light_intensity_scale = RNA_float_get(op->ptr, "light_intensity_scale");

  const bool convert_light_from_nits = RNA_boolean_get(op->ptr, "convert_light_from_nits");

  const bool scale_light_radius = RNA_boolean_get(op->ptr, "scale_light_radius");

  const bool create_background_shader = RNA_boolean_get(op->ptr, "create_background_shader");

  const eUSDMtlNameCollisionMode mtl_name_collision_mode = eUSDMtlNameCollisionMode(
      RNA_enum_get(op->ptr, "mtl_name_collision_mode"));

  const eUSDAttrImportMode attr_import_mode = eUSDAttrImportMode(
      RNA_enum_get(op->ptr, "attr_import_mode"));

  const bool validate_meshes = RNA_boolean_get(op->ptr, "validate_meshes");

  /* TODO(makowalski): Add support for sequences. */
  const bool is_sequence = false;
  int offset = 0;
  int sequence_len = 1;

  /* Switch out of edit mode to avoid being stuck in it (#54326). */
  Object *obedit = CTX_data_edit_object(C);
  if (obedit) {
    ED_object_mode_set(C, OB_MODE_EDIT);
  }

  const eUSDTexImportMode import_textures_mode = eUSDTexImportMode(
      RNA_enum_get(op->ptr, "import_textures_mode"));

  char import_textures_dir[FILE_MAXDIR];
  RNA_string_get(op->ptr, "import_textures_dir", import_textures_dir);

  const eUSDTexNameCollisionMode tex_name_collision_mode = eUSDTexNameCollisionMode(
      RNA_enum_get(op->ptr, "tex_name_collision_mode"));

  struct USDImportParams params = {};
  params.scale = scale;
  params.is_sequence = is_sequence;
  params.set_frame_range = set_frame_range;
  params.sequence_len = sequence_len;
  params.offset = offset;
  params.validate_meshes = validate_meshes;
  params.mesh_read_flag = mesh_read_flag;
  params.import_cameras = import_cameras;
  params.import_curves = import_curves;
  params.import_lights = import_lights;
  params.import_materials = import_materials;
  params.import_meshes = import_meshes;
  params.import_blendshapes = import_blendshapes;
  params.import_volumes = import_volumes;
  params.import_skeletons = import_skeletons;
  params.prim_path_mask = prim_path_mask;
  params.import_shapes = import_shapes;
  params.import_skeletons = import_skeletons;
  params.import_blendshapes = import_blendshapes;
  params.prim_path_mask = prim_path_mask;
  params.import_subdiv = import_subdiv;
  params.import_instance_proxies = import_instance_proxies;
  params.create_collection = create_collection;
  params.import_guide = import_guide;
  params.import_proxy = import_proxy;
  params.import_render = import_render;
  params.import_visible_only = import_visible_only;
  params.use_instancing = use_instancing;
  params.import_shaders_mode = import_shaders_mode;
  params.set_material_blend = set_material_blend;
  params.light_intensity_scale = light_intensity_scale;
  params.apply_unit_conversion_scale = apply_unit_conversion_scale;
  params.convert_light_from_nits = convert_light_from_nits;
  params.scale_light_radius = scale_light_radius;
  params.create_background_shader = create_background_shader;
  params.mtl_name_collision_mode = mtl_name_collision_mode;
  params.attr_import_mode = attr_import_mode;
  params.import_defined_only = import_defined_only;
  params.mtl_name_collision_mode = mtl_name_collision_mode;
  params.import_textures_mode = import_textures_mode;
  params.tex_name_collision_mode = tex_name_collision_mode;
  params.import_all_materials = import_all_materials;

  STRNCPY(params.import_textures_dir, import_textures_dir);

  const bool ok = USD_import(C, filepath, &params, as_background_job);

  return as_background_job || ok ? OPERATOR_FINISHED : OPERATOR_CANCELLED;
}

static void wm_usd_import_cancel(bContext * /*C*/, wmOperator *op)
{
  free_operator_customdata(op);
}

static void wm_usd_import_draw(bContext * /*C*/, wmOperator *op)
{
  uiLayout *layout = op->layout;

  uiLayoutSetPropSep(layout, true);
  uiLayoutSetPropDecorate(layout, false);
}

<<<<<<< HEAD
=======
  uiLayout *box = uiLayoutBox(layout);
  uiLayout *col = uiLayoutColumnWithHeading(box, true, IFACE_("Data Types"));
  uiItemR(col, ptr, "import_cameras", UI_ITEM_NONE, nullptr, ICON_NONE);
  uiItemR(col, ptr, "import_curves", UI_ITEM_NONE, nullptr, ICON_NONE);
  uiItemR(col, ptr, "import_lights", UI_ITEM_NONE, nullptr, ICON_NONE);
  uiItemR(col, ptr, "import_materials", UI_ITEM_NONE, nullptr, ICON_NONE);
  uiItemR(col, ptr, "import_meshes", UI_ITEM_NONE, nullptr, ICON_NONE);
  uiItemR(col, ptr, "import_volumes", UI_ITEM_NONE, nullptr, ICON_NONE);
  uiItemR(col, ptr, "import_shapes", UI_ITEM_NONE, nullptr, ICON_NONE);
  uiItemR(col, ptr, "import_skeletons", UI_ITEM_NONE, nullptr, ICON_NONE);
  uiItemR(col, ptr, "import_blendshapes", UI_ITEM_NONE, nullptr, ICON_NONE);
  uiItemR(box, ptr, "prim_path_mask", UI_ITEM_NONE, nullptr, ICON_NONE);
  uiItemR(box, ptr, "scale", UI_ITEM_NONE, nullptr, ICON_NONE);

  box = uiLayoutBox(layout);
  col = uiLayoutColumnWithHeading(box, true, IFACE_("Mesh Data"));
  uiItemR(col, ptr, "read_mesh_uvs", UI_ITEM_NONE, nullptr, ICON_NONE);
  uiItemR(col, ptr, "read_mesh_colors", UI_ITEM_NONE, nullptr, ICON_NONE);
  uiItemR(col, ptr, "read_mesh_attributes", UI_ITEM_NONE, nullptr, ICON_NONE);
  col = uiLayoutColumnWithHeading(box, true, IFACE_("Include"));
  uiItemR(col, ptr, "import_subdiv", UI_ITEM_NONE, IFACE_("Subdivision"), ICON_NONE);
  uiItemR(col, ptr, "import_instance_proxies", UI_ITEM_NONE, nullptr, ICON_NONE);
  uiItemR(col, ptr, "import_visible_only", UI_ITEM_NONE, nullptr, ICON_NONE);
  uiItemR(col, ptr, "import_guide", UI_ITEM_NONE, nullptr, ICON_NONE);
  uiItemR(col, ptr, "import_proxy", UI_ITEM_NONE, nullptr, ICON_NONE);
  uiItemR(col, ptr, "import_render", UI_ITEM_NONE, nullptr, ICON_NONE);

  col = uiLayoutColumnWithHeading(box, true, IFACE_("Options"));
  uiItemR(col, ptr, "set_frame_range", UI_ITEM_NONE, nullptr, ICON_NONE);
  uiItemR(col, ptr, "relative_path", UI_ITEM_NONE, nullptr, ICON_NONE);
  uiItemR(col, ptr, "create_collection", UI_ITEM_NONE, nullptr, ICON_NONE);
  uiItemR(box, ptr, "light_intensity_scale", UI_ITEM_NONE, nullptr, ICON_NONE);

  box = uiLayoutBox(layout);
  col = uiLayoutColumnWithHeading(box, true, IFACE_("Materials"));
  uiItemR(col, ptr, "import_all_materials", UI_ITEM_NONE, nullptr, ICON_NONE);
  uiItemR(col, ptr, "import_usd_preview", UI_ITEM_NONE, nullptr, ICON_NONE);
  uiLayoutSetEnabled(col, RNA_boolean_get(ptr, "import_materials"));
  uiLayout *row = uiLayoutRow(col, true);
  uiItemR(row, ptr, "set_material_blend", UI_ITEM_NONE, nullptr, ICON_NONE);
  uiLayoutSetEnabled(row, RNA_boolean_get(ptr, "import_usd_preview"));
  uiItemR(col, ptr, "mtl_name_collision_mode", UI_ITEM_NONE, nullptr, ICON_NONE);

  box = uiLayoutBox(layout);
  col = uiLayoutColumn(box, true);
  uiItemR(col, ptr, "import_textures_mode", UI_ITEM_NONE, nullptr, ICON_NONE);
  bool copy_textures = RNA_enum_get(op->ptr, "import_textures_mode") == USD_TEX_IMPORT_COPY;
  row = uiLayoutRow(col, true);
  uiItemR(row, ptr, "import_textures_dir", UI_ITEM_NONE, nullptr, ICON_NONE);
  uiLayoutSetEnabled(row, copy_textures);
  row = uiLayoutRow(col, true);
  uiItemR(row, ptr, "tex_name_collision_mode", UI_ITEM_NONE, nullptr, ICON_NONE);
  uiLayoutSetEnabled(row, copy_textures);
  uiLayoutSetEnabled(col, RNA_boolean_get(ptr, "import_materials"));
}

>>>>>>> d421ebac
void WM_OT_usd_import(wmOperatorType *ot)
{
  ot->name = "Import USD";
  ot->description = "Import USD stage into current scene";
<<<<<<< HEAD
  ot->idname = WM_OT_USD_IMPORT_IDNAME;
=======
  ot->idname = "WM_OT_usd_import";
>>>>>>> d421ebac

  ot->invoke = wm_usd_import_invoke;
  ot->exec = wm_usd_import_exec;
  ot->cancel = wm_usd_import_cancel;
  ot->poll = WM_operator_winactive;
  ot->ui = wm_usd_import_draw;

  ot->flag = OPTYPE_REGISTER | OPTYPE_UNDO | OPTYPE_PRESET;

  WM_operator_properties_filesel(ot,
                                 FILE_TYPE_FOLDER | FILE_TYPE_USD,
                                 FILE_BLENDER,
                                 FILE_OPENFILE,
                                 WM_FILESEL_FILEPATH | WM_FILESEL_RELPATH | WM_FILESEL_SHOW_PROPS,
                                 FILE_DEFAULTDISPLAY,
                                 FILE_SORT_DEFAULT);

  PropertyRNA *prop = RNA_def_string(ot->srna, "filter_glob", "*.usd", 0, "", "");
  RNA_def_property_flag(prop, PROP_HIDDEN);

  RNA_def_float(
      ot->srna,
      "scale",
      1.0f,
      0.0001f,
      1000.0f,
      "Scale",
      "Value by which to enlarge or shrink the objects with respect to the world's origin. "
      "This scaling is applied in addition to the Stage's meters-per-unit scaling value if "
      "the Apply Unit Conversion Scale option is enabled",
      0.0001f,
      1000.0f);

  RNA_def_boolean(
      ot->srna,
      "apply_unit_conversion_scale",
      true,
      "Apply Unit Conversion Scale",
      "Scale the scene objects by the USD stage's meters-per-unit value. "
      "This scaling is applied in addition to the value specified in the Scale option");

  RNA_def_boolean(ot->srna,
                  "set_frame_range",
                  true,
                  "Set Frame Range",
                  "Update the scene's start and end frame to match those of the USD archive");

  RNA_def_boolean(ot->srna, "import_cameras", true, "Cameras", "");
  RNA_def_boolean(ot->srna, "import_curves", true, "Curves", "");
  RNA_def_boolean(ot->srna, "import_lights", true, "Lights", "");
  RNA_def_boolean(ot->srna, "import_materials", true, "Materials", "");
  RNA_def_boolean(ot->srna, "import_meshes", true, "Meshes", "");
  RNA_def_boolean(ot->srna, "import_blendshapes", true, "Blend Shapes", "");
  RNA_def_boolean(ot->srna, "import_volumes", true, "Volumes", "");
<<<<<<< HEAD
  RNA_def_boolean(ot->srna, "import_skeletons", true, "Skeletons", "");
  RNA_def_boolean(ot->srna, "import_shapes", true, "USD Shapes", "");
=======
  RNA_def_boolean(ot->srna, "import_shapes", true, "Shapes", "");
  RNA_def_boolean(ot->srna, "import_skeletons", true, "Skeletons", "");
  RNA_def_boolean(ot->srna, "import_blendshapes", true, "Blend Shapes", "");
>>>>>>> d421ebac

  RNA_def_boolean(ot->srna,
                  "import_subdiv",
                  false,
                  "Import Subdivision Scheme",
                  "Create subdivision surface modifiers based on the USD "
                  "SubdivisionScheme attribute");

  RNA_def_boolean(ot->srna,
                  "import_instance_proxies",
                  true,
                  "Import Instance Proxies",
                  "Create unique Blender objects for USD instances");

  RNA_def_boolean(ot->srna,
                  "import_visible_only",
                  true,
                  "Visible Primitives Only",
                  "Do not import invisible USD primitives. "
                  "Only applies to primitives with a non-animated visibility attribute. "
                  "Primitives with animated visibility will always be imported");

   RNA_def_boolean(ot->srna,
                  "import_defined_only",
                  true,
                  "Defined Primitives Only",
                  "Turn this off to allow importing USD primitives which are not defined, "
                  "for example, to load overrides with the Path Mask");

  RNA_def_boolean(ot->srna,
                  "create_collection",
                  false,
                  "Create Collection",
                  "Add all imported objects to a new collection");

  RNA_def_boolean(ot->srna, "read_mesh_uvs", true, "UV Coordinates", "Read mesh UV coordinates");

  RNA_def_boolean(
      ot->srna, "read_mesh_colors", true, "Color Attributes", "Read mesh color attributes");

  RNA_def_boolean(ot->srna,
                  "read_mesh_attributes",
                  true,
                  "Mesh Attributes",
<<<<<<< HEAD
                  "Read USD Primvars as Mesh Attributes");
=======
                  "Read USD Primvars as mesh attributes");
>>>>>>> d421ebac

  RNA_def_string(ot->srna,
                 "prim_path_mask",
                 nullptr,
                 0,
                 "Path Mask",
                 "Import only the primitive at the given path and its descendants. "
                 "Multiple paths may be specified in a list delimited by commas or semicolons");

  RNA_def_boolean(ot->srna, "import_guide", false, "Guide", "Import guide geometry");

  RNA_def_boolean(ot->srna, "import_proxy", false, "Proxy", "Import proxy geometry");

  RNA_def_boolean(ot->srna, "import_render", true, "Render", "Import final render geometry");

  RNA_def_boolean(ot->srna,
                  "use_instancing",
                  false,
                  "Instancing",
                  "Import USD scenegraph instances as Blender collection instances. "
                  "Note that point instancers are not yet handled by this option");

  RNA_def_enum(ot->srna,
               "import_shaders_mode",
               rna_enum_usd_import_shaders_mode_items,
               USD_IMPORT_MDL,
               "Import Shaders ",
               "Determines which type of USD shaders to convert to Blender Principled BSDF shader "
               "networks");

  RNA_def_enum(ot->srna,
               "import_shaders_mode_no_umm",
               rna_enum_usd_import_shaders_mode_items_no_umm,
               USD_IMPORT_USD_PREVIEW_SURFACE,
               "Import Shaders ",
               "Determines which type of USD shaders to convert to Blender Principled BSDF shader "
               "networks");

  RNA_def_boolean(ot->srna,
                  "import_all_materials",
                  false,
                  "Import All Materials",
                  "Also import materials that are not used by any geometry. "
                  "Note that when this option is false, materials referenced "
                  "by geometry will still be imported");

  RNA_def_boolean(ot->srna,
                  "set_material_blend",
                  true,
                  "Set Material Blend",
                  "If the Import Shaders option is set to a valid type, "
                  "the material blend method will automatically be set based on the "
                  "shader opacity");

  RNA_def_float(ot->srna,
                "light_intensity_scale",
                1.0f,
                0.0001f,
                10000.0f,
                "Light Intensity Scale",
                "Scale for the intensity of imported lights",
                0.0001f,
                1000.0f);

  RNA_def_boolean(ot->srna,
                  "convert_light_from_nits",
                  true,
                  "Convert Light Units from Nits",
                  "Convert light intensity units from nits");

  RNA_def_boolean(ot->srna,
                  "scale_light_radius",
                  true,
                  "Scale Light Radius",
                  "Apply the scene scale factor (from unit conversion or manual scaling) "
                  "to the radius size of spot and local lights");

  RNA_def_boolean(ot->srna,
                  "create_background_shader",
                  true,
                  "Create Background Shader",
                  "Convert USD dome lights to world background shaders");

  RNA_def_enum(
      ot->srna,
      "mtl_name_collision_mode",
      rna_enum_usd_mtl_name_collision_mode_items,
      USD_MTL_NAME_COLLISION_MAKE_UNIQUE,
      "Material Name Collision",
      "Behavior when the name of an imported material conflicts with an existing material");

  RNA_def_enum(ot->srna,
               "attr_import_mode",
               rna_enum_usd_attr_import_mode_items,
               USD_ATTR_IMPORT_ALL,
               "Import Attributes",
               "Behavior when importing USD attributes as Blender custom properties");

  RNA_def_boolean(ot->srna,
                  "validate_meshes",
                  false,
                  "Validate Meshes",
                  "Validate meshes for degenerate geometry on import");

  RNA_def_enum(ot->srna,
               "import_textures_mode",
               rna_enum_usd_tex_import_mode_items,
               USD_TEX_IMPORT_PACK,
               "Import Textures",
               "Behavior when importing textures from a USDZ archive or URI");

  RNA_def_string(ot->srna,
                 "import_textures_dir",
                 "//textures/",
                 FILE_MAXDIR,
                 "Textures Directory",
                 "Path to the directory where imported textures will be copied");

  RNA_def_enum(
      ot->srna,
      "tex_name_collision_mode",
      rna_enum_usd_tex_name_collision_mode_items,
      USD_TEX_NAME_COLLISION_USE_EXISTING,
      "File Name Collision",
      "Behavior when the name of an imported texture file conflicts with an existing file");
}


/* Panel Types */
static wmOperator *get_named_operator(const bContext *C, const char *idname) {
  SpaceFile *space = CTX_wm_space_file(C);
  if (!space) {
    return nullptr;
  }

  wmOperator *op = space->op;
  if (!op) {
    return nullptr;
  }

  if (strcasecmp(op->idname, idname) != 0) {
    return nullptr;
  }

    return op;
}


/* Export Panels and related functions. */

static bool usd_export_panel_poll(const bContext *C, PanelType */*pt*/)
{
  return (bool)get_named_operator(C, WM_OT_USD_EXPORT_IDNAME);
}


/* export panel - general */
static void usd_export_panel_general_draw(const bContext *C, Panel *panel)
{
  wmOperator *op   = get_named_operator(C, WM_OT_USD_EXPORT_IDNAME);
  PointerRNA *ptr  = op->ptr;

  uiLayout *col = uiLayoutColumn(panel->layout, false);
  uiLayoutSetPropSep(col, true);

  uiItemFullR(col, ptr, RNA_struct_find_property(ptr, "selected_objects_only"), 0, 0, 0, nullptr, ICON_NONE);
  uiItemR(col, ptr, "visible_objects_only", 0, nullptr, ICON_NONE);
  uiItemR(col, ptr, "convert_orientation", 0, nullptr, ICON_NONE);
  if (RNA_boolean_get(ptr, "convert_orientation")) {
    uiItemR(col, ptr, "export_global_forward_selection", 0, nullptr, ICON_NONE);
    uiItemR(col, ptr, "export_global_up_selection", 0, nullptr, ICON_NONE);
  }
  uiItemR(col, ptr, "usdz_is_arkit", 0, nullptr, ICON_NONE);
  uiItemR(col, ptr, "convert_to_cm", 0, nullptr, ICON_NONE);

  col = uiLayoutColumnWithHeading(panel->layout, true, "External Files");
  uiLayoutSetPropSep(col, true);
  uiItemFullR(col, ptr, RNA_struct_find_property(ptr, "relative_paths"), 0, 0, 0, nullptr, ICON_NONE);
  uiItemR(col, ptr, "export_as_overs", 0, nullptr, ICON_NONE);
  uiItemR(col, ptr, "merge_transform_and_shape", 0, nullptr, ICON_NONE);

  col = uiLayoutColumn(panel->layout, false);
  uiLayoutSetPropSep(col, true);
  uiItemR(col, ptr, "xform_op_mode", 0, nullptr, ICON_NONE);
}


static void usd_export_panel_geometry_draw(const bContext *C, Panel *panel) {
  wmOperator *op   = get_named_operator(C, WM_OT_USD_EXPORT_IDNAME);
  PointerRNA *ptr  = op->ptr;

  uiLayout *col = uiLayoutColumn(panel->layout, false);

  uiLayoutSetPropSep(col, true);
  uiItemR(col, ptr, "apply_subdiv", 0, nullptr, ICON_NONE);
  uiItemR(col, ptr, "export_vertex_colors", 0, nullptr, ICON_NONE);
  uiItemR(col, ptr, "export_vertex_groups", 0, nullptr, ICON_NONE);
  uiItemR(col, ptr, "export_normals", 0, nullptr, ICON_NONE);
  uiItemR(col, ptr, "export_mesh_attributes", 0, nullptr, ICON_NONE);
  uiItemR(col, ptr, "export_uvmaps", 0, nullptr, ICON_NONE);
  if (RNA_boolean_get(ptr, "export_uvmaps")) {
    uiItemR(col, ptr, "convert_uv_to_st", 0, nullptr, ICON_NONE);
  }
  uiItemR(col, ptr, "triangulate_meshes", 0, nullptr, ICON_NONE);

  uiLayout *sub = uiLayoutColumn(col, false);
  uiLayoutSetActive(sub, RNA_boolean_get(ptr, "triangulate_meshes"));
  uiItemR(sub, ptr, "quad_method", 0, IFACE_("Method Quads"), ICON_NONE);
  uiItemR(sub, ptr, "ngon_method", 0, IFACE_("Polygons"), ICON_NONE);
}


static void usd_export_panel_materials_draw(const bContext *C, Panel *panel)
{
  wmOperator *op = get_named_operator(C, WM_OT_USD_EXPORT_IDNAME);
  PointerRNA *ptr = op->ptr;

  const bool is_enabled = RNA_boolean_get(ptr, "export_materials");

  uiLayout *col = uiLayoutColumn(panel->layout, false);
  uiLayoutSetPropSep(col, true);

  uiItemFullR(col,
              ptr,
              RNA_struct_find_property(ptr, "generate_preview_surface"),
              0,
              0,
              0,
              nullptr,
              ICON_NONE);
  uiItemR(col, ptr, "generate_cycles_shaders", 0, nullptr, ICON_NONE);
  if (USD_umm_module_loaded()) {
    uiItemR(col, ptr, "generate_mdl", 0, nullptr, ICON_NONE);
  }

  col = uiLayoutColumnWithHeading(panel->layout, true, IFACE_("Textures: "));
  uiLayoutSetEnabled(col, is_enabled);
  uiLayoutSetPropSep(col, true);

  uiItemFullR(
      col, ptr, RNA_struct_find_property(ptr, "export_textures"), 0, 0, 0, nullptr, ICON_NONE);
  if (RNA_boolean_get(ptr, "export_textures")) {
    uiItemR(col, ptr, "overwrite_textures", 0, nullptr, ICON_NONE);
  }

  /* Without this column the spacing is off by a pixel or two */
  col = uiLayoutColumn(panel->layout, false);
  uiLayoutSetPropSep(col, true);
  uiLayoutSetEnabled(col, is_enabled);

  uiItemR(col, ptr, "usdz_downscale_size", 0, nullptr, ICON_NONE);
  if (RNA_enum_get(ptr, "usdz_downscale_size") == USD_TEXTURE_SIZE_CUSTOM) {
    uiItemR(col, ptr, "usdz_downscale_custom_size", 0, nullptr, ICON_NONE);
  }
}


static void usd_export_panel_lights_draw(const bContext *C, Panel *panel)
{
  wmOperator *op = get_named_operator(C, WM_OT_USD_EXPORT_IDNAME);
  PointerRNA *ptr = op->ptr;

  uiLayout *col = uiLayoutColumn(panel->layout, false);
  uiLayoutSetPropSep(col, true);
  uiLayoutSetEnabled(col, RNA_boolean_get(ptr, "export_lights"));

  uiItemR(col, ptr, "light_intensity_scale", 0, nullptr, ICON_NONE);
  uiItemR(col, ptr, "convert_light_to_nits", 0, nullptr, ICON_NONE);
  uiItemR(col, ptr, "scale_light_radius", 0, nullptr, ICON_NONE);
  uiItemR(col, ptr, "convert_world_material", 0, nullptr, ICON_NONE);
}


static void usd_export_panel_stage_draw(const bContext *C, Panel *panel)
{
  wmOperator *op = get_named_operator(C, WM_OT_USD_EXPORT_IDNAME);
  PointerRNA *ptr = op->ptr;

  uiLayout *col = uiLayoutColumn(panel->layout, false);
  uiLayoutSetPropSep(col, true);

  uiItemR(col, ptr, "default_prim_path", 0, nullptr, ICON_NONE);
  uiItemR(col, ptr, "root_prim_path", 0, nullptr, ICON_NONE);
  uiItemR(col, ptr, "material_prim_path", 0, nullptr, ICON_NONE);
  uiItemR(col, ptr, "default_prim_kind", 0, nullptr, ICON_NONE);
  if (RNA_enum_get(ptr, "default_prim_kind") == USD_KIND_CUSTOM) {
    uiItemR(col, ptr, "default_prim_custom_kind", 0, nullptr, ICON_NONE);
  }
}


static void usd_export_panel_animation_draw_header(const bContext *C, Panel *panel)
{
  wmOperator *op = get_named_operator(C, WM_OT_USD_EXPORT_IDNAME);
  PointerRNA *ptr = op->ptr;

  uiItemR(panel->layout, ptr, "export_animation", 0, nullptr, ICON_NONE);
}


static void usd_export_panel_animation_draw(const bContext *C, Panel *panel)
{
  wmOperator *op = get_named_operator(C, WM_OT_USD_EXPORT_IDNAME);
  PointerRNA *ptr = op->ptr;

  const bool is_enabled = RNA_boolean_get(ptr, "export_animation");

  uiLayout *col = uiLayoutColumn(panel->layout, false);
  uiLayoutSetPropSep(col, true);
  uiLayoutSetEnabled(col, is_enabled);

  col = uiLayoutColumn(col, true);
  uiItemR(col, ptr, "start", 0, IFACE_("Frame Start"), ICON_NONE);
  uiItemR(col, ptr, "end", 0, IFACE_("End"), ICON_NONE);
  uiItemR(col, ptr, "frame_step", 0, IFACE_("Frame Step"), ICON_NONE);

  uiLayout *sub = uiLayoutColumn(panel->layout, false);
  uiLayoutSetPropSep(sub, true);
  uiLayoutSetEnabled(sub, is_enabled);
}


static void usd_export_panel_export_types_draw(const bContext *C, Panel *panel)
{
  wmOperator *op = get_named_operator(C, WM_OT_USD_EXPORT_IDNAME);
  PointerRNA *ptr = op->ptr;

  uiLayout *col = uiLayoutColumn(panel->layout, false);
  uiLayoutSetPropSep(col, true);

  uiItemR(col, ptr, "export_transforms", 0, nullptr, ICON_NONE);
  uiItemR(col, ptr, "export_meshes", 0, nullptr, ICON_NONE);
  uiItemR(col, ptr, "export_materials", 0, nullptr, ICON_NONE);
  uiItemR(col, ptr, "export_lights", 0, nullptr, ICON_NONE);
  uiItemR(col, ptr, "export_cameras", 0, nullptr, ICON_NONE);
  uiItemR(col, ptr, "export_curves", 0, nullptr, ICON_NONE);
}


static void usd_export_panel_particles_draw(const bContext *C, Panel *panel)
{
  wmOperator *op = get_named_operator(C, WM_OT_USD_EXPORT_IDNAME);
  PointerRNA *ptr = op->ptr;

  uiLayout *col = uiLayoutColumnWithHeading(panel->layout, true, IFACE_("Particles: "));
  uiLayoutSetPropSep(col, true);

  uiItemR(col, ptr, "export_particles", 0, "Export Particles", ICON_NONE);
  uiItemR(col, ptr, "export_hair", 0, "Export Hair as Curves", ICON_NONE);
  if (RNA_boolean_get(ptr, "export_hair") || RNA_boolean_get(ptr, "export_particles")) {
    uiItemR(col, ptr, "export_child_particles", 0, nullptr, ICON_NONE);
  }

  uiItemSpacer(col);

  col = uiLayoutColumnWithHeading(panel->layout, true, IFACE_("Instances: "));
  uiLayoutSetPropSep(col, true);
  uiItemR(col, ptr, "use_instancing", 0, "Export As Instances", ICON_NONE);
}


static void usd_export_panel_rigging_draw(const bContext *C, Panel *panel)
{
  wmOperator *op = get_named_operator(C, WM_OT_USD_EXPORT_IDNAME);
  PointerRNA *ptr = op->ptr;

  uiLayout *col = uiLayoutColumnWithHeading(panel->layout, true, IFACE_("Armatures: "));
  uiLayoutSetPropSep(col, true);

  uiItemR(col, ptr, "export_armatures", 0, nullptr, ICON_NONE);

  col = uiLayoutColumn(panel->layout, false);
  uiLayoutSetPropSep(col, true);
  uiLayoutSetEnabled(col, RNA_boolean_get(ptr, "export_armatures"));
  uiItemR(col, ptr, "fix_skel_root", 0, nullptr, ICON_NONE);

  col = uiLayoutColumnWithHeading(panel->layout, true, IFACE_("Shapes: "));
  uiLayoutSetPropSep(col, true);
  uiItemR(col, ptr, "export_blendshapes", 0, "Export Shape Keys", ICON_NONE);
}


void usd_panel_register(const char* idname,
                        const char* label,
                        int flag,
                        bool (*poll)(const struct bContext *C, struct PanelType *pt),
                        void (*draw)(const struct bContext *C, struct Panel *panel),
                        void (*draw_header)(const struct bContext *C, struct Panel *panel))
{
  PanelType *pt = static_cast<PanelType*>(MEM_callocN(sizeof(PanelType), idname));
  BLI_strncpy(pt->idname, idname, BKE_ST_MAXNAME);
  if (label) {
    BLI_strncpy(pt->label, N_(label), BKE_ST_MAXNAME);
  }
  BLI_strncpy(pt->category, "View", BKE_ST_MAXNAME);
  pt->region_type = RGN_TYPE_TOOL_PROPS;
  pt->space_type = SPACE_FILE;
  pt->flag = flag;
  BLI_strncpy(pt->parent_id, "FILE_PT_operator", BKE_ST_MAXNAME);
  BLI_strncpy(pt->translation_context, BLT_I18NCONTEXT_DEFAULT_BPYRNA, BKE_ST_MAXNAME);
  pt->draw = draw;
  pt->draw_header = draw_header;
  pt->poll = poll;

  IO_paneltype_set_parent(pt);
  WM_paneltype_add(pt);
}


void usd_export_panel_register_general() {
  usd_panel_register("FILE_PT_usd_export_general",
                     "General",
                     0,
                     usd_export_panel_poll,
                     usd_export_panel_general_draw,
                     nullptr);
}


void usd_export_panel_register_geometry() {
  usd_panel_register("FILE_PT_usd_export_geometry",
                     "Geometry",
                     0,
                     usd_export_panel_poll,
                     usd_export_panel_geometry_draw,
                     nullptr);
}


void usd_export_panel_register_materials() {
  usd_panel_register("FILE_PT_usd_export_materials",
                     "Materials",
                     PANEL_TYPE_DEFAULT_CLOSED,
                     usd_export_panel_poll,
                     usd_export_panel_materials_draw,
                     nullptr);
}


void usd_export_panel_register_lights() {
  usd_panel_register("FILE_PT_usd_export_lights",
                     "Lights",
                     PANEL_TYPE_DEFAULT_CLOSED,
                     usd_export_panel_poll,
                     usd_export_panel_lights_draw,
                     nullptr);
}


void usd_export_panel_register_stage() {
  usd_panel_register("FILE_PT_usd_export_stage",
                     "Stage",
                     PANEL_TYPE_DEFAULT_CLOSED,
                     usd_export_panel_poll,
                     usd_export_panel_stage_draw,
                     nullptr);
}


void usd_export_panel_register_animation() {
  usd_panel_register("FILE_PT_usd_export_animation",
                     nullptr,
                     PANEL_TYPE_DEFAULT_CLOSED,
                     usd_export_panel_poll,
                     usd_export_panel_animation_draw,
                     usd_export_panel_animation_draw_header);
}


void usd_export_panel_register_types() {
  usd_panel_register("FILE_PT_usd_export_types",
                     "Export Types",
                     PANEL_TYPE_DEFAULT_CLOSED,
                     usd_export_panel_poll,
                     usd_export_panel_export_types_draw,
                     nullptr);
}


void usd_export_panel_register_particles() {
  usd_panel_register("FILE_PT_usd_export_particles",
                     "Particles and Instancing",
                     PANEL_TYPE_DEFAULT_CLOSED,
                     usd_export_panel_poll,
                     usd_export_panel_particles_draw,
                     nullptr);
}


void usd_export_panel_register_rigging() {
  usd_panel_register("FILE_PT_usd_export_rigging",
                     "Rigging",
                     PANEL_TYPE_DEFAULT_CLOSED,
                     usd_export_panel_poll,
                     usd_export_panel_rigging_draw,
                     nullptr);
}


void WM_PT_USDExportPanelsRegister()
{
  usd_export_panel_register_general();
  usd_export_panel_register_stage();
  usd_export_panel_register_types();
  usd_export_panel_register_geometry();
  usd_export_panel_register_materials();
  usd_export_panel_register_lights();
  usd_export_panel_register_rigging();
  usd_export_panel_register_animation();
  usd_export_panel_register_particles();
}

/* Import Panels and related functions. */

static bool usd_import_panel_poll(const bContext *C, PanelType */*pt*/)
{
  return (bool)get_named_operator(C, WM_OT_USD_IMPORT_IDNAME);
}

static void usd_import_panel_general_draw(const bContext *C, Panel *panel)
{
  wmOperator *op   = get_named_operator(C, WM_OT_USD_IMPORT_IDNAME);
  PointerRNA *ptr  = op->ptr;

  uiLayout *col = uiLayoutColumn(panel->layout, false);
  uiLayoutSetPropSep(col, true);

  uiItemFullR(col, ptr, RNA_struct_find_property(ptr, "prim_path_mask"), 0, 0, 0, nullptr, ICON_NONE);
  uiItemR(col, ptr, "import_visible_only", 0, nullptr, ICON_NONE);
  uiItemR(col, ptr, "import_defined_only", 0, nullptr, ICON_NONE);

  uiItemR(col, ptr, "create_collection", 0, nullptr, ICON_NONE);
  uiItemR(col, ptr, "relative_path", 0, nullptr, ICON_NONE);

  uiItemR(col, ptr, "apply_unit_conversion_scale", 0, nullptr, ICON_NONE);
  uiItemR(col, ptr, "scale", 0, nullptr, ICON_NONE);

  uiItemR(col, ptr, "attr_import_mode", 0, nullptr, ICON_NONE);
}

static void usd_import_panel_types_draw(const bContext *C, Panel *panel)
{
  wmOperator *op   = get_named_operator(C, WM_OT_USD_IMPORT_IDNAME);
  PointerRNA *ptr  = op->ptr;

  uiLayout *col = uiLayoutColumn(panel->layout, false);
  uiLayoutSetPropSep(col, true);

  uiItemR(col, ptr, "import_meshes", 0, nullptr, ICON_NONE);
  uiItemR(col, ptr, "import_curves", 0, nullptr, ICON_NONE);
  uiItemR(col, ptr, "import_volumes", 0, nullptr, ICON_NONE);
  uiItemR(col, ptr, "import_shapes", 0, nullptr, ICON_NONE);
  uiItemR(col, ptr, "import_cameras", 0, nullptr, ICON_NONE);
  uiItemR(col, ptr, "import_lights", 0, nullptr, ICON_NONE);
  uiItemR(col, ptr, "import_materials", 0, nullptr, ICON_NONE);

  uiItemSpacer(panel->layout);

  col = uiLayoutColumnWithHeading(panel->layout, true, "USD Purpose");
  uiLayoutSetPropSep(col, true);
  uiItemR(col, ptr, "import_render", 0, nullptr, ICON_NONE);
  uiItemR(col, ptr, "import_proxy", 0, nullptr, ICON_NONE);
  uiItemR(col, ptr, "import_guide", 0, nullptr, ICON_NONE);
}

static void usd_import_panel_geometry_draw(const bContext *C, Panel *panel)
{
  wmOperator *op   = get_named_operator(C, WM_OT_USD_IMPORT_IDNAME);
  PointerRNA *ptr  = op->ptr;

  uiLayout *col = uiLayoutColumn(panel->layout, false);
  uiLayoutSetPropSep(col, true);

  uiItemR(col, ptr, "read_mesh_uvs", 0, nullptr, ICON_NONE);
  uiItemR(col, ptr, "read_mesh_colors", 0, nullptr, ICON_NONE);
  uiItemR(col, ptr, "read_mesh_attributes", 0, nullptr, ICON_NONE);
  uiItemR(col, ptr, "validate_meshes", 0, nullptr, ICON_NONE);
  uiItemR(col, ptr, "import_subdiv", 0, nullptr, ICON_NONE);
}

static void usd_import_panel_materials_draw(const bContext *C, Panel *panel)
{
  wmOperator *op   = get_named_operator(C, WM_OT_USD_IMPORT_IDNAME);
  PointerRNA *ptr  = op->ptr;

  const bool is_enabled = RNA_boolean_get(ptr, "import_materials");
  uiLayout *col = uiLayoutColumn(panel->layout, false);
  uiLayoutSetPropSep(col, true);
  uiLayoutSetEnabled(col, is_enabled);

  uiItemR(col, ptr, "import_all_materials", 0, nullptr, ICON_NONE);

  const char *import_shaders_mode_prop_name = USD_umm_module_loaded() ?
                                                  "import_shaders_mode" :
                                                  "import_shaders_mode_no_umm";
  uiItemR(col, ptr, import_shaders_mode_prop_name, 0, nullptr, ICON_NONE);

  uiLayout *sub = uiLayoutColumn(col, false);
  uiItemR(sub, ptr, "set_material_blend", 0, nullptr, ICON_NONE);
  uiLayoutSetEnabled(sub, RNA_enum_get(ptr, import_shaders_mode_prop_name) == USD_IMPORT_USD_PREVIEW_SURFACE);

  uiItemR(col, ptr, "mtl_name_collision_mode", 0, nullptr, ICON_NONE);
}

static void usd_import_panel_textures_draw(const bContext *C, Panel *panel)
{
  wmOperator *op = get_named_operator(C, WM_OT_USD_IMPORT_IDNAME);
  PointerRNA *ptr = op->ptr;

  uiLayout *col = uiLayoutColumn(panel->layout, false);
  uiLayoutSetPropSep(col, false);

  uiItemR(col, ptr, "import_textures_mode", 0, nullptr, ICON_NONE);

  const bool is_enabled = RNA_enum_get(ptr, "import_textures_mode") == USD_TEX_IMPORT_COPY;

  col = uiLayoutColumn(panel->layout, false);
  uiLayoutSetEnabled(col, is_enabled);

  uiItemR(col, ptr, "import_textures_dir", 0, nullptr, ICON_NONE);
  uiItemR(col, ptr, "tex_name_collision_mode", 0, nullptr, ICON_NONE);
}

static void usd_import_panel_lights_draw(const bContext *C, Panel *panel)
{
  wmOperator *op   = get_named_operator(C, WM_OT_USD_IMPORT_IDNAME);
  PointerRNA *ptr  = op->ptr;

  const bool is_enabled = RNA_boolean_get(ptr, "import_lights");
  uiLayout *col = uiLayoutColumn(panel->layout, false);
  uiLayoutSetPropSep(col, true);
  uiLayoutSetEnabled(col, is_enabled);

  uiItemR(col, ptr, "convert_light_from_nits", 0, nullptr, ICON_NONE);
  uiItemR(col, ptr, "scale_light_radius", 0, nullptr, ICON_NONE);
  uiItemR(col, ptr, "create_background_shader", 0, nullptr, ICON_NONE);
  uiItemR(col, ptr, "light_intensity_scale", 0  , nullptr, ICON_NONE);
}

static void usd_import_panel_rigging_draw(const bContext *C, Panel *panel)
{
  wmOperator *op   = get_named_operator(C, WM_OT_USD_IMPORT_IDNAME);
  PointerRNA *ptr  = op->ptr;

  uiLayout *col = uiLayoutColumn(panel->layout, false);
  uiLayoutSetPropSep(col, true);

  uiItemR(col, ptr, "import_skeletons", 0, "Import Armatures", ICON_NONE);
  uiItemR(col, ptr, "import_blendshapes", 0, nullptr, ICON_NONE);
}

static void usd_import_panel_animation_draw(const bContext *C, Panel *panel)
{
  wmOperator *op   = get_named_operator(C, WM_OT_USD_IMPORT_IDNAME);
  PointerRNA *ptr  = op->ptr;

  uiLayout *col = uiLayoutColumn(panel->layout, false);
  uiLayoutSetPropSep(col, true);

  uiItemR(col, ptr, "set_frame_range", 0, nullptr, ICON_NONE);
}

static void usd_import_panel_particles_draw(const bContext *C, Panel *panel)
{
  wmOperator *op   = get_named_operator(C, WM_OT_USD_IMPORT_IDNAME);
  PointerRNA *ptr  = op->ptr;

  uiLayout *col = uiLayoutColumn(panel->layout, false);
  uiLayoutSetPropSep(col, true);

  uiItemR(col, ptr, "use_instancing", 0, nullptr, ICON_NONE);

  uiLayout *sub = uiLayoutColumn(panel->layout, false);
  uiLayoutSetPropSep(sub, true);

  uiItemR(sub, ptr, "import_instance_proxies", 0, nullptr, ICON_NONE);
  const bool is_enabled = !RNA_boolean_get(ptr, "use_instancing");
  uiLayoutSetEnabled(sub, is_enabled);
}

void usd_import_panel_register_general() {
  usd_panel_register("FILE_PT_usd_import_general",
                            "General",
                            0,
                            usd_import_panel_poll,
                            usd_import_panel_general_draw,
                            nullptr
  );
}

void usd_import_panel_register_types() {
  usd_panel_register("FILE_PT_usd_import_types",
                            "Import Types",
                            0,
                            usd_import_panel_poll,
                            usd_import_panel_types_draw,
                            nullptr
  );
}

void usd_import_panel_register_geometry() {
  usd_panel_register("FILE_PT_usd_import_geometry",
                            "Geometry",
                     PANEL_TYPE_DEFAULT_CLOSED,
                            usd_import_panel_poll,
                            usd_import_panel_geometry_draw,
                            nullptr
  );
}

void usd_import_panel_register_materials() {
  usd_panel_register("FILE_PT_usd_import_materials",
                            "Materials",
                     PANEL_TYPE_DEFAULT_CLOSED,
                            usd_import_panel_poll,
                            usd_import_panel_materials_draw,
                            nullptr
  );
}

void usd_import_panel_register_textures() {
  usd_panel_register("FILE_PT_usd_import_textures",
                            "Textures",
                     PANEL_TYPE_DEFAULT_CLOSED,
                            usd_import_panel_poll,
                            usd_import_panel_textures_draw,
                            nullptr
  );
}

void usd_import_panel_register_lights() {
  usd_panel_register("FILE_PT_usd_import_lights",
                            "Lights",
                     PANEL_TYPE_DEFAULT_CLOSED,
                            usd_import_panel_poll,
                            usd_import_panel_lights_draw,
                            nullptr
  );
}

void usd_import_panel_register_rigging() {
  usd_panel_register("FILE_PT_usd_import_rigging",
                            "Rigging",
                     PANEL_TYPE_DEFAULT_CLOSED,
                            usd_import_panel_poll,
                            usd_import_panel_rigging_draw,
                            nullptr
  );
}

void usd_import_panel_register_animation() {
  usd_panel_register("FILE_PT_usd_import_animation",
                            "Animation",
                            PANEL_TYPE_DEFAULT_CLOSED,
                            usd_import_panel_poll,
                            usd_import_panel_animation_draw,
                            nullptr
  );
}

void usd_import_panel_register_particles() {
  usd_panel_register("FILE_PT_usd_import_particles",
                            "Particles and Instancing",
                            PANEL_TYPE_DEFAULT_CLOSED,
                            usd_import_panel_poll,
                            usd_import_panel_particles_draw,
                            nullptr
  );
}

void WM_PT_USDImportPanelsRegister()
{
  usd_import_panel_register_general();
  usd_import_panel_register_types();
  usd_import_panel_register_geometry();
  usd_import_panel_register_materials();
  usd_import_panel_register_textures();
  usd_import_panel_register_lights();
  usd_import_panel_register_rigging();
  usd_import_panel_register_animation();
  usd_import_panel_register_particles();
}

#endif /* WITH_USD */<|MERGE_RESOLUTION|>--- conflicted
+++ resolved
@@ -43,7 +43,7 @@
 
 #  include "DEG_depsgraph.h"
 
-#  include "IO_orientation.h"
+#  include "IO_orientation.hh"
 #  include "io_ops.hh"
 #  include "io_usd.hh"
 #  include "usd.h"
@@ -276,7 +276,6 @@
   const bool export_animation = RNA_boolean_get(op->ptr, "export_animation");
   const bool export_hair = RNA_boolean_get(op->ptr, "export_hair");
   const bool export_vertices = RNA_boolean_get(op->ptr, "export_vertices");
-  const bool export_vertex_colors = RNA_boolean_get(op->ptr, "export_vertex_colors");
   const bool export_vertex_groups = RNA_boolean_get(op->ptr, "export_vertex_groups");
   const bool export_mesh_attributes = RNA_boolean_get(op->ptr, "export_mesh_attributes");
   const bool export_uvmaps = RNA_boolean_get(op->ptr, "export_uvmaps");
@@ -313,7 +312,6 @@
   RNA_string_get(op->ptr, "root_prim_path", root_prim_path);
   process_prim_path(root_prim_path);
 
-<<<<<<< HEAD
   char default_prim_path[FILE_MAX];
   RNA_string_get(op->ptr, "default_prim_path", default_prim_path);
   process_prim_path(default_prim_path);
@@ -383,7 +381,7 @@
                                    export_animation,
                                    export_hair,
                                    export_vertices,
-                                   export_vertex_colors,
+                                   export_mesh_colors,
                                    export_vertex_groups,
                                    export_uvmaps,
                                    export_normals,
@@ -455,24 +453,6 @@
       params.frame_end = scene->r.efra;
     }
   }
-=======
-  USDExportParams params = {
-      export_animation,
-      export_hair,
-      export_uvmaps,
-      export_normals,
-      export_mesh_colors,
-      export_materials,
-      selected_objects_only,
-      visible_objects_only,
-      use_instancing,
-      eEvaluationMode(evaluation_mode),
-      generate_preview_surface,
-      export_textures,
-      overwrite_textures,
-      relative_paths,
-  };
->>>>>>> d421ebac
 
   STRNCPY(params.root_prim_path, root_prim_path);
   STRNCPY(params.default_prim_path, default_prim_path);
@@ -488,7 +468,6 @@
   uiLayout *layout = op->layout;
   PointerRNA *ptr = op->ptr;
 
-<<<<<<< HEAD
   /* Conveniently set start and end frame to match the scene's frame range. */
   Scene *scene = CTX_data_scene(C);
 
@@ -499,53 +478,9 @@
     RNA_boolean_set(ptr, "init_scene_frame_range", false);
   }
 
-  uiItemR(layout, ptr, "evaluation_mode", 0, nullptr, ICON_NONE);
+  uiItemR(layout, ptr, "evaluation_mode", UI_ITEM_NONE, nullptr, ICON_NONE);
 
   /* Note: all other pertinent settings are shown through the panels below! */
-=======
-  uiLayoutSetPropSep(layout, true);
-
-  uiLayout *box = uiLayoutBox(layout);
-
-  col = uiLayoutColumn(box, true);
-  uiItemR(col, ptr, "selected_objects_only", UI_ITEM_NONE, nullptr, ICON_NONE);
-  uiItemR(col, ptr, "visible_objects_only", UI_ITEM_NONE, nullptr, ICON_NONE);
-
-  col = uiLayoutColumn(box, true);
-  uiItemR(col, ptr, "export_animation", UI_ITEM_NONE, nullptr, ICON_NONE);
-  uiItemR(col, ptr, "export_hair", UI_ITEM_NONE, nullptr, ICON_NONE);
-  uiItemR(col, ptr, "export_uvmaps", UI_ITEM_NONE, nullptr, ICON_NONE);
-  uiItemR(col, ptr, "export_normals", UI_ITEM_NONE, nullptr, ICON_NONE);
-  uiItemR(col, ptr, "export_materials", UI_ITEM_NONE, nullptr, ICON_NONE);
-  uiItemR(col, ptr, "root_prim_path", UI_ITEM_NONE, nullptr, ICON_NONE);
-
-  col = uiLayoutColumn(box, true);
-  uiItemR(col, ptr, "evaluation_mode", UI_ITEM_NONE, nullptr, ICON_NONE);
-
-  box = uiLayoutBox(layout);
-  col = uiLayoutColumnWithHeading(box, true, IFACE_("Materials"));
-  uiItemR(col, ptr, "generate_preview_surface", UI_ITEM_NONE, nullptr, ICON_NONE);
-  const bool export_mtl = RNA_boolean_get(ptr, "export_materials");
-  uiLayoutSetActive(col, export_mtl);
-
-  uiLayout *row = uiLayoutRow(col, true);
-  uiItemR(row, ptr, "export_textures", UI_ITEM_NONE, nullptr, ICON_NONE);
-  const bool preview = RNA_boolean_get(ptr, "generate_preview_surface");
-  uiLayoutSetActive(row, export_mtl && preview);
-
-  row = uiLayoutRow(col, true);
-  uiItemR(row, ptr, "overwrite_textures", UI_ITEM_NONE, nullptr, ICON_NONE);
-  const bool export_tex = RNA_boolean_get(ptr, "export_textures");
-  uiLayoutSetActive(row, export_mtl && preview && export_tex);
-
-  box = uiLayoutBox(layout);
-  col = uiLayoutColumnWithHeading(box, true, IFACE_("File References"));
-  uiItemR(col, ptr, "relative_paths", UI_ITEM_NONE, nullptr, ICON_NONE);
-
-  box = uiLayoutBox(layout);
-  uiItemL(box, IFACE_("Experimental"), ICON_NONE);
-  uiItemR(box, ptr, "use_instancing", UI_ITEM_NONE, nullptr, ICON_NONE);
->>>>>>> d421ebac
 }
 
 static void free_operator_customdata(wmOperator *op)
@@ -673,11 +608,6 @@
                   "Vertices",
                   "When checked, vertex and point data are included in the export");
   RNA_def_boolean(ot->srna,
-                  "export_vertex_colors",
-                  true,
-                  "Vertex Colors",
-                  "When checked, all vertex colors are included in the export");
-  RNA_def_boolean(ot->srna,
                   "export_vertex_groups",
                   false,
                   "Vertex Groups",
@@ -813,9 +743,9 @@
 
   prop = RNA_def_enum(
       ot->srna, "export_global_forward_selection", io_transform_axis, IO_AXIS_NEGATIVE_Z, "Forward Axis", "Global Forward axis for export");
-  RNA_def_property_update_runtime(prop, (void *)forward_axis_update);
+  RNA_def_property_update_runtime(prop, forward_axis_update);
   prop = RNA_def_enum(ot->srna, "export_global_up_selection", io_transform_axis, IO_AXIS_Y, "Up Axis", "Global Up axis for export");
-  RNA_def_property_update_runtime(prop, (void *)up_axis_update);
+  RNA_def_property_update_runtime(prop, up_axis_update);
 
   RNA_def_boolean(ot->srna,
                   "convert_to_cm",
@@ -1116,9 +1046,7 @@
   const bool import_lights = RNA_boolean_get(op->ptr, "import_lights");
   const bool import_materials = RNA_boolean_get(op->ptr, "import_materials");
   const bool import_meshes = RNA_boolean_get(op->ptr, "import_meshes");
-  const bool import_blendshapes = RNA_boolean_get(op->ptr, "import_blendshapes");
   const bool import_volumes = RNA_boolean_get(op->ptr, "import_volumes");
-  const bool import_skeletons = RNA_boolean_get(op->ptr, "import_skeletons");
   const bool import_shapes = RNA_boolean_get(op->ptr, "import_shapes");
   const bool import_skeletons = RNA_boolean_get(op->ptr, "import_skeletons");
   const bool import_blendshapes = RNA_boolean_get(op->ptr, "import_blendshapes");
@@ -1201,9 +1129,7 @@
   params.import_lights = import_lights;
   params.import_materials = import_materials;
   params.import_meshes = import_meshes;
-  params.import_blendshapes = import_blendshapes;
   params.import_volumes = import_volumes;
-  params.import_skeletons = import_skeletons;
   params.prim_path_mask = prim_path_mask;
   params.import_shapes = import_shapes;
   params.import_skeletons = import_skeletons;
@@ -1252,74 +1178,11 @@
   uiLayoutSetPropDecorate(layout, false);
 }
 
-<<<<<<< HEAD
-=======
-  uiLayout *box = uiLayoutBox(layout);
-  uiLayout *col = uiLayoutColumnWithHeading(box, true, IFACE_("Data Types"));
-  uiItemR(col, ptr, "import_cameras", UI_ITEM_NONE, nullptr, ICON_NONE);
-  uiItemR(col, ptr, "import_curves", UI_ITEM_NONE, nullptr, ICON_NONE);
-  uiItemR(col, ptr, "import_lights", UI_ITEM_NONE, nullptr, ICON_NONE);
-  uiItemR(col, ptr, "import_materials", UI_ITEM_NONE, nullptr, ICON_NONE);
-  uiItemR(col, ptr, "import_meshes", UI_ITEM_NONE, nullptr, ICON_NONE);
-  uiItemR(col, ptr, "import_volumes", UI_ITEM_NONE, nullptr, ICON_NONE);
-  uiItemR(col, ptr, "import_shapes", UI_ITEM_NONE, nullptr, ICON_NONE);
-  uiItemR(col, ptr, "import_skeletons", UI_ITEM_NONE, nullptr, ICON_NONE);
-  uiItemR(col, ptr, "import_blendshapes", UI_ITEM_NONE, nullptr, ICON_NONE);
-  uiItemR(box, ptr, "prim_path_mask", UI_ITEM_NONE, nullptr, ICON_NONE);
-  uiItemR(box, ptr, "scale", UI_ITEM_NONE, nullptr, ICON_NONE);
-
-  box = uiLayoutBox(layout);
-  col = uiLayoutColumnWithHeading(box, true, IFACE_("Mesh Data"));
-  uiItemR(col, ptr, "read_mesh_uvs", UI_ITEM_NONE, nullptr, ICON_NONE);
-  uiItemR(col, ptr, "read_mesh_colors", UI_ITEM_NONE, nullptr, ICON_NONE);
-  uiItemR(col, ptr, "read_mesh_attributes", UI_ITEM_NONE, nullptr, ICON_NONE);
-  col = uiLayoutColumnWithHeading(box, true, IFACE_("Include"));
-  uiItemR(col, ptr, "import_subdiv", UI_ITEM_NONE, IFACE_("Subdivision"), ICON_NONE);
-  uiItemR(col, ptr, "import_instance_proxies", UI_ITEM_NONE, nullptr, ICON_NONE);
-  uiItemR(col, ptr, "import_visible_only", UI_ITEM_NONE, nullptr, ICON_NONE);
-  uiItemR(col, ptr, "import_guide", UI_ITEM_NONE, nullptr, ICON_NONE);
-  uiItemR(col, ptr, "import_proxy", UI_ITEM_NONE, nullptr, ICON_NONE);
-  uiItemR(col, ptr, "import_render", UI_ITEM_NONE, nullptr, ICON_NONE);
-
-  col = uiLayoutColumnWithHeading(box, true, IFACE_("Options"));
-  uiItemR(col, ptr, "set_frame_range", UI_ITEM_NONE, nullptr, ICON_NONE);
-  uiItemR(col, ptr, "relative_path", UI_ITEM_NONE, nullptr, ICON_NONE);
-  uiItemR(col, ptr, "create_collection", UI_ITEM_NONE, nullptr, ICON_NONE);
-  uiItemR(box, ptr, "light_intensity_scale", UI_ITEM_NONE, nullptr, ICON_NONE);
-
-  box = uiLayoutBox(layout);
-  col = uiLayoutColumnWithHeading(box, true, IFACE_("Materials"));
-  uiItemR(col, ptr, "import_all_materials", UI_ITEM_NONE, nullptr, ICON_NONE);
-  uiItemR(col, ptr, "import_usd_preview", UI_ITEM_NONE, nullptr, ICON_NONE);
-  uiLayoutSetEnabled(col, RNA_boolean_get(ptr, "import_materials"));
-  uiLayout *row = uiLayoutRow(col, true);
-  uiItemR(row, ptr, "set_material_blend", UI_ITEM_NONE, nullptr, ICON_NONE);
-  uiLayoutSetEnabled(row, RNA_boolean_get(ptr, "import_usd_preview"));
-  uiItemR(col, ptr, "mtl_name_collision_mode", UI_ITEM_NONE, nullptr, ICON_NONE);
-
-  box = uiLayoutBox(layout);
-  col = uiLayoutColumn(box, true);
-  uiItemR(col, ptr, "import_textures_mode", UI_ITEM_NONE, nullptr, ICON_NONE);
-  bool copy_textures = RNA_enum_get(op->ptr, "import_textures_mode") == USD_TEX_IMPORT_COPY;
-  row = uiLayoutRow(col, true);
-  uiItemR(row, ptr, "import_textures_dir", UI_ITEM_NONE, nullptr, ICON_NONE);
-  uiLayoutSetEnabled(row, copy_textures);
-  row = uiLayoutRow(col, true);
-  uiItemR(row, ptr, "tex_name_collision_mode", UI_ITEM_NONE, nullptr, ICON_NONE);
-  uiLayoutSetEnabled(row, copy_textures);
-  uiLayoutSetEnabled(col, RNA_boolean_get(ptr, "import_materials"));
-}
-
->>>>>>> d421ebac
 void WM_OT_usd_import(wmOperatorType *ot)
 {
   ot->name = "Import USD";
   ot->description = "Import USD stage into current scene";
-<<<<<<< HEAD
   ot->idname = WM_OT_USD_IMPORT_IDNAME;
-=======
-  ot->idname = "WM_OT_usd_import";
->>>>>>> d421ebac
 
   ot->invoke = wm_usd_import_invoke;
   ot->exec = wm_usd_import_exec;
@@ -1372,16 +1235,10 @@
   RNA_def_boolean(ot->srna, "import_lights", true, "Lights", "");
   RNA_def_boolean(ot->srna, "import_materials", true, "Materials", "");
   RNA_def_boolean(ot->srna, "import_meshes", true, "Meshes", "");
-  RNA_def_boolean(ot->srna, "import_blendshapes", true, "Blend Shapes", "");
   RNA_def_boolean(ot->srna, "import_volumes", true, "Volumes", "");
-<<<<<<< HEAD
-  RNA_def_boolean(ot->srna, "import_skeletons", true, "Skeletons", "");
-  RNA_def_boolean(ot->srna, "import_shapes", true, "USD Shapes", "");
-=======
   RNA_def_boolean(ot->srna, "import_shapes", true, "Shapes", "");
   RNA_def_boolean(ot->srna, "import_skeletons", true, "Skeletons", "");
   RNA_def_boolean(ot->srna, "import_blendshapes", true, "Blend Shapes", "");
->>>>>>> d421ebac
 
   RNA_def_boolean(ot->srna,
                   "import_subdiv",
@@ -1426,11 +1283,7 @@
                   "read_mesh_attributes",
                   true,
                   "Mesh Attributes",
-<<<<<<< HEAD
-                  "Read USD Primvars as Mesh Attributes");
-=======
                   "Read USD Primvars as mesh attributes");
->>>>>>> d421ebac
 
   RNA_def_string(ot->srna,
                  "prim_path_mask",
@@ -1596,25 +1449,39 @@
   uiLayout *col = uiLayoutColumn(panel->layout, false);
   uiLayoutSetPropSep(col, true);
 
-  uiItemFullR(col, ptr, RNA_struct_find_property(ptr, "selected_objects_only"), 0, 0, 0, nullptr, ICON_NONE);
-  uiItemR(col, ptr, "visible_objects_only", 0, nullptr, ICON_NONE);
-  uiItemR(col, ptr, "convert_orientation", 0, nullptr, ICON_NONE);
+  uiItemFullR(col,
+              ptr,
+              RNA_struct_find_property(ptr, "selected_objects_only"),
+              0,
+              0,
+              UI_ITEM_NONE,
+              nullptr,
+              ICON_NONE);
+  uiItemR(col, ptr, "visible_objects_only", UI_ITEM_NONE, nullptr, ICON_NONE);
+  uiItemR(col, ptr, "convert_orientation", UI_ITEM_NONE, nullptr, ICON_NONE);
   if (RNA_boolean_get(ptr, "convert_orientation")) {
-    uiItemR(col, ptr, "export_global_forward_selection", 0, nullptr, ICON_NONE);
-    uiItemR(col, ptr, "export_global_up_selection", 0, nullptr, ICON_NONE);
-  }
-  uiItemR(col, ptr, "usdz_is_arkit", 0, nullptr, ICON_NONE);
-  uiItemR(col, ptr, "convert_to_cm", 0, nullptr, ICON_NONE);
+    uiItemR(col, ptr, "export_global_forward_selection", UI_ITEM_NONE, nullptr, ICON_NONE);
+    uiItemR(col, ptr, "export_global_up_selection", UI_ITEM_NONE, nullptr, ICON_NONE);
+  }
+  uiItemR(col, ptr, "usdz_is_arkit", UI_ITEM_NONE, nullptr, ICON_NONE);
+  uiItemR(col, ptr, "convert_to_cm", UI_ITEM_NONE, nullptr, ICON_NONE);
 
   col = uiLayoutColumnWithHeading(panel->layout, true, "External Files");
   uiLayoutSetPropSep(col, true);
-  uiItemFullR(col, ptr, RNA_struct_find_property(ptr, "relative_paths"), 0, 0, 0, nullptr, ICON_NONE);
-  uiItemR(col, ptr, "export_as_overs", 0, nullptr, ICON_NONE);
-  uiItemR(col, ptr, "merge_transform_and_shape", 0, nullptr, ICON_NONE);
+  uiItemFullR(col,
+              ptr,
+              RNA_struct_find_property(ptr, "relative_paths"),
+              0,
+              0,
+              UI_ITEM_NONE,
+              nullptr,
+              ICON_NONE);
+  uiItemR(col, ptr, "export_as_overs", UI_ITEM_NONE, nullptr, ICON_NONE);
+  uiItemR(col, ptr, "merge_transform_and_shape", UI_ITEM_NONE, nullptr, ICON_NONE);
 
   col = uiLayoutColumn(panel->layout, false);
   uiLayoutSetPropSep(col, true);
-  uiItemR(col, ptr, "xform_op_mode", 0, nullptr, ICON_NONE);
+  uiItemR(col, ptr, "xform_op_mode", UI_ITEM_NONE, nullptr, ICON_NONE);
 }
 
 
@@ -1625,21 +1492,21 @@
   uiLayout *col = uiLayoutColumn(panel->layout, false);
 
   uiLayoutSetPropSep(col, true);
-  uiItemR(col, ptr, "apply_subdiv", 0, nullptr, ICON_NONE);
-  uiItemR(col, ptr, "export_vertex_colors", 0, nullptr, ICON_NONE);
-  uiItemR(col, ptr, "export_vertex_groups", 0, nullptr, ICON_NONE);
-  uiItemR(col, ptr, "export_normals", 0, nullptr, ICON_NONE);
-  uiItemR(col, ptr, "export_mesh_attributes", 0, nullptr, ICON_NONE);
-  uiItemR(col, ptr, "export_uvmaps", 0, nullptr, ICON_NONE);
+  uiItemR(col, ptr, "apply_subdiv", UI_ITEM_NONE, nullptr, ICON_NONE);
+  uiItemR(col, ptr, "export_mesh_colors", UI_ITEM_NONE, nullptr, ICON_NONE);
+  uiItemR(col, ptr, "export_vertex_groups", UI_ITEM_NONE, nullptr, ICON_NONE);
+  uiItemR(col, ptr, "export_normals", UI_ITEM_NONE, nullptr, ICON_NONE);
+  uiItemR(col, ptr, "export_mesh_attributes", UI_ITEM_NONE, nullptr, ICON_NONE);
+  uiItemR(col, ptr, "export_uvmaps", UI_ITEM_NONE, nullptr, ICON_NONE);
   if (RNA_boolean_get(ptr, "export_uvmaps")) {
-    uiItemR(col, ptr, "convert_uv_to_st", 0, nullptr, ICON_NONE);
-  }
-  uiItemR(col, ptr, "triangulate_meshes", 0, nullptr, ICON_NONE);
+    uiItemR(col, ptr, "convert_uv_to_st", UI_ITEM_NONE, nullptr, ICON_NONE);
+  }
+  uiItemR(col, ptr, "triangulate_meshes", UI_ITEM_NONE, nullptr, ICON_NONE);
 
   uiLayout *sub = uiLayoutColumn(col, false);
   uiLayoutSetActive(sub, RNA_boolean_get(ptr, "triangulate_meshes"));
-  uiItemR(sub, ptr, "quad_method", 0, IFACE_("Method Quads"), ICON_NONE);
-  uiItemR(sub, ptr, "ngon_method", 0, IFACE_("Polygons"), ICON_NONE);
+  uiItemR(sub, ptr, "quad_method", UI_ITEM_NONE, IFACE_("Method Quads"), ICON_NONE);
+  uiItemR(sub, ptr, "ngon_method", UI_ITEM_NONE, IFACE_("Polygons"), ICON_NONE);
 }
 
 
@@ -1658,22 +1525,28 @@
               RNA_struct_find_property(ptr, "generate_preview_surface"),
               0,
               0,
-              0,
+              UI_ITEM_NONE,
               nullptr,
               ICON_NONE);
-  uiItemR(col, ptr, "generate_cycles_shaders", 0, nullptr, ICON_NONE);
+  uiItemR(col, ptr, "generate_cycles_shaders", UI_ITEM_NONE, nullptr, ICON_NONE);
   if (USD_umm_module_loaded()) {
-    uiItemR(col, ptr, "generate_mdl", 0, nullptr, ICON_NONE);
+    uiItemR(col, ptr, "generate_mdl", UI_ITEM_NONE, nullptr, ICON_NONE);
   }
 
   col = uiLayoutColumnWithHeading(panel->layout, true, IFACE_("Textures: "));
   uiLayoutSetEnabled(col, is_enabled);
   uiLayoutSetPropSep(col, true);
 
-  uiItemFullR(
-      col, ptr, RNA_struct_find_property(ptr, "export_textures"), 0, 0, 0, nullptr, ICON_NONE);
+  uiItemFullR(col,
+              ptr,
+              RNA_struct_find_property(ptr, "export_textures"),
+              0,
+              0,
+              UI_ITEM_NONE,
+              nullptr,
+              ICON_NONE);
   if (RNA_boolean_get(ptr, "export_textures")) {
-    uiItemR(col, ptr, "overwrite_textures", 0, nullptr, ICON_NONE);
+    uiItemR(col, ptr, "overwrite_textures", UI_ITEM_NONE, nullptr, ICON_NONE);
   }
 
   /* Without this column the spacing is off by a pixel or two */
@@ -1681,9 +1554,9 @@
   uiLayoutSetPropSep(col, true);
   uiLayoutSetEnabled(col, is_enabled);
 
-  uiItemR(col, ptr, "usdz_downscale_size", 0, nullptr, ICON_NONE);
+  uiItemR(col, ptr, "usdz_downscale_size", UI_ITEM_NONE, nullptr, ICON_NONE);
   if (RNA_enum_get(ptr, "usdz_downscale_size") == USD_TEXTURE_SIZE_CUSTOM) {
-    uiItemR(col, ptr, "usdz_downscale_custom_size", 0, nullptr, ICON_NONE);
+    uiItemR(col, ptr, "usdz_downscale_custom_size", UI_ITEM_NONE, nullptr, ICON_NONE);
   }
 }
 
@@ -1697,10 +1570,10 @@
   uiLayoutSetPropSep(col, true);
   uiLayoutSetEnabled(col, RNA_boolean_get(ptr, "export_lights"));
 
-  uiItemR(col, ptr, "light_intensity_scale", 0, nullptr, ICON_NONE);
-  uiItemR(col, ptr, "convert_light_to_nits", 0, nullptr, ICON_NONE);
-  uiItemR(col, ptr, "scale_light_radius", 0, nullptr, ICON_NONE);
-  uiItemR(col, ptr, "convert_world_material", 0, nullptr, ICON_NONE);
+  uiItemR(col, ptr, "light_intensity_scale", UI_ITEM_NONE, nullptr, ICON_NONE);
+  uiItemR(col, ptr, "convert_light_to_nits", UI_ITEM_NONE, nullptr, ICON_NONE);
+  uiItemR(col, ptr, "scale_light_radius", UI_ITEM_NONE, nullptr, ICON_NONE);
+  uiItemR(col, ptr, "convert_world_material", UI_ITEM_NONE, nullptr, ICON_NONE);
 }
 
 
@@ -1712,12 +1585,12 @@
   uiLayout *col = uiLayoutColumn(panel->layout, false);
   uiLayoutSetPropSep(col, true);
 
-  uiItemR(col, ptr, "default_prim_path", 0, nullptr, ICON_NONE);
-  uiItemR(col, ptr, "root_prim_path", 0, nullptr, ICON_NONE);
-  uiItemR(col, ptr, "material_prim_path", 0, nullptr, ICON_NONE);
-  uiItemR(col, ptr, "default_prim_kind", 0, nullptr, ICON_NONE);
+  uiItemR(col, ptr, "default_prim_path", UI_ITEM_NONE, nullptr, ICON_NONE);
+  uiItemR(col, ptr, "root_prim_path", UI_ITEM_NONE, nullptr, ICON_NONE);
+  uiItemR(col, ptr, "material_prim_path", UI_ITEM_NONE, nullptr, ICON_NONE);
+  uiItemR(col, ptr, "default_prim_kind", UI_ITEM_NONE, nullptr, ICON_NONE);
   if (RNA_enum_get(ptr, "default_prim_kind") == USD_KIND_CUSTOM) {
-    uiItemR(col, ptr, "default_prim_custom_kind", 0, nullptr, ICON_NONE);
+    uiItemR(col, ptr, "default_prim_custom_kind", UI_ITEM_NONE, nullptr, ICON_NONE);
   }
 }
 
@@ -1727,7 +1600,7 @@
   wmOperator *op = get_named_operator(C, WM_OT_USD_EXPORT_IDNAME);
   PointerRNA *ptr = op->ptr;
 
-  uiItemR(panel->layout, ptr, "export_animation", 0, nullptr, ICON_NONE);
+  uiItemR(panel->layout, ptr, "export_animation", UI_ITEM_NONE, nullptr, ICON_NONE);
 }
 
 
@@ -1743,9 +1616,9 @@
   uiLayoutSetEnabled(col, is_enabled);
 
   col = uiLayoutColumn(col, true);
-  uiItemR(col, ptr, "start", 0, IFACE_("Frame Start"), ICON_NONE);
-  uiItemR(col, ptr, "end", 0, IFACE_("End"), ICON_NONE);
-  uiItemR(col, ptr, "frame_step", 0, IFACE_("Frame Step"), ICON_NONE);
+  uiItemR(col, ptr, "start", UI_ITEM_NONE, IFACE_("Frame Start"), ICON_NONE);
+  uiItemR(col, ptr, "end", UI_ITEM_NONE, IFACE_("End"), ICON_NONE);
+  uiItemR(col, ptr, "frame_step", UI_ITEM_NONE, IFACE_("Frame Step"), ICON_NONE);
 
   uiLayout *sub = uiLayoutColumn(panel->layout, false);
   uiLayoutSetPropSep(sub, true);
@@ -1761,12 +1634,12 @@
   uiLayout *col = uiLayoutColumn(panel->layout, false);
   uiLayoutSetPropSep(col, true);
 
-  uiItemR(col, ptr, "export_transforms", 0, nullptr, ICON_NONE);
-  uiItemR(col, ptr, "export_meshes", 0, nullptr, ICON_NONE);
-  uiItemR(col, ptr, "export_materials", 0, nullptr, ICON_NONE);
-  uiItemR(col, ptr, "export_lights", 0, nullptr, ICON_NONE);
-  uiItemR(col, ptr, "export_cameras", 0, nullptr, ICON_NONE);
-  uiItemR(col, ptr, "export_curves", 0, nullptr, ICON_NONE);
+  uiItemR(col, ptr, "export_transforms", UI_ITEM_NONE, nullptr, ICON_NONE);
+  uiItemR(col, ptr, "export_meshes", UI_ITEM_NONE, nullptr, ICON_NONE);
+  uiItemR(col, ptr, "export_materials", UI_ITEM_NONE, nullptr, ICON_NONE);
+  uiItemR(col, ptr, "export_lights", UI_ITEM_NONE, nullptr, ICON_NONE);
+  uiItemR(col, ptr, "export_cameras", UI_ITEM_NONE, nullptr, ICON_NONE);
+  uiItemR(col, ptr, "export_curves", UI_ITEM_NONE, nullptr, ICON_NONE);
 }
 
 
@@ -1778,17 +1651,17 @@
   uiLayout *col = uiLayoutColumnWithHeading(panel->layout, true, IFACE_("Particles: "));
   uiLayoutSetPropSep(col, true);
 
-  uiItemR(col, ptr, "export_particles", 0, "Export Particles", ICON_NONE);
-  uiItemR(col, ptr, "export_hair", 0, "Export Hair as Curves", ICON_NONE);
+  uiItemR(col, ptr, "export_particles", UI_ITEM_NONE, "Export Particles", ICON_NONE);
+  uiItemR(col, ptr, "export_hair", UI_ITEM_NONE, "Export Hair as Curves", ICON_NONE);
   if (RNA_boolean_get(ptr, "export_hair") || RNA_boolean_get(ptr, "export_particles")) {
-    uiItemR(col, ptr, "export_child_particles", 0, nullptr, ICON_NONE);
+    uiItemR(col, ptr, "export_child_particles", UI_ITEM_NONE, nullptr, ICON_NONE);
   }
 
   uiItemSpacer(col);
 
   col = uiLayoutColumnWithHeading(panel->layout, true, IFACE_("Instances: "));
   uiLayoutSetPropSep(col, true);
-  uiItemR(col, ptr, "use_instancing", 0, "Export As Instances", ICON_NONE);
+  uiItemR(col, ptr, "use_instancing", UI_ITEM_NONE, "Export As Instances", ICON_NONE);
 }
 
 
@@ -1800,16 +1673,16 @@
   uiLayout *col = uiLayoutColumnWithHeading(panel->layout, true, IFACE_("Armatures: "));
   uiLayoutSetPropSep(col, true);
 
-  uiItemR(col, ptr, "export_armatures", 0, nullptr, ICON_NONE);
+  uiItemR(col, ptr, "export_armatures", UI_ITEM_NONE, nullptr, ICON_NONE);
 
   col = uiLayoutColumn(panel->layout, false);
   uiLayoutSetPropSep(col, true);
   uiLayoutSetEnabled(col, RNA_boolean_get(ptr, "export_armatures"));
-  uiItemR(col, ptr, "fix_skel_root", 0, nullptr, ICON_NONE);
+  uiItemR(col, ptr, "fix_skel_root", UI_ITEM_NONE, nullptr, ICON_NONE);
 
   col = uiLayoutColumnWithHeading(panel->layout, true, IFACE_("Shapes: "));
   uiLayoutSetPropSep(col, true);
-  uiItemR(col, ptr, "export_blendshapes", 0, "Export Shape Keys", ICON_NONE);
+  uiItemR(col, ptr, "export_blendshapes", UI_ITEM_NONE, "Export Shape Keys", ICON_NONE);
 }
 
 
@@ -1958,17 +1831,24 @@
   uiLayout *col = uiLayoutColumn(panel->layout, false);
   uiLayoutSetPropSep(col, true);
 
-  uiItemFullR(col, ptr, RNA_struct_find_property(ptr, "prim_path_mask"), 0, 0, 0, nullptr, ICON_NONE);
-  uiItemR(col, ptr, "import_visible_only", 0, nullptr, ICON_NONE);
-  uiItemR(col, ptr, "import_defined_only", 0, nullptr, ICON_NONE);
-
-  uiItemR(col, ptr, "create_collection", 0, nullptr, ICON_NONE);
-  uiItemR(col, ptr, "relative_path", 0, nullptr, ICON_NONE);
-
-  uiItemR(col, ptr, "apply_unit_conversion_scale", 0, nullptr, ICON_NONE);
-  uiItemR(col, ptr, "scale", 0, nullptr, ICON_NONE);
-
-  uiItemR(col, ptr, "attr_import_mode", 0, nullptr, ICON_NONE);
+  uiItemFullR(col,
+              ptr,
+              RNA_struct_find_property(ptr, "prim_path_mask"),
+              0,
+              0,
+              UI_ITEM_NONE,
+              nullptr,
+              ICON_NONE);
+  uiItemR(col, ptr, "import_visible_only", UI_ITEM_NONE, nullptr, ICON_NONE);
+  uiItemR(col, ptr, "import_defined_only", UI_ITEM_NONE, nullptr, ICON_NONE);
+
+  uiItemR(col, ptr, "create_collection", UI_ITEM_NONE, nullptr, ICON_NONE);
+  uiItemR(col, ptr, "relative_path", UI_ITEM_NONE, nullptr, ICON_NONE);
+
+  uiItemR(col, ptr, "apply_unit_conversion_scale", UI_ITEM_NONE, nullptr, ICON_NONE);
+  uiItemR(col, ptr, "scale", UI_ITEM_NONE, nullptr, ICON_NONE);
+
+  uiItemR(col, ptr, "attr_import_mode", UI_ITEM_NONE, nullptr, ICON_NONE);
 }
 
 static void usd_import_panel_types_draw(const bContext *C, Panel *panel)
@@ -1979,21 +1859,21 @@
   uiLayout *col = uiLayoutColumn(panel->layout, false);
   uiLayoutSetPropSep(col, true);
 
-  uiItemR(col, ptr, "import_meshes", 0, nullptr, ICON_NONE);
-  uiItemR(col, ptr, "import_curves", 0, nullptr, ICON_NONE);
-  uiItemR(col, ptr, "import_volumes", 0, nullptr, ICON_NONE);
-  uiItemR(col, ptr, "import_shapes", 0, nullptr, ICON_NONE);
-  uiItemR(col, ptr, "import_cameras", 0, nullptr, ICON_NONE);
-  uiItemR(col, ptr, "import_lights", 0, nullptr, ICON_NONE);
-  uiItemR(col, ptr, "import_materials", 0, nullptr, ICON_NONE);
+  uiItemR(col, ptr, "import_meshes", UI_ITEM_NONE, nullptr, ICON_NONE);
+  uiItemR(col, ptr, "import_curves", UI_ITEM_NONE, nullptr, ICON_NONE);
+  uiItemR(col, ptr, "import_volumes", UI_ITEM_NONE, nullptr, ICON_NONE);
+  uiItemR(col, ptr, "import_shapes", UI_ITEM_NONE, nullptr, ICON_NONE);
+  uiItemR(col, ptr, "import_cameras", UI_ITEM_NONE, nullptr, ICON_NONE);
+  uiItemR(col, ptr, "import_lights", UI_ITEM_NONE, nullptr, ICON_NONE);
+  uiItemR(col, ptr, "import_materials", UI_ITEM_NONE, nullptr, ICON_NONE);
 
   uiItemSpacer(panel->layout);
 
   col = uiLayoutColumnWithHeading(panel->layout, true, "USD Purpose");
   uiLayoutSetPropSep(col, true);
-  uiItemR(col, ptr, "import_render", 0, nullptr, ICON_NONE);
-  uiItemR(col, ptr, "import_proxy", 0, nullptr, ICON_NONE);
-  uiItemR(col, ptr, "import_guide", 0, nullptr, ICON_NONE);
+  uiItemR(col, ptr, "import_render", UI_ITEM_NONE, nullptr, ICON_NONE);
+  uiItemR(col, ptr, "import_proxy", UI_ITEM_NONE, nullptr, ICON_NONE);
+  uiItemR(col, ptr, "import_guide", UI_ITEM_NONE, nullptr, ICON_NONE);
 }
 
 static void usd_import_panel_geometry_draw(const bContext *C, Panel *panel)
@@ -2004,11 +1884,11 @@
   uiLayout *col = uiLayoutColumn(panel->layout, false);
   uiLayoutSetPropSep(col, true);
 
-  uiItemR(col, ptr, "read_mesh_uvs", 0, nullptr, ICON_NONE);
-  uiItemR(col, ptr, "read_mesh_colors", 0, nullptr, ICON_NONE);
-  uiItemR(col, ptr, "read_mesh_attributes", 0, nullptr, ICON_NONE);
-  uiItemR(col, ptr, "validate_meshes", 0, nullptr, ICON_NONE);
-  uiItemR(col, ptr, "import_subdiv", 0, nullptr, ICON_NONE);
+  uiItemR(col, ptr, "read_mesh_uvs", UI_ITEM_NONE, nullptr, ICON_NONE);
+  uiItemR(col, ptr, "read_mesh_colors", UI_ITEM_NONE, nullptr, ICON_NONE);
+  uiItemR(col, ptr, "read_mesh_attributes", UI_ITEM_NONE, nullptr, ICON_NONE);
+  uiItemR(col, ptr, "validate_meshes", UI_ITEM_NONE, nullptr, ICON_NONE);
+  uiItemR(col, ptr, "import_subdiv", UI_ITEM_NONE, nullptr, ICON_NONE);
 }
 
 static void usd_import_panel_materials_draw(const bContext *C, Panel *panel)
@@ -2021,18 +1901,18 @@
   uiLayoutSetPropSep(col, true);
   uiLayoutSetEnabled(col, is_enabled);
 
-  uiItemR(col, ptr, "import_all_materials", 0, nullptr, ICON_NONE);
+  uiItemR(col, ptr, "import_all_materials", UI_ITEM_NONE, nullptr, ICON_NONE);
 
   const char *import_shaders_mode_prop_name = USD_umm_module_loaded() ?
                                                   "import_shaders_mode" :
                                                   "import_shaders_mode_no_umm";
-  uiItemR(col, ptr, import_shaders_mode_prop_name, 0, nullptr, ICON_NONE);
+  uiItemR(col, ptr, import_shaders_mode_prop_name, UI_ITEM_NONE, nullptr, ICON_NONE);
 
   uiLayout *sub = uiLayoutColumn(col, false);
-  uiItemR(sub, ptr, "set_material_blend", 0, nullptr, ICON_NONE);
+  uiItemR(sub, ptr, "set_material_blend", UI_ITEM_NONE, nullptr, ICON_NONE);
   uiLayoutSetEnabled(sub, RNA_enum_get(ptr, import_shaders_mode_prop_name) == USD_IMPORT_USD_PREVIEW_SURFACE);
 
-  uiItemR(col, ptr, "mtl_name_collision_mode", 0, nullptr, ICON_NONE);
+  uiItemR(col, ptr, "mtl_name_collision_mode", UI_ITEM_NONE, nullptr, ICON_NONE);
 }
 
 static void usd_import_panel_textures_draw(const bContext *C, Panel *panel)
@@ -2043,15 +1923,15 @@
   uiLayout *col = uiLayoutColumn(panel->layout, false);
   uiLayoutSetPropSep(col, false);
 
-  uiItemR(col, ptr, "import_textures_mode", 0, nullptr, ICON_NONE);
+  uiItemR(col, ptr, "import_textures_mode", UI_ITEM_NONE, nullptr, ICON_NONE);
 
   const bool is_enabled = RNA_enum_get(ptr, "import_textures_mode") == USD_TEX_IMPORT_COPY;
 
   col = uiLayoutColumn(panel->layout, false);
   uiLayoutSetEnabled(col, is_enabled);
 
-  uiItemR(col, ptr, "import_textures_dir", 0, nullptr, ICON_NONE);
-  uiItemR(col, ptr, "tex_name_collision_mode", 0, nullptr, ICON_NONE);
+  uiItemR(col, ptr, "import_textures_dir", UI_ITEM_NONE, nullptr, ICON_NONE);
+  uiItemR(col, ptr, "tex_name_collision_mode", UI_ITEM_NONE, nullptr, ICON_NONE);
 }
 
 static void usd_import_panel_lights_draw(const bContext *C, Panel *panel)
@@ -2064,10 +1944,10 @@
   uiLayoutSetPropSep(col, true);
   uiLayoutSetEnabled(col, is_enabled);
 
-  uiItemR(col, ptr, "convert_light_from_nits", 0, nullptr, ICON_NONE);
-  uiItemR(col, ptr, "scale_light_radius", 0, nullptr, ICON_NONE);
-  uiItemR(col, ptr, "create_background_shader", 0, nullptr, ICON_NONE);
-  uiItemR(col, ptr, "light_intensity_scale", 0  , nullptr, ICON_NONE);
+  uiItemR(col, ptr, "convert_light_from_nits", UI_ITEM_NONE, nullptr, ICON_NONE);
+  uiItemR(col, ptr, "scale_light_radius", UI_ITEM_NONE, nullptr, ICON_NONE);
+  uiItemR(col, ptr, "create_background_shader", UI_ITEM_NONE, nullptr, ICON_NONE);
+  uiItemR(col, ptr, "light_intensity_scale", UI_ITEM_NONE, nullptr, ICON_NONE);
 }
 
 static void usd_import_panel_rigging_draw(const bContext *C, Panel *panel)
@@ -2078,8 +1958,8 @@
   uiLayout *col = uiLayoutColumn(panel->layout, false);
   uiLayoutSetPropSep(col, true);
 
-  uiItemR(col, ptr, "import_skeletons", 0, "Import Armatures", ICON_NONE);
-  uiItemR(col, ptr, "import_blendshapes", 0, nullptr, ICON_NONE);
+  uiItemR(col, ptr, "import_skeletons", UI_ITEM_NONE, "Import Armatures", ICON_NONE);
+  uiItemR(col, ptr, "import_blendshapes", UI_ITEM_NONE, nullptr, ICON_NONE);
 }
 
 static void usd_import_panel_animation_draw(const bContext *C, Panel *panel)
@@ -2090,7 +1970,7 @@
   uiLayout *col = uiLayoutColumn(panel->layout, false);
   uiLayoutSetPropSep(col, true);
 
-  uiItemR(col, ptr, "set_frame_range", 0, nullptr, ICON_NONE);
+  uiItemR(col, ptr, "set_frame_range", UI_ITEM_NONE, nullptr, ICON_NONE);
 }
 
 static void usd_import_panel_particles_draw(const bContext *C, Panel *panel)
@@ -2101,12 +1981,12 @@
   uiLayout *col = uiLayoutColumn(panel->layout, false);
   uiLayoutSetPropSep(col, true);
 
-  uiItemR(col, ptr, "use_instancing", 0, nullptr, ICON_NONE);
+  uiItemR(col, ptr, "use_instancing", UI_ITEM_NONE, nullptr, ICON_NONE);
 
   uiLayout *sub = uiLayoutColumn(panel->layout, false);
   uiLayoutSetPropSep(sub, true);
 
-  uiItemR(sub, ptr, "import_instance_proxies", 0, nullptr, ICON_NONE);
+  uiItemR(sub, ptr, "import_instance_proxies", UI_ITEM_NONE, nullptr, ICON_NONE);
   const bool is_enabled = !RNA_boolean_get(ptr, "use_instancing");
   uiLayoutSetEnabled(sub, is_enabled);
 }
