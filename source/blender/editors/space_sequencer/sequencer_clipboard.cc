--- conflicted
+++ resolved
@@ -193,10 +193,6 @@
                                ID_REMAP_TYPE_REMAP,
                                id_remapper,
                                (ID_REMAP_SKIP_USER_CLEAR | ID_REMAP_SKIP_USER_REFCOUNT));
-<<<<<<< HEAD
-=======
-  BKE_id_remapper_free(id_remapper);
->>>>>>> 86522d9a
 
   /* Ensure that there are no old copy tags around */
   BKE_blendfile_write_partial_begin(bmain_src);
