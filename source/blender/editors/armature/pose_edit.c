/*
 * ***** BEGIN GPL LICENSE BLOCK *****
 *
 * This program is free software; you can redistribute it and/or
 * modify it under the terms of the GNU General Public License
 * as published by the Free Software Foundation; either version 2
 * of the License, or (at your option) any later version. 
 *
 * This program is distributed in the hope that it will be useful,
 * but WITHOUT ANY WARRANTY; without even the implied warranty of
 * MERCHANTABILITY or FITNESS FOR A PARTICULAR PURPOSE.  See the
 * GNU General Public License for more details.
 *
 * You should have received a copy of the GNU General Public License
 * along with this program; if not, write to the Free Software Foundation,
 * Inc., 51 Franklin Street, Fifth Floor, Boston, MA 02110-1301, USA.
 *
 * The Original Code is Copyright (C) 2001-2002 by NaN Holding BV.
 * All rights reserved.
 *
 * Contributor(s): Ton Roosendaal, Blender Foundation '05, full recode.
 *                 Joshua Leung
 *                 Reevan McKay (original NaN code)
 *
 * ***** END GPL LICENSE BLOCK *****
 *
 * Pose Mode API's and Operators for Pose Mode armatures
 */

/** \file blender/editors/armature/pose_edit.c
 *  \ingroup edarmature
 */

#include "BLI_math.h"
#include "BLI_blenlib.h"

#include "DNA_anim_types.h"
#include "DNA_armature_types.h"
#include "DNA_scene_types.h"
#include "DNA_object_types.h"

#include "BKE_anim.h"
#include "BKE_armature.h"
#include "BKE_context.h"
#include "BKE_deform.h"
#include "BKE_object.h"
#include "BKE_report.h"

#include "DEG_depsgraph.h"

#include "RNA_access.h"
#include "RNA_define.h"
#include "RNA_enum_types.h"

#include "WM_api.h"
#include "WM_types.h"

#include "ED_armature.h"
#include "ED_keyframing.h"
#include "ED_screen.h"
#include "ED_object.h"

#include "UI_interface.h"

#include "armature_intern.h"

/* matches logic with ED_operator_posemode_context() */
Object *ED_pose_object_from_context(bContext *C)
{
	ScrArea *sa = CTX_wm_area(C);
	Object *ob;

	/* since this call may also be used from the buttons window, we need to check for where to get the object */
	if (sa && sa->spacetype == SPACE_BUTS) {
		ob = ED_object_context(C);
	}
	else {
		ob = BKE_object_pose_armature_get(CTX_data_active_object(C));
	}

	return ob;
}

/* This function is used to process the necessary updates for */
bool ED_object_posemode_enter_ex(Base *base)
{
	Object *ob = base->object;
	BLI_assert(!ID_IS_LINKED(ob));
	bool ok = false;
	
	switch (ob->type) {
		case OB_ARMATURE:
			ob->restore_mode = ob->mode;
			ob->mode |= OB_MODE_POSE;
<<<<<<< HEAD
			/* Inform all CoW versions that we changed the mode. */
			DEG_id_tag_update_ex(CTX_data_main(C), &ob->id, DEG_TAG_COPY_ON_WRITE);
			WM_event_add_notifier(C, NC_SCENE | ND_MODE | NS_MODE_POSE, NULL);
			
=======
			ok = true;

>>>>>>> 32339a56
			break;
		default:
			break;
	}

	return ok;
}
bool ED_object_posemode_enter(bContext *C, Base *base)
{
	ReportList *reports = CTX_wm_reports(C);
	if (ID_IS_LINKED(base->object)) {
		BKE_report(reports, RPT_WARNING, "Cannot pose libdata");
		return false;
	}
	bool ok = ED_object_posemode_enter_ex(base);
	if (ok) {
		WM_event_add_notifier(C, NC_SCENE | ND_MODE | NS_MODE_POSE, NULL);
	}
	return ok;
}

void ED_object_posemode_exit(bContext *C, Base *base)
{
	if (base) {
		Object *ob = base->object;
		
		ob->restore_mode = ob->mode;
		ob->mode &= ~OB_MODE_POSE;

		/* Inform all CoW versions that we changed the mode. */
		DEG_id_tag_update_ex(CTX_data_main(C), &ob->id, DEG_TAG_COPY_ON_WRITE);

		WM_event_add_notifier(C, NC_SCENE | ND_MODE | NS_MODE_OBJECT, NULL);
	}
}

/* if a selected or active bone is protected, throw error (oonly if warn == 1) and return 1 */
/* only_selected == 1: the active bone is allowed to be protected */
#if 0 /* UNUSED 2.5 */
static bool pose_has_protected_selected(Object *ob, short warn)
{
	/* check protection */
	if (ob->proxy) {
		bPoseChannel *pchan;
		bArmature *arm = ob->data;

		for (pchan = ob->pose->chanbase.first; pchan; pchan = pchan->next) {
			if (pchan->bone && (pchan->bone->layer & arm->layer)) {
				if (pchan->bone->layer & arm->layer_protected) {
					if (pchan->bone->flag & BONE_SELECTED)
						break;
				}
			}
		}
		if (pchan) {
			if (warn) error("Cannot change Proxy protected bones");
			return 1;
		}
	}
	return 0;
}
#endif

/* ********************************************** */
/* Motion Paths */

/* For the object with pose/action: update paths for those that have got them
 * This should selectively update paths that exist...
 *
 * To be called from various tools that do incremental updates 
 */
void ED_pose_recalculate_paths(bContext *C, Scene *scene, Object *ob)
{
	struct Main *bmain = CTX_data_main(C);
	EvaluationContext eval_ctx;
	CTX_data_eval_ctx(C, &eval_ctx);
	ListBase targets = {NULL, NULL};
	
	/* set flag to force recalc, then grab the relevant bones to target */
	ob->pose->avs.recalc |= ANIMVIZ_RECALC_PATHS;
	animviz_get_object_motionpaths(ob, &targets);
	
	/* recalculate paths, then free */
	animviz_calc_motionpaths(&eval_ctx, bmain, scene, &targets);
	BLI_freelistN(&targets);
}


/* show popup to determine settings */
static int pose_calculate_paths_invoke(bContext *C, wmOperator *op, const wmEvent *UNUSED(event))
{	
	Object *ob = BKE_object_pose_armature_get(CTX_data_active_object(C));
	
	if (ELEM(NULL, ob, ob->pose))
		return OPERATOR_CANCELLED;
	
	/* set default settings from existing/stored settings */
	{
		bAnimVizSettings *avs = &ob->pose->avs;
		PointerRNA avs_ptr;
		
		RNA_int_set(op->ptr, "start_frame", avs->path_sf);
		RNA_int_set(op->ptr, "end_frame", avs->path_ef);
		
		RNA_pointer_create(NULL, &RNA_AnimVizMotionPaths, avs, &avs_ptr);
		RNA_enum_set(op->ptr, "bake_location", RNA_enum_get(&avs_ptr, "bake_location"));
	}
	
	/* show popup dialog to allow editing of range... */
	// FIXME: hardcoded dimensions here are just arbitrary
	return WM_operator_props_dialog_popup(C, op, 10 * UI_UNIT_X, 10 * UI_UNIT_Y);
}

/* For the object with pose/action: create path curves for selected bones 
 * This recalculates the WHOLE path within the pchan->pathsf and pchan->pathef range
 */
static int pose_calculate_paths_exec(bContext *C, wmOperator *op)
{
	Object *ob = BKE_object_pose_armature_get(CTX_data_active_object(C));
	Scene *scene = CTX_data_scene(C);
	
	if (ELEM(NULL, ob, ob->pose))
		return OPERATOR_CANCELLED;
	
	/* grab baking settings from operator settings */
	{
		bAnimVizSettings *avs = &ob->pose->avs;
		PointerRNA avs_ptr;
		
		avs->path_sf = RNA_int_get(op->ptr, "start_frame");
		avs->path_ef = RNA_int_get(op->ptr, "end_frame");
		
		RNA_pointer_create(NULL, &RNA_AnimVizMotionPaths, avs, &avs_ptr);
		RNA_enum_set(&avs_ptr, "bake_location", RNA_enum_get(op->ptr, "bake_location"));
	}
	
	/* set up path data for bones being calculated */
	CTX_DATA_BEGIN (C, bPoseChannel *, pchan, selected_pose_bones)
	{
		/* verify makes sure that the selected bone has a bone with the appropriate settings */
		animviz_verify_motionpaths(op->reports, scene, ob, pchan);
	}
	CTX_DATA_END;

	/* calculate the bones that now have motionpaths... */
	/* TODO: only make for the selected bones? */
	ED_pose_recalculate_paths(C, scene, ob);

	/* notifiers for updates */
	WM_event_add_notifier(C, NC_OBJECT | ND_POSE, ob);

	return OPERATOR_FINISHED; 
}

void POSE_OT_paths_calculate(wmOperatorType *ot)
{
	/* identifiers */
	ot->name = "Calculate Bone Paths";
	ot->idname = "POSE_OT_paths_calculate";
	ot->description = "Calculate paths for the selected bones";
	
	/* api callbacks */
	ot->invoke = pose_calculate_paths_invoke;
	ot->exec = pose_calculate_paths_exec;
	ot->poll = ED_operator_posemode_exclusive;
	
	/* flags */
	ot->flag = OPTYPE_REGISTER | OPTYPE_UNDO;
	
	/* properties */
	RNA_def_int(ot->srna, "start_frame", 1, MINAFRAME, MAXFRAME, "Start", 
	            "First frame to calculate bone paths on", MINFRAME, MAXFRAME / 2.0);
	RNA_def_int(ot->srna, "end_frame", 250, MINAFRAME, MAXFRAME, "End", 
	            "Last frame to calculate bone paths on", MINFRAME, MAXFRAME / 2.0);
	
	RNA_def_enum(ot->srna, "bake_location", rna_enum_motionpath_bake_location_items, 0, 
	             "Bake Location", 
	             "Which point on the bones is used when calculating paths");
}

/* --------- */

static int pose_update_paths_poll(bContext *C)
{
	if (ED_operator_posemode_exclusive(C)) {
		Object *ob = CTX_data_active_object(C);
		return (ob->pose->avs.path_bakeflag & MOTIONPATH_BAKE_HAS_PATHS) != 0;
	}
	
	return false;
}

static int pose_update_paths_exec(bContext *C, wmOperator *UNUSED(op))
{
	Object *ob = BKE_object_pose_armature_get(CTX_data_active_object(C));
	Scene *scene = CTX_data_scene(C);
	
	if (ELEM(NULL, ob, scene))
		return OPERATOR_CANCELLED;

	/* calculate the bones that now have motionpaths... */
	/* TODO: only make for the selected bones? */
	ED_pose_recalculate_paths(C, scene, ob);
	
	/* notifiers for updates */
	WM_event_add_notifier(C, NC_OBJECT | ND_POSE, ob);
	
	return OPERATOR_FINISHED;
}

void POSE_OT_paths_update(wmOperatorType *ot)
{
	/* identifiers */
	ot->name = "Update Bone Paths";
	ot->idname = "POSE_OT_paths_update";
	ot->description = "Recalculate paths for bones that already have them";
	
	/* api callbakcs */
	ot->exec = pose_update_paths_exec;
	ot->poll = pose_update_paths_poll;
	
	/* flags */
	ot->flag = OPTYPE_REGISTER | OPTYPE_UNDO;
}

/* --------- */

/* for the object with pose/action: clear path curves for selected bones only */
static void ED_pose_clear_paths(Object *ob, bool only_selected)
{
	bPoseChannel *pchan;
	bool skipped = false;
	
	if (ELEM(NULL, ob, ob->pose))
		return;
	
	/* free the motionpath blocks for all bones - This is easier for users to quickly clear all */
	for (pchan = ob->pose->chanbase.first; pchan; pchan = pchan->next) {
		if (pchan->mpath) {
			if ((only_selected == false) || ((pchan->bone) && (pchan->bone->flag & BONE_SELECTED))) {
				animviz_free_motionpath(pchan->mpath);
				pchan->mpath = NULL;
			}
			else {
				skipped = true;
			}
		}
	}
	
	/* if nothing was skipped, there should be no paths left! */
	if (skipped == false)
		ob->pose->avs.path_bakeflag &= ~MOTIONPATH_BAKE_HAS_PATHS;
}

/* operator callback - wrapper for the backend function  */
static int pose_clear_paths_exec(bContext *C, wmOperator *op)
{
	Object *ob = BKE_object_pose_armature_get(CTX_data_active_object(C));
	bool only_selected = RNA_boolean_get(op->ptr, "only_selected");
	
	/* only continue if there's an object */
	if (ELEM(NULL, ob, ob->pose))
		return OPERATOR_CANCELLED;
	
	/* use the backend function for this */
	ED_pose_clear_paths(ob, only_selected);
	
	/* notifiers for updates */
	WM_event_add_notifier(C, NC_OBJECT | ND_POSE, ob);
	
	return OPERATOR_FINISHED; 
}

/* operator callback/wrapper */
static int pose_clear_paths_invoke(bContext *C, wmOperator *op, const wmEvent *evt)
{
	if ((evt->shift) && !RNA_struct_property_is_set(op->ptr, "only_selected")) {
		RNA_boolean_set(op->ptr, "only_selected", true);
	}
	return pose_clear_paths_exec(C, op);
}

void POSE_OT_paths_clear(wmOperatorType *ot)
{
	/* identifiers */
	ot->name = "Clear Bone Paths";
	ot->idname = "POSE_OT_paths_clear";
	ot->description = "Clear path caches for all bones, hold Shift key for selected bones only";
	
	/* api callbacks */
	ot->invoke = pose_clear_paths_invoke;
	ot->exec = pose_clear_paths_exec;
	ot->poll = ED_operator_posemode_exclusive;
	
	/* flags */
	ot->flag = OPTYPE_REGISTER | OPTYPE_UNDO;
	
	/* properties */
	ot->prop = RNA_def_boolean(ot->srna, "only_selected", false, "Only Selected", 
	                           "Only clear paths from selected bones");
	RNA_def_property_flag(ot->prop, PROP_SKIP_SAVE);
}

/* ********************************************** */
#if 0 /* UNUSED 2.5 */
static void pose_copy_menu(Scene *scene)
{
	Object *obedit = scene->obedit; // XXX context
	Object *ob = OBACT;
	bArmature *arm;
	bPoseChannel *pchan, *pchanact;
	short nr = 0;
	int i = 0;
	
	/* paranoia checks */
	if (ELEM(NULL, ob, ob->pose)) return;
	if ((ob == obedit) || (ob->mode & OB_MODE_POSE) == 0) return;
	
	pchan = BKE_pose_channel_active(ob);
	
	if (pchan == NULL) return;
	pchanact = pchan;
	arm = ob->data;

	/* if proxy-protected bones selected, some things (such as locks + displays) shouldn't be changeable,
	 * but for constraints (just add local constraints)
	 */
	if (pose_has_protected_selected(ob, 0)) {
		i = BLI_listbase_count(&(pchanact->constraints)); /* if there are 24 or less, allow for the user to select constraints */
		if (i < 25)
			nr = pupmenu("Copy Pose Attributes %t|Local Location %x1|Local Rotation %x2|Local Size %x3|%l|Visual Location %x9|Visual Rotation %x10|Visual Size %x11|%l|Constraints (All) %x4|Constraints... %x5");
		else
			nr = pupmenu("Copy Pose Attributes %t|Local Location %x1|Local Rotation %x2|Local Size %x3|%l|Visual Location %x9|Visual Rotation %x10|Visual Size %x11|%l|Constraints (All) %x4");
	}
	else {
		i = BLI_listbase_count(&(pchanact->constraints)); /* if there are 24 or less, allow for the user to select constraints */
		if (i < 25)
			nr = pupmenu("Copy Pose Attributes %t|Local Location %x1|Local Rotation %x2|Local Size %x3|%l|Visual Location %x9|Visual Rotation %x10|Visual Size %x11|%l|Constraints (All) %x4|Constraints... %x5|%l|Transform Locks %x6|IK Limits %x7|Bone Shape %x8");
		else
			nr = pupmenu("Copy Pose Attributes %t|Local Location %x1|Local Rotation %x2|Local Size %x3|%l|Visual Location %x9|Visual Rotation %x10|Visual Size %x11|%l|Constraints (All) %x4|%l|Transform Locks %x6|IK Limits %x7|Bone Shape %x8");
	}
	
	if (nr <= 0) 
		return;
	
	if (nr != 5) {
		for (pchan = ob->pose->chanbase.first; pchan; pchan = pchan->next) {
			if ((arm->layer & pchan->bone->layer) &&
			    (pchan->bone->flag & BONE_SELECTED) &&
			    (pchan != pchanact) )
			{
				switch (nr) {
					case 1: /* Local Location */
						copy_v3_v3(pchan->loc, pchanact->loc);
						break;
					case 2: /* Local Rotation */
						copy_qt_qt(pchan->quat, pchanact->quat);
						copy_v3_v3(pchan->eul, pchanact->eul);
						break;
					case 3: /* Local Size */
						copy_v3_v3(pchan->size, pchanact->size);
						break;
					case 4: /* All Constraints */
					{
						ListBase tmp_constraints = {NULL, NULL};
						
						/* copy constraints to tmpbase and apply 'local' tags before 
						 * appending to list of constraints for this channel
						 */
						BKE_constraints_copy(&tmp_constraints, &pchanact->constraints, true);
						if ((ob->proxy) && (pchan->bone->layer & arm->layer_protected)) {
							bConstraint *con;
							
							/* add proxy-local tags */
							for (con = tmp_constraints.first; con; con = con->next)
								con->flag |= CONSTRAINT_PROXY_LOCAL;
						}
						BLI_movelisttolist(&pchan->constraints, &tmp_constraints);
						
						/* update flags (need to add here, not just copy) */
						pchan->constflag |= pchanact->constflag;
						
						if (ob->pose)
							BKE_pose_tag_recalc(bmain, ob->pose);
					}
					break;
					case 6: /* Transform Locks */
						pchan->protectflag = pchanact->protectflag;
						break;
					case 7: /* IK (DOF) settings */
					{
						pchan->ikflag = pchanact->ikflag;
						copy_v3_v3(pchan->limitmin, pchanact->limitmin);
						copy_v3_v3(pchan->limitmax, pchanact->limitmax);
						copy_v3_v3(pchan->stiffness, pchanact->stiffness);
						pchan->ikstretch = pchanact->ikstretch;
						pchan->ikrotweight = pchanact->ikrotweight;
						pchan->iklinweight = pchanact->iklinweight;
					}
					break;
					case 8: /* Custom Bone Shape */
						pchan->custom = pchanact->custom;
						if (pchan->custom) {
							id_us_plus(&pchan->custom->id);
						}
						break;
					case 9: /* Visual Location */
						BKE_armature_loc_pose_to_bone(pchan, pchanact->pose_mat[3], pchan->loc);
						break;
					case 10: /* Visual Rotation */
					{
						float delta_mat[4][4];
						
						BKE_armature_mat_pose_to_bone(pchan, pchanact->pose_mat, delta_mat);
						
						if (pchan->rotmode == ROT_MODE_AXISANGLE) {
							float tmp_quat[4];
							
							/* need to convert to quat first (in temp var)... */
							mat4_to_quat(tmp_quat, delta_mat);
							quat_to_axis_angle(pchan->rotAxis, &pchan->rotAngle, tmp_quat);
						}
						else if (pchan->rotmode == ROT_MODE_QUAT)
							mat4_to_quat(pchan->quat, delta_mat);
						else
							mat4_to_eulO(pchan->eul, pchan->rotmode, delta_mat);
					}
					break;
					case 11: /* Visual Size */
					{
						float delta_mat[4][4], size[4];
						
						BKE_armature_mat_pose_to_bone(pchan, pchanact->pose_mat, delta_mat);
						mat4_to_size(size, delta_mat);
						copy_v3_v3(pchan->size, size);
					}
				}
			}
		}
	}
	else { /* constraints, optional (note: max we can have is 24 constraints) */
		bConstraint *con, *con_back;
		int const_toggle[24] = {0}; /* XXX, initialize as 0 to quiet errors */
		ListBase const_copy = {NULL, NULL};
		
		BLI_duplicatelist(&const_copy, &(pchanact->constraints));
		
		/* build the puplist of constraints */
		for (con = pchanact->constraints.first, i = 0; con; con = con->next, i++) {
			const_toggle[i] = 1;
//			add_numbut(i, UI_BTYPE_TOGGLE|INT, con->name, 0, 0, &(const_toggle[i]), "");
		}
		
//		if (!do_clever_numbuts("Select Constraints", i, REDRAW)) {
//			BLI_freelistN(&const_copy);
//			return;
//		}
		
		/* now build a new listbase from the options selected */
		for (i = 0, con = const_copy.first; con; i++) {
			/* if not selected, free/remove it from the list */
			if (!const_toggle[i]) {
				con_back = con->next;
				BLI_freelinkN(&const_copy, con);
				con = con_back;
			}
			else
				con = con->next;
		}
		
		/* Copy the temo listbase to the selected posebones */
		for (pchan = ob->pose->chanbase.first; pchan; pchan = pchan->next) {
			if ((arm->layer & pchan->bone->layer) &&
			    (pchan->bone->flag & BONE_SELECTED) &&
			    (pchan != pchanact) )
			{
				ListBase tmp_constraints = {NULL, NULL};
				
				/* copy constraints to tmpbase and apply 'local' tags before 
				 * appending to list of constraints for this channel
				 */
				BKE_constraints_copy(&tmp_constraints, &const_copy, true);
				if ((ob->proxy) && (pchan->bone->layer & arm->layer_protected)) {
					/* add proxy-local tags */
					for (con = tmp_constraints.first; con; con = con->next)
						con->flag |= CONSTRAINT_PROXY_LOCAL;
				}
				BLI_movelisttolist(&pchan->constraints, &tmp_constraints);
				
				/* update flags (need to add here, not just copy) */
				pchan->constflag |= pchanact->constflag;
			}
		}
		BLI_freelistN(&const_copy);
		BKE_pose_update_constraint_flags(ob->pose); /* we could work out the flags but its simpler to do this */
		
		if (ob->pose)
			BKE_pose_tag_recalc(bmain, ob->pose);
	}
	
	DEG_id_tag_update(&ob->id, OB_RECALC_DATA); // and all its relations
	
	BIF_undo_push("Copy Pose Attributes");
	
}
#endif

/* ********************************************** */

static int pose_flip_names_exec(bContext *C, wmOperator *op)
{
	Object *ob = BKE_object_pose_armature_get(CTX_data_active_object(C));
	bArmature *arm;

	/* paranoia checks */
	if (ELEM(NULL, ob, ob->pose)) 
		return OPERATOR_CANCELLED;

	const bool do_strip_numbers = RNA_boolean_get(op->ptr, "do_strip_numbers");

	arm = ob->data;

	ListBase bones_names = {NULL};

	CTX_DATA_BEGIN (C, bPoseChannel *, pchan, selected_pose_bones)
	{
		BLI_addtail(&bones_names, BLI_genericNodeN(pchan->name));
	}
	CTX_DATA_END;

	ED_armature_bones_flip_names(arm, &bones_names, do_strip_numbers);

	BLI_freelistN(&bones_names);
	
	/* since we renamed stuff... */
	DEG_id_tag_update(&ob->id, OB_RECALC_DATA);

	/* note, notifier might evolve */
	WM_event_add_notifier(C, NC_OBJECT | ND_POSE, ob);
	
	return OPERATOR_FINISHED;
}

void POSE_OT_flip_names(wmOperatorType *ot)
{
	/* identifiers */
	ot->name = "Flip Names";
	ot->idname = "POSE_OT_flip_names";
	ot->description = "Flips (and corrects) the axis suffixes of the names of selected bones";
	
	/* api callbacks */
	ot->exec = pose_flip_names_exec;
	ot->poll = ED_operator_posemode_local;
	
	/* flags */
	ot->flag = OPTYPE_REGISTER | OPTYPE_UNDO;

	RNA_def_boolean(ot->srna, "do_strip_numbers", false, "Strip Numbers",
	                "Try to remove right-most dot-number from flipped names "
	                "(WARNING: may result in incoherent naming in some cases)");
}

/* ------------------ */

static int pose_autoside_names_exec(bContext *C, wmOperator *op)
{
	Object *ob = BKE_object_pose_armature_get(CTX_data_active_object(C));
	bArmature *arm;
	char newname[MAXBONENAME];
	short axis = RNA_enum_get(op->ptr, "axis");
	
	/* paranoia checks */
	if (ELEM(NULL, ob, ob->pose)) 
		return OPERATOR_CANCELLED;
	arm = ob->data;
	
	/* loop through selected bones, auto-naming them */
	CTX_DATA_BEGIN (C, bPoseChannel *, pchan, selected_pose_bones)
	{
		BLI_strncpy(newname, pchan->name, sizeof(newname));
		if (bone_autoside_name(newname, 1, axis, pchan->bone->head[axis], pchan->bone->tail[axis]))
			ED_armature_bone_rename(arm, pchan->name, newname);
	}
	CTX_DATA_END;
	
	/* since we renamed stuff... */
	DEG_id_tag_update(&ob->id, OB_RECALC_DATA);

	/* note, notifier might evolve */
	WM_event_add_notifier(C, NC_OBJECT | ND_POSE, ob);
	
	return OPERATOR_FINISHED;
}

void POSE_OT_autoside_names(wmOperatorType *ot)
{
	static const EnumPropertyItem axis_items[] = {
		{0, "XAXIS", 0, "X-Axis", "Left/Right"},
		{1, "YAXIS", 0, "Y-Axis", "Front/Back"},
		{2, "ZAXIS", 0, "Z-Axis", "Top/Bottom"},
		{0, NULL, 0, NULL, NULL}
	};
	
	/* identifiers */
	ot->name = "AutoName by Axis";
	ot->idname = "POSE_OT_autoside_names";
	ot->description = "Automatically renames the selected bones according to which side of the target axis they fall on";
	
	/* api callbacks */
	ot->invoke = WM_menu_invoke;
	ot->exec = pose_autoside_names_exec;
	ot->poll = ED_operator_posemode;
	
	/* flags */
	ot->flag = OPTYPE_REGISTER | OPTYPE_UNDO;
	
	/* settings */
	ot->prop = RNA_def_enum(ot->srna, "axis", axis_items, 0, "Axis", "Axis tag names with");
}

/* ********************************************** */

static int pose_bone_rotmode_exec(bContext *C, wmOperator *op)
{
	Object *ob = CTX_data_active_object(C);
	int mode = RNA_enum_get(op->ptr, "type");
	
	/* set rotation mode of selected bones  */
	CTX_DATA_BEGIN (C, bPoseChannel *, pchan, selected_pose_bones)
	{
		pchan->rotmode = mode;
	}
	CTX_DATA_END;
	
	/* notifiers and updates */
	DEG_id_tag_update((ID *)ob, OB_RECALC_DATA);
	WM_event_add_notifier(C, NC_OBJECT | ND_TRANSFORM, ob);
	
	return OPERATOR_FINISHED;
}

void POSE_OT_rotation_mode_set(wmOperatorType *ot)
{
	/* identifiers */
	ot->name = "Set Rotation Mode";
	ot->idname = "POSE_OT_rotation_mode_set";
	ot->description = "Set the rotation representation used by selected bones";
	
	/* callbacks */
	ot->invoke = WM_menu_invoke;
	ot->exec = pose_bone_rotmode_exec;
	ot->poll = ED_operator_posemode;
	
	/* flags */
	ot->flag = OPTYPE_REGISTER | OPTYPE_UNDO;
	
	/* properties */
	ot->prop = RNA_def_enum(ot->srna, "type", rna_enum_posebone_rotmode_items, 0, "Rotation Mode", "");
}

/* ********************************************** */

static int armature_layers_poll(bContext *C)
{
	/* Armature layers operators can be used in posemode OR editmode for armatures */
	return ED_operator_posemode(C) || ED_operator_editarmature(C);
}

static bArmature *armature_layers_get_data(Object **ob)
{
	bArmature *arm = NULL;

	/* Sanity checking and handling of posemode. */
	if (*ob) {
		Object *tob = BKE_object_pose_armature_get(*ob);
		if (tob) {
			*ob = tob;
			arm = (*ob)->data;
		}
		else if ((*ob)->type == OB_ARMATURE) {
			arm = (*ob)->data;
		}
	}

	return arm;
}

/* Show all armature layers */

static int pose_armature_layers_showall_exec(bContext *C, wmOperator *op)
{
	Object *ob = CTX_data_active_object(C);
	bArmature *arm = armature_layers_get_data(&ob);
	PointerRNA ptr;
	int maxLayers = (RNA_boolean_get(op->ptr, "all")) ? 32 : 16;
	int layers[32] = {0}; /* hardcoded for now - we can only have 32 armature layers, so this should be fine... */
	int i;
	
	/* sanity checking */
	if (arm == NULL)
		return OPERATOR_CANCELLED;
	
	/* use RNA to set the layers
	 *  although it would be faster to just set directly using bitflags, we still
	 *	need to setup a RNA pointer so that we get the "update" callbacks for free...
	 */
	RNA_id_pointer_create(&arm->id, &ptr);
	
	for (i = 0; i < maxLayers; i++)
		layers[i] = 1;
	
	RNA_boolean_set_array(&ptr, "layers", layers);
	
	/* note, notifier might evolve */
	WM_event_add_notifier(C, NC_OBJECT | ND_POSE, ob);
	
	/* done */
	return OPERATOR_FINISHED;
}

void ARMATURE_OT_layers_show_all(wmOperatorType *ot)
{
	/* identifiers */
	ot->name = "Show All Layers";
	ot->idname = "ARMATURE_OT_layers_show_all";
	ot->description = "Make all armature layers visible";
	
	/* callbacks */
	ot->exec = pose_armature_layers_showall_exec;
	ot->poll = armature_layers_poll;
	
	/* flags */
	ot->flag = OPTYPE_REGISTER | OPTYPE_UNDO;
	
	/* properties */
	ot->prop = RNA_def_boolean(ot->srna, "all", 1, "All Layers", "Enable all layers or just the first 16 (top row)");
}

/* ------------------- */

/* Present a popup to get the layers that should be used */
static int armature_layers_invoke(bContext *C, wmOperator *op, const wmEvent *event)
{
	Object *ob = CTX_data_active_object(C);
	bArmature *arm = armature_layers_get_data(&ob);
	PointerRNA ptr;
	int layers[32]; /* hardcoded for now - we can only have 32 armature layers, so this should be fine... */
	
	/* sanity checking */
	if (arm == NULL)
		return OPERATOR_CANCELLED;
		
	/* get RNA pointer to armature data to use that to retrieve the layers as ints to init the operator */
	RNA_id_pointer_create((ID *)arm, &ptr);
	RNA_boolean_get_array(&ptr, "layers", layers);
	RNA_boolean_set_array(op->ptr, "layers", layers);
	
	/* part to sync with other similar operators... */
	return WM_operator_props_popup(C, op, event);
}

/* Set the visible layers for the active armature (edit and pose modes) */
static int armature_layers_exec(bContext *C, wmOperator *op)
{
	Object *ob = CTX_data_active_object(C);
	bArmature *arm = armature_layers_get_data(&ob);
	PointerRNA ptr;
	int layers[32]; /* hardcoded for now - we can only have 32 armature layers, so this should be fine... */

	if (arm == NULL) {
		return OPERATOR_CANCELLED;
	}

	/* get the values set in the operator properties */
	RNA_boolean_get_array(op->ptr, "layers", layers);

	/* get pointer for armature, and write data there... */
	RNA_id_pointer_create((ID *)arm, &ptr);
	RNA_boolean_set_array(&ptr, "layers", layers);

	/* note, notifier might evolve */
	WM_event_add_notifier(C, NC_OBJECT | ND_POSE, ob);

	return OPERATOR_FINISHED;
}

void ARMATURE_OT_armature_layers(wmOperatorType *ot)
{
	/* identifiers */
	ot->name = "Change Armature Layers";
	ot->idname = "ARMATURE_OT_armature_layers";
	ot->description = "Change the visible armature layers";
	
	/* callbacks */
	ot->invoke = armature_layers_invoke;
	ot->exec = armature_layers_exec;
	ot->poll = armature_layers_poll;
	
	/* flags */
	ot->flag = OPTYPE_REGISTER | OPTYPE_UNDO;
	
	/* properties */
	RNA_def_boolean_layer_member(ot->srna, "layers", 32, NULL, "Layer", "Armature layers to make visible");
}

/* ------------------- */

/* Present a popup to get the layers that should be used */
static int pose_bone_layers_invoke(bContext *C, wmOperator *op, const wmEvent *event)
{
	int layers[32]; /* hardcoded for now - we can only have 32 armature layers, so this should be fine... */
	
	/* get layers that are active already */
	CTX_DATA_BEGIN (C, bPoseChannel *, pchan, selected_pose_bones)
	{
		short bit;
		
		/* loop over the bits for this pchan's layers, adding layers where they're needed */
		for (bit = 0; bit < 32; bit++) {
			layers[bit] = (pchan->bone->layer & (1u << bit)) != 0;
		}
	}
	CTX_DATA_END;
	
	/* copy layers to operator */
	RNA_boolean_set_array(op->ptr, "layers", layers);
	
	/* part to sync with other similar operators... */
	return WM_operator_props_popup(C, op, event);
}

/* Set the visible layers for the active armature (edit and pose modes) */
static int pose_bone_layers_exec(bContext *C, wmOperator *op)
{
	Object *ob = BKE_object_pose_armature_get(CTX_data_active_object(C));
	PointerRNA ptr;
	int layers[32]; /* hardcoded for now - we can only have 32 armature layers, so this should be fine... */

	if (ob == NULL || ob->data == NULL) {
		return OPERATOR_CANCELLED;
	}

	/* get the values set in the operator properties */
	RNA_boolean_get_array(op->ptr, "layers", layers);

	/* set layers of pchans based on the values set in the operator props */
	CTX_DATA_BEGIN (C, bPoseChannel *, pchan, selected_pose_bones)
	{
		/* get pointer for pchan, and write flags this way */
		RNA_pointer_create((ID *)ob->data, &RNA_Bone, pchan->bone, &ptr);
		RNA_boolean_set_array(&ptr, "layers", layers);
	}
	CTX_DATA_END;

	/* note, notifier might evolve */
	WM_event_add_notifier(C, NC_OBJECT | ND_POSE, ob);

	return OPERATOR_FINISHED;
}

void POSE_OT_bone_layers(wmOperatorType *ot)
{
	/* identifiers */
	ot->name = "Change Bone Layers";
	ot->idname = "POSE_OT_bone_layers";
	ot->description = "Change the layers that the selected bones belong to";
	
	/* callbacks */
	ot->invoke = pose_bone_layers_invoke;
	ot->exec = pose_bone_layers_exec;
	ot->poll = ED_operator_posemode_exclusive;
	
	/* flags */
	ot->flag = OPTYPE_REGISTER | OPTYPE_UNDO;
	
	/* properties */
	RNA_def_boolean_layer_member(ot->srna, "layers", 32, NULL, "Layer", "Armature layers that bone belongs to");
}

/* ------------------- */

/* Present a popup to get the layers that should be used */
static int armature_bone_layers_invoke(bContext *C, wmOperator *op, const wmEvent *event)
{
	int layers[32] = {0}; /* hardcoded for now - we can only have 32 armature layers, so this should be fine... */
	
	/* get layers that are active already */
	CTX_DATA_BEGIN (C, EditBone *, ebone, selected_editable_bones)
	{
		short bit;
		
		/* loop over the bits for this pchan's layers, adding layers where they're needed */
		for (bit = 0; bit < 32; bit++) {
			if (ebone->layer & (1u << bit)) {
				layers[bit] = 1;
			}
		}
	}
	CTX_DATA_END;
	
	/* copy layers to operator */
	RNA_boolean_set_array(op->ptr, "layers", layers);
	
	/* part to sync with other similar operators... */
	return WM_operator_props_popup(C, op, event);
}

/* Set the visible layers for the active armature (edit and pose modes) */
static int armature_bone_layers_exec(bContext *C, wmOperator *op)
{
	Object *ob = CTX_data_edit_object(C);
	bArmature *arm = (ob) ? ob->data : NULL;
	PointerRNA ptr;
	int layers[32]; /* hardcoded for now - we can only have 32 armature layers, so this should be fine... */
	
	/* get the values set in the operator properties */
	RNA_boolean_get_array(op->ptr, "layers", layers);
	
	/* set layers of pchans based on the values set in the operator props */
	CTX_DATA_BEGIN (C, EditBone *, ebone, selected_editable_bones)
	{
		/* get pointer for pchan, and write flags this way */
		RNA_pointer_create((ID *)arm, &RNA_EditBone, ebone, &ptr);
		RNA_boolean_set_array(&ptr, "layers", layers);
	}
	CTX_DATA_END;
	
	/* note, notifier might evolve */
	WM_event_add_notifier(C, NC_OBJECT | ND_POSE, ob);
	
	return OPERATOR_FINISHED;
}

void ARMATURE_OT_bone_layers(wmOperatorType *ot)
{
	/* identifiers */
	ot->name = "Change Bone Layers";
	ot->idname = "ARMATURE_OT_bone_layers";
	ot->description = "Change the layers that the selected bones belong to";
	
	/* callbacks */
	ot->invoke = armature_bone_layers_invoke;
	ot->exec = armature_bone_layers_exec;
	ot->poll = ED_operator_editarmature;
	
	/* flags */
	ot->flag = OPTYPE_REGISTER | OPTYPE_UNDO;
	
	/* properties */
	RNA_def_boolean_layer_member(ot->srna, "layers", 32, NULL, "Layer", "Armature layers that bone belongs to");
}

/* ********************************************** */
/* Show/Hide Bones */

static int hide_selected_pose_bone_cb(Object *ob, Bone *bone, void *UNUSED(ptr)) 
{
	bArmature *arm = ob->data;
	
	if (arm->layer & bone->layer) {
		if (bone->flag & BONE_SELECTED) {
			bone->flag |= BONE_HIDDEN_P;
			bone->flag &= ~BONE_SELECTED;
			if (arm->act_bone == bone)
				arm->act_bone = NULL;
		}
	}
	return 0;
}

static int hide_unselected_pose_bone_cb(Object *ob, Bone *bone, void *UNUSED(ptr)) 
{
	bArmature *arm = ob->data;
	
	if (arm->layer & bone->layer) {
		/* hrm... typo here? */
		if ((bone->flag & BONE_SELECTED) == 0) {
			bone->flag |= BONE_HIDDEN_P;
			if (arm->act_bone == bone)
				arm->act_bone = NULL;
		}
	}
	return 0;
}

/* active object is armature in posemode, poll checked */
static int pose_hide_exec(bContext *C, wmOperator *op) 
{
	Object *ob = BKE_object_pose_armature_get(CTX_data_active_object(C));
	bArmature *arm = ob->data;

	if (ob->proxy != NULL) {
		BKE_report(op->reports, RPT_INFO, "Undo of hiding can only be done with Reveal Selected");
	}

	if (RNA_boolean_get(op->ptr, "unselected"))
		bone_looper(ob, arm->bonebase.first, NULL, hide_unselected_pose_bone_cb);
	else
		bone_looper(ob, arm->bonebase.first, NULL, hide_selected_pose_bone_cb);
	
	/* note, notifier might evolve */
	WM_event_add_notifier(C, NC_OBJECT | ND_BONE_SELECT, ob);
	
	return OPERATOR_FINISHED;
}

void POSE_OT_hide(wmOperatorType *ot)
{
	/* identifiers */
	ot->name = "Hide Selected";
	ot->idname = "POSE_OT_hide";
	ot->description = "Tag selected bones to not be visible in Pose Mode";
	
	/* api callbacks */
	ot->exec = pose_hide_exec;
	ot->poll = ED_operator_posemode;
	
	/* flags */
	ot->flag = OPTYPE_REGISTER | OPTYPE_UNDO;
	
	/* props */
	RNA_def_boolean(ot->srna, "unselected", 0, "Unselected", "");
}

static int show_pose_bone_cb(Object *ob, Bone *bone, void *data) 
{
	const bool select = GET_INT_FROM_POINTER(data);

	bArmature *arm = ob->data;
	
	if (arm->layer & bone->layer) {
		if (bone->flag & BONE_HIDDEN_P) {
			if (!(bone->flag & BONE_UNSELECTABLE)) {
				SET_FLAG_FROM_TEST(bone->flag, select, BONE_SELECTED);
			}
			bone->flag &= ~BONE_HIDDEN_P;
		}
	}
	
	return 0;
}

/* active object is armature in posemode, poll checked */
static int pose_reveal_exec(bContext *C, wmOperator *op) 
{
	Object *ob = BKE_object_pose_armature_get(CTX_data_active_object(C));
	bArmature *arm = ob->data;
	const bool select = RNA_boolean_get(op->ptr, "select");
	
	bone_looper(ob, arm->bonebase.first, SET_INT_IN_POINTER(select), show_pose_bone_cb);
	
	/* note, notifier might evolve */
	WM_event_add_notifier(C, NC_OBJECT | ND_BONE_SELECT, ob);

	return OPERATOR_FINISHED;
}

void POSE_OT_reveal(wmOperatorType *ot)
{
	/* identifiers */
	ot->name = "Reveal Selected";
	ot->idname = "POSE_OT_reveal";
	ot->description = "Reveal all bones hidden in Pose Mode";
	
	/* api callbacks */
	ot->exec = pose_reveal_exec;
	ot->poll = ED_operator_posemode;
	
	/* flags */
	ot->flag = OPTYPE_REGISTER | OPTYPE_UNDO;

	RNA_def_boolean(ot->srna, "select", true, "Select", "");
}

/* ********************************************** */
/* Flip Quats */

static int pose_flip_quats_exec(bContext *C, wmOperator *UNUSED(op))
{
	Scene *scene = CTX_data_scene(C);
	Object *ob = BKE_object_pose_armature_get(CTX_data_active_object(C));
	KeyingSet *ks = ANIM_builtin_keyingset_get_named(NULL, ANIM_KS_LOC_ROT_SCALE_ID);
	
	/* loop through all selected pchans, flipping and keying (as needed) */
	CTX_DATA_BEGIN (C, bPoseChannel *, pchan, selected_pose_bones)
	{
		/* only if bone is using quaternion rotation */
		if (pchan->rotmode == ROT_MODE_QUAT) {
			/* quaternions have 720 degree range */
			negate_v4(pchan->quat);

			ED_autokeyframe_pchan(C, scene, ob, pchan, ks);
		}
	}
	CTX_DATA_END;
	
	/* notifiers and updates */
	DEG_id_tag_update(&ob->id, OB_RECALC_DATA);
	WM_event_add_notifier(C, NC_OBJECT | ND_TRANSFORM, ob);
	
	return OPERATOR_FINISHED;
}

void POSE_OT_quaternions_flip(wmOperatorType *ot)
{
	/* identifiers */
	ot->name = "Flip Quats";
	ot->idname = "POSE_OT_quaternions_flip";
	ot->description = "Flip quaternion values to achieve desired rotations, while maintaining the same orientations";
	
	/* callbacks */
	ot->exec = pose_flip_quats_exec;
	ot->poll = ED_operator_posemode;
	
	/* flags */
	ot->flag = OPTYPE_REGISTER | OPTYPE_UNDO;
}
<|MERGE_RESOLUTION|>--- conflicted
+++ resolved
@@ -82,7 +82,7 @@
 }
 
 /* This function is used to process the necessary updates for */
-bool ED_object_posemode_enter_ex(Base *base)
+bool ED_object_posemode_enter_ex(struct Main *bmain, Base *base)
 {
 	Object *ob = base->object;
 	BLI_assert(!ID_IS_LINKED(ob));
@@ -92,15 +92,9 @@
 		case OB_ARMATURE:
 			ob->restore_mode = ob->mode;
 			ob->mode |= OB_MODE_POSE;
-<<<<<<< HEAD
 			/* Inform all CoW versions that we changed the mode. */
-			DEG_id_tag_update_ex(CTX_data_main(C), &ob->id, DEG_TAG_COPY_ON_WRITE);
-			WM_event_add_notifier(C, NC_SCENE | ND_MODE | NS_MODE_POSE, NULL);
-			
-=======
+			DEG_id_tag_update_ex(bmain, &ob->id, DEG_TAG_COPY_ON_WRITE);
 			ok = true;
-
->>>>>>> 32339a56
 			break;
 		default:
 			break;
@@ -115,7 +109,8 @@
 		BKE_report(reports, RPT_WARNING, "Cannot pose libdata");
 		return false;
 	}
-	bool ok = ED_object_posemode_enter_ex(base);
+	struct Main *bmain = CTX_data_main(C);
+	bool ok = ED_object_posemode_enter_ex(bmain, base);
 	if (ok) {
 		WM_event_add_notifier(C, NC_SCENE | ND_MODE | NS_MODE_POSE, NULL);
 	}
