/*
 * ***** BEGIN GPL LICENSE BLOCK *****
 *
 * This program is free software; you can redistribute it and/or
 * modify it under the terms of the GNU General Public License
 * as published by the Free Software Foundation; either version 2
 * of the License, or (at your option) any later version. 
 *
 * This program is distributed in the hope that it will be useful,
 * but WITHOUT ANY WARRANTY; without even the implied warranty of
 * MERCHANTABILITY or FITNESS FOR A PARTICULAR PURPOSE.  See the
 * GNU General Public License for more details.
 *
 * You should have received a copy of the GNU General Public License
 * along with this program; if not, write to the Free Software Foundation,
 * Inc., 51 Franklin Street, Fifth Floor, Boston, MA 02110-1301, USA.
 *
 * The Original Code is Copyright (C) 2001-2002 by NaN Holding BV.
 * All rights reserved.
 *
 * Contributor(s): Ton Roosendaal, Blender Foundation '05, full recode.
 *                 Joshua Leung
 *                 Reevan McKay (original NaN code)
 *
 * ***** END GPL LICENSE BLOCK *****
 *
 * Pose Mode API's and Operators for Pose Mode armatures
 */

/** \file blender/editors/armature/pose_edit.c
 *  \ingroup edarmature
 */

#include "BLI_math.h"
#include "BLI_blenlib.h"

#include "DNA_anim_types.h"
#include "DNA_armature_types.h"
#include "DNA_scene_types.h"
#include "DNA_object_types.h"

#include "BKE_anim.h"
#include "BKE_armature.h"
#include "BKE_context.h"
#include "BKE_deform.h"
#include "BKE_object.h"
#include "BKE_report.h"

#include "DEG_depsgraph.h"

#include "RNA_access.h"
#include "RNA_define.h"
#include "RNA_enum_types.h"

#include "WM_api.h"
#include "WM_types.h"

#include "ED_armature.h"
#include "ED_keyframing.h"
#include "ED_screen.h"
#include "ED_object.h"

#include "UI_interface.h"

#include "armature_intern.h"

/* matches logic with ED_operator_posemode_context() */
Object *ED_pose_object_from_context(bContext *C)
{
	ScrArea *sa = CTX_wm_area(C);
	Object *ob;

	/* since this call may also be used from the buttons window, we need to check for where to get the object */
	if (sa && sa->spacetype == SPACE_BUTS) {
		ob = ED_object_context(C);
	}
	else {
		ob = BKE_object_pose_armature_get(CTX_data_active_object(C));
	}

	return ob;
}

/* This function is used to process the necessary updates for */
<<<<<<< HEAD
bool ED_object_posemode_enter_ex(struct Main *bmain, Base *base)
=======
bool ED_object_posemode_enter_ex(Object *ob)
>>>>>>> c963488b
{
	BLI_assert(!ID_IS_LINKED(ob));
	bool ok = false;
	
	switch (ob->type) {
		case OB_ARMATURE:
			ob->restore_mode = ob->mode;
			ob->mode |= OB_MODE_POSE;
			/* Inform all CoW versions that we changed the mode. */
			DEG_id_tag_update_ex(bmain, &ob->id, DEG_TAG_COPY_ON_WRITE);
			ok = true;
			break;
		default:
			break;
	}

	return ok;
}
bool ED_object_posemode_enter(bContext *C, Object *ob)
{
	ReportList *reports = CTX_wm_reports(C);
	if (ID_IS_LINKED(ob)) {
		BKE_report(reports, RPT_WARNING, "Cannot pose libdata");
		return false;
	}
<<<<<<< HEAD
	struct Main *bmain = CTX_data_main(C);
	bool ok = ED_object_posemode_enter_ex(bmain, base);
=======
	bool ok = ED_object_posemode_enter_ex(ob);
>>>>>>> c963488b
	if (ok) {
		WM_event_add_notifier(C, NC_SCENE | ND_MODE | NS_MODE_POSE, NULL);
	}
	return ok;
}

bool ED_object_posemode_exit_ex(Object *ob)
{
	bool ok = false;
	if (ob) {
		ob->restore_mode = ob->mode;
		ob->mode &= ~OB_MODE_POSE;
<<<<<<< HEAD

		/* Inform all CoW versions that we changed the mode. */
		DEG_id_tag_update_ex(CTX_data_main(C), &ob->id, DEG_TAG_COPY_ON_WRITE);

=======
		ok = true;
	}
	return ok;
}
bool ED_object_posemode_exit(bContext *C, Object *ob)
{
	bool ok = ED_object_posemode_exit_ex(ob);
	if (ok) {
>>>>>>> c963488b
		WM_event_add_notifier(C, NC_SCENE | ND_MODE | NS_MODE_OBJECT, NULL);
	}
	return ok;
}

/* if a selected or active bone is protected, throw error (oonly if warn == 1) and return 1 */
/* only_selected == 1: the active bone is allowed to be protected */
#if 0 /* UNUSED 2.5 */
static bool pose_has_protected_selected(Object *ob, short warn)
{
	/* check protection */
	if (ob->proxy) {
		bPoseChannel *pchan;
		bArmature *arm = ob->data;

		for (pchan = ob->pose->chanbase.first; pchan; pchan = pchan->next) {
			if (pchan->bone && (pchan->bone->layer & arm->layer)) {
				if (pchan->bone->layer & arm->layer_protected) {
					if (pchan->bone->flag & BONE_SELECTED)
						break;
				}
			}
		}
		if (pchan) {
			if (warn) error("Cannot change Proxy protected bones");
			return 1;
		}
	}
	return 0;
}
#endif

/* ********************************************** */
/* Motion Paths */

/* For the object with pose/action: update paths for those that have got them
 * This should selectively update paths that exist...
 *
 * To be called from various tools that do incremental updates 
 */
void ED_pose_recalculate_paths(bContext *C, Scene *scene, Object *ob)
{
	struct Main *bmain = CTX_data_main(C);
	EvaluationContext eval_ctx;
	CTX_data_eval_ctx(C, &eval_ctx);
	ListBase targets = {NULL, NULL};
	
	/* set flag to force recalc, then grab the relevant bones to target */
	ob->pose->avs.recalc |= ANIMVIZ_RECALC_PATHS;
	animviz_get_object_motionpaths(ob, &targets);
	
	/* recalculate paths, then free */
	animviz_calc_motionpaths(&eval_ctx, bmain, scene, &targets);
	BLI_freelistN(&targets);
}


/* show popup to determine settings */
static int pose_calculate_paths_invoke(bContext *C, wmOperator *op, const wmEvent *UNUSED(event))
{	
	Object *ob = BKE_object_pose_armature_get(CTX_data_active_object(C));
	
	if (ELEM(NULL, ob, ob->pose))
		return OPERATOR_CANCELLED;
	
	/* set default settings from existing/stored settings */
	{
		bAnimVizSettings *avs = &ob->pose->avs;
		PointerRNA avs_ptr;
		
		RNA_int_set(op->ptr, "start_frame", avs->path_sf);
		RNA_int_set(op->ptr, "end_frame", avs->path_ef);
		
		RNA_pointer_create(NULL, &RNA_AnimVizMotionPaths, avs, &avs_ptr);
		RNA_enum_set(op->ptr, "bake_location", RNA_enum_get(&avs_ptr, "bake_location"));
	}
	
	/* show popup dialog to allow editing of range... */
	// FIXME: hardcoded dimensions here are just arbitrary
	return WM_operator_props_dialog_popup(C, op, 10 * UI_UNIT_X, 10 * UI_UNIT_Y);
}

/* For the object with pose/action: create path curves for selected bones 
 * This recalculates the WHOLE path within the pchan->pathsf and pchan->pathef range
 */
static int pose_calculate_paths_exec(bContext *C, wmOperator *op)
{
	Object *ob = BKE_object_pose_armature_get(CTX_data_active_object(C));
	Scene *scene = CTX_data_scene(C);
	
	if (ELEM(NULL, ob, ob->pose))
		return OPERATOR_CANCELLED;
	
	/* grab baking settings from operator settings */
	{
		bAnimVizSettings *avs = &ob->pose->avs;
		PointerRNA avs_ptr;
		
		avs->path_sf = RNA_int_get(op->ptr, "start_frame");
		avs->path_ef = RNA_int_get(op->ptr, "end_frame");
		
		RNA_pointer_create(NULL, &RNA_AnimVizMotionPaths, avs, &avs_ptr);
		RNA_enum_set(&avs_ptr, "bake_location", RNA_enum_get(op->ptr, "bake_location"));
	}
	
	/* set up path data for bones being calculated */
	CTX_DATA_BEGIN (C, bPoseChannel *, pchan, selected_pose_bones)
	{
		/* verify makes sure that the selected bone has a bone with the appropriate settings */
		animviz_verify_motionpaths(op->reports, scene, ob, pchan);
	}
	CTX_DATA_END;

	/* calculate the bones that now have motionpaths... */
	/* TODO: only make for the selected bones? */
	ED_pose_recalculate_paths(C, scene, ob);

	/* notifiers for updates */
	WM_event_add_notifier(C, NC_OBJECT | ND_POSE, ob);

	return OPERATOR_FINISHED; 
}

void POSE_OT_paths_calculate(wmOperatorType *ot)
{
	/* identifiers */
	ot->name = "Calculate Bone Paths";
	ot->idname = "POSE_OT_paths_calculate";
	ot->description = "Calculate paths for the selected bones";
	
	/* api callbacks */
	ot->invoke = pose_calculate_paths_invoke;
	ot->exec = pose_calculate_paths_exec;
	ot->poll = ED_operator_posemode_exclusive;
	
	/* flags */
	ot->flag = OPTYPE_REGISTER | OPTYPE_UNDO;
	
	/* properties */
	RNA_def_int(ot->srna, "start_frame", 1, MINAFRAME, MAXFRAME, "Start", 
	            "First frame to calculate bone paths on", MINFRAME, MAXFRAME / 2.0);
	RNA_def_int(ot->srna, "end_frame", 250, MINAFRAME, MAXFRAME, "End", 
	            "Last frame to calculate bone paths on", MINFRAME, MAXFRAME / 2.0);
	
	RNA_def_enum(ot->srna, "bake_location", rna_enum_motionpath_bake_location_items, 0, 
	             "Bake Location", 
	             "Which point on the bones is used when calculating paths");
}

/* --------- */

static int pose_update_paths_poll(bContext *C)
{
	if (ED_operator_posemode_exclusive(C)) {
		Object *ob = CTX_data_active_object(C);
		return (ob->pose->avs.path_bakeflag & MOTIONPATH_BAKE_HAS_PATHS) != 0;
	}
	
	return false;
}

static int pose_update_paths_exec(bContext *C, wmOperator *UNUSED(op))
{
	Object *ob = BKE_object_pose_armature_get(CTX_data_active_object(C));
	Scene *scene = CTX_data_scene(C);
	
	if (ELEM(NULL, ob, scene))
		return OPERATOR_CANCELLED;

	/* calculate the bones that now have motionpaths... */
	/* TODO: only make for the selected bones? */
	ED_pose_recalculate_paths(C, scene, ob);
	
	/* notifiers for updates */
	WM_event_add_notifier(C, NC_OBJECT | ND_POSE, ob);
	
	return OPERATOR_FINISHED;
}

void POSE_OT_paths_update(wmOperatorType *ot)
{
	/* identifiers */
	ot->name = "Update Bone Paths";
	ot->idname = "POSE_OT_paths_update";
	ot->description = "Recalculate paths for bones that already have them";
	
	/* api callbakcs */
	ot->exec = pose_update_paths_exec;
	ot->poll = pose_update_paths_poll;
	
	/* flags */
	ot->flag = OPTYPE_REGISTER | OPTYPE_UNDO;
}

/* --------- */

/* for the object with pose/action: clear path curves for selected bones only */
static void ED_pose_clear_paths(Object *ob, bool only_selected)
{
	bPoseChannel *pchan;
	bool skipped = false;
	
	if (ELEM(NULL, ob, ob->pose))
		return;
	
	/* free the motionpath blocks for all bones - This is easier for users to quickly clear all */
	for (pchan = ob->pose->chanbase.first; pchan; pchan = pchan->next) {
		if (pchan->mpath) {
			if ((only_selected == false) || ((pchan->bone) && (pchan->bone->flag & BONE_SELECTED))) {
				animviz_free_motionpath(pchan->mpath);
				pchan->mpath = NULL;
			}
			else {
				skipped = true;
			}
		}
	}
	
	/* if nothing was skipped, there should be no paths left! */
	if (skipped == false)
		ob->pose->avs.path_bakeflag &= ~MOTIONPATH_BAKE_HAS_PATHS;
}

/* operator callback - wrapper for the backend function  */
static int pose_clear_paths_exec(bContext *C, wmOperator *op)
{
	Object *ob = BKE_object_pose_armature_get(CTX_data_active_object(C));
	bool only_selected = RNA_boolean_get(op->ptr, "only_selected");
	
	/* only continue if there's an object */
	if (ELEM(NULL, ob, ob->pose))
		return OPERATOR_CANCELLED;
	
	/* use the backend function for this */
	ED_pose_clear_paths(ob, only_selected);
	
	/* notifiers for updates */
	WM_event_add_notifier(C, NC_OBJECT | ND_POSE, ob);
	
	return OPERATOR_FINISHED; 
}

/* operator callback/wrapper */
static int pose_clear_paths_invoke(bContext *C, wmOperator *op, const wmEvent *evt)
{
	if ((evt->shift) && !RNA_struct_property_is_set(op->ptr, "only_selected")) {
		RNA_boolean_set(op->ptr, "only_selected", true);
	}
	return pose_clear_paths_exec(C, op);
}

void POSE_OT_paths_clear(wmOperatorType *ot)
{
	/* identifiers */
	ot->name = "Clear Bone Paths";
	ot->idname = "POSE_OT_paths_clear";
	ot->description = "Clear path caches for all bones, hold Shift key for selected bones only";
	
	/* api callbacks */
	ot->invoke = pose_clear_paths_invoke;
	ot->exec = pose_clear_paths_exec;
	ot->poll = ED_operator_posemode_exclusive;
	
	/* flags */
	ot->flag = OPTYPE_REGISTER | OPTYPE_UNDO;
	
	/* properties */
	ot->prop = RNA_def_boolean(ot->srna, "only_selected", false, "Only Selected", 
	                           "Only clear paths from selected bones");
	RNA_def_property_flag(ot->prop, PROP_SKIP_SAVE);
}

/* ********************************************** */
#if 0 /* UNUSED 2.5 */
static void pose_copy_menu(Scene *scene)
{
	Object *obedit = scene->obedit; // XXX context
	Object *ob = OBACT;
	bArmature *arm;
	bPoseChannel *pchan, *pchanact;
	short nr = 0;
	int i = 0;
	
	/* paranoia checks */
	if (ELEM(NULL, ob, ob->pose)) return;
	if ((ob == obedit) || (ob->mode & OB_MODE_POSE) == 0) return;
	
	pchan = BKE_pose_channel_active(ob);
	
	if (pchan == NULL) return;
	pchanact = pchan;
	arm = ob->data;

	/* if proxy-protected bones selected, some things (such as locks + displays) shouldn't be changeable,
	 * but for constraints (just add local constraints)
	 */
	if (pose_has_protected_selected(ob, 0)) {
		i = BLI_listbase_count(&(pchanact->constraints)); /* if there are 24 or less, allow for the user to select constraints */
		if (i < 25)
			nr = pupmenu("Copy Pose Attributes %t|Local Location %x1|Local Rotation %x2|Local Size %x3|%l|Visual Location %x9|Visual Rotation %x10|Visual Size %x11|%l|Constraints (All) %x4|Constraints... %x5");
		else
			nr = pupmenu("Copy Pose Attributes %t|Local Location %x1|Local Rotation %x2|Local Size %x3|%l|Visual Location %x9|Visual Rotation %x10|Visual Size %x11|%l|Constraints (All) %x4");
	}
	else {
		i = BLI_listbase_count(&(pchanact->constraints)); /* if there are 24 or less, allow for the user to select constraints */
		if (i < 25)
			nr = pupmenu("Copy Pose Attributes %t|Local Location %x1|Local Rotation %x2|Local Size %x3|%l|Visual Location %x9|Visual Rotation %x10|Visual Size %x11|%l|Constraints (All) %x4|Constraints... %x5|%l|Transform Locks %x6|IK Limits %x7|Bone Shape %x8");
		else
			nr = pupmenu("Copy Pose Attributes %t|Local Location %x1|Local Rotation %x2|Local Size %x3|%l|Visual Location %x9|Visual Rotation %x10|Visual Size %x11|%l|Constraints (All) %x4|%l|Transform Locks %x6|IK Limits %x7|Bone Shape %x8");
	}
	
	if (nr <= 0) 
		return;
	
	if (nr != 5) {
		for (pchan = ob->pose->chanbase.first; pchan; pchan = pchan->next) {
			if ((arm->layer & pchan->bone->layer) &&
			    (pchan->bone->flag & BONE_SELECTED) &&
			    (pchan != pchanact) )
			{
				switch (nr) {
					case 1: /* Local Location */
						copy_v3_v3(pchan->loc, pchanact->loc);
						break;
					case 2: /* Local Rotation */
						copy_qt_qt(pchan->quat, pchanact->quat);
						copy_v3_v3(pchan->eul, pchanact->eul);
						break;
					case 3: /* Local Size */
						copy_v3_v3(pchan->size, pchanact->size);
						break;
					case 4: /* All Constraints */
					{
						ListBase tmp_constraints = {NULL, NULL};
						
						/* copy constraints to tmpbase and apply 'local' tags before 
						 * appending to list of constraints for this channel
						 */
						BKE_constraints_copy(&tmp_constraints, &pchanact->constraints, true);
						if ((ob->proxy) && (pchan->bone->layer & arm->layer_protected)) {
							bConstraint *con;
							
							/* add proxy-local tags */
							for (con = tmp_constraints.first; con; con = con->next)
								con->flag |= CONSTRAINT_PROXY_LOCAL;
						}
						BLI_movelisttolist(&pchan->constraints, &tmp_constraints);
						
						/* update flags (need to add here, not just copy) */
						pchan->constflag |= pchanact->constflag;
						
						if (ob->pose)
							BKE_pose_tag_recalc(bmain, ob->pose);
					}
					break;
					case 6: /* Transform Locks */
						pchan->protectflag = pchanact->protectflag;
						break;
					case 7: /* IK (DOF) settings */
					{
						pchan->ikflag = pchanact->ikflag;
						copy_v3_v3(pchan->limitmin, pchanact->limitmin);
						copy_v3_v3(pchan->limitmax, pchanact->limitmax);
						copy_v3_v3(pchan->stiffness, pchanact->stiffness);
						pchan->ikstretch = pchanact->ikstretch;
						pchan->ikrotweight = pchanact->ikrotweight;
						pchan->iklinweight = pchanact->iklinweight;
					}
					break;
					case 8: /* Custom Bone Shape */
						pchan->custom = pchanact->custom;
						if (pchan->custom) {
							id_us_plus(&pchan->custom->id);
						}
						break;
					case 9: /* Visual Location */
						BKE_armature_loc_pose_to_bone(pchan, pchanact->pose_mat[3], pchan->loc);
						break;
					case 10: /* Visual Rotation */
					{
						float delta_mat[4][4];
						
						BKE_armature_mat_pose_to_bone(pchan, pchanact->pose_mat, delta_mat);
						
						if (pchan->rotmode == ROT_MODE_AXISANGLE) {
							float tmp_quat[4];
							
							/* need to convert to quat first (in temp var)... */
							mat4_to_quat(tmp_quat, delta_mat);
							quat_to_axis_angle(pchan->rotAxis, &pchan->rotAngle, tmp_quat);
						}
						else if (pchan->rotmode == ROT_MODE_QUAT)
							mat4_to_quat(pchan->quat, delta_mat);
						else
							mat4_to_eulO(pchan->eul, pchan->rotmode, delta_mat);
					}
					break;
					case 11: /* Visual Size */
					{
						float delta_mat[4][4], size[4];
						
						BKE_armature_mat_pose_to_bone(pchan, pchanact->pose_mat, delta_mat);
						mat4_to_size(size, delta_mat);
						copy_v3_v3(pchan->size, size);
					}
				}
			}
		}
	}
	else { /* constraints, optional (note: max we can have is 24 constraints) */
		bConstraint *con, *con_back;
		int const_toggle[24] = {0}; /* XXX, initialize as 0 to quiet errors */
		ListBase const_copy = {NULL, NULL};
		
		BLI_duplicatelist(&const_copy, &(pchanact->constraints));
		
		/* build the puplist of constraints */
		for (con = pchanact->constraints.first, i = 0; con; con = con->next, i++) {
			const_toggle[i] = 1;
//			add_numbut(i, UI_BTYPE_TOGGLE|INT, con->name, 0, 0, &(const_toggle[i]), "");
		}
		
//		if (!do_clever_numbuts("Select Constraints", i, REDRAW)) {
//			BLI_freelistN(&const_copy);
//			return;
//		}
		
		/* now build a new listbase from the options selected */
		for (i = 0, con = const_copy.first; con; i++) {
			/* if not selected, free/remove it from the list */
			if (!const_toggle[i]) {
				con_back = con->next;
				BLI_freelinkN(&const_copy, con);
				con = con_back;
			}
			else
				con = con->next;
		}
		
		/* Copy the temo listbase to the selected posebones */
		for (pchan = ob->pose->chanbase.first; pchan; pchan = pchan->next) {
			if ((arm->layer & pchan->bone->layer) &&
			    (pchan->bone->flag & BONE_SELECTED) &&
			    (pchan != pchanact) )
			{
				ListBase tmp_constraints = {NULL, NULL};
				
				/* copy constraints to tmpbase and apply 'local' tags before 
				 * appending to list of constraints for this channel
				 */
				BKE_constraints_copy(&tmp_constraints, &const_copy, true);
				if ((ob->proxy) && (pchan->bone->layer & arm->layer_protected)) {
					/* add proxy-local tags */
					for (con = tmp_constraints.first; con; con = con->next)
						con->flag |= CONSTRAINT_PROXY_LOCAL;
				}
				BLI_movelisttolist(&pchan->constraints, &tmp_constraints);
				
				/* update flags (need to add here, not just copy) */
				pchan->constflag |= pchanact->constflag;
			}
		}
		BLI_freelistN(&const_copy);
		BKE_pose_update_constraint_flags(ob->pose); /* we could work out the flags but its simpler to do this */
		
		if (ob->pose)
			BKE_pose_tag_recalc(bmain, ob->pose);
	}
	
	DEG_id_tag_update(&ob->id, OB_RECALC_DATA); // and all its relations
	
	BIF_undo_push("Copy Pose Attributes");
	
}
#endif

/* ********************************************** */

static int pose_flip_names_exec(bContext *C, wmOperator *op)
{
	Object *ob = BKE_object_pose_armature_get(CTX_data_active_object(C));
	bArmature *arm;

	/* paranoia checks */
	if (ELEM(NULL, ob, ob->pose)) 
		return OPERATOR_CANCELLED;

	const bool do_strip_numbers = RNA_boolean_get(op->ptr, "do_strip_numbers");

	arm = ob->data;

	ListBase bones_names = {NULL};

	CTX_DATA_BEGIN (C, bPoseChannel *, pchan, selected_pose_bones)
	{
		BLI_addtail(&bones_names, BLI_genericNodeN(pchan->name));
	}
	CTX_DATA_END;

	ED_armature_bones_flip_names(arm, &bones_names, do_strip_numbers);

	BLI_freelistN(&bones_names);
	
	/* since we renamed stuff... */
	DEG_id_tag_update(&ob->id, OB_RECALC_DATA);

	/* note, notifier might evolve */
	WM_event_add_notifier(C, NC_OBJECT | ND_POSE, ob);
	
	return OPERATOR_FINISHED;
}

void POSE_OT_flip_names(wmOperatorType *ot)
{
	/* identifiers */
	ot->name = "Flip Names";
	ot->idname = "POSE_OT_flip_names";
	ot->description = "Flips (and corrects) the axis suffixes of the names of selected bones";
	
	/* api callbacks */
	ot->exec = pose_flip_names_exec;
	ot->poll = ED_operator_posemode_local;
	
	/* flags */
	ot->flag = OPTYPE_REGISTER | OPTYPE_UNDO;

	RNA_def_boolean(ot->srna, "do_strip_numbers", false, "Strip Numbers",
	                "Try to remove right-most dot-number from flipped names "
	                "(WARNING: may result in incoherent naming in some cases)");
}

/* ------------------ */

static int pose_autoside_names_exec(bContext *C, wmOperator *op)
{
	Object *ob = BKE_object_pose_armature_get(CTX_data_active_object(C));
	bArmature *arm;
	char newname[MAXBONENAME];
	short axis = RNA_enum_get(op->ptr, "axis");
	
	/* paranoia checks */
	if (ELEM(NULL, ob, ob->pose)) 
		return OPERATOR_CANCELLED;
	arm = ob->data;
	
	/* loop through selected bones, auto-naming them */
	CTX_DATA_BEGIN (C, bPoseChannel *, pchan, selected_pose_bones)
	{
		BLI_strncpy(newname, pchan->name, sizeof(newname));
		if (bone_autoside_name(newname, 1, axis, pchan->bone->head[axis], pchan->bone->tail[axis]))
			ED_armature_bone_rename(arm, pchan->name, newname);
	}
	CTX_DATA_END;
	
	/* since we renamed stuff... */
	DEG_id_tag_update(&ob->id, OB_RECALC_DATA);

	/* note, notifier might evolve */
	WM_event_add_notifier(C, NC_OBJECT | ND_POSE, ob);
	
	return OPERATOR_FINISHED;
}

void POSE_OT_autoside_names(wmOperatorType *ot)
{
	static const EnumPropertyItem axis_items[] = {
		{0, "XAXIS", 0, "X-Axis", "Left/Right"},
		{1, "YAXIS", 0, "Y-Axis", "Front/Back"},
		{2, "ZAXIS", 0, "Z-Axis", "Top/Bottom"},
		{0, NULL, 0, NULL, NULL}
	};
	
	/* identifiers */
	ot->name = "AutoName by Axis";
	ot->idname = "POSE_OT_autoside_names";
	ot->description = "Automatically renames the selected bones according to which side of the target axis they fall on";
	
	/* api callbacks */
	ot->invoke = WM_menu_invoke;
	ot->exec = pose_autoside_names_exec;
	ot->poll = ED_operator_posemode;
	
	/* flags */
	ot->flag = OPTYPE_REGISTER | OPTYPE_UNDO;
	
	/* settings */
	ot->prop = RNA_def_enum(ot->srna, "axis", axis_items, 0, "Axis", "Axis tag names with");
}

/* ********************************************** */

static int pose_bone_rotmode_exec(bContext *C, wmOperator *op)
{
	Object *ob = CTX_data_active_object(C);
	int mode = RNA_enum_get(op->ptr, "type");
	
	/* set rotation mode of selected bones  */
	CTX_DATA_BEGIN (C, bPoseChannel *, pchan, selected_pose_bones)
	{
		pchan->rotmode = mode;
	}
	CTX_DATA_END;
	
	/* notifiers and updates */
	DEG_id_tag_update((ID *)ob, OB_RECALC_DATA);
	WM_event_add_notifier(C, NC_OBJECT | ND_TRANSFORM, ob);
	
	return OPERATOR_FINISHED;
}

void POSE_OT_rotation_mode_set(wmOperatorType *ot)
{
	/* identifiers */
	ot->name = "Set Rotation Mode";
	ot->idname = "POSE_OT_rotation_mode_set";
	ot->description = "Set the rotation representation used by selected bones";
	
	/* callbacks */
	ot->invoke = WM_menu_invoke;
	ot->exec = pose_bone_rotmode_exec;
	ot->poll = ED_operator_posemode;
	
	/* flags */
	ot->flag = OPTYPE_REGISTER | OPTYPE_UNDO;
	
	/* properties */
	ot->prop = RNA_def_enum(ot->srna, "type", rna_enum_posebone_rotmode_items, 0, "Rotation Mode", "");
}

/* ********************************************** */

static int armature_layers_poll(bContext *C)
{
	/* Armature layers operators can be used in posemode OR editmode for armatures */
	return ED_operator_posemode(C) || ED_operator_editarmature(C);
}

static bArmature *armature_layers_get_data(Object **ob)
{
	bArmature *arm = NULL;

	/* Sanity checking and handling of posemode. */
	if (*ob) {
		Object *tob = BKE_object_pose_armature_get(*ob);
		if (tob) {
			*ob = tob;
			arm = (*ob)->data;
		}
		else if ((*ob)->type == OB_ARMATURE) {
			arm = (*ob)->data;
		}
	}

	return arm;
}

/* Show all armature layers */

static int pose_armature_layers_showall_exec(bContext *C, wmOperator *op)
{
	Object *ob = CTX_data_active_object(C);
	bArmature *arm = armature_layers_get_data(&ob);
	PointerRNA ptr;
	int maxLayers = (RNA_boolean_get(op->ptr, "all")) ? 32 : 16;
	int layers[32] = {0}; /* hardcoded for now - we can only have 32 armature layers, so this should be fine... */
	int i;
	
	/* sanity checking */
	if (arm == NULL)
		return OPERATOR_CANCELLED;
	
	/* use RNA to set the layers
	 *  although it would be faster to just set directly using bitflags, we still
	 *	need to setup a RNA pointer so that we get the "update" callbacks for free...
	 */
	RNA_id_pointer_create(&arm->id, &ptr);
	
	for (i = 0; i < maxLayers; i++)
		layers[i] = 1;
	
	RNA_boolean_set_array(&ptr, "layers", layers);
	
	/* note, notifier might evolve */
	WM_event_add_notifier(C, NC_OBJECT | ND_POSE, ob);
	
	/* done */
	return OPERATOR_FINISHED;
}

void ARMATURE_OT_layers_show_all(wmOperatorType *ot)
{
	/* identifiers */
	ot->name = "Show All Layers";
	ot->idname = "ARMATURE_OT_layers_show_all";
	ot->description = "Make all armature layers visible";
	
	/* callbacks */
	ot->exec = pose_armature_layers_showall_exec;
	ot->poll = armature_layers_poll;
	
	/* flags */
	ot->flag = OPTYPE_REGISTER | OPTYPE_UNDO;
	
	/* properties */
	ot->prop = RNA_def_boolean(ot->srna, "all", 1, "All Layers", "Enable all layers or just the first 16 (top row)");
}

/* ------------------- */

/* Present a popup to get the layers that should be used */
static int armature_layers_invoke(bContext *C, wmOperator *op, const wmEvent *event)
{
	Object *ob = CTX_data_active_object(C);
	bArmature *arm = armature_layers_get_data(&ob);
	PointerRNA ptr;
	int layers[32]; /* hardcoded for now - we can only have 32 armature layers, so this should be fine... */
	
	/* sanity checking */
	if (arm == NULL)
		return OPERATOR_CANCELLED;
		
	/* get RNA pointer to armature data to use that to retrieve the layers as ints to init the operator */
	RNA_id_pointer_create((ID *)arm, &ptr);
	RNA_boolean_get_array(&ptr, "layers", layers);
	RNA_boolean_set_array(op->ptr, "layers", layers);
	
	/* part to sync with other similar operators... */
	return WM_operator_props_popup(C, op, event);
}

/* Set the visible layers for the active armature (edit and pose modes) */
static int armature_layers_exec(bContext *C, wmOperator *op)
{
	Object *ob = CTX_data_active_object(C);
	bArmature *arm = armature_layers_get_data(&ob);
	PointerRNA ptr;
	int layers[32]; /* hardcoded for now - we can only have 32 armature layers, so this should be fine... */

	if (arm == NULL) {
		return OPERATOR_CANCELLED;
	}

	/* get the values set in the operator properties */
	RNA_boolean_get_array(op->ptr, "layers", layers);

	/* get pointer for armature, and write data there... */
	RNA_id_pointer_create((ID *)arm, &ptr);
	RNA_boolean_set_array(&ptr, "layers", layers);

	/* note, notifier might evolve */
	WM_event_add_notifier(C, NC_OBJECT | ND_POSE, ob);

	return OPERATOR_FINISHED;
}

void ARMATURE_OT_armature_layers(wmOperatorType *ot)
{
	/* identifiers */
	ot->name = "Change Armature Layers";
	ot->idname = "ARMATURE_OT_armature_layers";
	ot->description = "Change the visible armature layers";
	
	/* callbacks */
	ot->invoke = armature_layers_invoke;
	ot->exec = armature_layers_exec;
	ot->poll = armature_layers_poll;
	
	/* flags */
	ot->flag = OPTYPE_REGISTER | OPTYPE_UNDO;
	
	/* properties */
	RNA_def_boolean_layer_member(ot->srna, "layers", 32, NULL, "Layer", "Armature layers to make visible");
}

/* ------------------- */

/* Present a popup to get the layers that should be used */
static int pose_bone_layers_invoke(bContext *C, wmOperator *op, const wmEvent *event)
{
	int layers[32]; /* hardcoded for now - we can only have 32 armature layers, so this should be fine... */
	
	/* get layers that are active already */
	CTX_DATA_BEGIN (C, bPoseChannel *, pchan, selected_pose_bones)
	{
		short bit;
		
		/* loop over the bits for this pchan's layers, adding layers where they're needed */
		for (bit = 0; bit < 32; bit++) {
			layers[bit] = (pchan->bone->layer & (1u << bit)) != 0;
		}
	}
	CTX_DATA_END;
	
	/* copy layers to operator */
	RNA_boolean_set_array(op->ptr, "layers", layers);
	
	/* part to sync with other similar operators... */
	return WM_operator_props_popup(C, op, event);
}

/* Set the visible layers for the active armature (edit and pose modes) */
static int pose_bone_layers_exec(bContext *C, wmOperator *op)
{
	Object *ob = BKE_object_pose_armature_get(CTX_data_active_object(C));
	PointerRNA ptr;
	int layers[32]; /* hardcoded for now - we can only have 32 armature layers, so this should be fine... */

	if (ob == NULL || ob->data == NULL) {
		return OPERATOR_CANCELLED;
	}

	/* get the values set in the operator properties */
	RNA_boolean_get_array(op->ptr, "layers", layers);

	/* set layers of pchans based on the values set in the operator props */
	CTX_DATA_BEGIN (C, bPoseChannel *, pchan, selected_pose_bones)
	{
		/* get pointer for pchan, and write flags this way */
		RNA_pointer_create((ID *)ob->data, &RNA_Bone, pchan->bone, &ptr);
		RNA_boolean_set_array(&ptr, "layers", layers);
	}
	CTX_DATA_END;

	/* note, notifier might evolve */
	WM_event_add_notifier(C, NC_OBJECT | ND_POSE, ob);

	return OPERATOR_FINISHED;
}

void POSE_OT_bone_layers(wmOperatorType *ot)
{
	/* identifiers */
	ot->name = "Change Bone Layers";
	ot->idname = "POSE_OT_bone_layers";
	ot->description = "Change the layers that the selected bones belong to";
	
	/* callbacks */
	ot->invoke = pose_bone_layers_invoke;
	ot->exec = pose_bone_layers_exec;
	ot->poll = ED_operator_posemode_exclusive;
	
	/* flags */
	ot->flag = OPTYPE_REGISTER | OPTYPE_UNDO;
	
	/* properties */
	RNA_def_boolean_layer_member(ot->srna, "layers", 32, NULL, "Layer", "Armature layers that bone belongs to");
}

/* ------------------- */

/* Present a popup to get the layers that should be used */
static int armature_bone_layers_invoke(bContext *C, wmOperator *op, const wmEvent *event)
{
	int layers[32] = {0}; /* hardcoded for now - we can only have 32 armature layers, so this should be fine... */
	
	/* get layers that are active already */
	CTX_DATA_BEGIN (C, EditBone *, ebone, selected_editable_bones)
	{
		short bit;
		
		/* loop over the bits for this pchan's layers, adding layers where they're needed */
		for (bit = 0; bit < 32; bit++) {
			if (ebone->layer & (1u << bit)) {
				layers[bit] = 1;
			}
		}
	}
	CTX_DATA_END;
	
	/* copy layers to operator */
	RNA_boolean_set_array(op->ptr, "layers", layers);
	
	/* part to sync with other similar operators... */
	return WM_operator_props_popup(C, op, event);
}

/* Set the visible layers for the active armature (edit and pose modes) */
static int armature_bone_layers_exec(bContext *C, wmOperator *op)
{
	Object *ob = CTX_data_edit_object(C);
	bArmature *arm = (ob) ? ob->data : NULL;
	PointerRNA ptr;
	int layers[32]; /* hardcoded for now - we can only have 32 armature layers, so this should be fine... */
	
	/* get the values set in the operator properties */
	RNA_boolean_get_array(op->ptr, "layers", layers);
	
	/* set layers of pchans based on the values set in the operator props */
	CTX_DATA_BEGIN (C, EditBone *, ebone, selected_editable_bones)
	{
		/* get pointer for pchan, and write flags this way */
		RNA_pointer_create((ID *)arm, &RNA_EditBone, ebone, &ptr);
		RNA_boolean_set_array(&ptr, "layers", layers);
	}
	CTX_DATA_END;
	
	/* note, notifier might evolve */
	WM_event_add_notifier(C, NC_OBJECT | ND_POSE, ob);
	
	return OPERATOR_FINISHED;
}

void ARMATURE_OT_bone_layers(wmOperatorType *ot)
{
	/* identifiers */
	ot->name = "Change Bone Layers";
	ot->idname = "ARMATURE_OT_bone_layers";
	ot->description = "Change the layers that the selected bones belong to";
	
	/* callbacks */
	ot->invoke = armature_bone_layers_invoke;
	ot->exec = armature_bone_layers_exec;
	ot->poll = ED_operator_editarmature;
	
	/* flags */
	ot->flag = OPTYPE_REGISTER | OPTYPE_UNDO;
	
	/* properties */
	RNA_def_boolean_layer_member(ot->srna, "layers", 32, NULL, "Layer", "Armature layers that bone belongs to");
}

/* ********************************************** */
/* Show/Hide Bones */

static int hide_selected_pose_bone_cb(Object *ob, Bone *bone, void *UNUSED(ptr)) 
{
	bArmature *arm = ob->data;
	
	if (arm->layer & bone->layer) {
		if (bone->flag & BONE_SELECTED) {
			bone->flag |= BONE_HIDDEN_P;
			bone->flag &= ~BONE_SELECTED;
			if (arm->act_bone == bone)
				arm->act_bone = NULL;
		}
	}
	return 0;
}

static int hide_unselected_pose_bone_cb(Object *ob, Bone *bone, void *UNUSED(ptr)) 
{
	bArmature *arm = ob->data;
	
	if (arm->layer & bone->layer) {
		/* hrm... typo here? */
		if ((bone->flag & BONE_SELECTED) == 0) {
			bone->flag |= BONE_HIDDEN_P;
			if (arm->act_bone == bone)
				arm->act_bone = NULL;
		}
	}
	return 0;
}

/* active object is armature in posemode, poll checked */
static int pose_hide_exec(bContext *C, wmOperator *op) 
{
	Object *ob = BKE_object_pose_armature_get(CTX_data_active_object(C));
	bArmature *arm = ob->data;

	if (ob->proxy != NULL) {
		BKE_report(op->reports, RPT_INFO, "Undo of hiding can only be done with Reveal Selected");
	}

	if (RNA_boolean_get(op->ptr, "unselected"))
		bone_looper(ob, arm->bonebase.first, NULL, hide_unselected_pose_bone_cb);
	else
		bone_looper(ob, arm->bonebase.first, NULL, hide_selected_pose_bone_cb);
	
	/* note, notifier might evolve */
	WM_event_add_notifier(C, NC_OBJECT | ND_BONE_SELECT, ob);
	
	return OPERATOR_FINISHED;
}

void POSE_OT_hide(wmOperatorType *ot)
{
	/* identifiers */
	ot->name = "Hide Selected";
	ot->idname = "POSE_OT_hide";
	ot->description = "Tag selected bones to not be visible in Pose Mode";
	
	/* api callbacks */
	ot->exec = pose_hide_exec;
	ot->poll = ED_operator_posemode;
	
	/* flags */
	ot->flag = OPTYPE_REGISTER | OPTYPE_UNDO;
	
	/* props */
	RNA_def_boolean(ot->srna, "unselected", 0, "Unselected", "");
}

static int show_pose_bone_cb(Object *ob, Bone *bone, void *data) 
{
	const bool select = GET_INT_FROM_POINTER(data);

	bArmature *arm = ob->data;
	
	if (arm->layer & bone->layer) {
		if (bone->flag & BONE_HIDDEN_P) {
			if (!(bone->flag & BONE_UNSELECTABLE)) {
				SET_FLAG_FROM_TEST(bone->flag, select, BONE_SELECTED);
			}
			bone->flag &= ~BONE_HIDDEN_P;
		}
	}
	
	return 0;
}

/* active object is armature in posemode, poll checked */
static int pose_reveal_exec(bContext *C, wmOperator *op) 
{
	Object *ob = BKE_object_pose_armature_get(CTX_data_active_object(C));
	bArmature *arm = ob->data;
	const bool select = RNA_boolean_get(op->ptr, "select");
	
	bone_looper(ob, arm->bonebase.first, SET_INT_IN_POINTER(select), show_pose_bone_cb);
	
	/* note, notifier might evolve */
	WM_event_add_notifier(C, NC_OBJECT | ND_BONE_SELECT, ob);

	return OPERATOR_FINISHED;
}

void POSE_OT_reveal(wmOperatorType *ot)
{
	/* identifiers */
	ot->name = "Reveal Selected";
	ot->idname = "POSE_OT_reveal";
	ot->description = "Reveal all bones hidden in Pose Mode";
	
	/* api callbacks */
	ot->exec = pose_reveal_exec;
	ot->poll = ED_operator_posemode;
	
	/* flags */
	ot->flag = OPTYPE_REGISTER | OPTYPE_UNDO;

	RNA_def_boolean(ot->srna, "select", true, "Select", "");
}

/* ********************************************** */
/* Flip Quats */

static int pose_flip_quats_exec(bContext *C, wmOperator *UNUSED(op))
{
	Scene *scene = CTX_data_scene(C);
	Object *ob = BKE_object_pose_armature_get(CTX_data_active_object(C));
	KeyingSet *ks = ANIM_builtin_keyingset_get_named(NULL, ANIM_KS_LOC_ROT_SCALE_ID);
	
	/* loop through all selected pchans, flipping and keying (as needed) */
	CTX_DATA_BEGIN (C, bPoseChannel *, pchan, selected_pose_bones)
	{
		/* only if bone is using quaternion rotation */
		if (pchan->rotmode == ROT_MODE_QUAT) {
			/* quaternions have 720 degree range */
			negate_v4(pchan->quat);

			ED_autokeyframe_pchan(C, scene, ob, pchan, ks);
		}
	}
	CTX_DATA_END;
	
	/* notifiers and updates */
	DEG_id_tag_update(&ob->id, OB_RECALC_DATA);
	WM_event_add_notifier(C, NC_OBJECT | ND_TRANSFORM, ob);
	
	return OPERATOR_FINISHED;
}

void POSE_OT_quaternions_flip(wmOperatorType *ot)
{
	/* identifiers */
	ot->name = "Flip Quats";
	ot->idname = "POSE_OT_quaternions_flip";
	ot->description = "Flip quaternion values to achieve desired rotations, while maintaining the same orientations";
	
	/* callbacks */
	ot->exec = pose_flip_quats_exec;
	ot->poll = ED_operator_posemode;
	
	/* flags */
	ot->flag = OPTYPE_REGISTER | OPTYPE_UNDO;
}
<|MERGE_RESOLUTION|>--- conflicted
+++ resolved
@@ -82,11 +82,7 @@
 }
 
 /* This function is used to process the necessary updates for */
-<<<<<<< HEAD
-bool ED_object_posemode_enter_ex(struct Main *bmain, Base *base)
-=======
-bool ED_object_posemode_enter_ex(Object *ob)
->>>>>>> c963488b
+bool ED_object_posemode_enter_ex(struct Main *bmain, Object *ob)
 {
 	BLI_assert(!ID_IS_LINKED(ob));
 	bool ok = false;
@@ -98,6 +94,7 @@
 			/* Inform all CoW versions that we changed the mode. */
 			DEG_id_tag_update_ex(bmain, &ob->id, DEG_TAG_COPY_ON_WRITE);
 			ok = true;
+
 			break;
 		default:
 			break;
@@ -112,39 +109,32 @@
 		BKE_report(reports, RPT_WARNING, "Cannot pose libdata");
 		return false;
 	}
-<<<<<<< HEAD
 	struct Main *bmain = CTX_data_main(C);
-	bool ok = ED_object_posemode_enter_ex(bmain, base);
-=======
-	bool ok = ED_object_posemode_enter_ex(ob);
->>>>>>> c963488b
+	bool ok = ED_object_posemode_enter_ex(bmain, ob);
 	if (ok) {
 		WM_event_add_notifier(C, NC_SCENE | ND_MODE | NS_MODE_POSE, NULL);
 	}
 	return ok;
 }
 
-bool ED_object_posemode_exit_ex(Object *ob)
+bool ED_object_posemode_exit_ex(struct Main *bmain, Object *ob)
 {
 	bool ok = false;
 	if (ob) {
 		ob->restore_mode = ob->mode;
 		ob->mode &= ~OB_MODE_POSE;
-<<<<<<< HEAD
 
 		/* Inform all CoW versions that we changed the mode. */
-		DEG_id_tag_update_ex(CTX_data_main(C), &ob->id, DEG_TAG_COPY_ON_WRITE);
-
-=======
+		DEG_id_tag_update_ex(bmain, &ob->id, DEG_TAG_COPY_ON_WRITE);
 		ok = true;
 	}
 	return ok;
 }
 bool ED_object_posemode_exit(bContext *C, Object *ob)
 {
-	bool ok = ED_object_posemode_exit_ex(ob);
+	struct Main *bmain = CTX_data_main(C);
+	bool ok = ED_object_posemode_exit_ex(bmain, ob);
 	if (ok) {
->>>>>>> c963488b
 		WM_event_add_notifier(C, NC_SCENE | ND_MODE | NS_MODE_OBJECT, NULL);
 	}
 	return ok;
