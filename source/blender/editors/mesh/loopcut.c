/*
 * $Id$
 *
 * ***** BEGIN GPL LICENSE BLOCK *****
 *
 * This program is free software; you can redistribute it and/or
 * modify it under the terms of the GNU General Public License
 * as published by the Free Software Foundation; either version 2
 * of the License, or (at your option) any later version. 
 *
 * This program is distributed in the hope that it will be useful,
 * but WITHOUT ANY WARRANTY; without even the implied warranty of
 * MERCHANTABILITY or FITNESS FOR A PARTICULAR PURPOSE.  See the
 * GNU General Public License for more details.
 *
 * You should have received a copy of the GNU General Public License
 * along with this program; if not, write to the Free Software Foundation,
 * Inc., 59 Temple Place - Suite 330, Boston, MA  02111-1307, USA.
 *
 * The Original Code is Copyright (C) 2007 Blender Foundation.
 * All rights reserved.
 *
 * 
 * Contributor(s): Joseph Eagar, Joshua Leung
 *
 * ***** END GPL LICENSE BLOCK *****
 */

#include <float.h>
#define _USE_MATH_DEFINES
#include <math.h>
#include <string.h>
#include <ctype.h>
#include <stdio.h>

#include "DNA_ID.h"
#include "DNA_object_types.h"
#include "DNA_screen_types.h"
#include "DNA_scene_types.h"
#include "DNA_userdef_types.h"
#include "DNA_windowmanager_types.h"

#include "MEM_guardedalloc.h"

#include "PIL_time.h"

#include "BLI_blenlib.h"
#include "BLI_dynstr.h" /*for WM_operator_pystring */
#include "BLI_editVert.h"
<<<<<<< HEAD
#include "BLI_array.h"
=======
#include "BLI_math.h"
#include "BLI_utildefines.h"
>>>>>>> 2198cfdb

#include "BKE_blender.h"
#include "BKE_context.h"
#include "BKE_depsgraph.h"
#include "BKE_mesh.h"
<<<<<<< HEAD
#include "BKE_tessmesh.h"
#include "BKE_depsgraph.h"
=======
#include "BKE_modifier.h"
#include "BKE_report.h"
#include "BKE_scene.h"
#include "BKE_array_mallocn.h"
>>>>>>> 2198cfdb

#include "BIF_gl.h"
#include "BIF_glutil.h" /* for paint cursor */

#include "IMB_imbuf_types.h"

#include "ED_screen.h"
#include "ED_space_api.h"
#include "ED_view3d.h"
#include "ED_mesh.h"

#include "RNA_access.h"
#include "RNA_define.h"

#include "UI_interface.h"

#include "WM_api.h"
#include "WM_types.h"

#include "mesh_intern.h"

/* ringsel operator */

/* struct for properties used while drawing */
typedef struct tringselOpData {
	ARegion *ar;		/* region that ringsel was activated in */
	void *draw_handle;	/* for drawing preview loop */
	
	float (*edges)[2][3];
	int totedge;

	ViewContext vc;

	Object *ob;
	BMEditMesh *em;
	BMEdge *eed;

	int extend;
	int do_cut;
} tringselOpData;

/* modal loop selection drawing callback */
static void ringsel_draw(const bContext *C, ARegion *UNUSED(ar), void *arg)
{
	View3D *v3d = CTX_wm_view3d(C);
	tringselOpData *lcd = arg;
	int i;
	
	if (lcd->totedge > 0) {
		if(v3d && v3d->zbuf)
			glDisable(GL_DEPTH_TEST);

		glPushMatrix();
		glMultMatrixf(lcd->ob->obmat);

		glColor3ub(255, 0, 255);
		glBegin(GL_LINES);
		for (i=0; i<lcd->totedge; i++) {
			glVertex3fv(lcd->edges[i][0]);
			glVertex3fv(lcd->edges[i][1]);
		}
		glEnd();

		glPopMatrix();
		if(v3d && v3d->zbuf)
			glEnable(GL_DEPTH_TEST);
	}
}

/*given two opposite edges in a face, finds the ordering of their vertices so
  that cut preview lines won't cross each other*/
static void edgering_find_order(BMEditMesh *em, BMEdge *lasteed, BMEdge *eed, 
                                BMVert *lastv1, BMVert *v[2][2])
{
	BMIter liter;
	BMLoop *l, *l2;
	int rev;

	l = eed->l;

	/*find correct order for v[1]*/
	if (!(BM_Edge_In_Face(l->f, eed) && BM_Edge_In_Face(l->f, lasteed))) {
		BM_ITER(l, &liter, em->bm, BM_LOOPS_OF_LOOP, l) {
			if (BM_Edge_In_Face(l->f, eed) && BM_Edge_In_Face(l->f, lasteed))
				break;
		}
	}
	
	/*this should never happen*/
	if (!l) {
		v[0][0] = eed->v1;
		v[0][1] = eed->v2;
		v[1][0] = lasteed->v1;
		v[1][1] = lasteed->v2;
		return;
	}
	
	l2 = BM_OtherFaceLoop(l->e, l->f, eed->v1);
	rev = (l2 == (BMLoop*)l->prev);
	while (l2->v != lasteed->v1 && l2->v != lasteed->v2) {
		l2 = rev ? (BMLoop*)l2->prev : (BMLoop*)l2->next;
	}

	if (l2->v == lastv1) {
		v[0][0] = eed->v1;
		v[0][1] = eed->v2;
	} else {
		v[0][0] = eed->v2;
		v[0][1] = eed->v1;
	}
}

static void edgering_sel(tringselOpData *lcd, int previewlines, int select)
{
	BMEditMesh *em = lcd->em;
	BMEdge *startedge = lcd->eed;
	BMEdge *eed, *lasteed;
	BMVert *v[2][2], *lastv1;
	BMWalker walker;
	float (*edges)[2][3] = NULL;
	BLI_array_declare(edges);
	float co[2][3];
	int i, tot=0;
	
	if (!startedge)
		return;

	if (lcd->edges) {
		MEM_freeN(lcd->edges);
		lcd->edges = NULL;
		lcd->totedge = 0;
	}

	if (!lcd->extend) {
		EDBM_clear_flag_all(lcd->em, BM_SELECT);
	}

	if (select) {
		BMW_Init(&walker, em->bm, BMW_EDGERING, 0, 0);
		eed = BMW_Begin(&walker, startedge);
		for (; eed; eed=BMW_Step(&walker)) {
			BM_Select(em->bm, eed, 1);
		}
		BMW_End(&walker);

		return;
	}

	BMW_Init(&walker, em->bm, BMW_EDGERING, 0, 0);
	eed = startedge = BMW_Begin(&walker, startedge);
	lastv1 = NULL;
	for (lasteed=NULL; eed; eed=BMW_Step(&walker)) {
		if (lasteed) {
			if (lastv1) {
				v[1][0] = v[0][0];
				v[1][1] = v[0][1];
			} else {
				v[1][0] = lasteed->v1;
				v[1][1] = lasteed->v2;
				lastv1 = lasteed->v1;
			}

			edgering_find_order(em, lasteed, eed, lastv1, v);
			lastv1 = v[0][0];

			for(i=1;i<=previewlines;i++){
				co[0][0] = (v[0][1]->co[0] - v[0][0]->co[0])*(i/((float)previewlines+1))+v[0][0]->co[0];
				co[0][1] = (v[0][1]->co[1] - v[0][0]->co[1])*(i/((float)previewlines+1))+v[0][0]->co[1];
				co[0][2] = (v[0][1]->co[2] - v[0][0]->co[2])*(i/((float)previewlines+1))+v[0][0]->co[2];

				co[1][0] = (v[1][1]->co[0] - v[1][0]->co[0])*(i/((float)previewlines+1))+v[1][0]->co[0];
				co[1][1] = (v[1][1]->co[1] - v[1][0]->co[1])*(i/((float)previewlines+1))+v[1][0]->co[1];
				co[1][2] = (v[1][1]->co[2] - v[1][0]->co[2])*(i/((float)previewlines+1))+v[1][0]->co[2];					
				
				BLI_array_growone(edges);
				VECCOPY(edges[tot][0], co[0]);
				VECCOPY(edges[tot][1], co[1]);
				tot++;
			}
		}
		lasteed = eed;
	}
	
	if (BM_Edge_Share_Faces(lasteed, startedge)) {
		edgering_find_order(em, lasteed, startedge, lastv1, v);

		for(i=1;i<=previewlines;i++){
			co[0][0] = (v[0][1]->co[0] - v[0][0]->co[0])*(i/((float)previewlines+1))+v[0][0]->co[0];
			co[0][1] = (v[0][1]->co[1] - v[0][0]->co[1])*(i/((float)previewlines+1))+v[0][0]->co[1];
			co[0][2] = (v[0][1]->co[2] - v[0][0]->co[2])*(i/((float)previewlines+1))+v[0][0]->co[2];

			co[1][0] = (v[1][1]->co[0] - v[1][0]->co[0])*(i/((float)previewlines+1))+v[1][0]->co[0];
			co[1][1] = (v[1][1]->co[1] - v[1][0]->co[1])*(i/((float)previewlines+1))+v[1][0]->co[1];
			co[1][2] = (v[1][1]->co[2] - v[1][0]->co[2])*(i/((float)previewlines+1))+v[1][0]->co[2];					
			
			BLI_array_growone(edges);
			VECCOPY(edges[tot][0], co[0]);
			VECCOPY(edges[tot][1], co[1]);
			tot++;
		}
	}

	BMW_End(&walker);
	lcd->edges = edges;
	lcd->totedge = tot;
}

static void ringsel_find_edge(tringselOpData *lcd, int cuts)
{
	if (lcd->eed) {
		edgering_sel(lcd, cuts, 0);
<<<<<<< HEAD
	} else {
		if (lcd->edges)
			MEM_freeN(lcd->edges);
=======
	} else if(lcd->edges) {
		MEM_freeN(lcd->edges);
>>>>>>> 2198cfdb
		lcd->edges = NULL;
		lcd->totedge = 0;
	}
}

static void ringsel_finish(bContext *C, wmOperator *op)
{
	tringselOpData *lcd= op->customdata;
	int cuts= RNA_int_get(op->ptr, "number_cuts");

	if (lcd->eed) {
		EditMesh *em = BKE_mesh_get_editmesh(lcd->ob->data);
		
		edgering_sel(lcd, cuts, 1);
		
		if (lcd->do_cut) {
<<<<<<< HEAD
			BMEditMesh *em = lcd->em;
=======

			esubdivideflag(lcd->ob, em, SELECT, 0.0f, 0.0f, 0, cuts, 0, SUBDIV_SELECT_LOOPCUT);
>>>>>>> 2198cfdb

			BM_esubdivideflag(lcd->ob, em->bm, BM_SELECT, 0.0f, 
			                  0.0f, 0, cuts, SUBDIV_SELECT_LOOPCUT, 
			                  SUBD_PATH, 0, 0);
			/* force edge slide to edge select mode in in face select mode */
			if (em->selectmode & SCE_SELECT_FACE) {
				if (em->selectmode == SCE_SELECT_FACE)
					em->selectmode = SCE_SELECT_EDGE;
				else
					em->selectmode &= ~SCE_SELECT_FACE;
				CTX_data_tool_settings(C)->selectmode= em->selectmode;
<<<<<<< HEAD
				EDBM_selectmode_set(em);

				WM_event_add_notifier(C, NC_SCENE|ND_TOOLSETTINGS, CTX_data_scene(C));
			}

			WM_event_add_notifier(C, NC_GEOM|ND_SELECT|ND_DATA, lcd->ob->data);
			DAG_id_flush_update(lcd->ob->data, OB_RECALC_DATA);
=======
				EM_selectmode_set(em);

				WM_event_add_notifier(C, NC_SCENE|ND_TOOLSETTINGS, CTX_data_scene(C));
			}
			
			DAG_id_tag_update(lcd->ob->data, 0);
			WM_event_add_notifier(C, NC_GEOM|ND_DATA, lcd->ob->data);
		}
		else {
			
			/* sets as active, useful for other tools */
			if(em->selectmode & SCE_SELECT_VERTEX)
				EM_store_selection(em, lcd->eed->v1, EDITVERT);
			if(em->selectmode & SCE_SELECT_EDGE)
				EM_store_selection(em, lcd->eed, EDITEDGE);
			
			EM_selectmode_flush(lcd->em);
			WM_event_add_notifier(C, NC_GEOM|ND_SELECT, lcd->ob->data);
>>>>>>> 2198cfdb
		}
		WM_event_add_notifier(C, NC_GEOM|ND_DATA, lcd->ob->data);
	}
}

/* called when modal loop selection is done... */
static void ringsel_exit(wmOperator *op)
{
	tringselOpData *lcd= op->customdata;

	/* deactivate the extra drawing stuff in 3D-View */
	ED_region_draw_cb_exit(lcd->ar->type, lcd->draw_handle);
	
	if (lcd->edges)
		MEM_freeN(lcd->edges);

	ED_region_tag_redraw(lcd->ar);

	/* free the custom data */
	MEM_freeN(lcd);
	op->customdata= NULL;
}

/* called when modal loop selection gets set up... */
static int ringsel_init (bContext *C, wmOperator *op, int do_cut)
{
	tringselOpData *lcd;
	
	/* alloc new customdata */
	lcd= op->customdata= MEM_callocN(sizeof(tringselOpData), "ringsel Modal Op Data");
	
	/* assign the drawing handle for drawing preview line... */
	lcd->ar= CTX_wm_region(C);
	lcd->draw_handle= ED_region_draw_cb_activate(lcd->ar->type, ringsel_draw, lcd, REGION_DRAW_POST_VIEW);
	lcd->ob = CTX_data_edit_object(C);
	lcd->em= ((Mesh *)lcd->ob->data)->edit_btmesh;
	lcd->extend = do_cut ? 0 : RNA_boolean_get(op->ptr, "extend");
	lcd->do_cut = do_cut;
	em_setup_viewcontext(C, &lcd->vc);

	ED_region_tag_redraw(lcd->ar);

	return 1;
}

<<<<<<< HEAD
static int ringsel_cancel (bContext *C, wmOperator *op)
=======
static int ringcut_cancel (bContext *UNUSED(C), wmOperator *op)
>>>>>>> 2198cfdb
{
	/* this is just a wrapper around exit() */
	ringsel_exit(op);
	return OPERATOR_CANCELLED;
}

static int ringsel_invoke (bContext *C, wmOperator *op, wmEvent *evt)
{
	tringselOpData *lcd;
	BMEdge *edge;
	int dist = 75;

	view3d_operator_needs_opengl(C);

	if (!ringsel_init(C, op, 0))
		return OPERATOR_CANCELLED;
	
<<<<<<< HEAD
	/* add a modal handler for this operator - handles loop selection */
	WM_event_add_modal_handler(C, op);
=======
	lcd = op->customdata;
	
	if (lcd->em->selectmode == SCE_SELECT_FACE) {
		ringsel_exit(op);
		WM_operator_name_call(C, "MESH_OT_loop_select", WM_OP_INVOKE_REGION_WIN, NULL);
		return OPERATOR_CANCELLED;
	}
>>>>>>> 2198cfdb

	lcd = op->customdata;
	lcd->vc.mval[0] = evt->mval[0];
	lcd->vc.mval[1] = evt->mval[1];
	
<<<<<<< HEAD
	edge = EDBM_findnearestedge(&lcd->vc, &dist);
	if (edge != lcd->eed) {
		lcd->eed = edge;
		ringsel_find_edge(lcd, C, lcd->ar, 1);
	}

	return OPERATOR_RUNNING_MODAL;
=======
	edge = findnearestedge(&lcd->vc, &dist);
	if(!edge) {
		ringsel_exit(op);
		return OPERATOR_CANCELLED;
	}

	lcd->eed = edge;
	ringsel_find_edge(lcd, 1);

	ringsel_finish(C, op);
	ringsel_exit(op);

	return OPERATOR_FINISHED;
>>>>>>> 2198cfdb
}


static int ringcut_invoke (bContext *C, wmOperator *op, wmEvent *evt)
{
	Object *obedit= CTX_data_edit_object(C);
	tringselOpData *lcd;
	BMEdge *edge;
	int dist = 75;

	if(modifiers_isDeformedByLattice(obedit) || modifiers_isDeformedByArmature(obedit))
		BKE_report(op->reports, RPT_WARNING, "Loop cut doesn't work well on deformed edit mesh display");
	
	view3d_operator_needs_opengl(C);

	if (!ringsel_init(C, op, 1))
		return OPERATOR_CANCELLED;
	
	/* add a modal handler for this operator - handles loop selection */
	WM_event_add_modal_handler(C, op);

	lcd = op->customdata;
	lcd->vc.mval[0] = evt->mval[0];
	lcd->vc.mval[1] = evt->mval[1];
	
	edge = EDBM_findnearestedge(&lcd->vc, &dist);
	if (edge != lcd->eed) {
		lcd->eed = edge;
		ringsel_find_edge(lcd, 1);
	}
	ED_area_headerprint(CTX_wm_area(C), "Select a ring to be cut, use mouse-wheel or page-up/down for number of cuts");
	
	return OPERATOR_RUNNING_MODAL;
}

static int ringsel_modal (bContext *C, wmOperator *op, wmEvent *event)
{
	int cuts= RNA_int_get(op->ptr,"number_cuts");
	tringselOpData *lcd= op->customdata;

	view3d_operator_needs_opengl(C);


	switch (event->type) {
		case LEFTMOUSE: /* abort */ // XXX hardcoded
			ED_region_tag_redraw(lcd->ar);
			ringsel_exit(C, op);

			return OPERATOR_FINISHED;
		case RIGHTMOUSE: /* confirm */ // XXX hardcoded
			if (event->val == KM_PRESS) {
				/* finish */
				ED_region_tag_redraw(lcd->ar);
				
				ringsel_finish(C, op);
				ringsel_exit(op);
				ED_area_headerprint(CTX_wm_area(C), NULL);
				
				return OPERATOR_FINISHED;
			}
			
			ED_region_tag_redraw(lcd->ar);
			break;
		case ESCKEY:
			if (event->val == KM_RELEASE) {
				/* cancel */
				ED_region_tag_redraw(lcd->ar);
				ED_area_headerprint(CTX_wm_area(C), NULL);
				
				return ringsel_cancel(C, op);
			}
			
			ED_region_tag_redraw(lcd->ar);
			break;
<<<<<<< HEAD
		case MOUSEMOVE: { /* mouse moved somewhere to select another loop */
			int dist = 75;
			BMEdge *edge;

			lcd->vc.mval[0] = event->mval[0];
			lcd->vc.mval[1] = event->mval[1];
			edge = EDBM_findnearestedge(&lcd->vc, &dist);

			if (edge != lcd->eed) {
				lcd->eed = edge;
				ringsel_find_edge(lcd, C, lcd->ar, cuts);
=======
		case WHEELUPMOUSE:  /* change number of cuts */
		case PAGEUPKEY:
			if (event->val == KM_PRESS) {
				cuts++;
				RNA_int_set(op->ptr, "number_cuts",cuts);
				ringsel_find_edge(lcd, cuts);
				
				ED_region_tag_redraw(lcd->ar);
>>>>>>> 2198cfdb
			}

			ED_region_tag_redraw(lcd->ar);
			break;
<<<<<<< HEAD
		}			
	}
	
	/* keep going until the user confirms */
	return OPERATOR_RUNNING_MODAL;
}

static int loopcut_modal (bContext *C, wmOperator *op, wmEvent *event)
{
	int cuts= RNA_int_get(op->ptr,"number_cuts");
	tringselOpData *lcd= op->customdata;

	view3d_operator_needs_opengl(C);


	switch (event->type) {
		case LEFTMOUSE: /* confirm */ // XXX hardcoded
			if (event->val == KM_RELEASE) {
				/* finish */
				ED_region_tag_redraw(lcd->ar);
				
				ringsel_finish(C, op);
				ringsel_exit(C, op);
=======
		case WHEELDOWNMOUSE:  /* change number of cuts */
		case PAGEDOWNKEY:
			if (event->val == KM_PRESS) {
				cuts=MAX2(cuts-1,1);
				RNA_int_set(op->ptr,"number_cuts",cuts);
				ringsel_find_edge(lcd, cuts);
>>>>>>> 2198cfdb
				
				return OPERATOR_FINISHED;
			}
			
			ED_region_tag_redraw(lcd->ar);
			break;
		case RIGHTMOUSE: /* abort */ // XXX hardcoded
			ED_region_tag_redraw(lcd->ar);
			ringsel_exit(C, op);

			return OPERATOR_FINISHED;
		case ESCKEY:
			if (event->val == KM_RELEASE) {
				/* cancel */
				ED_region_tag_redraw(lcd->ar);
				
				return ringsel_cancel(C, op);
			}
			
			ED_region_tag_redraw(lcd->ar);
			break;
		case PAGEUPKEY:
		case WHEELUPMOUSE:  /* change number of cuts */
			if (event->val == KM_RELEASE)
				break;

			cuts++;
			RNA_int_set(op->ptr,"number_cuts",cuts);
			ringsel_find_edge(lcd, C, lcd->ar, cuts);
			
			ED_region_tag_redraw(lcd->ar);
			break;
		case PAGEDOWNKEY:
		case WHEELDOWNMOUSE:  /* change number of cuts */
			if (event->val == KM_RELEASE)
				break;

			cuts=MAX2(cuts-1,1);
			RNA_int_set(op->ptr,"number_cuts",cuts);
			ringsel_find_edge(lcd, C, lcd->ar,cuts);
			
			ED_region_tag_redraw(lcd->ar);
			break;
		case MOUSEMOVE: { /* mouse moved somewhere to select another loop */
			int dist = 75;
			BMEdge *edge;

			lcd->vc.mval[0] = event->mval[0];
			lcd->vc.mval[1] = event->mval[1];
			edge = EDBM_findnearestedge(&lcd->vc, &dist);

			if (edge != lcd->eed) {
				lcd->eed = edge;
				ringsel_find_edge(lcd, cuts);
			}

			ED_region_tag_redraw(lcd->ar);
			break;
		}			
	}
	
	/* keep going until the user confirms */
	return OPERATOR_RUNNING_MODAL;
}

void MESH_OT_edgering_select (wmOperatorType *ot)
{
	/* description */
	ot->name= "Edge Ring Select";
	ot->idname= "MESH_OT_edgering_select";
	ot->description= "Select an edge ring";
	
	/* callbacks */
	ot->invoke= ringsel_invoke;
<<<<<<< HEAD
	ot->modal= ringsel_modal;
	ot->cancel= ringsel_cancel;
	ot->poll= ED_operator_editmesh_view3d;
=======
	ot->poll= ED_operator_editmesh_region_view3d; 
>>>>>>> 2198cfdb
	
	/* flags */
	ot->flag= OPTYPE_REGISTER|OPTYPE_UNDO|OPTYPE_BLOCKING;

	RNA_def_boolean(ot->srna, "extend", 0, "Extend", "Extend the selection");
}

void MESH_OT_loopcut (wmOperatorType *ot)
{
	/* description */
	ot->name= "Loop Cut";
	ot->idname= "MESH_OT_loopcut";
	ot->description= "Add a new loop between existing loops.";
	
	/* callbacks */
	ot->invoke= ringcut_invoke;
<<<<<<< HEAD
	ot->modal= loopcut_modal;
	ot->cancel= ringsel_cancel;
	ot->poll= ED_operator_editmesh_view3d;
=======
	ot->modal= ringcut_modal;
	ot->cancel= ringcut_cancel;
	ot->poll= ED_operator_editmesh_region_view3d;
>>>>>>> 2198cfdb
	
	/* flags */
	ot->flag= OPTYPE_REGISTER|OPTYPE_UNDO|OPTYPE_BLOCKING;

	/* properties */
	RNA_def_int(ot->srna, "number_cuts", 1, 1, INT_MAX, "Number of Cuts", "", 1, 10);
}<|MERGE_RESOLUTION|>--- conflicted
+++ resolved
@@ -47,26 +47,19 @@
 #include "BLI_blenlib.h"
 #include "BLI_dynstr.h" /*for WM_operator_pystring */
 #include "BLI_editVert.h"
-<<<<<<< HEAD
 #include "BLI_array.h"
-=======
-#include "BLI_math.h"
 #include "BLI_utildefines.h"
->>>>>>> 2198cfdb
 
 #include "BKE_blender.h"
 #include "BKE_context.h"
 #include "BKE_depsgraph.h"
 #include "BKE_mesh.h"
-<<<<<<< HEAD
-#include "BKE_tessmesh.h"
-#include "BKE_depsgraph.h"
-=======
 #include "BKE_modifier.h"
 #include "BKE_report.h"
 #include "BKE_scene.h"
 #include "BKE_array_mallocn.h"
->>>>>>> 2198cfdb
+#include "BKE_tessmesh.h"
+#include "BKE_depsgraph.h"
 
 #include "BIF_gl.h"
 #include "BIF_glutil.h" /* for paint cursor */
@@ -278,14 +271,9 @@
 {
 	if (lcd->eed) {
 		edgering_sel(lcd, cuts, 0);
-<<<<<<< HEAD
-	} else {
+	} else if(lcd->edges) {
 		if (lcd->edges)
 			MEM_freeN(lcd->edges);
-=======
-	} else if(lcd->edges) {
-		MEM_freeN(lcd->edges);
->>>>>>> 2198cfdb
 		lcd->edges = NULL;
 		lcd->totedge = 0;
 	}
@@ -297,18 +285,11 @@
 	int cuts= RNA_int_get(op->ptr, "number_cuts");
 
 	if (lcd->eed) {
-		EditMesh *em = BKE_mesh_get_editmesh(lcd->ob->data);
-		
+		BMEditMesh *em = lcd->em;
+
 		edgering_sel(lcd, cuts, 1);
 		
 		if (lcd->do_cut) {
-<<<<<<< HEAD
-			BMEditMesh *em = lcd->em;
-=======
-
-			esubdivideflag(lcd->ob, em, SELECT, 0.0f, 0.0f, 0, cuts, 0, SUBDIV_SELECT_LOOPCUT);
->>>>>>> 2198cfdb
-
 			BM_esubdivideflag(lcd->ob, em->bm, BM_SELECT, 0.0f, 
 			                  0.0f, 0, cuts, SUBDIV_SELECT_LOOPCUT, 
 			                  SUBD_PATH, 0, 0);
@@ -319,41 +300,32 @@
 				else
 					em->selectmode &= ~SCE_SELECT_FACE;
 				CTX_data_tool_settings(C)->selectmode= em->selectmode;
-<<<<<<< HEAD
 				EDBM_selectmode_set(em);
 
 				WM_event_add_notifier(C, NC_SCENE|ND_TOOLSETTINGS, CTX_data_scene(C));
+
+				WM_event_add_notifier(C, NC_SCENE|ND_TOOLSETTINGS, CTX_data_scene(C));
 			}
 
 			WM_event_add_notifier(C, NC_GEOM|ND_SELECT|ND_DATA, lcd->ob->data);
-			DAG_id_flush_update(lcd->ob->data, OB_RECALC_DATA);
-=======
-				EM_selectmode_set(em);
-
-				WM_event_add_notifier(C, NC_SCENE|ND_TOOLSETTINGS, CTX_data_scene(C));
-			}
-			
 			DAG_id_tag_update(lcd->ob->data, 0);
-			WM_event_add_notifier(C, NC_GEOM|ND_DATA, lcd->ob->data);
 		}
 		else {
 			
 			/* sets as active, useful for other tools */
 			if(em->selectmode & SCE_SELECT_VERTEX)
-				EM_store_selection(em, lcd->eed->v1, EDITVERT);
+				EDBM_selectmode_flush(em);
 			if(em->selectmode & SCE_SELECT_EDGE)
-				EM_store_selection(em, lcd->eed, EDITEDGE);
-			
-			EM_selectmode_flush(lcd->em);
+				EDBM_selectmode_flush(em);
+			
+			EDBM_selectmode_flush(lcd->em);
 			WM_event_add_notifier(C, NC_GEOM|ND_SELECT, lcd->ob->data);
->>>>>>> 2198cfdb
 		}
-		WM_event_add_notifier(C, NC_GEOM|ND_DATA, lcd->ob->data);
 	}
 }
 
 /* called when modal loop selection is done... */
-static void ringsel_exit(wmOperator *op)
+static void ringsel_exit(bContext *UNUSED(C), wmOperator *op)
 {
 	tringselOpData *lcd= op->customdata;
 
@@ -392,14 +364,10 @@
 	return 1;
 }
 
-<<<<<<< HEAD
-static int ringsel_cancel (bContext *C, wmOperator *op)
-=======
-static int ringcut_cancel (bContext *UNUSED(C), wmOperator *op)
->>>>>>> 2198cfdb
+static int ringcut_cancel (bContext *C, wmOperator *op)
 {
 	/* this is just a wrapper around exit() */
-	ringsel_exit(op);
+	ringsel_exit(C, op);
 	return OPERATOR_CANCELLED;
 }
 
@@ -408,54 +376,34 @@
 	tringselOpData *lcd;
 	BMEdge *edge;
 	int dist = 75;
-
+	
 	view3d_operator_needs_opengl(C);
 
 	if (!ringsel_init(C, op, 0))
 		return OPERATOR_CANCELLED;
 	
-<<<<<<< HEAD
 	/* add a modal handler for this operator - handles loop selection */
 	WM_event_add_modal_handler(C, op);
-=======
+
 	lcd = op->customdata;
 	
 	if (lcd->em->selectmode == SCE_SELECT_FACE) {
-		ringsel_exit(op);
+		ringsel_exit(C, op);
 		WM_operator_name_call(C, "MESH_OT_loop_select", WM_OP_INVOKE_REGION_WIN, NULL);
 		return OPERATOR_CANCELLED;
 	}
->>>>>>> 2198cfdb
-
-	lcd = op->customdata;
+
 	lcd->vc.mval[0] = evt->mval[0];
 	lcd->vc.mval[1] = evt->mval[1];
 	
-<<<<<<< HEAD
 	edge = EDBM_findnearestedge(&lcd->vc, &dist);
 	if (edge != lcd->eed) {
 		lcd->eed = edge;
-		ringsel_find_edge(lcd, C, lcd->ar, 1);
+		ringsel_find_edge(lcd, 1);
 	}
 
 	return OPERATOR_RUNNING_MODAL;
-=======
-	edge = findnearestedge(&lcd->vc, &dist);
-	if(!edge) {
-		ringsel_exit(op);
-		return OPERATOR_CANCELLED;
-	}
-
-	lcd->eed = edge;
-	ringsel_find_edge(lcd, 1);
-
-	ringsel_finish(C, op);
-	ringsel_exit(op);
-
-	return OPERATOR_FINISHED;
->>>>>>> 2198cfdb
-}
-
+}
 
 static int ringcut_invoke (bContext *C, wmOperator *op, wmEvent *evt)
 {
@@ -509,7 +457,7 @@
 				ED_region_tag_redraw(lcd->ar);
 				
 				ringsel_finish(C, op);
-				ringsel_exit(op);
+				ringsel_exit(C, op);
 				ED_area_headerprint(CTX_wm_area(C), NULL);
 				
 				return OPERATOR_FINISHED;
@@ -523,12 +471,11 @@
 				ED_region_tag_redraw(lcd->ar);
 				ED_area_headerprint(CTX_wm_area(C), NULL);
 				
-				return ringsel_cancel(C, op);
-			}
-			
-			ED_region_tag_redraw(lcd->ar);
-			break;
-<<<<<<< HEAD
+				return ringcut_cancel(C, op);
+			}
+			
+			ED_region_tag_redraw(lcd->ar);
+			break;
 		case MOUSEMOVE: { /* mouse moved somewhere to select another loop */
 			int dist = 75;
 			BMEdge *edge;
@@ -539,22 +486,11 @@
 
 			if (edge != lcd->eed) {
 				lcd->eed = edge;
-				ringsel_find_edge(lcd, C, lcd->ar, cuts);
-=======
-		case WHEELUPMOUSE:  /* change number of cuts */
-		case PAGEUPKEY:
-			if (event->val == KM_PRESS) {
-				cuts++;
-				RNA_int_set(op->ptr, "number_cuts",cuts);
 				ringsel_find_edge(lcd, cuts);
-				
-				ED_region_tag_redraw(lcd->ar);
->>>>>>> 2198cfdb
-			}
-
-			ED_region_tag_redraw(lcd->ar);
-			break;
-<<<<<<< HEAD
+			}
+
+			ED_region_tag_redraw(lcd->ar);
+			break;
 		}			
 	}
 	
@@ -578,14 +514,6 @@
 				
 				ringsel_finish(C, op);
 				ringsel_exit(C, op);
-=======
-		case WHEELDOWNMOUSE:  /* change number of cuts */
-		case PAGEDOWNKEY:
-			if (event->val == KM_PRESS) {
-				cuts=MAX2(cuts-1,1);
-				RNA_int_set(op->ptr,"number_cuts",cuts);
-				ringsel_find_edge(lcd, cuts);
->>>>>>> 2198cfdb
 				
 				return OPERATOR_FINISHED;
 			}
@@ -602,7 +530,7 @@
 				/* cancel */
 				ED_region_tag_redraw(lcd->ar);
 				
-				return ringsel_cancel(C, op);
+				return ringcut_cancel(C, op);
 			}
 			
 			ED_region_tag_redraw(lcd->ar);
@@ -614,7 +542,7 @@
 
 			cuts++;
 			RNA_int_set(op->ptr,"number_cuts",cuts);
-			ringsel_find_edge(lcd, C, lcd->ar, cuts);
+			ringsel_find_edge(lcd, cuts);
 			
 			ED_region_tag_redraw(lcd->ar);
 			break;
@@ -625,7 +553,7 @@
 
 			cuts=MAX2(cuts-1,1);
 			RNA_int_set(op->ptr,"number_cuts",cuts);
-			ringsel_find_edge(lcd, C, lcd->ar,cuts);
+			ringsel_find_edge(lcd, cuts);
 			
 			ED_region_tag_redraw(lcd->ar);
 			break;
@@ -660,13 +588,9 @@
 	
 	/* callbacks */
 	ot->invoke= ringsel_invoke;
-<<<<<<< HEAD
 	ot->modal= ringsel_modal;
-	ot->cancel= ringsel_cancel;
-	ot->poll= ED_operator_editmesh_view3d;
-=======
+	ot->cancel= ringcut_cancel;
 	ot->poll= ED_operator_editmesh_region_view3d; 
->>>>>>> 2198cfdb
 	
 	/* flags */
 	ot->flag= OPTYPE_REGISTER|OPTYPE_UNDO|OPTYPE_BLOCKING;
@@ -683,15 +607,9 @@
 	
 	/* callbacks */
 	ot->invoke= ringcut_invoke;
-<<<<<<< HEAD
 	ot->modal= loopcut_modal;
-	ot->cancel= ringsel_cancel;
-	ot->poll= ED_operator_editmesh_view3d;
-=======
-	ot->modal= ringcut_modal;
 	ot->cancel= ringcut_cancel;
 	ot->poll= ED_operator_editmesh_region_view3d;
->>>>>>> 2198cfdb
 	
 	/* flags */
 	ot->flag= OPTYPE_REGISTER|OPTYPE_UNDO|OPTYPE_BLOCKING;
