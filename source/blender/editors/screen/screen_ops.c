--- conflicted
+++ resolved
@@ -640,14 +640,11 @@
 				
 				area_swap_exit(C, op);
 				
-<<<<<<< HEAD
-=======
 #ifdef WM_FAST_DRAW
 				ED_area_tag_redraw(sad->sa1);
 				ED_area_tag_redraw(sad->sa2);
 #endif
 
->>>>>>> 7a76bc9a
 				WM_event_add_notifier(C, NC_SCREEN|NA_EDITED, NULL);
 				
 				return OPERATOR_FINISHED;
@@ -866,10 +863,6 @@
 			}
 		}
 	}
-<<<<<<< HEAD
-	
-	WM_event_add_notifier(C, NC_SCREEN|NA_EDITED, NULL);
-=======
 #ifdef WM_FAST_DRAW
 	{
 		ScrArea *sa;
@@ -880,7 +873,6 @@
 
 #endif
 	WM_event_add_notifier(C, NC_SCREEN|NA_EDITED, NULL); /* redraw everything */
->>>>>>> 7a76bc9a
 }
 
 static void area_move_apply(bContext *C, wmOperator *op)
@@ -1141,15 +1133,11 @@
 		
 		if(dir=='h') sd->origval= sd->nedge->v1->vec.y;
 		else sd->origval= sd->nedge->v1->vec.x;
-<<<<<<< HEAD
-		
-=======
 
 #ifdef WM_FAST_DRAW
 		ED_area_tag_redraw(sd->sarea);
 		ED_area_tag_redraw(sd->narea);
 #endif
->>>>>>> 7a76bc9a
 		WM_event_add_notifier(C, NC_SCREEN|NA_EDITED, NULL);
 		
 		return 1;
@@ -1397,14 +1385,6 @@
 		rmd->origx= event->x;
 		rmd->origy= event->y;
 		rmd->maxsize = area_max_regionsize(rmd->sa, rmd->ar, rmd->edge);
-<<<<<<< HEAD
-		if(rmd->edge=='l' || rmd->edge=='r') {
-			rmd->origval= rmd->ar->type->minsizex;
-		} else {
-			rmd->origval= rmd->ar->type->minsizey;
-		}
-		CLAMP(rmd->maxsize, 0, 1000);
-=======
 		
 		/* if not set we do now, otherwise it uses type */
 		if(rmd->ar->sizex==0) 
@@ -1426,7 +1406,6 @@
 			maxsize = 1000;
 		
 		CLAMP(rmd->maxsize, 0, maxsize);
->>>>>>> 7a76bc9a
 		
 		/* add temp handler */
 		WM_event_add_modal_handler(C, op);
@@ -1450,19 +1429,11 @@
 				delta= event->x - rmd->origx;
 				if(rmd->edge=='l') delta= -delta;
 				
-<<<<<<< HEAD
-				rmd->ar->type->minsizex= rmd->origval + delta;
-				CLAMP(rmd->ar->type->minsizex, 0, rmd->maxsize);
-				
-				if(rmd->ar->type->minsizex < 24) {
-					rmd->ar->type->minsizex= rmd->origval;
-=======
 				rmd->ar->sizex= rmd->origval + delta;
 				CLAMP(rmd->ar->sizex, 0, rmd->maxsize);
 				
 				if(rmd->ar->sizex < 24) {
 					rmd->ar->sizex= rmd->origval;
->>>>>>> 7a76bc9a
 					if(!(rmd->ar->flag & RGN_FLAG_HIDDEN))
 						ED_region_toggle_hidden(C, rmd->ar);
 				}
@@ -1473,19 +1444,11 @@
 				delta= event->y - rmd->origy;
 				if(rmd->edge=='b') delta= -delta;
 				
-<<<<<<< HEAD
-				rmd->ar->type->minsizey= rmd->origval + delta;
-				CLAMP(rmd->ar->type->minsizey, 0, rmd->maxsize);
-				
-				if(rmd->ar->type->minsizey < 24) {
-					rmd->ar->type->minsizey= rmd->origval;
-=======
 				rmd->ar->sizey= rmd->origval + delta;
 				CLAMP(rmd->ar->sizey, 0, rmd->maxsize);
 				
 				if(rmd->ar->sizey < 24) {
 					rmd->ar->sizey= rmd->origval;
->>>>>>> 7a76bc9a
 					if(!(rmd->ar->flag & RGN_FLAG_HIDDEN))
 						ED_region_toggle_hidden(C, rmd->ar);
 				}
@@ -1956,7 +1919,6 @@
 						else {
 							if (jd->sa2) jd->sa2->flag &= ~AREA_FLAG_DRAWJOINTO;
 							jd->sa2 = NULL;
-<<<<<<< HEAD
 						}
 					}
 					WM_event_add_notifier(C, NC_WINDOW, NULL);
@@ -1985,36 +1947,6 @@
 						}
 					}
 					WM_event_add_notifier(C, NC_WINDOW, NULL);
-=======
-						}
-					}
-					WM_event_add_notifier(C, NC_WINDOW, NULL);
-				} 
-				else {
-					/* we are back in the area previously selected for keeping 
-					 * we swap the areas if possible to allow user to choose */
-					if (jd->sa2 != NULL) {
-						if (jd->sa1) jd->sa1->flag &= ~AREA_FLAG_DRAWJOINFROM;
-						if (jd->sa2) jd->sa2->flag &= ~AREA_FLAG_DRAWJOINTO;
-						jd->sa1 = jd->sa2;
-						jd->sa2 = sa;
-						if (jd->sa1) jd->sa1->flag |= AREA_FLAG_DRAWJOINFROM;
-						if (jd->sa2) jd->sa2->flag |= AREA_FLAG_DRAWJOINTO;
-						dir = area_getorientation(sc, jd->sa1, jd->sa2);
-						if (dir < 0) {
-							printf("oops, didn't expect that!\n");
-						}
-					} 
-					else {
-						dir = area_getorientation(sc, jd->sa1, sa);
-						if (dir >= 0) {
-							if (jd->sa2) jd->sa2->flag &= ~AREA_FLAG_DRAWJOINTO;
-							jd->sa2 = sa;
-							jd->sa2->flag |= AREA_FLAG_DRAWJOINTO;
-						}
-					}
-					WM_event_add_notifier(C, NC_WINDOW, NULL);
->>>>>>> 7a76bc9a
 				}
 			}
 		}
@@ -2923,16 +2855,6 @@
 	/* get the correct image, and scale it */
 	sima->image= BKE_image_verify_viewer(IMA_TYPE_R_RESULT, "Render Result");
 	
-<<<<<<< HEAD
-	//	if(G.displaymode==2) { // XXX
-	if(sa->full) {
-		sima->flag |= SI_FULLWINDOW|SI_PREVSPACE;
-		
-		//			ed_screen_fullarea(C, win, sa);
-	}
-	//	}
-=======
->>>>>>> 7a76bc9a
 	
 	/* if we're rendering to full screen, set appropriate hints on image editor
 	 * so it can restore properly on pressing esc */
@@ -3263,8 +3185,6 @@
 	/* ensure at least 1 area shows result */
 	screen_set_image_output(C, event->x, event->y);
 	
-<<<<<<< HEAD
-=======
 	/* single layer re-render */
 	if(RNA_property_is_set(op->ptr, "layer")) {
 		SceneRenderLayer *rl;
@@ -3283,7 +3203,6 @@
 		}
 	}
 	
->>>>>>> 7a76bc9a
 	/* job custom data */
 	rj= MEM_callocN(sizeof(RenderJob), "render job");
 	rj->scene= scene;
@@ -3374,11 +3293,7 @@
 	bMovieHandle *mh;
 	int cfrao, nfra;
 	
-<<<<<<< HEAD
-	wmTimer *timer;
-=======
 	wmTimer *timer; /* use to check if running modal or not (invoke'd or exec'd)*/
->>>>>>> 7a76bc9a
 } OGLRender;
 
 static void screen_opengl_render_apply(OGLRender *oglrender)
@@ -3478,11 +3393,7 @@
 	
 	/* create render and render result */
 	oglrender->re= RE_NewRender(scene->id.name);
-<<<<<<< HEAD
-	RE_InitState(oglrender->re, NULL, &scene->r, sizex, sizey, NULL);
-=======
 	RE_InitState(oglrender->re, NULL, &scene->r, NULL, sizex, sizey, NULL);
->>>>>>> 7a76bc9a
 	
 	rr= RE_AcquireResultWrite(oglrender->re);
 	if(rr->rectf==NULL)
@@ -3500,13 +3411,8 @@
 		if(BKE_imtype_is_movie(scene->r.imtype))
 			oglrender->mh->end_movie();
 	}
-<<<<<<< HEAD
-	
-	if(oglrender->timer) {
-=======
 
 	if(oglrender->timer) { /* exec will not have a timer */
->>>>>>> 7a76bc9a
 		scene->r.cfra= oglrender->cfrao;
 		scene_update_for_newframe(scene, scene->lay);
 		
@@ -3562,8 +3468,83 @@
 	char name[FILE_MAXDIR+FILE_MAXFILE];
 	unsigned int lay;
 	int ok= 0;
-<<<<<<< HEAD
-	
+
+	/* go to next frame */
+	while(CFRA<oglrender->nfra) {
+		if(scene->lay & 0xFF000000)
+			lay= scene->lay & 0xFF000000;
+		else
+			lay= scene->lay;
+
+		scene_update_for_newframe(scene, lay);
+		CFRA++;
+	}
+
+	scene_update_for_newframe(scene, scene->lay);
+
+	if(oglrender->rv3d->persp==RV3D_CAMOB && oglrender->v3d->camera && oglrender->v3d->scenelock) {
+		/* since scene_update_for_newframe() is used rather
+		 * then ED_update_for_newframe() the camera needs to be set */
+		Object *camera= scene_find_camera_switch(scene);
+
+		if(camera)
+			oglrender->v3d->camera= scene->camera= camera;
+	}
+	
+	/* render into offscreen buffer */
+	screen_opengl_render_apply(oglrender);
+	
+	/* save to disk */
+	ibuf= BKE_image_acquire_ibuf(oglrender->ima, &oglrender->iuser, &lock);
+	
+	if(ibuf) {
+		if(BKE_imtype_is_movie(scene->r.imtype)) {
+			ok= oglrender->mh->append_movie(&scene->r, CFRA, (int*)ibuf->rect, oglrender->sizex, oglrender->sizey, oglrender->reports);
+			if(ok) {
+				printf("Append frame %d", scene->r.cfra);
+				BKE_reportf(op->reports, RPT_INFO, "Appended frame: %d", scene->r.cfra);
+			}
+		}
+		else {
+			BKE_makepicstring(name, scene->r.pic, scene->r.cfra, scene->r.imtype, scene->r.scemode & R_EXTENSION);
+			ok= BKE_write_ibuf(scene, ibuf, name, scene->r.imtype, scene->r.subimtype, scene->r.quality);
+			
+			if(ok==0) {
+				printf("Write error: cannot save %s\n", name);
+				BKE_reportf(op->reports, RPT_ERROR, "Write error: cannot save %s", name);
+			}
+			else {
+				printf("Saved: %s", name);
+				BKE_reportf(op->reports, RPT_INFO, "Saved file: %s", name);
+			}
+		}
+	}
+	
+	BKE_image_release_ibuf(oglrender->ima, lock);
+	
+	/* movie stats prints have no line break */
+	printf("\n");
+	
+	/* go to next frame */
+	oglrender->nfra += scene->r.frame_step;
+	scene->r.cfra++;
+	
+	/* stop at the end or on error */
+	if(scene->r.cfra > EFRA || !ok) {
+		screen_opengl_render_end(C, op->customdata);
+		return 0;
+	}
+
+	return 1;
+}
+
+
+static int screen_opengl_render_modal(bContext *C, wmOperator *op, wmEvent *event)
+{
+	OGLRender *oglrender= op->customdata;
+
+	int ret;
+
 	switch(event->type) {
 		case ESCKEY:
 			/* cancel */
@@ -3577,115 +3558,6 @@
 			/* nothing to do */
 			return OPERATOR_RUNNING_MODAL;
 	}
-	
-=======
-
->>>>>>> 7a76bc9a
-	/* go to next frame */
-	while(CFRA<oglrender->nfra) {
-		if(scene->lay & 0xFF000000)
-			lay= scene->lay & 0xFF000000;
-		else
-			lay= scene->lay;
-		
-		scene_update_for_newframe(scene, lay);
-		CFRA++;
-	}
-	
-	scene_update_for_newframe(scene, scene->lay);
-
-	if(oglrender->rv3d->persp==RV3D_CAMOB && oglrender->v3d->camera && oglrender->v3d->scenelock) {
-		/* since scene_update_for_newframe() is used rather
-		 * then ED_update_for_newframe() the camera needs to be set */
-		Object *camera= scene_find_camera_switch(scene);
-
-		if(camera)
-			oglrender->v3d->camera= scene->camera= camera;
-	}
-<<<<<<< HEAD
-
-=======
-	
->>>>>>> 7a76bc9a
-	/* render into offscreen buffer */
-	screen_opengl_render_apply(oglrender);
-	
-	/* save to disk */
-	ibuf= BKE_image_acquire_ibuf(oglrender->ima, &oglrender->iuser, &lock);
-	
-	if(ibuf) {
-		if(BKE_imtype_is_movie(scene->r.imtype)) {
-			ok= oglrender->mh->append_movie(&scene->r, CFRA, (int*)ibuf->rect, oglrender->sizex, oglrender->sizey, oglrender->reports);
-<<<<<<< HEAD
-			if(ok)
-				printf("Append frame %d", scene->r.cfra);
-=======
-			if(ok) {
-				printf("Append frame %d", scene->r.cfra);
-				BKE_reportf(op->reports, RPT_INFO, "Appended frame: %d", scene->r.cfra);
-			}
->>>>>>> 7a76bc9a
-		}
-		else {
-			BKE_makepicstring(name, scene->r.pic, scene->r.cfra, scene->r.imtype, scene->r.scemode & R_EXTENSION);
-			ok= BKE_write_ibuf(scene, ibuf, name, scene->r.imtype, scene->r.subimtype, scene->r.quality);
-			
-			if(ok==0) {
-				printf("Write error: cannot save %s\n", name);
-				BKE_reportf(op->reports, RPT_ERROR, "Write error: cannot save %s", name);
-			}
-			else {
-				printf("Saved: %s", name);
-				BKE_reportf(op->reports, RPT_INFO, "Saved file: %s", name);
-			}
-		}
-	}
-	
-	BKE_image_release_ibuf(oglrender->ima, lock);
-	
-	/* movie stats prints have no line break */
-	printf("\n");
-	
-	/* go to next frame */
-	oglrender->nfra += scene->r.frame_step;
-	scene->r.cfra++;
-	
-<<<<<<< HEAD
-	WM_event_add_notifier(C, NC_SCENE|ND_RENDER_RESULT, oglrender->scene);
-	
-=======
->>>>>>> 7a76bc9a
-	/* stop at the end or on error */
-	if(scene->r.cfra > EFRA || !ok) {
-		screen_opengl_render_end(C, op->customdata);
-		return 0;
-	}
-<<<<<<< HEAD
-=======
-
-	return 1;
-}
-
-
-static int screen_opengl_render_modal(bContext *C, wmOperator *op, wmEvent *event)
-{
-	OGLRender *oglrender= op->customdata;
-
-	int ret;
-
-	switch(event->type) {
-		case ESCKEY:
-			/* cancel */
-			screen_opengl_render_end(C, op->customdata);
-			return OPERATOR_FINISHED;
-		case TIMER:
-			/* render frame? */
-			if(oglrender->timer == event->customdata)
-				break;
-		default:
-			/* nothing to do */
-			return OPERATOR_RUNNING_MODAL;
-	}
 
 	ret= screen_opengl_render_anim_step(C, op);
 
@@ -3695,7 +3567,6 @@
 	if(ret == 0) {
 		return OPERATOR_FINISHED;
 	}
->>>>>>> 7a76bc9a
 	
 	return OPERATOR_RUNNING_MODAL;
 }
@@ -3716,44 +3587,16 @@
 		return OPERATOR_FINISHED;
 	}
 	else {
-<<<<<<< HEAD
-		/* initialize animation */
-		OGLRender *oglrender;
-		Scene *scene;
-		
-		oglrender= op->customdata;
-		scene= oglrender->scene;
-		
-		oglrender->reports= op->reports;
-		oglrender->mh= BKE_get_movie_handle(scene->r.imtype);
-		if(BKE_imtype_is_movie(scene->r.imtype)) {
-			if(!oglrender->mh->start_movie(scene, &scene->r, oglrender->sizex, oglrender->sizey, oglrender->reports)) {
-				screen_opengl_render_end(C, oglrender);
-				return OPERATOR_CANCELLED;
-			}
-		}
-		
-		oglrender->cfrao= scene->r.cfra;
-		oglrender->nfra= SFRA;
-		scene->r.cfra= SFRA;
-		
+		OGLRender *oglrender= op->customdata;
+
+		if(!screen_opengl_render_anim_initialize(C, op))
+			return OPERATOR_CANCELLED;
+
+		screen_set_image_output(C, event->x, event->y);
+
 		WM_event_add_modal_handler(C, op);
 		oglrender->timer= WM_event_add_timer(CTX_wm_manager(C), CTX_wm_window(C), TIMER, 0.01f);
-		
-		screen_set_image_output(C, event->x, event->y);
-		
-=======
-		OGLRender *oglrender= op->customdata;
-
-		if(!screen_opengl_render_anim_initialize(C, op))
-			return OPERATOR_CANCELLED;
-
-		screen_set_image_output(C, event->x, event->y);
-
-		WM_event_add_modal_handler(C, op);
-		oglrender->timer= WM_event_add_timer(CTX_wm_manager(C), CTX_wm_window(C), TIMER, 0.01f);
-
->>>>>>> 7a76bc9a
+
 		return OPERATOR_RUNNING_MODAL;
 	}
 }
@@ -4079,11 +3922,7 @@
 {
 	Scene *scene= CTX_data_scene(C);
 	
-<<<<<<< HEAD
-	WM_event_add_notifier(C, NC_SCENE|ND_SCENEDELETE, scene);
-=======
 	WM_event_add_notifier(C, NC_SCENE|NA_REMOVED, scene);
->>>>>>> 7a76bc9a
 	
 	return OPERATOR_FINISHED;
 }
