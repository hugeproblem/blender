--- conflicted
+++ resolved
@@ -921,50 +921,7 @@
 		recalcData_view3d(t);
 	}
 	else if (t->spacetype == SPACE_CLIP) {
-<<<<<<< HEAD
-		SpaceClip *sc= t->sa->spacedata.first;
-		MovieClip *clip= ED_space_clip(sc);
-		MovieTrackingTrack *track;
-
-		if(t->state == TRANS_CANCEL) {
-			track= clip->tracking.tracks.first;
-			while(track) {
-				if(TRACK_VIEW_SELECTED(sc, track)) {
-					MovieTrackingMarker *marker= BKE_tracking_ensure_marker(track, sc->user.framenr);
-
-					marker->flag= track->transflag;
-				}
-
-				track= track->next;
-			}
-		}
-
-		flushTransTracking(t);
-
-		track= clip->tracking.tracks.first;
-		while(track) {
-			if(TRACK_VIEW_SELECTED(sc, track)) {
-				if (t->mode == TFM_TRANSLATION) {
-					if(TRACK_AREA_SELECTED(track, TRACK_AREA_PAT))
-						BKE_tracking_clamp_track(track, CLAMP_PAT_POS);
-					if(TRACK_AREA_SELECTED(track, TRACK_AREA_SEARCH))
-						BKE_tracking_clamp_track(track, CLAMP_SEARCH_POS);
-				}
-				else if (t->mode == TFM_RESIZE) {
-					if(TRACK_AREA_SELECTED(track, TRACK_AREA_PAT))
-						BKE_tracking_clamp_track(track, CLAMP_PAT_DIM);
-					if(TRACK_AREA_SELECTED(track, TRACK_AREA_SEARCH))
-						BKE_tracking_clamp_track(track, CLAMP_SEARCH_DIM);
-				}
-			}
-
-			track= track->next;
-		}
-
-		DAG_id_tag_update(&clip->id, 0);
-=======
 		recalcData_clip(t);
->>>>>>> 9f51785c
 	}
 }
 
