/* SPDX-FileCopyrightText: 2008 Blender Authors
 *
 * SPDX-License-Identifier: GPL-2.0-or-later */

/** \file
 * \ingroup edinterface
 *
 * PopUp Region (Generic)
 */

#include <cstdarg>
#include <cstdlib>
#include <cstring>

#include "MEM_guardedalloc.h"

#include "DNA_userdef_types.h"

#include "BLI_listbase.h"
#include "BLI_math_vector.h"
#include "BLI_rect.h"
#include "BLI_utildefines.h"

#include "BKE_context.hh"
#include "BKE_screen.hh"

#include "WM_api.hh"
#include "WM_types.hh"

#include "UI_interface.hh"

#include "ED_screen.hh"

#include "interface_intern.hh"
#include "interface_regions_intern.hh"

/* -------------------------------------------------------------------- */
/** \name Utility Functions
 * \{ */

void ui_popup_translate(ARegion *region, const int mdiff[2])
{
  BLI_rcti_translate(&region->winrct, UNPACK2(mdiff));

  ED_region_update_rect(region);

  ED_region_tag_redraw(region);

  /* update blocks */
  LISTBASE_FOREACH (uiBlock *, block, &region->uiblocks) {
    uiPopupBlockHandle *handle = block->handle;
    /* Make empty, will be initialized on next use, see #60608. */
    BLI_rctf_init(&handle->prev_block_rect, 0, 0, 0, 0);

    LISTBASE_FOREACH (uiSafetyRct *, saferct, &block->saferct) {
      BLI_rctf_translate(&saferct->parent, UNPACK2(mdiff));
      BLI_rctf_translate(&saferct->safety, UNPACK2(mdiff));
    }
  }
}

/* position block relative to but, result is in window space */
static void ui_popup_block_position(wmWindow *window,
                                    ARegion *butregion,
                                    uiBut *but,
                                    uiBlock *block)
{
  uiPopupBlockHandle *handle = block->handle;

  /* Compute button position in window coordinates using the source
   * button region/block, to position the popup attached to it. */
  rctf butrct;
  if (!handle->refresh) {
    ui_block_to_window_rctf(butregion, but->block, &butrct, &but->rect);

    /* widget_roundbox_set has this correction too, keep in sync */
    if (but->type != UI_BTYPE_PULLDOWN) {
      if (but->drawflag & UI_BUT_ALIGN_TOP) {
        butrct.ymax += U.pixelsize;
      }
      if (but->drawflag & UI_BUT_ALIGN_LEFT) {
        butrct.xmin -= U.pixelsize;
      }
    }

    handle->prev_butrct = butrct;
  }
  else {
    /* For refreshes, keep same button position so popup doesn't move. */
    butrct = handle->prev_butrct;
  }

  /* Compute block size in window space, based on buttons contained in it. */
  if (block->rect.xmin == 0.0f && block->rect.xmax == 0.0f) {
    if (block->buttons.first) {
      BLI_rctf_init_minmax(&block->rect);

      LISTBASE_FOREACH (uiBut *, bt, &block->buttons) {
        if (block->content_hints & UI_BLOCK_CONTAINS_SUBMENU_BUT) {
          bt->rect.xmax += UI_MENU_SUBMENU_PADDING;
        }
        BLI_rctf_union(&block->rect, &bt->rect);
      }
    }
    else {
      /* we're nice and allow empty blocks too */
      block->rect.xmin = block->rect.ymin = 0;
      block->rect.xmax = block->rect.ymax = 20;
    }
  }

  /* Trim the popup and its contents to the width of the button if the size difference
   * is small. This avoids cases where the rounded corner clips underneath the button. */
  const int delta = BLI_rctf_size_x(&block->rect) - BLI_rctf_size_x(&butrct);
  const float max_radius = (0.5f * U.widget_unit);

  if (delta >= 0 && delta < max_radius) {
    LISTBASE_FOREACH (uiBut *, bt, &block->buttons) {
      /* Only trim the right most buttons in multi-column popovers. */
      if (bt->rect.xmax == block->rect.xmax) {
        bt->rect.xmax -= delta;
      }
    }
    block->rect.xmax -= delta;
  }

  ui_block_to_window_rctf(butregion, but->block, &block->rect, &block->rect);

  /* Compute direction relative to button, based on available space. */
  const int size_x = BLI_rctf_size_x(&block->rect) + 0.2f * UI_UNIT_X; /* 4 for shadow */
  const int size_y = BLI_rctf_size_y(&block->rect) + 0.2f * UI_UNIT_Y;
  const int center_x = (block->direction & UI_DIR_CENTER_X) ? size_x / 2 : 0;
  const int center_y = (block->direction & UI_DIR_CENTER_Y) ? size_y / 2 : 0;

  const int win_x = WM_window_pixels_x(window);
  const int win_y = WM_window_pixels_y(window);

  /* Take into account maximum size so we don't have to flip on refresh. */
  const float max_size_x = max_ff(size_x, handle->max_size_x);
  const float max_size_y = max_ff(size_y, handle->max_size_y);

  short dir1 = 0, dir2 = 0;

  if (!handle->refresh) {
    bool left = false, right = false, top = false, down = false;

    /* check if there's space at all */
    if (butrct.xmin - max_size_x + center_x > 0.0f) {
      left = true;
    }
    if (butrct.xmax + max_size_x - center_x < win_x) {
      right = true;
    }
    if (butrct.ymin - max_size_y + center_y > 0.0f) {
      down = true;
    }
    if (butrct.ymax + max_size_y - center_y < win_y) {
      top = true;
    }

    if (top == 0 && down == 0) {
      if (butrct.ymin - max_size_y < win_y - butrct.ymax - max_size_y) {
        top = true;
      }
      else {
        down = true;
      }
    }

    dir1 = (block->direction & UI_DIR_ALL);

    /* Secondary directions. */
    if (dir1 & (UI_DIR_UP | UI_DIR_DOWN)) {
      if (dir1 & UI_DIR_LEFT) {
        dir2 = UI_DIR_LEFT;
      }
      else if (dir1 & UI_DIR_RIGHT) {
        dir2 = UI_DIR_RIGHT;
      }
      dir1 &= (UI_DIR_UP | UI_DIR_DOWN);
    }

    if ((dir2 == 0) && ELEM(dir1, UI_DIR_LEFT, UI_DIR_RIGHT)) {
      dir2 = UI_DIR_DOWN;
    }
    if ((dir2 == 0) && ELEM(dir1, UI_DIR_UP, UI_DIR_DOWN)) {
      dir2 = UI_DIR_LEFT;
    }

    /* no space at all? don't change */
    if (left || right) {
      if (dir1 == UI_DIR_LEFT && left == 0) {
        dir1 = UI_DIR_RIGHT;
      }
      if (dir1 == UI_DIR_RIGHT && right == 0) {
        dir1 = UI_DIR_LEFT;
      }
      /* this is aligning, not append! */
      if (dir2 == UI_DIR_LEFT && right == 0) {
        dir2 = UI_DIR_RIGHT;
      }
      if (dir2 == UI_DIR_RIGHT && left == 0) {
        dir2 = UI_DIR_LEFT;
      }
    }
    if (down || top) {
      if (dir1 == UI_DIR_UP && top == 0) {
        dir1 = UI_DIR_DOWN;
      }
      if (dir1 == UI_DIR_DOWN && down == 0) {
        dir1 = UI_DIR_UP;
      }
      BLI_assert(dir2 != UI_DIR_UP);
      //          if (dir2 == UI_DIR_UP   && top == 0)  { dir2 = UI_DIR_DOWN; }
      if (dir2 == UI_DIR_DOWN && down == 0) {
        dir2 = UI_DIR_UP;
      }
    }

    handle->prev_dir1 = dir1;
    handle->prev_dir2 = dir2;
  }
  else {
    /* For refreshes, keep same popup direct so popup doesn't move
     * to a totally different position while editing in it. */
    dir1 = handle->prev_dir1;
    dir2 = handle->prev_dir2;
  }

  /* Compute offset based on direction. */
  float offset_x = 0, offset_y = 0;

  /* Ensure buttons don't come between the parent button and the popup, see: #63566. */
  const float offset_overlap = max_ff(U.pixelsize, 1.0f);

  if (dir1 == UI_DIR_LEFT) {
    offset_x = (butrct.xmin - block->rect.xmax) + offset_overlap;
    if (dir2 == UI_DIR_UP) {
      offset_y = butrct.ymin - block->rect.ymin - center_y - UI_MENU_PADDING;
    }
    else {
      offset_y = butrct.ymax - block->rect.ymax + center_y + UI_MENU_PADDING;
    }
  }
  else if (dir1 == UI_DIR_RIGHT) {
    offset_x = (butrct.xmax - block->rect.xmin) - offset_overlap;
    if (dir2 == UI_DIR_UP) {
      offset_y = butrct.ymin - block->rect.ymin - center_y - UI_MENU_PADDING;
    }
    else {
      offset_y = butrct.ymax - block->rect.ymax + center_y + UI_MENU_PADDING;
    }
  }
  else if (dir1 == UI_DIR_UP) {
    offset_y = (butrct.ymax - block->rect.ymin) - offset_overlap;

    if (but->type == UI_BTYPE_COLOR && block->rect.ymax + offset_y > win_y - UI_POPUP_MENU_TOP) {
      /* Shift this down, aligning the top edge close to the window top. */
      offset_y = win_y - block->rect.ymax - UI_POPUP_MENU_TOP;
      /* All four corners should be rounded since this no longer button-aligned. */
      block->direction = UI_DIR_CENTER_Y;
      dir1 = UI_DIR_CENTER_Y;
    }

    if (dir2 == UI_DIR_RIGHT) {
      offset_x = butrct.xmax - block->rect.xmax + center_x;
    }
    else {
      offset_x = butrct.xmin - block->rect.xmin - center_x;
    }
  }
  else if (dir1 == UI_DIR_DOWN) {
    offset_y = (butrct.ymin - block->rect.ymax) + offset_overlap;

    if (but->type == UI_BTYPE_COLOR && block->rect.ymin + offset_y < UI_SCREEN_MARGIN) {
      /* Shift this up, aligning the bottom edge close to the window bottom. */
      offset_y = -block->rect.ymin + UI_SCREEN_MARGIN;
      /* All four corners should be rounded since this no longer button-aligned. */
      block->direction = UI_DIR_CENTER_Y;
      dir1 = UI_DIR_CENTER_Y;
    }

    if (dir2 == UI_DIR_RIGHT) {
      offset_x = butrct.xmax - block->rect.xmax + center_x;
    }
    else {
      offset_x = butrct.xmin - block->rect.xmin - center_x;
    }
  }

  /* Center over popovers for eg. */
  if (block->direction & UI_DIR_CENTER_X) {
    offset_x += BLI_rctf_size_x(&butrct) / ((dir2 == UI_DIR_LEFT) ? 2 : -2);
  }

  /* Apply offset, buttons in window coords. */
  LISTBASE_FOREACH (uiBut *, bt, &block->buttons) {
    ui_block_to_window_rctf(butregion, but->block, &bt->rect, &bt->rect);

    BLI_rctf_translate(&bt->rect, offset_x, offset_y);

    /* ui_but_update recalculates drawstring size in pixels */
    ui_but_update(bt);
  }

  BLI_rctf_translate(&block->rect, offset_x, offset_y);

  /* Safety calculus. */
  {
    const float midx = BLI_rctf_cent_x(&butrct);
    const float midy = BLI_rctf_cent_y(&butrct);

    /* when you are outside parent button, safety there should be smaller */

    const int s1 = 40 * UI_SCALE_FAC;
    const int s2 = 3 * UI_SCALE_FAC;

    /* parent button to left */
    if (midx < block->rect.xmin) {
      block->safety.xmin = block->rect.xmin - s2;
    }
    else {
      block->safety.xmin = block->rect.xmin - s1;
    }
    /* parent button to right */
    if (midx > block->rect.xmax) {
      block->safety.xmax = block->rect.xmax + s2;
    }
    else {
      block->safety.xmax = block->rect.xmax + s1;
    }

    /* parent button on bottom */
    if (midy < block->rect.ymin) {
      block->safety.ymin = block->rect.ymin - s2;
    }
    else {
      block->safety.ymin = block->rect.ymin - s1;
    }
    /* parent button on top */
    if (midy > block->rect.ymax) {
      block->safety.ymax = block->rect.ymax + s2;
    }
    else {
      block->safety.ymax = block->rect.ymax + s1;
    }

    /* Exception for switched pull-downs. */
    if (dir1 && (dir1 & block->direction) == 0) {
      if (dir2 == UI_DIR_RIGHT) {
        block->safety.xmax = block->rect.xmax + s2;
      }
      if (dir2 == UI_DIR_LEFT) {
        block->safety.xmin = block->rect.xmin - s2;
      }
    }

    const bool fully_aligned_with_button = BLI_rctf_size_x(&block->rect) <=
                                           BLI_rctf_size_x(&butrct) + 1;
    const bool off_screen_left = (block->rect.xmin < 0);
    const bool off_screen_right = (block->rect.xmax > win_x);

    if (fully_aligned_with_button) {
      /* Popup is neither left or right from the button. */
      dir2 &= ~(UI_DIR_LEFT | UI_DIR_RIGHT);
    }
    else if (off_screen_left || off_screen_right) {
      /* Popup is both left and right from the button. */
      dir2 |= (UI_DIR_LEFT | UI_DIR_RIGHT);
    }

    /* Popovers don't need secondary direction. Pull-downs to
     * the left or right are currently not supported. */
    const bool no_2nd_dir = (but->type == UI_BTYPE_POPOVER || ui_but_menu_draw_as_popover(but) ||
                             dir1 & (UI_DIR_RIGHT | UI_DIR_LEFT));
    block->direction = no_2nd_dir ? dir1 : (dir1 | dir2);
  }

  /* Keep a list of these, needed for pull-down menus. */
  uiSafetyRct *saferct = MEM_cnew<uiSafetyRct>(__func__);
  saferct->parent = butrct;
  saferct->safety = block->safety;
  BLI_freelistN(&block->saferct);
  BLI_duplicatelist(&block->saferct, &but->block->saferct);
  BLI_addhead(&block->saferct, saferct);
}

/** \} */

/* -------------------------------------------------------------------- */
/** \name Menu Block Creation
 * \{ */

static void ui_block_region_refresh(const bContext *C, ARegion *region)
{
  BLI_assert(region->regiontype == RGN_TYPE_TEMPORARY);

  ScrArea *ctx_area = CTX_wm_area(C);
  ARegion *ctx_region = CTX_wm_region(C);

  if (region->do_draw & RGN_REFRESH_UI) {
    ScrArea *handle_ctx_area;
    ARegion *handle_ctx_region;

    region->do_draw &= ~RGN_REFRESH_UI;
    LISTBASE_FOREACH_MUTABLE (uiBlock *, block, &region->uiblocks) {
      uiPopupBlockHandle *handle = block->handle;

      if (handle->can_refresh) {
        handle_ctx_area = handle->ctx_area;
        handle_ctx_region = handle->ctx_region;

        if (handle_ctx_area) {
          CTX_wm_area_set((bContext *)C, handle_ctx_area);
        }
        if (handle_ctx_region) {
          CTX_wm_region_set((bContext *)C, handle_ctx_region);
        }

        uiBut *but = handle->popup_create_vars.but;
        ARegion *butregion = handle->popup_create_vars.butregion;
        ui_popup_block_refresh((bContext *)C, handle, butregion, but);
      }
    }
  }

  CTX_wm_area_set((bContext *)C, ctx_area);
  CTX_wm_region_set((bContext *)C, ctx_region);
}

static void ui_block_region_draw(const bContext *C, ARegion *region)
{
  LISTBASE_FOREACH (uiBlock *, block, &region->uiblocks) {
    UI_block_draw(C, block);
  }
}

/**
 * Use to refresh centered popups on screen resizing (for splash).
 */
static void ui_block_region_popup_window_listener(const wmRegionListenerParams *params)
{
  ARegion *region = params->region;
  const wmNotifier *wmn = params->notifier;

  switch (wmn->category) {
    case NC_WINDOW: {
      switch (wmn->action) {
        case NA_EDITED: {
          /* window resize */
          ED_region_tag_refresh_ui(region);
          break;
        }
      }
      break;
    }
  }
}

static void ui_popup_block_clip(wmWindow *window, uiBlock *block)
{
  const float xmin_orig = block->rect.xmin;
  const int margin = UI_SCREEN_MARGIN;

  if (block->flag & UI_BLOCK_NO_WIN_CLIP) {
    return;
  }

  const int winx = WM_window_pixels_x(window);
  const int winy = WM_window_pixels_y(window);

  /* shift to left if outside of view */
  if (block->rect.xmax > winx - margin) {
    const float xofs = winx - margin - block->rect.xmax;
    block->rect.xmin += xofs;
    block->rect.xmax += xofs;
  }
  /* shift menus to right if outside of view */
  if (block->rect.xmin < margin) {
    const float xofs = (margin - block->rect.xmin);
    block->rect.xmin += xofs;
    block->rect.xmax += xofs;
  }

  if (block->rect.ymin < margin) {
    block->rect.ymin = margin;
  }
  if (block->rect.ymax > winy - UI_POPUP_MENU_TOP) {
    block->rect.ymax = winy - UI_POPUP_MENU_TOP;
  }

  /* ensure menu items draw inside left/right boundary */
  const float xofs = block->rect.xmin - xmin_orig;
  LISTBASE_FOREACH (uiBut *, bt, &block->buttons) {
    bt->rect.xmin += xofs;
    bt->rect.xmax += xofs;
  }
}

void ui_popup_block_scrolltest(uiBlock *block)
{
  block->flag &= ~(UI_BLOCK_CLIPBOTTOM | UI_BLOCK_CLIPTOP);

  LISTBASE_FOREACH (uiBut *, bt, &block->buttons) {
    bt->flag &= ~UI_SCROLLED;
  }

  if (block->buttons.first == block->buttons.last) {
    return;
  }

  /* mark buttons that are outside boundary */
  LISTBASE_FOREACH (uiBut *, bt, &block->buttons) {
    if (bt->rect.ymin < block->rect.ymin) {
      bt->flag |= UI_SCROLLED;
      block->flag |= UI_BLOCK_CLIPBOTTOM;
    }
    if (bt->rect.ymax > block->rect.ymax) {
      bt->flag |= UI_SCROLLED;
      block->flag |= UI_BLOCK_CLIPTOP;
    }
  }

  /* mark buttons overlapping arrows, if we have them */
  LISTBASE_FOREACH (uiBut *, bt, &block->buttons) {
    if (block->flag & UI_BLOCK_CLIPBOTTOM) {
      if (bt->rect.ymin < block->rect.ymin + UI_MENU_SCROLL_ARROW) {
        bt->flag |= UI_SCROLLED;
      }
    }
    if (block->flag & UI_BLOCK_CLIPTOP) {
      if (bt->rect.ymax > block->rect.ymax - UI_MENU_SCROLL_ARROW) {
        bt->flag |= UI_SCROLLED;
      }
    }
  }
}

static void ui_popup_block_remove(bContext *C, uiPopupBlockHandle *handle)
{
  wmWindow *ctx_win = CTX_wm_window(C);
  ScrArea *ctx_area = CTX_wm_area(C);
  ARegion *ctx_region = CTX_wm_region(C);

  wmWindowManager *wm = CTX_wm_manager(C);
  wmWindow *win = ctx_win;
  bScreen *screen = CTX_wm_screen(C);

  /* There may actually be a different window active than the one showing the popup, so lookup real
   * one. */
  if (BLI_findindex(&screen->regionbase, handle->region) == -1) {
    LISTBASE_FOREACH (wmWindow *, win_iter, &wm->windows) {
      screen = WM_window_get_active_screen(win_iter);
      if (BLI_findindex(&screen->regionbase, handle->region) != -1) {
        win = win_iter;
        break;
      }
    }
  }

  BLI_assert(win && screen);

  CTX_wm_window_set(C, win);
  ui_region_temp_remove(C, screen, handle->region);

  /* Reset context (area and region were null'ed when changing context window). */
  CTX_wm_window_set(C, ctx_win);
  CTX_wm_area_set(C, ctx_area);
  CTX_wm_region_set(C, ctx_region);

  /* reset to region cursor (only if there's not another menu open) */
  if (BLI_listbase_is_empty(&screen->regionbase)) {
    win->tag_cursor_refresh = true;
  }

  if (handle->scrolltimer) {
    WM_event_timer_remove(wm, win, handle->scrolltimer);
  }
}

void UI_layout_panel_popup_scroll_apply(Panel *panel, const float dy)
{
  if (!panel || dy == 0.0f) {
    return;
  }
  for (LayoutPanelBody &body : panel->runtime->layout_panels.bodies) {
    body.start_y += dy;
    body.end_y += dy;
  }
  for (LayoutPanelHeader &headcer : panel->runtime->layout_panels.headers) {
    headcer.start_y += dy;
    headcer.end_y += dy;
  }
}

void UI_popup_dummy_panel_set(ARegion *region, uiBlock *block)
{
  Panel *&panel = region->runtime.popup_block_panel;
  if (!panel) {
    /* Dummy popup panel type. */
    static PanelType panel_type = []() {
      PanelType type{};
      type.flag = PANEL_TYPE_NO_HEADER;
      return type;
    }();
    panel = BKE_panel_new(&panel_type);
  }
  panel->runtime->layout_panels.clear();
  block->panel = panel;
  panel->runtime->block = block;
}

uiBlock *ui_popup_block_refresh(bContext *C,
                                uiPopupBlockHandle *handle,
                                ARegion *butregion,
                                uiBut *but)
{
  const int margin = UI_POPUP_MARGIN;
  wmWindow *window = CTX_wm_window(C);
  ARegion *region = handle->region;

  const uiBlockCreateFunc create_func = handle->popup_create_vars.create_func;
  const uiBlockHandleCreateFunc handle_create_func = handle->popup_create_vars.handle_create_func;
  void *arg = handle->popup_create_vars.arg;

  uiBlock *block_old = static_cast<uiBlock *>(region->uiblocks.first);

  handle->refresh = (block_old != nullptr);

  BLI_assert(!handle->refresh || handle->can_refresh);

#ifndef NDEBUG
  wmEvent *event_back = window->eventstate;
  wmEvent *event_last_back = window->event_last_handled;
#endif

  /* create ui block */
  uiBlock *block;
  if (create_func) {
    block = create_func(C, region, arg);
  }
  else {
    block = handle_create_func(C, handle, arg);
  }

  /* Don't create accelerator keys if the parent menu does not have them. */
  if (but && but->block->flag & UI_BLOCK_NO_ACCELERATOR_KEYS) {
    block->flag |= UI_BLOCK_NO_ACCELERATOR_KEYS;
  }

  /* callbacks _must_ leave this for us, otherwise we can't call UI_block_update_from_old */
  BLI_assert(!block->endblock);

  /* Ensure we don't use mouse coords here.
   *
   * NOTE(@ideasman42): Important because failing to do will cause glitches refreshing the popup.
   *
   * - Many popups use #wmEvent::xy to position them.
   * - Refreshing a pop-up must only ever change it's contents. Consider that refreshing
   *   might be used to show a menu item as grayed out, or change a text label,
   *   we *never* want the popup to move based on the cursor location while refreshing.
   * - The location of the cursor at the time of creation is stored in:
   *   `handle->popup_create_vars.event_xy` which must be used instead.
   *
   * Since it's difficult to control logic which is called indirectly here,
   * clear the `eventstate` entirely to ensure it's never used when refreshing a popup. */
#ifndef NDEBUG
  window->eventstate = nullptr;
#endif

  if (block->handle) {
    memcpy(block->handle, handle, sizeof(uiPopupBlockHandle));
    MEM_freeN(handle);
    handle = block->handle;
  }
  else {
    block->handle = handle;
  }

  region->regiondata = handle;

  /* set UI_BLOCK_NUMSELECT before UI_block_end() so we get alphanumeric keys assigned */
  if (but == nullptr) {
    block->flag |= UI_BLOCK_POPUP;
  }

  block->flag |= UI_BLOCK_LOOP;
  UI_block_theme_style_set(block, UI_BLOCK_THEME_STYLE_POPUP);

  /* defer this until blocks are translated (below) */
  block->oldblock = nullptr;

  if (!block->endblock) {
    UI_block_end_ex(
        C, block, handle->popup_create_vars.event_xy, handle->popup_create_vars.event_xy);
  }

  /* if this is being created from a button */
  if (but) {
    block->aspect = but->block->aspect;
    ui_popup_block_position(window, butregion, but, block);
    handle->direction = block->direction;
  }
  else {
    /* Keep a list of these, needed for pull-down menus. */
    uiSafetyRct *saferct = MEM_cnew<uiSafetyRct>(__func__);
    saferct->safety = block->safety;
    BLI_addhead(&block->saferct, saferct);
  }

  if (block->flag & UI_BLOCK_RADIAL) {
    const int win_width = UI_SCREEN_MARGIN;

    const int winx = WM_window_pixels_x(window);
    const int winy = WM_window_pixels_y(window);

    copy_v2_v2(block->pie_data.pie_center_init, block->pie_data.pie_center_spawned);

    /* only try translation if area is large enough */
    int x_offset = 0;
    if (BLI_rctf_size_x(&block->rect) < winx - (2.0f * win_width)) {
      if (block->rect.xmin < win_width) {
        x_offset += win_width - block->rect.xmin;
      }
      if (block->rect.xmax > winx - win_width) {
        x_offset += winx - win_width - block->rect.xmax;
      }
    }

    int y_offset = 0;
    if (BLI_rctf_size_y(&block->rect) < winy - (2.0f * win_width)) {
      if (block->rect.ymin < win_width) {
        y_offset += win_width - block->rect.ymin;
      }
      if (block->rect.ymax > winy - win_width) {
        y_offset += winy - win_width - block->rect.ymax;
      }
    }
    /* if we are offsetting set up initial data for timeout functionality */

    if ((x_offset != 0) || (y_offset != 0)) {
      block->pie_data.pie_center_spawned[0] += x_offset;
      block->pie_data.pie_center_spawned[1] += y_offset;

      UI_block_translate(block, x_offset, y_offset);

      if (U.pie_initial_timeout > 0) {
        block->pie_data.flags |= UI_PIE_INITIAL_DIRECTION;
      }
    }

    region->winrct.xmin = 0;
    region->winrct.xmax = winx;
    region->winrct.ymin = 0;
    region->winrct.ymax = winy;

    ui_block_calc_pie_segment(block, block->pie_data.pie_center_init);

    /* lastly set the buttons at the center of the pie menu, ready for animation */
    if (U.pie_animation_timeout > 0) {
      LISTBASE_FOREACH (uiBut *, but_iter, &block->buttons) {
        if (but_iter->pie_dir != UI_RADIAL_NONE) {
          BLI_rctf_recenter(&but_iter->rect, UNPACK2(block->pie_data.pie_center_spawned));
        }
      }
    }
  }
  else {
    /* Add an offset to draw the popover arrow. */
    if ((block->flag & UI_BLOCK_POPOVER) && ELEM(block->direction, UI_DIR_UP, UI_DIR_DOWN)) {
      /* Keep sync with 'ui_draw_popover_back_impl'. */
      const float unit_size = U.widget_unit / block->aspect;
      const float unit_half = unit_size * (block->direction == UI_DIR_DOWN ? 0.5 : -0.5);

      UI_block_translate(block, 0, -unit_half);
    }

    /* clip block with window boundary */
    ui_popup_block_clip(window, block);

    /* Avoid menu moving down and losing cursor focus by keeping it at
     * the same height. */
    if (handle->refresh && handle->prev_block_rect.ymax > block->rect.ymax) {
      if (block->bounds_type != UI_BLOCK_BOUNDS_POPUP_CENTER) {
        const float offset = handle->prev_block_rect.ymax - block->rect.ymax;
        UI_block_translate(block, 0, offset);
        block->rect.ymin = handle->prev_block_rect.ymin;
      }
    }

    handle->prev_block_rect = block->rect;

    /* the block and buttons were positioned in window space as in 2.4x, now
     * these menu blocks are regions so we bring it back to region space.
     * additionally we add some padding for the menu shadow or rounded menus */
    region->winrct.xmin = block->rect.xmin - margin;
    region->winrct.xmax = block->rect.xmax + margin;
    region->winrct.ymin = block->rect.ymin - margin;
    region->winrct.ymax = block->rect.ymax + UI_POPUP_MENU_TOP;

    UI_block_translate(block, -region->winrct.xmin, -region->winrct.ymin);
    /* Popups can change size, fix scroll offset if a panel was closed. */
    float ymin = FLT_MAX;
    LISTBASE_FOREACH (uiBut *, bt, &block->buttons) {
      ymin = min_ff(ymin, bt->rect.ymin);
    }

    handle->scrolloffset = std::clamp<float>(
        handle->scrolloffset, 0.0f, std::max<float>(block->rect.ymin - ymin, 0.0f));
    /* apply scroll offset */
    if (handle->scrolloffset != 0.0f) {
      LISTBASE_FOREACH (uiBut *, bt, &block->buttons) {
        bt->rect.ymin += handle->scrolloffset;
        bt->rect.ymax += handle->scrolloffset;
      }
    }
  }
  /* Apply popup scroll offset to layout panels. */
  UI_layout_panel_popup_scroll_apply(block->panel, handle->scrolloffset);

  if (block_old) {
    block->oldblock = block_old;
    UI_block_update_from_old(C, block);
    UI_blocklist_free_inactive(C, region);
  }

  /* checks which buttons are visible, sets flags to prevent draw (do after region init) */
  ui_popup_block_scrolltest(block);

  /* Adds sub-window. */
  ED_region_floating_init(region);

  /* Get `winmat` now that we actually have the sub-window. */
  wmGetProjectionMatrix(block->winmat, &region->winrct);

  /* notify change and redraw */
  ED_region_tag_redraw(region);

  ED_region_update_rect(region);

#ifndef NDEBUG
  window->eventstate = event_back;
  window->event_last_handled = event_last_back;
#endif

  return block;
}

uiPopupBlockHandle *ui_popup_block_create(bContext *C,
                                          ARegion *butregion,
                                          uiBut *but,
                                          uiBlockCreateFunc create_func,
                                          uiBlockHandleCreateFunc handle_create_func,
                                          void *arg,
                                          uiFreeArgFunc arg_free,
                                          const bool can_refresh)
{
  wmWindow *window = CTX_wm_window(C);
  uiBut *activebut = UI_context_active_but_get(C);

  /* disable tooltips from buttons below */
  if (activebut) {
    UI_but_tooltip_timer_remove(C, activebut);
  }
  /* standard cursor by default */
  WM_cursor_set(window, WM_CURSOR_DEFAULT);

  /* create handle */
  uiPopupBlockHandle *handle = MEM_cnew<uiPopupBlockHandle>(__func__);

  /* store context for operator */
  handle->ctx_area = CTX_wm_area(C);
  handle->ctx_region = CTX_wm_region(C);
  handle->can_refresh = can_refresh;

  /* store vars to refresh popup (RGN_REFRESH_UI) */
  handle->popup_create_vars.create_func = create_func;
  handle->popup_create_vars.handle_create_func = handle_create_func;
  handle->popup_create_vars.arg = arg;
  handle->popup_create_vars.arg_free = arg_free;
  handle->popup_create_vars.but = but;
  handle->popup_create_vars.butregion = but ? butregion : nullptr;
  copy_v2_v2_int(handle->popup_create_vars.event_xy, window->eventstate->xy);

  /* create area region */
  ARegion *region = ui_region_temp_add(CTX_wm_screen(C));
  handle->region = region;

  static ARegionType type;
  memset(&type, 0, sizeof(ARegionType));
  type.draw = ui_block_region_draw;
  type.layout = ui_block_region_refresh;
  type.regionid = RGN_TYPE_TEMPORARY;
  region->type = &type;

  UI_region_handlers_add(&region->handlers);

  /* Note that this will be set in the code-path that typically calls refreshing
   * (that loops over #Screen::regionbase and refreshes regions tagged with #RGN_REFRESH_UI).
   * Whereas this only runs on initial creation.
   * Set the region here so drawing logic can rely on it being set.
   * Note that restoring the previous value may not be needed, it just avoids potential
   * problems caused by popups manipulating the context which created them.
   *
   * The check for `can_refresh` exists because the context when refreshing sets the "region_popup"
   * so failing to do so here would cause callbacks draw function to have a different context
   * the first time it's called. Setting this in every context causes button context menus to
   * fail because setting the "region_popup" causes poll functions to reference the popup region
   * instead of the region where the button was created, see #121728.
   *
   * NOTE(@ideasman42): the logic for which popups run with their region set to
   * #bContext::wm::region_popup could be adjusted, making this context member depend on
   * the ability to refresh seems somewhat arbitrary although it does make *some* sense
   * because accessing the region later (to tag for refreshing for example)
   * only makes sense if that region supports refreshing. */
  ARegion *region_popup_prev = nullptr;
  if (can_refresh) {
    region_popup_prev = CTX_wm_region_popup(C);
    CTX_wm_region_popup_set(C, region);
  }

  uiBlock *block = ui_popup_block_refresh(C, handle, butregion, but);
  handle = block->handle;

<<<<<<< HEAD
  if (block->flag & UI_BLOCK_KEEP_OPEN) {
    handle->can_refresh = true;
  }

  CTX_wm_region_popup_set(C, region_popup_prev);
=======
  if (can_refresh) {
    CTX_wm_region_popup_set(C, region_popup_prev);
  }
>>>>>>> ea5e1fef

  /* keep centered on window resizing */
  if (block->bounds_type == UI_BLOCK_BOUNDS_POPUP_CENTER) {
    type.listener = ui_block_region_popup_window_listener;
  }

  return handle;
}

void ui_popup_block_free(bContext *C, uiPopupBlockHandle *handle)
{
  bool is_submenu = false;

  /* If this popup is created from a popover which does NOT have keep-open flag set,
   * then close the popover too. We could extend this to other popup types too. */
  ARegion *region = handle->popup_create_vars.butregion;
  if (region != nullptr) {
    LISTBASE_FOREACH (uiBlock *, block, &region->uiblocks) {
      if (block->handle && (block->flag & UI_BLOCK_POPOVER) &&
          (block->flag & UI_BLOCK_KEEP_OPEN) == 0)
      {
        uiPopupBlockHandle *menu = block->handle;
        menu->menuretval = UI_RETURN_OK;
      }

      if (ui_block_is_menu(block)) {
        is_submenu = true;
      }
    }
  }

  /* Clear the status bar text that is set when opening a menu. */
  if (!is_submenu) {
    ED_workspace_status_text(C, nullptr);
  }

  if (handle->popup_create_vars.arg_free) {
    handle->popup_create_vars.arg_free(handle->popup_create_vars.arg);
  }

  if (handle->region->runtime.popup_block_panel) {
    BKE_panel_free(handle->region->runtime.popup_block_panel);
  }

  ui_popup_block_remove(C, handle);

  MEM_freeN(handle);
}

/** \} */<|MERGE_RESOLUTION|>--- conflicted
+++ resolved
@@ -922,17 +922,11 @@
   uiBlock *block = ui_popup_block_refresh(C, handle, butregion, but);
   handle = block->handle;
 
-<<<<<<< HEAD
   if (block->flag & UI_BLOCK_KEEP_OPEN) {
     handle->can_refresh = true;
   }
 
   CTX_wm_region_popup_set(C, region_popup_prev);
-=======
-  if (can_refresh) {
-    CTX_wm_region_popup_set(C, region_popup_prev);
-  }
->>>>>>> ea5e1fef
 
   /* keep centered on window resizing */
   if (block->bounds_type == UI_BLOCK_BOUNDS_POPUP_CENTER) {
