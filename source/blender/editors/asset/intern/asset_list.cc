/* SPDX-License-Identifier: GPL-2.0-or-later */

/** \file
 * \ingroup edasset
 *
 * Abstractions to manage runtime asset lists with a global cache for multiple UI elements to
 * access.
 * Internally this uses the #FileList API and structures from `filelist.c`. This is just because it
 * contains most necessary logic already and there's not much time for a more long-term solution.
 */

#include <optional>
#include <string>

#include "BKE_context.h"

#include "BLI_map.hh"
#include "BLI_path_util.h"
#include "BLI_utility_mixins.hh"

#include "DNA_space_types.h"

#include "BKE_icons.h"
#include "BKE_preferences.h"

#include "ED_fileselect.h"

#include "WM_api.h"

/* XXX uses private header of file-space. */
#include "../space_file/file_indexer.h"
#include "../space_file/filelist.h"

#include "ED_asset_handle.h"
#include "ED_asset_indexer.h"
#include "ED_asset_list.h"
#include "ED_asset_list.hh"
#include "asset_library_reference.hh"

namespace blender::ed::asset {

/* -------------------------------------------------------------------- */
/** \name Asset list API
 *
 * Internally re-uses #FileList from the File Browser. It does all the heavy lifting already.
 * \{ */

/**
 * RAII wrapper for `FileList`
 */
class FileListWrapper {
  static void filelist_free_fn(FileList *list)
  {
    filelist_free(list);
    MEM_freeN(list);
  }

  std::unique_ptr<FileList, decltype(&filelist_free_fn)> file_list_;

 public:
  explicit FileListWrapper(eFileSelectType filesel_type)
      : file_list_(filelist_new(filesel_type), filelist_free_fn)
  {
  }
  FileListWrapper(FileListWrapper &&other) = default;
  FileListWrapper &operator=(FileListWrapper &&other) = default;
  ~FileListWrapper()
  {
    /* Destructs the owned pointer. */
    file_list_ = nullptr;
  }

  operator FileList *() const
  {
    return file_list_.get();
  }
};

class AssetList : NonCopyable {
  FileListWrapper filelist_;
  /** Storage for asset handles, items are lazy-created on request.
   *  Asset handles are stored as a pointer here, to ensure a consistent memory address (address
   *  inside the map changes as the map changes). */
  mutable Map<uint32_t, std::unique_ptr<AssetHandle>> asset_handle_map_;
  AssetLibraryReference library_ref_;

 public:
  AssetList() = delete;
  AssetList(eFileSelectType filesel_type, const AssetLibraryReference &asset_library_ref);
  AssetList(AssetList &&other) = default;
  ~AssetList() = default;

  void setup();
  void fetch(const bContext &C);
  void setCatalogFilterSettings(const AssetCatalogFilterSettings &settings);
  void clear(bContext *C);

  bool needsRefetch() const;
  AssetHandle &asset_handle_from_file(const FileDirEntry &) const;
  void iterate(AssetListIterFn fn) const;
  bool listen(const wmNotifier &notifier) const;
  int size() const;
  void tagMainDataDirty() const;
  void remapID(ID *id_old, ID *id_new) const;
  AssetLibrary *asset_library() const;
  StringRef filepath() const;
};

AssetList::AssetList(eFileSelectType filesel_type, const AssetLibraryReference &asset_library_ref)
    : filelist_(filesel_type), library_ref_(asset_library_ref)
{
}

void AssetList::setup()
{
  FileList *files = filelist_;

  bUserAssetLibrary *user_library = nullptr;

  /* Ensure valid repository, or fall-back to local one. */
  if (library_ref_.type == ASSET_LIBRARY_CUSTOM) {
    BLI_assert(library_ref_.custom_library_index >= 0);

    user_library = BKE_preferences_asset_library_find_from_index(
        &U, library_ref_.custom_library_index);
  }

  /* Relevant bits from file_refresh(). */
  /* TODO pass options properly. */
  filelist_setrecursion(files, FILE_SELECT_MAX_RECURSIONS);
  filelist_setsorting(files, FILE_SORT_ALPHA, false);
  filelist_setlibrary(files, &library_ref_);
  filelist_setfilter_options(
      files,
      true,
      true,
      true, /* Just always hide parent, prefer to not add an extra user option for this. */
      FILE_TYPE_BLENDERLIB,
      FILTER_ID_ALL,
      true,
      "",
      "");

  const bool use_asset_indexer = !USER_EXPERIMENTAL_TEST(&U, no_asset_indexing);
  filelist_setindexer(files, use_asset_indexer ? &file_indexer_asset : &file_indexer_noop);

  char path[FILE_MAXDIR] = "";
  if (user_library) {
    BLI_strncpy(path, user_library->path, sizeof(path));
    filelist_setdir(files, path);
  }
  else {
    filelist_setdir(files, path);
  }
}

void AssetList::fetch(const bContext &C)
{
  FileList *files = filelist_;

  if (filelist_needs_force_reset(files)) {
    filelist_readjob_stop(files, CTX_wm_manager(&C));
    filelist_clear_from_reset_tag(files);
    asset_handle_map_.clear();
  }

  if (filelist_needs_reading(files)) {
    if (!filelist_pending(files)) {
      filelist_readjob_start(files, NC_ASSET | ND_ASSET_LIST_READING, &C);
    }
  }
  filelist_sort(files);
  filelist_filter(files);
}

void AssetList::setCatalogFilterSettings(const AssetCatalogFilterSettings &settings)
{
  filelist_set_asset_catalog_filter_options(
      filelist_, (AssetCatalogFilterMode)settings.filter_mode, &settings.active_catalog_id);
}

bool AssetList::needsRefetch() const
{
  return filelist_needs_force_reset(filelist_) || filelist_needs_reading(filelist_);
}

AssetHandle &AssetList::asset_handle_from_file(const FileDirEntry &file) const
{
  AssetHandle &asset = *asset_handle_map_.lookup_or_add(
      file.uid, std::make_unique<AssetHandle>(AssetHandle{&file}));
  /* The file is recreated while loading, update the pointer here. */
  asset.file_data = &file;
  return asset;
}

void AssetList::iterate(AssetListIterFn fn) const
{
  FileList *files = filelist_;
  int numfiles = filelist_files_ensure(files);

  for (int i = 0; i < numfiles; i++) {
    FileDirEntry *file = filelist_file(files, i);
    if ((file->typeflag & FILE_TYPE_ASSET) == 0) {
      continue;
    }

    AssetHandle &asset_handle = asset_handle_from_file(*file);
    if (!fn(asset_handle)) {
      /* If the callback returns false, we stop iterating. */
      break;
    }
  }
}

void AssetList::clear(bContext *C)
{
  /* Based on #ED_fileselect_clear() */

  FileList *files = filelist_;
  filelist_readjob_stop(files, CTX_wm_manager(C));
  filelist_freelib(files);
  filelist_clear(files);
  asset_handle_map_.clear();

  WM_main_add_notifier(NC_ASSET | ND_ASSET_LIST, nullptr);
}

/**
 * \return True if the asset-list needs a UI redraw.
 */
bool AssetList::listen(const wmNotifier &notifier) const
{
  switch (notifier.category) {
    case NC_ID: {
      if (ELEM(notifier.action, NA_RENAME)) {
        return true;
      }
      break;
    }
    case NC_ASSET:
      if (ELEM(notifier.data, ND_ASSET_LIST)) {
        filelist_tag_needs_filtering(filelist_);
        return true;
      }
      if (ELEM(notifier.data, ND_ASSET_LIST_READING)) {
        return true;
      }
      if (ELEM(notifier.action, NA_ADDED, NA_REMOVED, NA_EDITED)) {
        return true;
      }
      break;
  }

  return false;
}

/**
 * \return The number of assets in the list.
 */
int AssetList::size() const
{
  return filelist_files_ensure(filelist_);
}

void AssetList::tagMainDataDirty() const
{
  if (filelist_needs_reset_on_main_changes(filelist_)) {
    filelist_tag_force_reset_mainfiles(filelist_);
  }
}

void AssetList::remapID(ID * /*id_old*/, ID * /*id_new*/) const
{
  /* Trigger full re-fetch of the file list if main data was changed, don't even attempt remap
   * pointers. We could give file list types a id-remap callback, but it's probably not worth it.
   * Refreshing local file lists is relatively cheap. */
  tagMainDataDirty();
}

StringRef AssetList::filepath() const
{
  return filelist_dir(filelist_);
}

AssetLibrary *AssetList::asset_library() const
{
  return filelist_asset_library(filelist_);
}

/** \} */

/* -------------------------------------------------------------------- */
/** \name Runtime asset list cache
 * \{ */

/**
 * Class managing a global asset list map, each entry being a list for a specific asset library.
 */
class AssetListStorage {
  using AssetListMap = Map<AssetLibraryReferenceWrapper, AssetList>;

 public:
  /* Purely static class, can't instantiate this. */
  AssetListStorage() = delete;

  static void fetch_library(const AssetLibraryReference &library_reference, const bContext &C);
  static void destruct();
  static AssetList *lookup_list(const AssetLibraryReference &library_ref);
  static void tagMainDataDirty();
  static void remapID(ID *id_new, ID *id_old);

 private:
  static std::optional<eFileSelectType> asset_library_reference_to_fileselect_type(
      const AssetLibraryReference &library_reference);

  using is_new_t = bool;
  static std::tuple<AssetList &, is_new_t> ensure_list_storage(
      const AssetLibraryReference &library_reference, eFileSelectType filesel_type);

  static AssetListMap &global_storage();
};

void AssetListStorage::fetch_library(const AssetLibraryReference &library_reference,
                                     const bContext &C)
{
  std::optional filesel_type = asset_library_reference_to_fileselect_type(library_reference);
  if (!filesel_type) {
    return;
  }

  auto [list, is_new] = ensure_list_storage(library_reference, *filesel_type);
  if (is_new || list.needsRefetch()) {
    list.setup();
    list.fetch(C);
  }
}

void AssetListStorage::destruct()
{
  global_storage().clear();
}

AssetList *AssetListStorage::lookup_list(const AssetLibraryReference &library_ref)
{
  return global_storage().lookup_ptr(library_ref);
}

void AssetListStorage::tagMainDataDirty()
{
  for (AssetList &list : global_storage().values()) {
    list.tagMainDataDirty();
  }
}

void AssetListStorage::remapID(ID *id_new, ID *id_old)
{
  for (AssetList &list : global_storage().values()) {
    list.remapID(id_new, id_old);
  }
}

std::optional<eFileSelectType> AssetListStorage::asset_library_reference_to_fileselect_type(
    const AssetLibraryReference &library_reference)
{
  switch (library_reference.type) {
    case ASSET_LIBRARY_CUSTOM:
      return FILE_ASSET_LIBRARY;
    case ASSET_LIBRARY_LOCAL:
      return FILE_MAIN_ASSET;
  }

  return std::nullopt;
}

std::tuple<AssetList &, AssetListStorage::is_new_t> AssetListStorage::ensure_list_storage(
    const AssetLibraryReference &library_reference, eFileSelectType filesel_type)
{
  AssetListMap &storage = global_storage();

  if (AssetList *list = storage.lookup_ptr(library_reference)) {
    return {*list, false};
  }
  storage.add(library_reference, AssetList(filesel_type, library_reference));
  return {storage.lookup(library_reference), true};
}

/**
 * Wrapper for Construct on First Use idiom, to avoid the Static Initialization Fiasco.
 */
AssetListStorage::AssetListMap &AssetListStorage::global_storage()
{
  static AssetListMap global_storage_;
  return global_storage_;
}

/** \} */

}  // namespace blender::ed::asset

/* -------------------------------------------------------------------- */
/** \name C-API
 * \{ */

using namespace blender::ed::asset;

void ED_assetlist_storage_fetch(const AssetLibraryReference *library_reference, const bContext *C)
{
  AssetListStorage::fetch_library(*library_reference, *C);
}

<<<<<<< HEAD
void ED_assetlist_catalog_filter_set(const struct AssetLibraryReference *library_reference,
                                     const struct AssetCatalogFilterSettings *settings)
=======
bool ED_assetlist_is_loaded(const AssetLibraryReference *library_reference)
{
  AssetList *list = AssetListStorage::lookup_list(*library_reference);
  if (!list) {
    return false;
  }
  if (list->needsRefetch()) {
    return false;
  }
  return true;
}

void ED_assetlist_ensure_previews_job(const AssetLibraryReference *library_reference,
                                      const bContext *C)
>>>>>>> 0b4bd3dd
{
  AssetList *list = AssetListStorage::lookup_list(*library_reference);
  if (list) {
    list->setCatalogFilterSettings(*settings);
  }
}

void ED_assetlist_clear(const AssetLibraryReference *library_reference, bContext *C)
{
  AssetList *list = AssetListStorage::lookup_list(*library_reference);
  if (list) {
    list->clear(C);
  }
}

bool ED_assetlist_storage_has_list_for_library(const AssetLibraryReference *library_reference)
{
  return AssetListStorage::lookup_list(*library_reference) != nullptr;
}

void ED_assetlist_iterate(const AssetLibraryReference &library_reference, AssetListIterFn fn)
{
  AssetList *list = AssetListStorage::lookup_list(library_reference);
  if (list) {
    list->iterate(fn);
  }
}

/* TODO hack to use the File Browser path, so we can keep all the import logic handled by the asset
 * API. Get rid of this once the File Browser is integrated better with the asset list. */
static const char *assetlist_library_path_from_sfile_get_hack(const bContext *C)
{
  SpaceFile *sfile = CTX_wm_space_file(C);
  if (!sfile || !ED_fileselect_is_asset_browser(sfile)) {
    return nullptr;
  }

  FileAssetSelectParams *asset_select_params = ED_fileselect_get_asset_params(sfile);
  if (!asset_select_params) {
    return nullptr;
  }

  return filelist_dir(sfile->files);
}

std::string ED_assetlist_asset_filepath_get(const bContext *C,
                                            const AssetLibraryReference &library_reference,
                                            const AssetHandle &asset_handle)
{
  if (ED_asset_handle_get_local_id(&asset_handle) ||
      !ED_asset_handle_get_metadata(&asset_handle)) {
    return {};
  }
  const char *library_path = ED_assetlist_library_path(&library_reference);
  if (!library_path && C) {
    library_path = assetlist_library_path_from_sfile_get_hack(C);
  }
  if (!library_path) {
    return {};
  }
  const char *asset_relpath = asset_handle.file_data->relpath;

  char path[FILE_MAX_LIBEXTRA];
  BLI_path_join(path, sizeof(path), library_path, asset_relpath);

  return path;
}

PreviewImage *ED_assetlist_asset_preview_request(const AssetLibraryReference *library_reference,
                                                 AssetHandle *asset_handle)
{
  if (asset_handle->preview) {
    return asset_handle->preview;
  }

  if (ID *local_id = ED_asset_handle_get_local_id(asset_handle)) {
    asset_handle->preview = BKE_previewimg_id_get(local_id);
  }
  else {
    const char *asset_identifier = ED_asset_handle_get_identifier(asset_handle);
    const int source = filelist_preview_source_get(asset_handle->file_data->typeflag);
    const std::string asset_path = ED_assetlist_asset_filepath_get(
        nullptr, *library_reference, *asset_handle);

    asset_handle->preview = BKE_previewimg_cached_thumbnail_read(
        asset_identifier, asset_path.c_str(), source, false);
  }

  return asset_handle->preview;
}

int ED_assetlist_asset_preview_icon_id_request(const AssetLibraryReference *library_reference,
                                               AssetHandle *asset_handle)
{
  PreviewImage *preview = ED_assetlist_asset_preview_request(library_reference, asset_handle);
  ID *local_id = ED_asset_handle_get_local_id(asset_handle);
  return BKE_icon_preview_ensure(local_id, preview);
}

ImBuf *ED_assetlist_asset_image_get(const AssetHandle *asset_handle)
{
  ImBuf *imbuf = filelist_file_getimage(asset_handle->file_data);
  if (imbuf) {
    return imbuf;
  }

  return filelist_geticon_image_ex(asset_handle->file_data);
}

AssetHandle *ED_assetlist_asset_get_from_index(const AssetLibraryReference *library_reference,
                                               const int index)
{
  AssetList *list = AssetListStorage::lookup_list(*library_reference);
  if (!list) {
    return nullptr;
  }

  AssetHandle *asset = nullptr;

  int i = 0;
  list->iterate([&](AssetHandle &iter_asset) {
    if (i == index) {
      asset = &iter_asset;
      return false;
    }
    i++;
    return true;
  });

  return asset;
}

const char *ED_assetlist_library_path(const AssetLibraryReference *library_reference)
{
  AssetList *list = AssetListStorage::lookup_list(*library_reference);
  if (list) {
    return list->filepath().data();
  }
  return nullptr;
}

AssetLibrary *ED_assetlist_library_get(const AssetLibraryReference *library_reference)
{
  AssetList *list = AssetListStorage::lookup_list(*library_reference);
  if (list) {
    return list->asset_library();
  }
  return nullptr;
}

bool ED_assetlist_listen(const AssetLibraryReference *library_reference,
                         const wmNotifier *notifier)
{
  AssetList *list = AssetListStorage::lookup_list(*library_reference);
  if (list) {
    return list->listen(*notifier);
  }
  return false;
}

int ED_assetlist_size(const AssetLibraryReference *library_reference)
{
  AssetList *list = AssetListStorage::lookup_list(*library_reference);
  if (list) {
    return list->size();
  }
  return -1;
}

void ED_assetlist_storage_tag_main_data_dirty()
{
  AssetListStorage::tagMainDataDirty();
}

void ED_assetlist_storage_id_remap(ID *id_old, ID *id_new)
{
  AssetListStorage::remapID(id_old, id_new);
}

void ED_assetlist_storage_exit()
{
  AssetListStorage::destruct();
}

/** \} */<|MERGE_RESOLUTION|>--- conflicted
+++ resolved
@@ -408,25 +408,20 @@
   AssetListStorage::fetch_library(*library_reference, *C);
 }
 
-<<<<<<< HEAD
+bool ED_assetlist_is_loaded(const AssetLibraryReference *library_reference)
+{
+  AssetList *list = AssetListStorage::lookup_list(*library_reference);
+  if (!list) {
+    return false;
+  }
+  if (list->needsRefetch()) {
+    return false;
+  }
+  return true;
+}
+
 void ED_assetlist_catalog_filter_set(const struct AssetLibraryReference *library_reference,
                                      const struct AssetCatalogFilterSettings *settings)
-=======
-bool ED_assetlist_is_loaded(const AssetLibraryReference *library_reference)
-{
-  AssetList *list = AssetListStorage::lookup_list(*library_reference);
-  if (!list) {
-    return false;
-  }
-  if (list->needsRefetch()) {
-    return false;
-  }
-  return true;
-}
-
-void ED_assetlist_ensure_previews_job(const AssetLibraryReference *library_reference,
-                                      const bContext *C)
->>>>>>> 0b4bd3dd
 {
   AssetList *list = AssetListStorage::lookup_list(*library_reference);
   if (list) {
