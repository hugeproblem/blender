/* SPDX-FileCopyrightText: 2023 Blender Foundation
 *
 * SPDX-License-Identifier: GPL-2.0-or-later */

/** \file
 * \ingroup edasset
 *
 * Helpers to convert asset library references from and to enum values and RNA enums.
 * In some cases it's simply not possible to reference an asset library with
 * #AssetLibraryReferences. This API guarantees a safe translation to indices/enum values for as
 * long as there is no change in the order of registered custom asset libraries.
 */

#include "BLI_listbase.h"

#include "BKE_asset_library_custom.h"
#include "BKE_blender_project.h"
#include "BKE_context.h"

#include "DNA_userdef_types.h"

#include "UI_resources.h"

#include "RNA_define.h"

#include "ED_asset_library.h"

int ED_asset_library_reference_to_enum_value(const AssetLibraryReference *library)
{
  /* Simple case: Predefined library, just set the value. */
  if (library->type < ASSET_LIBRARY_CUSTOM_FROM_PREFERENCES) {
    return library->type;
  }

  /* Note that the path isn't checked for validity here. If an invalid library path is used, the
   * Asset Browser can give a nice hint on what's wrong. */
  if (ED_asset_library_find_custom_library_from_reference(library)) {
    return library->type + library->custom_library_index;
  }

  return ASSET_LIBRARY_LOCAL;
}

AssetLibraryReference ED_asset_library_reference_from_enum_value(int value)
{
  AssetLibraryReference library;

  /* Simple case: Predefined repository, just set the value. */
  if (value < ASSET_LIBRARY_CUSTOM_FROM_PREFERENCES) {
    library.type = value;
    library.custom_library_index = -1;
    BLI_assert(ELEM(value, ASSET_LIBRARY_ALL, ASSET_LIBRARY_LOCAL, ASSET_LIBRARY_ESSENTIALS));
    return library;
  }

  const eAssetLibraryType type = (value < ASSET_LIBRARY_CUSTOM_FROM_PROJECT) ?
                                     ASSET_LIBRARY_CUSTOM_FROM_PREFERENCES :
                                     ASSET_LIBRARY_CUSTOM_FROM_PROJECT;

<<<<<<< HEAD
  const CustomAssetLibraryDefinition *custom_library = nullptr;

  library.type = type;
  library.custom_library_index = value - type;

  {
    custom_library = ED_asset_library_find_custom_library_from_reference(&library);

    /* Note that there is no check if the path exists here. If an invalid library path is used, the
     * Asset Browser can give a nice hint on what's wrong. */
    const bool is_valid = custom_library && (custom_library->name[0] && custom_library->path[0]);
    if (!is_valid) {
      library.custom_library_index = -1;
=======
  /* Note that there is no check if the path exists here. If an invalid library path is used, the
   * Asset Browser can give a nice hint on what's wrong. */
  if (!user_library) {
    library.type = ASSET_LIBRARY_ALL;
    library.custom_library_index = -1;
  }
  else {
    const bool is_valid = (user_library->name[0] && user_library->dirpath[0]);
    if (is_valid) {
      library.custom_library_index = value - ASSET_LIBRARY_CUSTOM;
      library.type = ASSET_LIBRARY_CUSTOM;
>>>>>>> 160678d2
    }
  }

  return library;
}

static void add_custom_asset_library_enum_items(
    const ListBase * /*CustomAssetLibraryDefinition*/ libraries,
    const eAssetLibraryType library_type,
    EnumPropertyItem **items,
    int *totitem)
{
  int i;
  LISTBASE_FOREACH_INDEX (CustomAssetLibraryDefinition *, custom_library, libraries, i) {
    /* Note that the path itself isn't checked for validity here. If an invalid library path is
     * used, the Asset Browser can give a nice hint on what's wrong. */
    const bool is_valid = (custom_library->name[0] && custom_library->path[0]);
    if (!is_valid) {
      continue;
    }

    AssetLibraryReference library_reference;
    library_reference.type = library_type;
    library_reference.custom_library_index = i;

    const int enum_value = ED_asset_library_reference_to_enum_value(&library_reference);
    /* Use library path as description, it's a nice hint for users. */
    EnumPropertyItem tmp = {
        enum_value, custom_library->name, ICON_NONE, custom_library->name, custom_library->path};
    RNA_enum_item_add(items, totitem, &tmp);
  }
}

const EnumPropertyItem *ED_asset_library_reference_to_rna_enum_itemf(const bool include_generated)
{
  EnumPropertyItem *item = nullptr;
  int totitem = 0;

  if (include_generated) {
    const EnumPropertyItem generated_items[] = {
        {ASSET_LIBRARY_ALL, "ALL", 0, "All", "Show assets from all of the listed asset libraries"},
        RNA_ENUM_ITEM_SEPR,
        {ASSET_LIBRARY_LOCAL,
         "LOCAL",
         ICON_CURRENT_FILE,
         "Current File",
         "Show the assets currently available in this Blender session"},
        {ASSET_LIBRARY_ESSENTIALS,
         "ESSENTIALS",
         0,
         "Essentials",
         "Show the basic building blocks and utilities coming with Blender"},
        {0, nullptr, 0, nullptr, nullptr},
    };

    /* Add predefined libraries that are generated and not simple directories that can be written
     * to. */
    RNA_enum_items_add(&item, &totitem, generated_items);
  }

  BlenderProject *project = CTX_wm_project();
  if (project && !BLI_listbase_is_empty(BKE_project_custom_asset_libraries_get(project))) {
    RNA_enum_item_add_separator(&item, &totitem);

<<<<<<< HEAD
    add_custom_asset_library_enum_items(BKE_project_custom_asset_libraries_get(project),
                                        ASSET_LIBRARY_CUSTOM_FROM_PROJECT,
                                        &item,
                                        &totitem);
  }
=======
  int i;
  LISTBASE_FOREACH_INDEX (bUserAssetLibrary *, user_library, &U.asset_libraries, i) {
    /* Note that the path itself isn't checked for validity here. If an invalid library path is
     * used, the Asset Browser can give a nice hint on what's wrong. */
    const bool is_valid = (user_library->name[0] && user_library->dirpath[0]);
    if (!is_valid) {
      continue;
    }
>>>>>>> 160678d2

  if (!BLI_listbase_is_empty(&U.asset_libraries)) {
    RNA_enum_item_add_separator(&item, &totitem);

<<<<<<< HEAD
    add_custom_asset_library_enum_items(
        &U.asset_libraries, ASSET_LIBRARY_CUSTOM_FROM_PREFERENCES, &item, &totitem);
=======
    const int enum_value = ED_asset_library_reference_to_enum_value(&library_reference);
    /* Use library path as description, it's a nice hint for users. */
    EnumPropertyItem tmp = {
        enum_value, user_library->name, ICON_NONE, user_library->name, user_library->dirpath};
    RNA_enum_item_add(&item, &totitem, &tmp);
>>>>>>> 160678d2
  }

  RNA_enum_item_end(&item, &totitem);
  return item;
}<|MERGE_RESOLUTION|>--- conflicted
+++ resolved
@@ -57,7 +57,6 @@
                                      ASSET_LIBRARY_CUSTOM_FROM_PREFERENCES :
                                      ASSET_LIBRARY_CUSTOM_FROM_PROJECT;
 
-<<<<<<< HEAD
   const CustomAssetLibraryDefinition *custom_library = nullptr;
 
   library.type = type;
@@ -68,22 +67,9 @@
 
     /* Note that there is no check if the path exists here. If an invalid library path is used, the
      * Asset Browser can give a nice hint on what's wrong. */
-    const bool is_valid = custom_library && (custom_library->name[0] && custom_library->path[0]);
+    const bool is_valid = custom_library && (custom_library->name[0] && custom_library->dirpath[0]);
     if (!is_valid) {
       library.custom_library_index = -1;
-=======
-  /* Note that there is no check if the path exists here. If an invalid library path is used, the
-   * Asset Browser can give a nice hint on what's wrong. */
-  if (!user_library) {
-    library.type = ASSET_LIBRARY_ALL;
-    library.custom_library_index = -1;
-  }
-  else {
-    const bool is_valid = (user_library->name[0] && user_library->dirpath[0]);
-    if (is_valid) {
-      library.custom_library_index = value - ASSET_LIBRARY_CUSTOM;
-      library.type = ASSET_LIBRARY_CUSTOM;
->>>>>>> 160678d2
     }
   }
 
@@ -100,7 +86,7 @@
   LISTBASE_FOREACH_INDEX (CustomAssetLibraryDefinition *, custom_library, libraries, i) {
     /* Note that the path itself isn't checked for validity here. If an invalid library path is
      * used, the Asset Browser can give a nice hint on what's wrong. */
-    const bool is_valid = (custom_library->name[0] && custom_library->path[0]);
+    const bool is_valid = (custom_library->name[0] && custom_library->dirpath[0]);
     if (!is_valid) {
       continue;
     }
@@ -112,7 +98,7 @@
     const int enum_value = ED_asset_library_reference_to_enum_value(&library_reference);
     /* Use library path as description, it's a nice hint for users. */
     EnumPropertyItem tmp = {
-        enum_value, custom_library->name, ICON_NONE, custom_library->name, custom_library->path};
+        enum_value, custom_library->name, ICON_NONE, custom_library->name, custom_library->dirpath};
     RNA_enum_item_add(items, totitem, &tmp);
   }
 }
@@ -148,36 +134,17 @@
   if (project && !BLI_listbase_is_empty(BKE_project_custom_asset_libraries_get(project))) {
     RNA_enum_item_add_separator(&item, &totitem);
 
-<<<<<<< HEAD
     add_custom_asset_library_enum_items(BKE_project_custom_asset_libraries_get(project),
                                         ASSET_LIBRARY_CUSTOM_FROM_PROJECT,
                                         &item,
                                         &totitem);
   }
-=======
-  int i;
-  LISTBASE_FOREACH_INDEX (bUserAssetLibrary *, user_library, &U.asset_libraries, i) {
-    /* Note that the path itself isn't checked for validity here. If an invalid library path is
-     * used, the Asset Browser can give a nice hint on what's wrong. */
-    const bool is_valid = (user_library->name[0] && user_library->dirpath[0]);
-    if (!is_valid) {
-      continue;
-    }
->>>>>>> 160678d2
 
   if (!BLI_listbase_is_empty(&U.asset_libraries)) {
     RNA_enum_item_add_separator(&item, &totitem);
 
-<<<<<<< HEAD
     add_custom_asset_library_enum_items(
         &U.asset_libraries, ASSET_LIBRARY_CUSTOM_FROM_PREFERENCES, &item, &totitem);
-=======
-    const int enum_value = ED_asset_library_reference_to_enum_value(&library_reference);
-    /* Use library path as description, it's a nice hint for users. */
-    EnumPropertyItem tmp = {
-        enum_value, user_library->name, ICON_NONE, user_library->name, user_library->dirpath};
-    RNA_enum_item_add(&item, &totitem, &tmp);
->>>>>>> 160678d2
   }
 
   RNA_enum_item_end(&item, &totitem);
