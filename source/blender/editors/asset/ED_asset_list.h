--- conflicted
+++ resolved
@@ -25,14 +25,9 @@
  */
 void ED_assetlist_storage_fetch(const struct AssetLibraryReference *library_reference,
                                 const struct bContext *C);
-<<<<<<< HEAD
 void ED_assetlist_catalog_filter_set(const struct AssetLibraryReference *,
                                      const struct AssetCatalogFilterSettings *catalog_filter);
-=======
 bool ED_assetlist_is_loaded(const struct AssetLibraryReference *library_reference);
-void ED_assetlist_ensure_previews_job(const struct AssetLibraryReference *library_reference,
-                                      const struct bContext *C);
->>>>>>> 0b4bd3dd
 void ED_assetlist_clear(const struct AssetLibraryReference *library_reference, struct bContext *C);
 bool ED_assetlist_storage_has_list_for_library(const AssetLibraryReference *library_reference);
 
