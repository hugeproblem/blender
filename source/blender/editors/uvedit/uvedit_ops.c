/*
 * $Id$
 *
 * ***** BEGIN GPL LICENSE BLOCK *****
 *
 * This program is free software; you can redistribute it and/or
 * modify it under the terms of the GNU General Public License
 * as published by the Free Software Foundation; either version 2
 * of the License, or (at your option) any later version.
 *
 * This program is distributed in the hope that it will be useful,
 * but WITHOUT ANY WARRANTY; without even the implied warranty of
 * MERCHANTABILITY or FITNESS FOR A PARTICULAR PURPOSE.  See the
 * GNU General Public License for more details.
 *
 * You should have received a copy of the GNU General Public License
 * along with this program; if not, write to the Free Software Foundation,
 * Inc., 51 Franklin Street, Fifth Floor, Boston, MA 02110-1301, USA.
 *
 * The Original Code is Copyright (C) 2001-2002 by NaN Holding BV.
 * All rights reserved.
 *
 * The Original Code is: all of this file.
 *
 * Contributor(s): none yet.
 *
 * ***** END GPL LICENSE BLOCK *****
 */

/** \file blender/editors/uvedit/uvedit_ops.c
 *  \ingroup eduv
 */


#include <stdlib.h>
#include <string.h>
#include <math.h>
#include <string.h>

#include "MEM_guardedalloc.h"

#include "DNA_object_types.h"
#include "DNA_meshdata_types.h"
#include "DNA_image_types.h"
#include "DNA_space_types.h"
#include "DNA_scene_types.h"

#include "BLI_math.h"
#include "BLI_blenlib.h"
#include "BLI_editVert.h"
#include "BLI_array.h"
#include "BLI_utildefines.h"

#include "BKE_context.h"
#include "BKE_customdata.h"
#include "BKE_depsgraph.h"
#include "BKE_image.h"
#include "BKE_library.h"
#include "BKE_mesh.h"
#include "BKE_report.h"
#include "BKE_tessmesh.h"

#include "ED_image.h"
#include "ED_mesh.h"
#include "ED_uvedit.h"
#include "ED_object.h"
#include "ED_screen.h"
#include "ED_transform.h"

#include "RNA_access.h"
#include "RNA_define.h"

#include "WM_api.h"
#include "WM_types.h"

#include "UI_view2d.h"

#include "uvedit_intern.h"

#define EFA_F1_FLAG	2

/************************* state testing ************************/

int ED_uvedit_test(Object *obedit)
{
	BMEditMesh *em;
	int ret;

	if (!obedit)
		return 0;
	
	if(obedit->type != OB_MESH)
		return 0;

	em = ((Mesh*)obedit->data)->edit_btmesh;
	ret = EDBM_texFaceCheck(em);
	
	return ret;
}

/************************* assign image ************************/

void ED_uvedit_assign_image(Scene *scene, Object *obedit, Image *ima, Image *previma)
{
	BMEditMesh *em;
	BMFace *efa;
	BMIter iter;
	MTexPoly *tf;
	int update= 0;
	
	/* skip assigning these procedural images... */
	if(ima && (ima->type==IMA_TYPE_R_RESULT || ima->type==IMA_TYPE_COMPOSITE))
		return;

	/* verify we have a mesh we can work with */
	if(!obedit || (obedit->type != OB_MESH))
		return;

	em= ((Mesh*)obedit->data)->edit_btmesh;
	if(!em || !em->bm->totface) {
		return;
	}
	
	/* ensure we have a uv layer */
	if(!CustomData_has_layer(&em->bm->pdata, CD_MTEXPOLY)) {
		BM_add_data_layer(em->bm, &em->bm->pdata, CD_MTEXPOLY);
		BM_add_data_layer(em->bm, &em->bm->ldata, CD_MLOOPUV);
		update= 1;
	}

	/* now assign to all visible faces */
	BM_ITER(efa, &iter, em->bm, BM_FACES_OF_MESH, NULL) {
		tf = CustomData_bmesh_get(&em->bm->pdata, efa->head.data, CD_MTEXPOLY);

		if(uvedit_face_visible(scene, previma, efa, tf)) {
			if(ima) {
				tf->tpage= ima;
				tf->mode |= TF_TEX;
				
				if(ima->id.us==0) id_us_plus(&ima->id);
				else id_lib_extern(&ima->id);
			}
			else {
				tf->tpage= NULL;
				tf->mode &= ~TF_TEX;
			}

			update = 1;
		}
	}

	/* and update depdency graph */
	if(update)
		DAG_id_tag_update(obedit->data, 0);
}

/* dotile -	1, set the tile flag (from the space image)
 * 			2, set the tile index for the faces. */
static int uvedit_set_tile(Object *obedit, Image *ima, int curtile)
{
	BMEditMesh *em;
	BMFace *efa;
	BMIter iter;
	MTexPoly *tf;
	
	/* verify if we have something to do */
	if(!ima || !ED_uvedit_test(obedit))
		return 0;

	if((ima->tpageflag & IMA_TILES) == 0)
		return 0;

	/* skip assigning these procedural images... */
	if(ima->type==IMA_TYPE_R_RESULT || ima->type==IMA_TYPE_COMPOSITE)
		return 0;
	
	em= ((Mesh*)obedit->data)->edit_btmesh;

	BM_ITER(efa, &iter, em->bm, BM_FACES_OF_MESH, NULL) {
		tf = CustomData_bmesh_get(&em->bm->pdata, efa->head.data, CD_MTEXPOLY);

		if(!BM_TestHFlag(efa, BM_HIDDEN) && BM_TestHFlag(efa, BM_SELECT))
			tf->tile= curtile; /* set tile index */
	}

	DAG_id_tag_update(obedit->data, 0);

	return 1;
}

/*********************** space conversion *********************/

static void uvedit_pixel_to_float(SpaceImage *sima, float *dist, float pixeldist)
{
	int width, height;

	ED_space_image_size(sima, &width, &height);

	dist[0]= pixeldist/width;
	dist[1]= pixeldist/height;
}

/*************** visibility and selection utilities **************/

int uvedit_face_visible_nolocal(Scene *scene, BMFace *efa)
{
	ToolSettings *ts= scene->toolsettings;

	if(ts->uv_flag & UV_SYNC_SELECTION)
		return (BM_TestHFlag(efa, BM_HIDDEN)==0);
	else
		return (BM_TestHFlag(efa, BM_HIDDEN)==0 && BM_TestHFlag(efa, BM_SELECT));
}

int uvedit_face_visible(Scene *scene, Image *ima, BMFace *efa, MTexPoly *tf) {
	ToolSettings *ts= scene->toolsettings;

	if(ts->uv_flag & UV_SHOW_SAME_IMAGE)
		return (tf->tpage==ima)? uvedit_face_visible_nolocal(scene, efa): 0;
	else
		return uvedit_face_visible_nolocal(scene, efa);
}

int uvedit_face_selected(Scene *scene, BMEditMesh *em, BMFace *efa)
{
	ToolSettings *ts= scene->toolsettings;

	if(ts->uv_flag & UV_SYNC_SELECTION)
		return (BM_TestHFlag(efa, BM_SELECT));
	else {
		BMLoop *l;
		MLoopUV *luv;
		BMIter liter;

		BM_ITER(l, &liter, em->bm, BM_LOOPS_OF_FACE, efa) {
			luv = CustomData_bmesh_get(&em->bm->ldata, l->head.data, CD_MLOOPUV);
			if (!(luv->flag & MLOOPUV_VERTSEL))
				return 0;
		}

		return 1;
	}
}

int uvedit_face_select(Scene *scene, BMEditMesh *em, BMFace *efa)
{
	ToolSettings *ts= scene->toolsettings;

	if(ts->uv_flag & UV_SYNC_SELECTION)
		BM_Select(em->bm, efa, 1);
	else {
		BMLoop *l;
		MLoopUV *luv;
		BMIter liter;

		BM_ITER(l, &liter, em->bm, BM_LOOPS_OF_FACE, efa) {
			luv = CustomData_bmesh_get(&em->bm->ldata, l->head.data, CD_MLOOPUV);
			luv->flag |= MLOOPUV_VERTSEL;
		}

		return 1;
	}

	return 0;
}

int uvedit_face_deselect(Scene *scene, BMEditMesh *em, BMFace *efa)
{
	ToolSettings *ts= scene->toolsettings;

	if(ts->uv_flag & UV_SYNC_SELECTION)
		BM_Select(em->bm, efa, 0);
	else {
		BMLoop *l;
		MLoopUV *luv;
		BMIter liter;

		BM_ITER(l, &liter, em->bm, BM_LOOPS_OF_FACE, efa) {
			luv = CustomData_bmesh_get(&em->bm->ldata, l->head.data, CD_MLOOPUV);
			luv->flag &= ~MLOOPUV_VERTSEL;
		}

		return 1;
	}

	return 0;
}

int uvedit_edge_selected(BMEditMesh *em, Scene *scene, BMLoop *l)
{
	ToolSettings *ts= scene->toolsettings;

	if(ts->uv_flag & UV_SYNC_SELECTION) {
		if(ts->selectmode & SCE_SELECT_FACE)
			return BM_TestHFlag(l->f, BM_SELECT);
		else if(ts->selectmode == SCE_SELECT_EDGE) {
			return BM_TestHFlag(l->e, BM_SELECT);
		} else
			return BM_TestHFlag(l->v, BM_SELECT) && 
			       BM_TestHFlag(((BMLoop*)l->next)->v, BM_SELECT);
	}
	else {
		MLoopUV *luv1, *luv2;

		luv1 = CustomData_bmesh_get(&em->bm->ldata, l->head.data, CD_MLOOPUV);
		luv2 = CustomData_bmesh_get(&em->bm->ldata, l->next->head.data, CD_MLOOPUV);

		return (luv1->flag & MLOOPUV_VERTSEL) && (luv2->flag & MLOOPUV_VERTSEL);
	}
}

void uvedit_edge_select(BMEditMesh *em, Scene *scene, BMLoop *l)

{
	ToolSettings *ts= scene->toolsettings;

	if(ts->uv_flag & UV_SYNC_SELECTION) {
		if(ts->selectmode & SCE_SELECT_FACE)
			BM_Select(em->bm, l->f, 1);
		else if(ts->selectmode & SCE_SELECT_EDGE)
			BM_Select(em->bm, l->e, 1);
		else {
			BM_Select(em->bm, l->e->v1, 1);
			BM_Select(em->bm, l->e->v2, 1);
		}
	}
	else {
		MLoopUV *luv1, *luv2;

		luv1 = CustomData_bmesh_get(&em->bm->ldata, l->head.data, CD_MLOOPUV);
		luv2 = CustomData_bmesh_get(&em->bm->ldata, l->next->head.data, CD_MLOOPUV);
		
		luv1->flag |= MLOOPUV_VERTSEL;
		luv2->flag |= MLOOPUV_VERTSEL;
	}
}

void uvedit_edge_deselect(BMEditMesh *em, Scene *scene, BMLoop *l)

{
	ToolSettings *ts= scene->toolsettings;

	if(ts->uv_flag & UV_SYNC_SELECTION) {
		if(ts->selectmode & SCE_SELECT_FACE)
			BM_Select(em->bm, l->f, 0);
		else if(ts->selectmode & SCE_SELECT_EDGE)
			BM_Select(em->bm, l->e, 0);
		else {
			BM_Select(em->bm, l->e->v1, 0);
			BM_Select(em->bm, l->e->v2, 0);
		}
	}
	else {
		MLoopUV *luv1, *luv2;

		luv1 = CustomData_bmesh_get(&em->bm->ldata, l->head.data, CD_MLOOPUV);
		luv2 = CustomData_bmesh_get(&em->bm->ldata, l->next->head.data, CD_MLOOPUV);
		
		luv1->flag &= ~MLOOPUV_VERTSEL;
		luv2->flag &= ~MLOOPUV_VERTSEL;
	}
}

int uvedit_uv_selected(BMEditMesh *em, Scene *scene, BMLoop *l)
{
	ToolSettings *ts= scene->toolsettings;

	if(ts->uv_flag & UV_SYNC_SELECTION) {
		if(ts->selectmode & SCE_SELECT_FACE)
			return BM_TestHFlag(l->f, BM_SELECT);
		else
			return BM_TestHFlag(l->v, BM_SELECT);
	}
	else {
		MLoopUV *luv = CustomData_bmesh_get(&em->bm->ldata, l->head.data, CD_MLOOPUV);

		return luv->flag & MLOOPUV_VERTSEL;
	}
}

void uvedit_uv_select(BMEditMesh *em, Scene *scene, BMLoop *l)
{
	ToolSettings *ts= scene->toolsettings;

	if(ts->uv_flag & UV_SYNC_SELECTION) {
		if(ts->selectmode & SCE_SELECT_FACE)
			BM_Select(em->bm, l->f, 1);
		else
			BM_Select(em->bm, l->v, 1);
	}
	else {
		MLoopUV *luv = CustomData_bmesh_get(&em->bm->ldata, l->head.data, CD_MLOOPUV);
		
		luv->flag |= MLOOPUV_VERTSEL;
	}
}

void uvedit_uv_deselect(BMEditMesh *em, Scene *scene, BMLoop *l)
{
	ToolSettings *ts= scene->toolsettings;

	if(ts->uv_flag & UV_SYNC_SELECTION) {
		if(ts->selectmode & SCE_SELECT_FACE)
			BM_Select(em->bm, l->f, 0);
		else
			BM_Select(em->bm, l->v, 0);
	}
	else {
		MLoopUV *luv = CustomData_bmesh_get(&em->bm->ldata, l->head.data, CD_MLOOPUV);
		
		luv->flag &= ~MLOOPUV_VERTSEL;
	}
}

/*********************** live unwrap utilities ***********************/

static void uvedit_live_unwrap_update(SpaceImage *sima, Scene *scene, Object *obedit)
{
	if(sima && (sima->flag & SI_LIVE_UNWRAP)) {
		ED_uvedit_live_unwrap_begin(scene, obedit);
		ED_uvedit_live_unwrap_re_solve();
		ED_uvedit_live_unwrap_end(0);
	}
}

/*********************** geometric utilities ***********************/
void poly_uv_center(BMEditMesh *em, BMFace *f, float cent[2])
{
	BMLoop *l;
	MLoopUV *luv;
	BMIter liter;

	cent[0] = cent[1] = 0.0f;

	BM_ITER(l, &liter, em->bm, BM_LOOPS_OF_FACE, f) {
		luv = CustomData_bmesh_get(&em->bm->ldata, l->head.data, CD_MLOOPUV);
		cent[0] += luv->uv[0];
		cent[1] += luv->uv[1];
	}

	cent[0] /= (float) f->len;
	cent[1] /= (float) f->len;
}


void uv_center(float uv[][2], float cent[2], int quad)
{
	if(quad) {
		cent[0] = (uv[0][0] + uv[1][0] + uv[2][0] + uv[3][0]) / 4.0f;
		cent[1] = (uv[0][1] + uv[1][1] + uv[2][1] + uv[3][1]) / 4.0f;
	}
	else {
		cent[0] = (uv[0][0] + uv[1][0] + uv[2][0]) / 3.0f;
		cent[1] = (uv[0][1] + uv[1][1] + uv[2][1]) / 3.0f;
	}
}

float uv_area(float uv[][2], int quad)
{
	if(quad)
		return area_tri_v2(uv[0], uv[1], uv[2]) + area_tri_v2(uv[0], uv[2], uv[3]); 
	else
		return area_tri_v2(uv[0], uv[1], uv[2]); 
}

float poly_uv_area(float uv[][2], int len)
{
	//BMESH_TODO: make this not suck
	//maybe use scanfill? I dunno.

	if(len >= 4)
		return area_tri_v2(uv[0], uv[1], uv[2]) + area_tri_v2(uv[0], uv[2], uv[3]); 
	else
		return area_tri_v2(uv[0], uv[1], uv[2]); 

	return 1.0;
}

void poly_copy_aspect(float uv_orig[][2], float uv[][2], float aspx, float aspy, int len)
{
	int i;
	for (i=0; i<len; i++) {
		uv[i][0] = uv_orig[i][0]*aspx;
		uv[i][1] = uv_orig[i][1]*aspy;
	}
}

void uv_copy_aspect(float uv_orig[][2], float uv[][2], float aspx, float aspy)
{
	uv[0][0] = uv_orig[0][0]*aspx;
	uv[0][1] = uv_orig[0][1]*aspy;
	
	uv[1][0] = uv_orig[1][0]*aspx;
	uv[1][1] = uv_orig[1][1]*aspy;
	
	uv[2][0] = uv_orig[2][0]*aspx;
	uv[2][1] = uv_orig[2][1]*aspy;
	
	uv[3][0] = uv_orig[3][0]*aspx;
	uv[3][1] = uv_orig[3][1]*aspy;
}

int ED_uvedit_minmax(Scene *scene, Image *ima, Object *obedit, float *min, float *max)
{
	BMEditMesh *em= ((Mesh*)obedit->data)->edit_btmesh;
	BMFace *efa;
	BMLoop *l;
	BMIter iter, liter;
	MTexPoly *tf;
	MLoopUV *luv;
	int sel;

	INIT_MINMAX2(min, max);

	sel= 0;
	BM_ITER(efa, &iter, em->bm, BM_FACES_OF_MESH, NULL) {
		tf = CustomData_bmesh_get(&em->bm->pdata, efa->head.data, CD_MTEXPOLY);
		if(!uvedit_face_visible(scene, ima, efa, tf))
			continue;
		
		BM_ITER(l, &liter, em->bm, BM_LOOPS_OF_FACE, efa) {
			if (uvedit_uv_selected(em, scene, l)) 
				luv = CustomData_bmesh_get(&em->bm->ldata, l->head.data, CD_MLOOPUV);
				DO_MINMAX2(luv->uv, min, max); 
				sel = 1;
			}
	}

	return sel;
}

int ED_uvedit_median(Scene *scene, Image *ima, Object *obedit, float co[3])
{
	BMEditMesh *em= ((Mesh*)obedit->data)->edit_btmesh;
	BMFace *efa;
	BMLoop *l;
	BMIter iter, liter;
	MTexPoly *tf;
	MLoopUV *luv;
	unsigned int sel= 0;

	zero_v3(co);
	BM_ITER(efa, &iter, em->bm, BM_FACES_OF_MESH, NULL) {
		tf= CustomData_bmesh_get(&em->bm->pdata, efa->head.data, CD_MTEXPOLY);
		if(!uvedit_face_visible(scene, ima, efa, tf))
			continue;
		
		BM_ITER(l, &liter, em->bm, BM_LOOPS_OF_FACE, efa) {
			luv = CustomData_bmesh_get(&em->bm->ldata, l->head.data, CD_MLOOPUV);
			if (uvedit_uv_selected(em, scene, l)) {
				add_v2_v2(co, luv->uv);
				sel++;
			}
		}
	}

	mul_v3_fl(co, 1.0f/(float)sel);

	return (sel != 0);
}

static int uvedit_center(Scene *scene, Image *ima, Object *obedit, float *cent, char mode)
{
	float min[2], max[2];
	int change= 0;
	
	if(mode==V3D_CENTER) { /* bounding box */
		if(ED_uvedit_minmax(scene, ima, obedit, min, max)) {
			change = 1;

			cent[0]= (min[0]+max[0])/2.0f;
			cent[1]= (min[1]+max[1])/2.0f;
		}
	}
	else {
		if(ED_uvedit_median(scene, ima, obedit, cent)) {
			change = 1;
		}

	}

	if(change) {
		return 1;
	}

	return 0;
}

/************************** find nearest ****************************/

typedef struct NearestHit {
	BMFace *efa;
	MTexPoly *tf;
	BMLoop *l, *nextl;
	MLoopUV *luv, *nextluv;
	int lindex; //index of loop within face
	int vert1, vert2; //index in mesh of edge vertices
} NearestHit;

static void find_nearest_uv_edge(Scene *scene, Image *ima, BMEditMesh *em, float co[2], NearestHit *hit)
{
	MTexPoly *tf;
	BMFace *efa;
	BMLoop *l;
	BMVert *eve;
	BMIter iter, liter;
	MLoopUV *luv, *nextluv;
	float mindist, dist;
	int i;

	mindist= 1e10f;
	memset(hit, 0, sizeof(*hit));

	eve = BMIter_New(&iter, em->bm, BM_VERTS_OF_MESH, NULL);
	for (i=0; eve; eve=BMIter_Step(&iter), i++) {
		BMINDEX_SET(eve, i);
	}
	
	BM_ITER(efa, &iter, em->bm, BM_FACES_OF_MESH, NULL) {
		tf= CustomData_bmesh_get(&em->bm->pdata, efa->head.data, CD_MTEXPOLY);
		if(!uvedit_face_visible(scene, ima, efa, tf))
			continue;
		
		i = 0;
		BM_ITER(l, &liter, em->bm, BM_LOOPS_OF_FACE, efa) {
			luv = CustomData_bmesh_get(&em->bm->ldata, l->head.data, CD_MLOOPUV);
			nextluv = CustomData_bmesh_get(&em->bm->ldata, l->next->head.data, CD_MLOOPUV);

			dist= dist_to_line_segment_v2(co, luv->uv, nextluv->uv);

			if(dist < mindist) {
				hit->tf= tf;
				hit->efa= efa;
				
				hit->l = l;
				hit->nextl = (BMLoop*)l->next;
				hit->luv = luv;
				hit->nextluv = nextluv;
				hit->lindex = i;
				hit->vert1 = BMINDEX_GET(hit->l->v);
				hit->vert2 = BMINDEX_GET(((BMLoop*)hit->l->next)->v);

				mindist = dist;
			}

			i++;
		}
	}
}

static void find_nearest_uv_face(Scene *scene, Image *ima, BMEditMesh *em, float co[2], NearestHit *hit)
{
	MTexPoly *tf;
	BMFace *efa;
	BMLoop *l;
	BMIter iter, liter;
	MLoopUV *luv;
	float mindist, dist, cent[2];

	mindist= 1e10f;
	memset(hit, 0, sizeof(*hit));

	/*this will fill in hit.vert1 and hit.vert2*/
	find_nearest_uv_edge(scene, ima, em, co, hit);
	hit->l = hit->nextl = NULL;
	hit->luv = hit->nextluv = NULL;

	BM_ITER(efa, &iter, em->bm, BM_FACES_OF_MESH, NULL) {
		tf= CustomData_bmesh_get(&em->bm->pdata, efa->head.data, CD_MTEXPOLY);
		if(!uvedit_face_visible(scene, ima, efa, tf))
			continue;
		
		cent[0]= cent[1]= 0.0f;
		BM_ITER(l, &liter, em->bm, BM_LOOPS_OF_FACE, efa) {
			luv = CustomData_bmesh_get(&em->bm->ldata, l->head.data, CD_MLOOPUV);

			cent[0] += luv->uv[0];
			cent[1] += luv->uv[1];
		}

		cent[0] /= efa->len;
		cent[1] /= efa->len;
		dist= fabs(co[0]- cent[0]) + fabs(co[1]- cent[1]);

		if(dist < mindist) {
			hit->tf= tf;
			hit->efa= efa;
			mindist= dist;
		}
	}
}

static int nearest_uv_between(BMEditMesh *em, BMFace *efa, int nverts, int id, 
			      float co[2], float uv[2])
{
	BMLoop *l;
	MLoopUV *luv;
	BMIter iter;
	float m[3], v1[3], v2[3], c1, c2, *uv1, *uv2, *uv3;
	int id1, id2, i;

	id1= (id+efa->len-1)%efa->len;
	id2= (id+efa->len+1)%efa->len;

	m[0]= co[0]-uv[0];
	m[1]= co[1]-uv[1];

	i = 0;
	BM_ITER(l, &iter, em->bm, BM_LOOPS_OF_FACE, efa) {
		luv = CustomData_bmesh_get(&em->bm->ldata, l->head.data, CD_MLOOPUV);
		
		if (i == id1)
			uv1 = luv->uv;
		else if (i == id)
			uv2 = luv->uv;
		else if (i == id2)
			uv3 = luv->uv;

		i++;
	}

	sub_v3_v3v3(v1, uv1, uv);
	sub_v3_v3v3(v2, uv3, uv);

	/* m and v2 on same side of v-v1? */
	c1= v1[0]*m[1] - v1[1]*m[0];
	c2= v1[0]*v2[1] - v1[1]*v2[0];

	if(c1*c2 < 0.0f)
		return 0;

	/* m and v1 on same side of v-v2? */
	c1= v2[0]*m[1] - v2[1]*m[0];
	c2= v2[0]*v1[1] - v2[1]*v1[0];

	return (c1*c2 >= 0.0f);
}

static void find_nearest_uv_vert(Scene *scene, Image *ima, BMEditMesh *em, 
				 float co[2], float penalty[2], NearestHit *hit)
{
	BMFace *efa;
	BMVert *eve;
	BMLoop *l;
	BMIter iter, liter;
	MTexPoly *tf;
	MLoopUV *luv;
	float mindist, dist;
	int i;

	/*this will fill in hit.vert1 and hit.vert2*/
	find_nearest_uv_edge(scene, ima, em, co, hit);
	hit->l = hit->nextl = NULL;
	hit->luv = hit->nextluv = NULL;

	mindist= 1e10f;
	memset(hit, 0, sizeof(*hit));
	
	eve = BMIter_New(&iter, em->bm, BM_VERTS_OF_MESH, NULL);
	for (i=0; eve; eve=BMIter_Step(&iter), i++) {
		BMINDEX_SET(eve, i);
	}

	BM_ITER(efa, &iter, em->bm, BM_FACES_OF_MESH, NULL) {
		tf= CustomData_bmesh_get(&em->bm->pdata, efa->head.data, CD_MTEXPOLY);
		if(!uvedit_face_visible(scene, ima, efa, tf))
			continue;
		
		i = 0;
		BM_ITER(l, &liter, em->bm, BM_LOOPS_OF_FACE, efa) {
			luv = CustomData_bmesh_get(&em->bm->ldata, l->head.data, CD_MLOOPUV);

			if(penalty && uvedit_uv_selected(em, scene, l))
				dist= fabs(co[0]-luv->uv[0])+penalty[0] + fabs(co[1]-luv->uv[1])+penalty[1];
			else
				dist= fabs(co[0]-luv->uv[0]) + fabs(co[1]-luv->uv[1]);

			if(dist<=mindist) {
				if(dist==mindist)
					if(!nearest_uv_between(em, efa, efa->len, i, co, luv->uv)) {
						i++;
						continue;
					}

				mindist= dist;

				hit->l = l;
				hit->nextl = (BMLoop*)l->next;
				hit->luv = luv;
				hit->nextluv = CustomData_bmesh_get(&em->bm->ldata, l->next->head.data, CD_MLOOPUV);
				hit->tf= tf;
				hit->efa= efa;
				hit->lindex = i;
				hit->vert1 = BMINDEX_GET(hit->l->v);
			}

			i++;
		}
	}
}

int ED_uvedit_nearest_uv(Scene *scene, Object *obedit, Image *ima, float co[2], float uv[2])
{
	BMEditMesh *em= ((Mesh*)obedit->data)->edit_btmesh;
	BMFace *efa;
	BMLoop *l;
	BMIter iter, liter;
	MTexPoly *tf;
	MLoopUV *luv;
	float mindist, dist;
	int found= 0;

	mindist= 1e10f;
	uv[0]= co[0];
	uv[1]= co[1];
	
	BM_ITER(efa, &iter, em->bm, BM_FACES_OF_MESH, NULL) {
		tf= CustomData_bmesh_get(&em->bm->pdata, efa->head.data, CD_MTEXPOLY);
		if(!uvedit_face_visible(scene, ima, efa, tf))
			continue;
		
		BM_ITER(l, &liter, em->bm, BM_LOOPS_OF_FACE, efa) {
			luv = CustomData_bmesh_get(&em->bm->ldata, l->head.data, CD_MLOOPUV);
			dist= fabs(co[0]-luv->uv[0]) + fabs(co[1]-luv->uv[1]);

			if(dist<=mindist) {
				mindist= dist;

				uv[0]= luv->uv[0];
				uv[1]= luv->uv[1];
				found= 1;
			}
		}
	}

	return found;
}

/*********************** loop select ***********************/

static void uv_vertex_loop_flag(UvMapVert *first)
{
	UvMapVert *iterv;
	int count= 0;

	for(iterv=first; iterv; iterv=iterv->next) {
		if(iterv->separate && iterv!=first)
			break;

		count++;
	}
	
	if(count < 5)
		first->flag= 1;
}

static UvMapVert *uv_vertex_map_get(UvVertMap *vmap, BMFace *efa, int a)
{
	UvMapVert *iterv, *first;
	BMLoop *l;

	l = BMIter_AtIndex(NULL, BM_LOOPS_OF_FACE, efa, a);
	first= EDBM_get_uv_map_vert(vmap,  BMINDEX_GET(l->v));

	for(iterv=first; iterv; iterv=iterv->next) {
		if(iterv->separate)
			first= iterv;
		if(iterv->f == BMINDEX_GET(efa))
			return first;
	}
	
	return NULL;
}

static int uv_edge_tag_faces(BMEditMesh *em, UvMapVert *first1, UvMapVert *first2, int *totface)
{
	UvMapVert *iterv1, *iterv2;
	BMFace *efa;
	int tot = 0;

	/* count number of faces this edge has */
	for(iterv1=first1; iterv1; iterv1=iterv1->next) {
		if(iterv1->separate && iterv1 != first1)
			break;

		for(iterv2=first2; iterv2; iterv2=iterv2->next) {
			if(iterv2->separate && iterv2 != first2)
				break;

			if(iterv1->f == iterv2->f) {
				/* if face already tagged, don't do this edge */
				efa= EDBM_get_face_for_index(em, iterv1->f);
				if(BMO_TestFlag(em->bm, efa, EFA_F1_FLAG))
					return 0;

				tot++;
				break;
			}
		}
	}

	if(*totface == 0) /* start edge */
		*totface= tot;
	else if(tot != *totface) /* check for same number of faces as start edge */
		return 0;

	/* tag the faces */
	for(iterv1=first1; iterv1; iterv1=iterv1->next) {
		if(iterv1->separate && iterv1 != first1)
			break;

		for(iterv2=first2; iterv2; iterv2=iterv2->next) {
			if(iterv2->separate && iterv2 != first2)
				break;

			if(iterv1->f == iterv2->f) {
				efa= EDBM_get_face_for_index(em, iterv1->f);
				BMO_SetFlag(em->bm, efa, EFA_F1_FLAG);
				break;
			}
		}
	}

	return 1;
}

static int select_edgeloop(Scene *scene, Image *ima, BMEditMesh *em, NearestHit *hit, float limit[2], int extend)
{
	BMVert *eve;
	BMFace *efa;
	BMIter iter, liter;
	BMLoop *l;
	MTexPoly *tf;
	UvVertMap *vmap;
	UvMapVert *iterv1, *iterv2;
	int a, count, looking, nverts, starttotf, select;

	/* setup */
	EDBM_init_index_arrays(em, 0, 0, 1);
	vmap= EDBM_make_uv_vert_map(em, 0, 0, limit);

	count = 0;
	BM_ITER(eve, &iter, em->bm, BM_VERTS_OF_MESH, NULL) {
		BMINDEX_SET(eve, count);
		count++;
	}

	count = 0;
	BM_ITER(efa, &iter, em->bm, BM_FACES_OF_MESH, NULL) {
		if(!extend) {
			uvedit_face_deselect(scene, em, efa);
		}
		
		BMO_ClearFlag(em->bm, efa, EFA_F1_FLAG);
		BMINDEX_SET(efa, count);
		count++;
	}

	/* set flags for first face and verts */
	nverts= hit->efa->len;
	iterv1= uv_vertex_map_get(vmap, hit->efa, hit->lindex);
	iterv2= uv_vertex_map_get(vmap, hit->efa, (hit->lindex+1)%nverts);
	uv_vertex_loop_flag(iterv1);
	uv_vertex_loop_flag(iterv2);

	starttotf= 0;
	uv_edge_tag_faces(em, iterv1, iterv2, &starttotf);

	/* sorry, first edge isnt even ok */
	if(iterv1->flag==0 && iterv2->flag==0) looking= 0;
	else looking= 1;

	/* iterate */
	while(looking) {
		looking= 0;

		/* find correct valence edges which are not tagged yet, but connect to tagged one */

		BM_ITER(efa, &iter, em->bm, BM_FACES_OF_MESH, NULL) {
			tf= CustomData_bmesh_get(&em->bm->pdata, efa->head.data, CD_MTEXPOLY);

			if(!BMO_TestFlag(em->bm, efa, EFA_F1_FLAG) && uvedit_face_visible(scene, ima, efa, tf)) {
				nverts= efa->len;
				for(a=0; a<nverts; a++) {
					/* check face not hidden and not tagged */
					iterv1= uv_vertex_map_get(vmap, efa, a);
					iterv2= uv_vertex_map_get(vmap, efa, (a+1)%nverts);
					
					if (!iterv1 || !iterv2)
						continue;

					/* check if vertex is tagged and has right valence */
					if(iterv1->flag || iterv2->flag) {
						if(uv_edge_tag_faces(em, iterv1, iterv2, &starttotf)) {
							looking= 1;
							BMO_SetFlag(em->bm, efa, EFA_F1_FLAG);

							uv_vertex_loop_flag(iterv1);
							uv_vertex_loop_flag(iterv2);
							break;
						}
					}
				}
			}
		}
	}

	/* do the actual select/deselect */
	nverts= hit->efa->len;
	iterv1= uv_vertex_map_get(vmap, hit->efa, hit->lindex);
	iterv2= uv_vertex_map_get(vmap, hit->efa, (hit->lindex+1)%nverts);
	iterv1->flag= 1;
	iterv2->flag= 1;

	if(extend) {
		if(uvedit_uv_selected(em, scene, hit->l) && uvedit_uv_selected(em, scene, hit->l))
			select= 0;
		else
			select= 1;
	}
	else
		select= 1;
	
	BM_ITER(efa, &iter, em->bm, BM_FACES_OF_MESH, NULL) {
		tf= CustomData_bmesh_get(&em->bm->pdata, efa->head.data, CD_MTEXPOLY);

		a = 0;
		BM_ITER(l, &liter, em->bm, BM_LOOPS_OF_FACE, efa) {
			iterv1= uv_vertex_map_get(vmap, efa, a);

			if(iterv1->flag) {
				if(select) uvedit_uv_select(em, scene, l);
				else uvedit_uv_deselect(em, scene, l);
			}

			a++;
		}
	}

	/* cleanup */
	EDBM_free_uv_vert_map(vmap);
	EDBM_free_index_arrays(em);

	return (select)? 1: -1;
}

/*********************** linked select ***********************/

static void select_linked(Scene *scene, Image *ima, BMEditMesh *em, float limit[2], NearestHit *hit, int extend)
{
	BMFace *efa;
	BMLoop *l;
	BMIter iter, liter;
	MTexPoly *tf;
	MLoopUV *luv;
	UvVertMap *vmap;
	UvMapVert *vlist, *iterv, *startv;
	int i, nverts, stacksize= 0, *stack;
	unsigned int a;
	char *flag;

	EDBM_init_index_arrays(em, 0, 0, 1); /* we can use this too */
	vmap= EDBM_make_uv_vert_map(em, 1, 1, limit);

	if(vmap == NULL)
		return;

	stack= MEM_mallocN(sizeof(*stack)*em->bm->totface, "UvLinkStack");
	flag= MEM_callocN(sizeof(*flag)*em->bm->totface, "UvLinkFlag");

	if(!hit) {
		a = 0;
		BM_ITER(efa, &iter, em->bm, BM_FACES_OF_MESH, NULL) {
			tf = CustomData_bmesh_get(&em->bm->pdata, efa->head.data, CD_MTEXPOLY);

			if(uvedit_face_visible(scene, ima, efa, tf)) { 
				BM_ITER(l, &liter, em->bm, BM_LOOPS_OF_FACE, efa) {
					luv = CustomData_bmesh_get(&em->bm->ldata, l->head.data, CD_MLOOPUV);

					if (luv->flag & MLOOPUV_VERTSEL) {
						stack[stacksize]= a;
						stacksize++;
						flag[a]= 1;

						break;
					}
				}
			}
		}
		a++;
	}
	else {
		a = 0;
		BM_ITER(efa, &iter, em->bm, BM_FACES_OF_MESH, NULL) {
			if(efa == hit->efa) {
				stack[stacksize]= a;
				stacksize++;
				flag[a]= 1;
				break;
			}

			a++;
		}
	}

	while(stacksize > 0) {
		int j;

		stacksize--;
		a= stack[stacksize];
		
		j = 0;
		BM_ITER(efa, &iter, em->bm, BM_FACES_OF_MESH, NULL) {
			if(j==a)
				break;

			j++;
		}

		nverts= efa->len;

		i = 0;
		BM_ITER(l, &liter, em->bm, BM_LOOPS_OF_FACE, efa) {

			/* make_uv_vert_map_EM sets verts tmp.l to the indices */
			vlist= EDBM_get_uv_map_vert(vmap, BMINDEX_GET(l->v));
			
			startv= vlist;

			for(iterv=vlist; iterv; iterv=iterv->next) {
				if(iterv->separate)
					startv= iterv;
				if(iterv->f == a)
					break;
			}

			for(iterv=startv; iterv; iterv=iterv->next) {
				if((startv != iterv) && (iterv->separate))
					break;
				else if(!flag[iterv->f]) {
					flag[iterv->f]= 1;
					stack[stacksize]= iterv->f;
					stacksize++;
				}
			}

			i++;
		}
	}

	if(!extend || hit) {		
		a = 0;
		BM_ITER(efa, &iter, em->bm, BM_FACES_OF_MESH, NULL) {
			BM_ITER(l, &liter, em->bm, BM_LOOPS_OF_FACE, efa) {
				luv = CustomData_bmesh_get(&em->bm->ldata, l->head.data, CD_MLOOPUV);
				
				if (flag[a])
					luv->flag |= MLOOPUV_VERTSEL;
				else
					luv->flag &= ~MLOOPUV_VERTSEL;
			}
		}
	}
	else {
		a = 0;
		BM_ITER(efa, &iter, em->bm, BM_FACES_OF_MESH, NULL) {
			BM_ITER(l, &liter, em->bm, BM_LOOPS_OF_FACE, efa) {
				luv = CustomData_bmesh_get(&em->bm->ldata, l->head.data, CD_MLOOPUV);
						
				if (luv->flag & MLOOPUV_VERTSEL)
					break;
			}

			a++;
		}

		if(efa) {
			a = 0;
			BM_ITER(efa, &iter, em->bm, BM_FACES_OF_MESH, NULL) {
				if (!flag[a]) continue;

				BM_ITER(l, &liter, em->bm, BM_LOOPS_OF_FACE, efa) {
					luv = CustomData_bmesh_get(&em->bm->ldata, l->head.data, CD_MLOOPUV);
					
					luv->flag &= ~MLOOPUV_VERTSEL;
				}

				a++;
			}
		}
		else {
			a = 0;
			BM_ITER(efa, &iter, em->bm, BM_FACES_OF_MESH, NULL) {
				if (!flag[a]) continue;

				BM_ITER(l, &liter, em->bm, BM_LOOPS_OF_FACE, efa) {
					luv = CustomData_bmesh_get(&em->bm->ldata, l->head.data, CD_MLOOPUV);
					
					luv->flag |= MLOOPUV_VERTSEL;
				}

				a++;
			}
		}
	}
	
	MEM_freeN(stack);
	MEM_freeN(flag);
	EDBM_free_uv_vert_map(vmap);
	EDBM_free_index_arrays(em);
}

/* ******************** align operator **************** */

static void weld_align_uv(bContext *C, int tool)
{
	SpaceImage *sima;
	Scene *scene;
	Object *obedit;
	Image *ima;
	BMEditMesh *em;
	BMFace *efa;
	BMLoop *l;
	BMIter iter, liter;
	MTexPoly *tf;
	MLoopUV *luv;
	float cent[2], min[2], max[2];
	
	scene= CTX_data_scene(C);
	obedit= CTX_data_edit_object(C);
	em= ((Mesh*)obedit->data)->edit_btmesh;
	ima= CTX_data_edit_image(C);
	sima= CTX_wm_space_image(C);

	INIT_MINMAX2(min, max);

	if(tool == 'a') {
		BM_ITER(efa, &iter, em->bm, BM_FACES_OF_MESH, NULL) {
			tf = CustomData_bmesh_get(&em->bm->pdata, efa->head.data, CD_MTEXPOLY);

			if(!uvedit_face_visible(scene, ima, efa, tf))
				continue;

			BM_ITER(l, &liter, em->bm, BM_LOOPS_OF_FACE, efa) {
				if (uvedit_uv_selected(em, scene, l)) {
					luv = CustomData_bmesh_get(&em->bm->ldata, l->head.data, CD_MLOOPUV);
					DO_MINMAX2(luv->uv, min, max)
				}
			}
		}

		tool= (max[0]-min[0] >= max[1]-min[1])? 'y': 'x';
	}

	uvedit_center(scene, ima, obedit, cent, 0);

	if(tool == 'x' || tool == 'w') {
		BM_ITER(efa, &iter, em->bm, BM_FACES_OF_MESH, NULL) {
			tf = CustomData_bmesh_get(&em->bm->pdata, efa->head.data, CD_MTEXPOLY);
			if(!uvedit_face_visible(scene, ima, efa, tf))
				continue;

			BM_ITER(l, &liter, em->bm, BM_LOOPS_OF_FACE, efa) {
				if (uvedit_uv_selected(em, scene, l)) {
					luv = CustomData_bmesh_get(&em->bm->ldata, l->head.data, CD_MLOOPUV);
					luv->uv[0] = cent[0];
				}

			}
		}
	}

	if(tool == 'y' || tool == 'w') {
		BM_ITER(efa, &iter, em->bm, BM_FACES_OF_MESH, NULL) {
			tf = CustomData_bmesh_get(&em->bm->pdata, efa->head.data, CD_MTEXPOLY);
			if(!uvedit_face_visible(scene, ima, efa, tf))
				continue;

			BM_ITER(l, &liter, em->bm, BM_LOOPS_OF_FACE, efa) {
				if (uvedit_uv_selected(em, scene, l)) {
					luv = CustomData_bmesh_get(&em->bm->ldata, l->head.data, CD_MLOOPUV);
					luv->uv[1] = cent[1];
				}

			}
		}
	}

	uvedit_live_unwrap_update(sima, scene, obedit);
	DAG_id_tag_update(obedit->data, 0);
	WM_event_add_notifier(C, NC_GEOM|ND_DATA, obedit->data);
}

static int align_exec(bContext *C, wmOperator *op)
{
	weld_align_uv(C, RNA_enum_get(op->ptr, "axis"));

	return OPERATOR_FINISHED;
}

static void UV_OT_align(wmOperatorType *ot)
{
	static EnumPropertyItem axis_items[] = {
		{'a', "ALIGN_AUTO", 0, "Align Auto", "Automatically choose the axis on which there is most alignment already"},
		{'x', "ALIGN_X", 0, "Align X", "Align UVs on X axis"},
		{'y', "ALIGN_Y", 0, "Align Y", "Align UVs on Y axis"},
		{0, NULL, 0, NULL, NULL}};

	/* identifiers */
	ot->name= "Align";
	ot->description= "Align selected UV vertices to an axis";
	ot->idname= "UV_OT_align";
	ot->flag= OPTYPE_REGISTER|OPTYPE_UNDO;
	
	/* api callbacks */
	ot->exec= align_exec;
	ot->poll= ED_operator_image_active;	/* requires space image */;

	/* properties */
	RNA_def_enum(ot->srna, "axis", axis_items, 'a', "Axis", "Axis to align UV locations on.");
}

/* ******************** weld operator **************** */

static int weld_exec(bContext *C, wmOperator *UNUSED(op))
{
	weld_align_uv(C, 'w');

	return OPERATOR_FINISHED;
}

static void UV_OT_weld(wmOperatorType *ot)
{
	/* identifiers */
	ot->name= "Weld";
	ot->description= "Weld selected UV vertices together";
	ot->idname= "UV_OT_weld";
	ot->flag= OPTYPE_REGISTER|OPTYPE_UNDO;
	
	/* api callbacks */
	ot->exec= weld_exec;
	ot->poll= ED_operator_uvedit;
}

/* ******************** stitch operator **************** */

/* just for averaging UVs */
typedef struct UVVertAverage {
	float uv[2];
	int count;
} UVVertAverage;

static int stitch_exec(bContext *C, wmOperator *op)
{
	Scene *scene;
	Object *obedit;
	BMEditMesh *em;
	BMFace *efa;
	BMLoop *l;
	BMIter iter, liter;
	BMVert *eve;
	Image *ima;
	SpaceImage *sima= CTX_wm_space_image(C);
	MTexPoly *tf;
	MLoopUV *luv;

	scene= CTX_data_scene(C);
	obedit= CTX_data_edit_object(C);
	em= ((Mesh*)obedit->data)->edit_btmesh;
	ima= CTX_data_edit_image(C);
	sima= CTX_wm_space_image(C);
	
	if(RNA_boolean_get(op->ptr, "use_limit")) {
		UvVertMap *vmap;
		UvMapVert *vlist, *iterv;
		float newuv[2], limit[2], pixels;
		int a, vtot;

		pixels= RNA_float_get(op->ptr, "limit");
		uvedit_pixel_to_float(sima, limit, pixels);

		EDBM_init_index_arrays(em, 0, 0, 1);
		vmap= EDBM_make_uv_vert_map(em, 1, 0, limit);

		if(vmap == NULL) {
			return OPERATOR_CANCELLED;
		}
		
		a = 0;
		BM_ITER(eve, &iter, em->bm, BM_VERTS_OF_MESH, NULL) {
			vlist= EDBM_get_uv_map_vert(vmap, a);

			while(vlist) {
				newuv[0]= 0; newuv[1]= 0;
				vtot= 0;

				for(iterv=vlist; iterv; iterv=iterv->next) {
					if((iterv != vlist) && iterv->separate)
						break;

					efa = EDBM_get_face_for_index(em, iterv->f);
					tf = CustomData_bmesh_get(&em->bm->pdata, efa->head.data, CD_MTEXPOLY);
					
					l = BMIter_AtIndex(em->bm, BM_LOOPS_OF_FACE, efa, iterv->tfindex);
					if (uvedit_uv_selected(em, scene, l)) {
						luv = CustomData_bmesh_get(&em->bm->ldata, l->head.data, CD_MLOOPUV);

						newuv[0] += luv->uv[0];
						newuv[1] += luv->uv[1];
						vtot++;
					}
				}

				if(vtot > 1) {
					newuv[0] /= vtot; newuv[1] /= vtot;

					for(iterv=vlist; iterv; iterv=iterv->next) {
						if((iterv != vlist) && iterv->separate)
							break;

						efa = EDBM_get_face_for_index(em, iterv->f);
						tf = CustomData_bmesh_get(&em->bm->pdata, efa->head.data, CD_MTEXPOLY);
						
						l = BMIter_AtIndex(em->bm, BM_LOOPS_OF_FACE, efa, iterv->tfindex);
						if (uvedit_uv_selected(em, scene, l)) {
							luv = CustomData_bmesh_get(&em->bm->ldata, l->head.data, CD_MLOOPUV);

							luv->uv[0] = newuv[0];
							luv->uv[1] = newuv[1];
							vtot++;
						}
					}
				}

				vlist= iterv;
			}

			a++;
		}

		EDBM_free_uv_vert_map(vmap);
		EDBM_free_index_arrays(em);
	}
	else {
		UVVertAverage *uv_average, *uvav;
		int count;

		// index and count verts
		count=0;
		BM_ITER(eve, &iter, em->bm, BM_VERTS_OF_MESH, NULL) {
			BMINDEX_SET(eve, count);
			count++;
		}
		
		uv_average= MEM_callocN(sizeof(UVVertAverage)*count, "Stitch");
		
		// gather uv averages per vert
		BM_ITER(efa, &iter, em->bm, BM_FACES_OF_MESH, NULL) {
			tf = CustomData_bmesh_get(&em->bm->pdata, efa->head.data, CD_MTEXPOLY);
			if(!uvedit_face_visible(scene, ima, efa, tf))
				continue;
			
			BM_ITER(l, &liter, em->bm, BM_LOOPS_OF_FACE, efa) {
				if(uvedit_uv_selected(em, scene, l)) {
					luv = CustomData_bmesh_get(&em->bm->ldata, l->head.data, CD_MLOOPUV);
					uvav = uv_average + BMINDEX_GET(l->v);

					uvav->count++;
					uvav->uv[0] += luv->uv[0];
					uvav->uv[1] += luv->uv[1];
				}
			}
		}
		
		// apply uv welding
		BM_ITER(efa, &iter, em->bm, BM_FACES_OF_MESH, NULL) {
			tf = CustomData_bmesh_get(&em->bm->pdata, efa->head.data, CD_MTEXPOLY);
			if(!uvedit_face_visible(scene, ima, efa, tf))
				continue;
			
			BM_ITER(l, &liter, em->bm, BM_LOOPS_OF_FACE, efa) {
				if(uvedit_uv_selected(em, scene, l)) {
					luv = CustomData_bmesh_get(&em->bm->ldata, l->head.data, CD_MLOOPUV);
					uvav = uv_average + BMINDEX_GET(l->v);
					luv->uv[0] = uvav->uv[0]/uvav->count;
					luv->uv[1] = uvav->uv[1]/uvav->count;
				}
			}
		}

		MEM_freeN(uv_average);
	}

	uvedit_live_unwrap_update(sima, scene, obedit);
	DAG_id_tag_update(obedit->data, 0);
	WM_event_add_notifier(C, NC_GEOM|ND_DATA, obedit->data);

	return OPERATOR_FINISHED;
}

static void UV_OT_stitch(wmOperatorType *ot)
{
	/* identifiers */
	ot->name= "Stitch";
	ot->description= "Stitch selected UV vertices by proximity";
	ot->idname= "UV_OT_stitch";
	ot->flag= OPTYPE_REGISTER|OPTYPE_UNDO;
	
	/* api callbacks */
	ot->exec= stitch_exec;
	ot->poll= ED_operator_uvedit;

	/* properties */
	RNA_def_boolean(ot->srna, "use_limit", 1, "Use Limit", "Stitch UVs within a specified limit distance.");
	RNA_def_float(ot->srna, "limit", 20.0, 0.0f, FLT_MAX, "Limit", "Limit distance in image pixels.", -FLT_MAX, FLT_MAX);
}

/* ******************** (de)select all operator **************** */

<<<<<<< HEAD
static int select_inverse_exec(bContext *C, wmOperator *UNUSED(op))
{
	Scene *scene;
	ToolSettings *ts;
	Object *obedit;
	BMEditMesh *em;
	BMFace *efa;
	BMLoop *l;
	BMIter iter, liter;
	Image *ima;
	MTexPoly *tf;
	MLoopUV *luv;
	
	scene= CTX_data_scene(C);
	ts= CTX_data_tool_settings(C);
	obedit= CTX_data_edit_object(C);
	em= ((Mesh*)obedit->data)->edit_btmesh;
	ima= CTX_data_edit_image(C);

	if(ts->uv_flag & UV_SYNC_SELECTION) {
		EDBM_select_swap(em);
	}
	else {
		BM_ITER(efa, &iter, em->bm, BM_FACES_OF_MESH, NULL) {
			tf = CustomData_bmesh_get(&em->bm->pdata, efa->head.data, CD_MTEXPOLY);

			if(!uvedit_face_visible(scene, ima, efa, tf))
				continue;

			BM_ITER(l, &liter, em->bm, BM_LOOPS_OF_FACE, efa) {
				luv = CustomData_bmesh_get(&em->bm->ldata, l->head.data, CD_MLOOPUV);
				luv->flag = luv->flag ^ MLOOPUV_VERTSEL;
			}
		}
	}

	WM_event_add_notifier(C, NC_GEOM|ND_DATA, obedit->data);

	return OPERATOR_FINISHED;
}

static void UV_OT_select_inverse(wmOperatorType *ot)
{
	/* identifiers */
	ot->name= "Select Inverse";
	ot->description= "Select inverse of (un)selected UV vertices";
	ot->idname= "UV_OT_select_inverse";
	ot->flag= OPTYPE_REGISTER|OPTYPE_UNDO;
	
	/* api callbacks */
	ot->exec= select_inverse_exec;
	ot->poll= ED_operator_uvedit;
}

/* ******************** (de)select all operator **************** */

=======
>>>>>>> 770119d1
static int select_all_exec(bContext *C, wmOperator *op)
{
	Scene *scene;
	ToolSettings *ts;
	Object *obedit;
	BMEditMesh *em;
	BMFace *efa;
	BMLoop *l;
	BMIter iter, liter;
	Image *ima;
	MTexPoly *tf;
	MLoopUV *luv;
	int action = RNA_enum_get(op->ptr, "action");
	
	scene= CTX_data_scene(C);
	ts= CTX_data_tool_settings(C);
	obedit= CTX_data_edit_object(C);
	em= ((Mesh*)obedit->data)->edit_btmesh;
	ima= CTX_data_edit_image(C);
	
	if(ts->uv_flag & UV_SYNC_SELECTION) {

		switch (action) {
		case SEL_TOGGLE:
			EDBM_toggle_select_all(((Mesh*)obedit->data)->edit_btmesh);
			break;
		case SEL_SELECT:
			EDBM_set_flag_all(em, BM_SELECT);
			break;
		case SEL_DESELECT:
			EDBM_clear_flag_all(em, BM_SELECT);
			break;
		case SEL_INVERT:
			EDBM_select_swap(em);
			break;
		}
	}
	else {
		if (action == SEL_TOGGLE) {
			action = SEL_SELECT;
			BM_ITER(efa, &iter, em->bm, BM_FACES_OF_MESH, NULL) {
				tf = CustomData_bmesh_get(&em->bm->pdata, efa->head.data, CD_MTEXPOLY);
	
				if(!uvedit_face_visible(scene, ima, efa, tf))
					continue;

				BM_ITER(l, &liter, em->bm, BM_LOOPS_OF_FACE, efa) {
					luv = CustomData_bmesh_get(&em->bm->ldata, l->head.data, CD_MLOOPUV);

					if (luv->flag & MLOOPUV_VERTSEL) {
						action = SEL_DESELECT;
						break;
					}
				}
			}
		}
	
		
		BM_ITER(efa, &iter, em->bm, BM_FACES_OF_MESH, NULL) {
			tf = CustomData_bmesh_get(&em->bm->pdata, efa->head.data, CD_MTEXPOLY);

			if(!uvedit_face_visible(scene, ima, efa, tf))
				continue;

			BM_ITER(l, &liter, em->bm, BM_LOOPS_OF_FACE, efa) {
				luv = CustomData_bmesh_get(&em->bm->ldata, l->head.data, CD_MLOOPUV);

				switch (action) {
				case SEL_SELECT:
					luv->flag |= MLOOPUV_VERTSEL;
					break;
				case SEL_DESELECT:
					luv->flag &= ~MLOOPUV_VERTSEL;
					break;
				case SEL_INVERT:
<<<<<<< HEAD
					luv->flag ^= MLOOPUV_VERTSEL;
=======
					tf->flag ^= select_flag;
>>>>>>> 770119d1
					break;
				}
			}
		}
	}

	WM_event_add_notifier(C, NC_GEOM|ND_SELECT, obedit->data);

	return OPERATOR_FINISHED;
}

static void UV_OT_select_all(wmOperatorType *ot)
{
	/* identifiers */
	ot->name= "Select or Deselect All";
	ot->description= "Change selection of all UV vertices";
	ot->idname= "UV_OT_select_all";
	ot->flag= OPTYPE_REGISTER|OPTYPE_UNDO;
	
	/* api callbacks */
	ot->exec= select_all_exec;
	ot->poll= ED_operator_uvedit;

	WM_operator_properties_select_all(ot);
}

/* ******************** mouse select operator **************** */

static int sticky_select(float *limit, int hitv[4], int v, float *hituv[4], float *uv, int sticky, int hitlen)
{
	int i;

	/* this function test if some vertex needs to selected
	 * in addition to the existing ones due to sticky select */
	if(sticky == SI_STICKY_DISABLE)
		return 0;

	for(i=0; i<hitlen; i++) {
		if(hitv[i] == v) {
			if(sticky == SI_STICKY_LOC) {
				if(fabsf(hituv[i][0]-uv[0]) < limit[0] && fabsf(hituv[i][1]-uv[1]) < limit[1])
					return 1;
			}
			else if(sticky == SI_STICKY_VERTEX)
				return 1;
		}
	}

	return 0;
}

static int mouse_select(bContext *C, float co[2], int extend, int loop)
{
	SpaceImage *sima= CTX_wm_space_image(C);
	Scene *scene= CTX_data_scene(C);
	ToolSettings *ts= CTX_data_tool_settings(C);
	Object *obedit= CTX_data_edit_object(C);
	Image *ima= CTX_data_edit_image(C);
	BMEditMesh *em= ((Mesh*)obedit->data)->edit_btmesh;
	BMFace *efa;
	BMLoop *l;
	BMIter iter, liter;
	MTexPoly *tf;
	MLoopUV *luv;
	NearestHit hit;
	int a, i, select = 1, selectmode, sticky, sync, *hitv=NULL, nvert;
	BLI_array_declare(hitv);
	int flush = 0, hitlen=0; /* 0 == dont flush, 1 == sel, -1 == desel;  only use when selection sync is enabled */
	float limit[2], **hituv = NULL;
	BLI_array_declare(hituv);
	float penalty[2];

	/* notice 'limit' is the same no matter the zoom level, since this is like
	 * remove doubles and could annoying if it joined points when zoomed out.
	 * 'penalty' is in screen pixel space otherwise zooming in on a uv-vert and
	 * shift-selecting can consider an adjacent point close enough to add to
	 * the selection rather then de-selecting the closest. */

	uvedit_pixel_to_float(sima, limit, 0.05f);
	uvedit_pixel_to_float(sima, penalty, 5.0f / sima->zoom);

	/* retrieve operation mode */
	if(ts->uv_flag & UV_SYNC_SELECTION) {
		sync= 1;

		if(ts->selectmode & SCE_SELECT_FACE)
			selectmode= UV_SELECT_FACE;
		else if(ts->selectmode & SCE_SELECT_EDGE)
			selectmode= UV_SELECT_EDGE;
		else
			selectmode= UV_SELECT_VERTEX;

		sticky= SI_STICKY_DISABLE;
	}
	else {
		sync= 0;
		selectmode= ts->uv_selectmode;
		sticky= sima->sticky;
	}

	/* find nearest element */
	if(loop) {
		/* find edge */
		find_nearest_uv_edge(scene, ima, em, co, &hit);
		if(hit.efa == NULL) {
			return OPERATOR_CANCELLED;
		}

		hitlen = 0;
	}
	else if(selectmode == UV_SELECT_VERTEX) {
		/* find vertex */
		find_nearest_uv_vert(scene, ima, em, co, penalty, &hit);
		if(hit.efa == NULL) {
			return OPERATOR_CANCELLED;
		}

		/* mark 1 vertex as being hit */
		for(i=0; i<hit.efa->len; i++) {
			BLI_array_growone(hitv);
			BLI_array_growone(hituv);
			hitv[i]= 0xFFFFFFFF;
		}

		hitv[hit.lindex]= hit.vert1;
		hituv[hit.lindex]= hit.luv->uv;

		hitlen = hit.efa->len;
	}
	else if(selectmode == UV_SELECT_EDGE) {
		/* find edge */
		find_nearest_uv_edge(scene, ima, em, co, &hit);
		if(hit.efa == NULL) {
			return OPERATOR_CANCELLED;
		}

		/* mark 2 edge vertices as being hit */
		for(i=0; i<hit.efa->len; i++) {
			BLI_array_growone(hitv);
			BLI_array_growone(hituv);
			hitv[i]= 0xFFFFFFFF;
		}

		nvert= hit.efa->len;

		hitv[hit.lindex]= hit.vert1;
		hitv[(hit.lindex+1)%nvert]= hit.vert2;
		hituv[hit.lindex]= hit.luv->uv;
		hituv[(hit.lindex+1)%nvert]= hit.nextluv->uv;

		hitlen = hit.efa->len;
	}
	else if(selectmode == UV_SELECT_FACE) {
		/* find face */
		find_nearest_uv_face(scene, ima, em, co, &hit);
		if(hit.efa == NULL) {
			return OPERATOR_CANCELLED;
		}
		
		/* make active */
		EDBM_set_actFace(em, hit.efa);

		/* mark all face vertices as being hit */
		i = 0;
		BM_ITER(l, &liter, em->bm, BM_LOOPS_OF_FACE, hit.efa) {
			luv = CustomData_bmesh_get(&em->bm->ldata, l->head.data, CD_MLOOPUV);

			BLI_array_growone(hitv);
			BLI_array_growone(hituv);
			hituv[i]= luv->uv;
			hitv[i] = BMINDEX_GET(l->v);
			i++;
		}
		
		hitlen = hit.efa->len;
	}
	else if(selectmode == UV_SELECT_ISLAND) {
		find_nearest_uv_vert(scene, ima, em, co, NULL, &hit);

		if(hit.efa==NULL) {
			return OPERATOR_CANCELLED;
		}

		hitlen = 0;
	}
	else {
		hitlen = 0;
		return OPERATOR_CANCELLED;
	}

	/* do selection */
	if(loop) {
		flush= select_edgeloop(scene, ima, em, &hit, limit, extend);
	}
	else if(selectmode == UV_SELECT_ISLAND) {
		select_linked(scene, ima, em, limit, &hit, extend);
	}
	else if(extend) {
		if(selectmode == UV_SELECT_VERTEX) {
			/* (de)select uv vertex */
			if(uvedit_uv_selected(em, scene, hit.l)) {
				uvedit_uv_deselect(em, scene, hit.l);
				select= 0;
			}
			else {
				uvedit_uv_select(em, scene, hit.l);
				select= 1;
			}
			flush = 1;
		}
		else if(selectmode == UV_SELECT_EDGE) {
			/* (de)select edge */
			if(uvedit_edge_selected(em, scene, hit.l)) {
				uvedit_edge_deselect(em, scene, hit.l);
				select= 0;
			}
			else {
				uvedit_edge_select(em, scene, hit.l);
				select= 1;
			}
			flush = 1;
		}
		else if(selectmode == UV_SELECT_FACE) {
			/* (de)select face */
			if(uvedit_face_selected(scene, em, hit.efa)) {
				uvedit_face_deselect(scene, em, hit.efa);
				select= 0;
			}
			else {
				uvedit_face_select(scene, em, hit.efa);
				select= 1;
			}
			flush = -1;
		}

		/* (de)select sticky uv nodes */
		if(sticky != SI_STICKY_DISABLE) {
			BMVert *ev;
			
			a = 0;
			BM_ITER(ev, &iter, em->bm, BM_VERTS_OF_MESH, NULL) {
				BMINDEX_SET(ev, a);
				a++;
			}

			/* deselect */
			if(select==0) {
				BM_ITER(efa, &iter, em->bm, BM_FACES_OF_MESH, NULL) {
					tf= CustomData_bmesh_get(&em->bm->pdata, efa->head.data, CD_MTEXPOLY);
					if(!uvedit_face_visible(scene, ima, efa, tf))
						continue;

					BM_ITER(l, &liter, em->bm, BM_LOOPS_OF_FACE, efa) {
						luv = CustomData_bmesh_get(&em->bm->ldata, l->head.data, CD_MLOOPUV);
						if(sticky_select(limit, hitv, BMINDEX_GET(l->v), hituv, luv->uv, sticky, hitlen))
							uvedit_uv_deselect(em, scene, l);
					}
				}
				flush = -1;
			}
			/* select */
			else {
				BM_ITER(efa, &iter, em->bm, BM_FACES_OF_MESH, NULL) {
					tf= CustomData_bmesh_get(&em->bm->pdata, efa->head.data, CD_MTEXPOLY);
					if(!uvedit_face_visible(scene, ima, efa, tf))
						continue;

					BM_ITER(l, &liter, em->bm, BM_LOOPS_OF_FACE, efa) {
						luv = CustomData_bmesh_get(&em->bm->ldata, l->head.data, CD_MLOOPUV);
						if(sticky_select(limit, hitv, BMINDEX_GET(l->v), hituv, luv->uv, sticky, hitlen))
							uvedit_uv_select(em, scene, l);
					}
				}

				flush = 1;
			}			
		}
	}
	else {
		/* deselect all */
		BM_ITER(efa, &iter, em->bm, BM_FACES_OF_MESH, NULL) {
			uvedit_face_deselect(scene, em, efa);
		}

		if(selectmode == UV_SELECT_VERTEX) {
			/* select vertex */
			uvedit_uv_select(em, scene, hit.l);
			flush= 1;
		}
		else if(selectmode == UV_SELECT_EDGE) {
			/* select edge */
			uvedit_edge_select(em, scene, hit.l);
			flush= 1;
		}
		else if(selectmode == UV_SELECT_FACE) {
			/* select face */
			uvedit_face_select(scene, em, hit.efa);
		}

		/* select sticky uvs */
		if(sticky != SI_STICKY_DISABLE) {
			BM_ITER(efa, &iter, em->bm, BM_FACES_OF_MESH, NULL) {
				tf= CustomData_bmesh_get(&em->bm->pdata, efa->head.data, CD_MTEXPOLY);
				if(!uvedit_face_visible(scene, ima, efa, tf))
					continue;
				
				BM_ITER(l, &liter, em->bm, BM_LOOPS_OF_FACE, efa) {
					if(sticky == SI_STICKY_DISABLE) continue;
					luv = CustomData_bmesh_get(&em->bm->ldata, l->head.data, CD_MLOOPUV);

					if(sticky_select(limit, hitv, BMINDEX_GET(l->v), hituv, luv->uv, sticky, hitlen))
						uvedit_uv_select(em, scene, l);

					flush= 1;
				}
			}
		}
	}

	if(sync) {
		/* flush for mesh selection */
		if(ts->selectmode != SCE_SELECT_FACE) {
			if(flush==1)		EDBM_select_flush(em, ts->selectmode);
			//else if(flush==-1)	EDBM_deselect_flush(em); <-- I think this takes care of itself. . .
		}
	}

	DAG_id_tag_update(obedit->data, 0);
	WM_event_add_notifier(C, NC_GEOM|ND_SELECT, obedit->data);
	
	return OPERATOR_PASS_THROUGH|OPERATOR_FINISHED;
}

static int select_exec(bContext *C, wmOperator *op)
{
	float co[2];
	int extend, loop;

	RNA_float_get_array(op->ptr, "location", co);
	extend= RNA_boolean_get(op->ptr, "extend");
	loop= 0;

	return mouse_select(C, co, extend, loop);
}

static int select_invoke(bContext *C, wmOperator *op, wmEvent *event)
{
	ARegion *ar= CTX_wm_region(C);
	float co[2];
	int x, y;

	x= event->x - ar->winrct.xmin;
	y= event->y - ar->winrct.ymin;

	UI_view2d_region_to_view(&ar->v2d, x, y, &co[0], &co[1]);
	RNA_float_set_array(op->ptr, "location", co);

	return select_exec(C, op);
}

static void UV_OT_select(wmOperatorType *ot)
{
	/* identifiers */
	ot->name= "Select";
	ot->description= "Select UV vertices";
	ot->idname= "UV_OT_select";
	ot->flag= OPTYPE_REGISTER|OPTYPE_UNDO;
	
	/* api callbacks */
	ot->exec= select_exec;
	ot->invoke= select_invoke;
	ot->poll= ED_operator_image_active;	/* requires space image */;

	/* properties */
	RNA_def_boolean(ot->srna, "extend", 0,
		"Extend", "Extend selection rather than clearing the existing selection.");
	RNA_def_float_vector(ot->srna, "location", 2, NULL, -FLT_MAX, FLT_MAX,
		"Location", "Mouse location in normalized coordinates, 0.0 to 1.0 is within the image bounds.", -100.0f, 100.0f);
}

/* ******************** loop select operator **************** */

static int select_loop_exec(bContext *C, wmOperator *op)
{
	float co[2];
	int extend, loop;

	RNA_float_get_array(op->ptr, "location", co);
	extend= RNA_boolean_get(op->ptr, "extend");
	loop= 1;

	return mouse_select(C, co, extend, loop);
}

static int select_loop_invoke(bContext *C, wmOperator *op, wmEvent *event)
{
	ARegion *ar= CTX_wm_region(C);
	float co[2];
	int x, y;

	x= event->x - ar->winrct.xmin;
	y= event->y - ar->winrct.ymin;

	UI_view2d_region_to_view(&ar->v2d, x, y, &co[0], &co[1]);
	RNA_float_set_array(op->ptr, "location", co);

	return select_loop_exec(C, op);
}

static void UV_OT_select_loop(wmOperatorType *ot)
{
	/* identifiers */
	ot->name= "Loop Select";
	ot->description= "Select a loop of connected UV vertices";
	ot->idname= "UV_OT_select_loop";
	ot->flag= OPTYPE_REGISTER|OPTYPE_UNDO;
	
	/* api callbacks */
	ot->exec= select_loop_exec;
	ot->invoke= select_loop_invoke;
	ot->poll= ED_operator_image_active;	/* requires space image */;

	/* properties */
	RNA_def_boolean(ot->srna, "extend", 0,
		"Extend", "Extend selection rather than clearing the existing selection.");
	RNA_def_float_vector(ot->srna, "location", 2, NULL, -FLT_MAX, FLT_MAX,
		"Location", "Mouse location in normalized coordinates, 0.0 to 1.0 is within the image bounds.", -100.0f, 100.0f);
}

/* ******************** linked select operator **************** */

static int select_linked_internal(bContext *C, wmOperator *op, wmEvent *event, int pick)
{
	SpaceImage *sima= CTX_wm_space_image(C);
	Scene *scene= CTX_data_scene(C);
	ToolSettings *ts= CTX_data_tool_settings(C);
	Object *obedit= CTX_data_edit_object(C);
	Image *ima= CTX_data_edit_image(C);
	BMEditMesh *em= ((Mesh*)obedit->data)->edit_btmesh;
	float limit[2];
	int extend;

	NearestHit hit, *hit_p= NULL;

	if(ts->uv_flag & UV_SYNC_SELECTION) {
		BKE_report(op->reports, RPT_ERROR, "Can't select linked when sync selection is enabled.");
		return OPERATOR_CANCELLED;
	}

	extend= RNA_boolean_get(op->ptr, "extend");
	uvedit_pixel_to_float(sima, limit, 0.05f);

	if(pick) {
		float co[2];

		if(event) {
			/* invoke */
			ARegion *ar= CTX_wm_region(C);
			int x, y;

			x= event->x - ar->winrct.xmin;
			y= event->y - ar->winrct.ymin;

			UI_view2d_region_to_view(&ar->v2d, x, y, &co[0], &co[1]);
			RNA_float_set_array(op->ptr, "location", co);
		}
		else {
			/* exec */
			RNA_float_get_array(op->ptr, "location", co);
		}

		find_nearest_uv_vert(scene, ima, em, co, NULL, &hit);
		hit_p= &hit;
	}

	select_linked(scene, ima, em, limit, hit_p, extend);

	DAG_id_tag_update(obedit->data, 0);
	WM_event_add_notifier(C, NC_GEOM|ND_SELECT, obedit->data);

	return OPERATOR_FINISHED;
}

static int select_linked_exec(bContext *C, wmOperator *op)
{
	return select_linked_internal(C, op, NULL, 0);
}

static void UV_OT_select_linked(wmOperatorType *ot)
{
	/* identifiers */
	ot->name= "Select Linked";
	ot->description= "Select all UV vertices linked to the active UV map";
	ot->idname= "UV_OT_select_linked";
	ot->flag= OPTYPE_REGISTER|OPTYPE_UNDO;
	
	/* api callbacks */
	ot->exec= select_linked_exec;
	ot->poll= ED_operator_image_active;	/* requires space image */

	/* properties */
	RNA_def_boolean(ot->srna, "extend", 0,
		"Extend", "Extend selection rather than clearing the existing selection.");
}

static int select_linked_pick_invoke(bContext *C, wmOperator *op, wmEvent *event)
{
	return select_linked_internal(C, op, event, 1);
}

static int select_linked_pick_exec(bContext *C, wmOperator *op)
{
	return select_linked_internal(C, op, NULL, 1);
}

static void UV_OT_select_linked_pick(wmOperatorType *ot)
{
	/* identifiers */
	ot->name= "Select Linked Pick";
	ot->description= "Select all UV vertices linked under the mouse";
	ot->idname= "UV_OT_select_linked_pick";
	ot->flag= OPTYPE_REGISTER|OPTYPE_UNDO;

	/* api callbacks */
	ot->invoke= select_linked_pick_invoke;
	ot->exec= select_linked_pick_exec;
	ot->poll= ED_operator_image_active;	/* requires space image */;

	/* properties */
	RNA_def_boolean(ot->srna, "extend", 0,
		"Extend", "Extend selection rather than clearing the existing selection.");

	RNA_def_float_vector(ot->srna, "location", 2, NULL, -FLT_MAX, FLT_MAX,
		"Location", "Mouse location in normalized coordinates, 0.0 to 1.0 is within the image bounds.", -100.0f, 100.0f);
}

/* ******************** unlink selection operator **************** */

static int unlink_selection_exec(bContext *C, wmOperator *op)
{
	Scene *scene= CTX_data_scene(C);
	ToolSettings *ts= CTX_data_tool_settings(C);
	Object *obedit= CTX_data_edit_object(C);
	Image *ima= CTX_data_edit_image(C);
	BMEditMesh *em= ((Mesh*)obedit->data)->edit_btmesh;
	BMFace *efa;
	BMLoop *l;
	BMIter iter, liter;
	MTexPoly *tf;
	MLoopUV *luv;

	if(ts->uv_flag & UV_SYNC_SELECTION) {
		BKE_report(op->reports, RPT_ERROR, "Can't unlink selection when sync selection is enabled.");
		return OPERATOR_CANCELLED;
	}
	
	BM_ITER(efa, &iter, em->bm, BM_FACES_OF_MESH, NULL) {
		int desel = 0;

		tf = CustomData_bmesh_get(&em->bm->pdata, efa->head.data, CD_MTEXPOLY);
		if(!uvedit_face_visible(scene, ima, efa, tf))
			continue;

		BM_ITER(l, &liter, em->bm, BM_LOOPS_OF_FACE, efa) {
			luv = CustomData_bmesh_get(&em->bm->pdata, l->head.data, CD_MLOOPUV);
			
			if (!(luv->flag & MLOOPUV_VERTSEL)) {
				desel = 1;
				break;
			}
		}

		if (desel) {
			BM_ITER(l, &liter, em->bm, BM_LOOPS_OF_FACE, efa) {
				luv = CustomData_bmesh_get(&em->bm->pdata, l->head.data, CD_MLOOPUV);
				luv->flag &= ~MLOOPUV_VERTSEL;
			}
		}
	}
	
	DAG_id_tag_update(obedit->data, 0);
	WM_event_add_notifier(C, NC_GEOM|ND_SELECT, obedit->data);

	return OPERATOR_FINISHED;
}

static void UV_OT_unlink_selected(wmOperatorType *ot)
{
	/* identifiers */
	ot->name= "Unlink Selection";
	ot->description= "Unlink selected UV vertices from active UV map";
	ot->idname= "UV_OT_unlink_selected";
	ot->flag= OPTYPE_REGISTER|OPTYPE_UNDO;
	
	/* api callbacks */
	ot->exec= unlink_selection_exec;
	ot->poll= ED_operator_uvedit;
}

/* ******************** border select operator **************** */

/* This function sets the selection on tagged faces, need because settings the
 * selection a face is done in a number of places but it also needs to respect
 * the sticky modes for the UV verts, so dealing with the sticky modes is best
 * done in a separate function.
 * 
 * De-selects faces that have been tagged on efa->tmp.l.  */

static void uv_faces_do_sticky(bContext *C, SpaceImage *sima, Scene *scene, Object *obedit, short select)
{
	/* Selecting UV Faces with some modes requires us to change 
	 * the selection in other faces (depending on the sticky mode).
	 * 
	 * This only needs to be done when the Mesh is not used for
	 * selection (so for sticky modes, vertex or location based). */
	
	ToolSettings *ts= CTX_data_tool_settings(C);
	BMEditMesh *em= ((Mesh*)obedit->data)->edit_btmesh;
	BMFace *efa;
	BMLoop *l;
	BMIter iter, liter;
	MTexPoly *tf;
	
	if((ts->uv_flag & UV_SYNC_SELECTION)==0 && sima->sticky == SI_STICKY_VERTEX) {
		/* Tag all verts as untouched, then touch the ones that have a face center
		 * in the loop and select all MLoopUV's that use a touched vert. */
		BMVert *eve;
		
		BM_ITER(eve, &iter, em->bm, BM_VERTS_OF_MESH, NULL)
			BMINDEX_SET(eve, 0);
		
		BM_ITER(efa, &iter, em->bm, BM_FACES_OF_MESH, NULL) {
			if(BMINDEX_GET(efa)) {
				BM_ITER(l, &liter, em->bm, BM_LOOPS_OF_FACE, efa) {
					BMINDEX_SET(l->v, 1);
				}
			}
		}

		/* now select tagged verts */
		BM_ITER(efa, &iter, em->bm, BM_FACES_OF_MESH, NULL) {
			tf = CustomData_bmesh_get(&em->bm->pdata, efa->head.data, CD_MTEXPOLY);

			BM_ITER(l, &liter, em->bm, BM_LOOPS_OF_FACE, efa) {
				if (BMINDEX_GET(l->v)) {
					if (select)
						uvedit_uv_select(em, scene, l);
					else
						uvedit_uv_deselect(em, scene, l);
				}
			}
		}
	}
	else if((ts->uv_flag & UV_SYNC_SELECTION)==0 && sima->sticky == SI_STICKY_LOC) {
		BMFace *efa_vlist;
		MTexPoly *tf_vlist;
		UvMapVert *start_vlist=NULL, *vlist_iter;
		struct UvVertMap *vmap;
		float limit[2];
		unsigned int efa_index;
		//BMVert *eve; /* removed vert counting for now */ 
		//int a;
		
		uvedit_pixel_to_float(sima, limit, 0.05);
		
		EDBM_init_index_arrays(em, 0, 0, 1);
		vmap= EDBM_make_uv_vert_map(em, 0, 0, limit);
		
		/* verts are numbered above in make_uv_vert_map_EM, make sure this stays true! */
		/*for(a=0, eve= em->verts.first; eve; a++, eve= eve->next)
			eve->tmp.l = a; */
		
		if(vmap == NULL) {
			return;
		}
		
		efa = BMIter_New(&iter, em->bm, BM_FACES_OF_MESH, NULL);
		for (efa_index=0; efa; efa=BMIter_Step(&iter), efa_index++) {
			if(BMINDEX_GET(efa)) {
				tf = CustomData_bmesh_get(&em->bm->pdata, efa->head.data, CD_MTEXPOLY);
				
				BM_ITER(l, &liter, em->bm, BM_LOOPS_OF_FACE, efa) {
					if(select)
						uvedit_uv_select(em, scene, l);
					else
						uvedit_uv_deselect(em, scene, l);
					
					vlist_iter= EDBM_get_uv_map_vert(vmap, BMINDEX_GET(l->v));
					
					while (vlist_iter) {
						if(vlist_iter->separate)
							start_vlist = vlist_iter;
						
						if(efa_index == vlist_iter->f)
							break;

						vlist_iter = vlist_iter->next;
					}
				
					vlist_iter = start_vlist;
					while (vlist_iter) {
						
						if(vlist_iter != start_vlist && vlist_iter->separate)
							break;
						
						if(efa_index != vlist_iter->f) {
							efa_vlist = EDBM_get_face_for_index(em, vlist_iter->f);
							tf_vlist = CustomData_bmesh_get(&em->bm->pdata, efa_vlist->head.data, CD_MTEXPOLY);
							
							if(select)
								uvedit_uv_select(em, scene, BMIter_AtIndex(em->bm, BM_LOOPS_OF_FACE, efa_vlist, vlist_iter->tfindex));
							else
								uvedit_uv_deselect(em, scene, BMIter_AtIndex(em->bm, BM_LOOPS_OF_FACE, efa_vlist, vlist_iter->tfindex));
						}
						vlist_iter = vlist_iter->next;
					}
				}
			}
		}
		EDBM_free_index_arrays(em);
		EDBM_free_uv_vert_map(vmap);
		
	}
	else { /* SI_STICKY_DISABLE or ts->uv_flag & UV_SYNC_SELECTION */
		BM_ITER(efa, &iter, em->bm, BM_FACES_OF_MESH, NULL) {
			if(BMINDEX_GET(efa)) {
				if(select)
					uvedit_face_select(scene, em, efa);
				else
					uvedit_face_deselect(scene, em, efa);
			}
		}
	}
}

static int border_select_exec(bContext *C, wmOperator *op)
{
	SpaceImage *sima= CTX_wm_space_image(C);
	Scene *scene= CTX_data_scene(C);
	ToolSettings *ts= CTX_data_tool_settings(C);
	Object *obedit= CTX_data_edit_object(C);
	Image *ima= CTX_data_edit_image(C);
	ARegion *ar= CTX_wm_region(C);
	BMEditMesh *em= ((Mesh*)obedit->data)->edit_btmesh;
	BMFace *efa;
	BMLoop *l;
	BMIter iter, liter;
	MTexPoly *tf;
	MLoopUV *luv;
	rcti rect;
	rctf rectf;
	int change, pinned, select, faces;

	/* get rectangle from operator */
	rect.xmin= RNA_int_get(op->ptr, "xmin");
	rect.ymin= RNA_int_get(op->ptr, "ymin");
	rect.xmax= RNA_int_get(op->ptr, "xmax");
	rect.ymax= RNA_int_get(op->ptr, "ymax");
		
	UI_view2d_region_to_view(&ar->v2d, rect.xmin, rect.ymin, &rectf.xmin, &rectf.ymin);
	UI_view2d_region_to_view(&ar->v2d, rect.xmax, rect.ymax, &rectf.xmax, &rectf.ymax);

	/* figure out what to select/deselect */
	select= (RNA_int_get(op->ptr, "gesture_mode") == GESTURE_MODAL_SELECT);
	pinned= RNA_boolean_get(op->ptr, "pinned");
	
	if(ts->uv_flag & UV_SYNC_SELECTION)
		faces= (ts->selectmode == SCE_SELECT_FACE);
	else
		faces= (ts->uv_selectmode == UV_SELECT_FACE);

	/* do actual selection */
	if(faces && !pinned) {
		/* handle face selection mode */
		float cent[2];

		change= 0;

		BM_ITER(efa, &iter, em->bm, BM_FACES_OF_MESH, NULL) {
			/* assume not touched */
			BMINDEX_SET(efa, 0);

			tf= CustomData_bmesh_get(&em->bm->pdata, efa->head.data, CD_MTEXPOLY);
			if(uvedit_face_visible(scene, ima, efa, tf)) {
				poly_uv_center(em, efa, cent);
				if(BLI_in_rctf(&rectf, cent[0], cent[1])) {
					BMINDEX_SET(efa, 1);
					change = 1;
				}
			}
		}

		/* (de)selects all tagged faces and deals with sticky modes */
		if(change)
			uv_faces_do_sticky(C, sima, scene, obedit, select);
	}
	else {
		/* other selection modes */
		change= 1;
		
		BM_ITER(efa, &iter, em->bm, BM_FACES_OF_MESH, NULL) {
			tf= CustomData_bmesh_get(&em->bm->pdata, efa->head.data, CD_MTEXPOLY);
			if(!uvedit_face_visible(scene, ima, efa, tf))
				continue;
			BM_ITER(l, &liter, em->bm, BM_LOOPS_OF_FACE, efa) {
				luv = CustomData_bmesh_get(&em->bm->ldata, l->head.data, CD_MLOOPUV);

				if(!pinned || (ts->uv_flag & UV_SYNC_SELECTION) ) {

					/* UV_SYNC_SELECTION - can't do pinned selection */
					if(BLI_in_rctf(&rectf, luv->uv[0], luv->uv[1])) {
						if(select)	uvedit_uv_select(em, scene, l);
						else		uvedit_uv_deselect(em, scene, l);
					}
				} else if(pinned) {
					if ((luv->flag & MLOOPUV_PINNED) && 
					    BLI_in_rctf(&rectf, luv->uv[0], luv->uv[1])) {
						if(select)	uvedit_uv_select(em, scene, l);
						else		uvedit_uv_deselect(em, scene, l);
					}
				}
			}
		}
	}

	if(change) {
		/* make sure newly selected vert selection is updated*/
#if 0 //ok, I think the BM_Select API handles all of this?
		if(ts->uv_flag & UV_SYNC_SELECTION) {
			if(ts->selectmode != SCE_SELECT_FACE) {
				if(select)	EM_select_flush(em);
				else		EM_deselect_flush(em);
			}
		}
#endif

		WM_event_add_notifier(C, NC_GEOM|ND_SELECT, obedit->data);
		
		return OPERATOR_FINISHED;
	}

	return OPERATOR_CANCELLED;
} 

static void UV_OT_select_border(wmOperatorType *ot)
{
	/* identifiers */
	ot->name= "Border Select";
	ot->description= "Select UV vertices using border selection";
	ot->idname= "UV_OT_select_border";
	
	/* api callbacks */
	ot->invoke= WM_border_select_invoke;
	ot->exec= border_select_exec;
	ot->modal= WM_border_select_modal;
	ot->poll= ED_operator_image_active;	/* requires space image */;
	
	/* flags */
	ot->flag= OPTYPE_REGISTER|OPTYPE_UNDO;
	
	/* properties */
	RNA_def_boolean(ot->srna, "pinned", 0, "Pinned", "Border select pinned UVs only.");

	WM_operator_properties_gesture_border(ot, FALSE);
}

/* ******************** circle select operator **************** */

static void select_uv_inside_ellipse(BMEditMesh *em, SpaceImage *sima, Scene *scene, int select, 
									 float *offset, float *ell, BMLoop *l, MLoopUV *luv)
{
	/* normalized ellipse: ell[0] = scaleX, ell[1] = scaleY */
	float x, y, r2, *uv;
	
	
	uv= luv->uv;

	x= (uv[0] - offset[0])*ell[0];
	y= (uv[1] - offset[1])*ell[1];

	r2 = x*x + y*y;
	if(r2 < 1.0f) {
		if(select) uvedit_uv_select(em, scene, l);
		else uvedit_uv_deselect(em, scene, l);
	}
}

static int circle_select_exec(bContext *C, wmOperator *op)
{
	SpaceImage *sima= CTX_wm_space_image(C);
	Scene *scene= CTX_data_scene(C);
	Object *obedit= CTX_data_edit_object(C);
	BMEditMesh *em= ((Mesh*)obedit->data)->edit_btmesh;
	ARegion *ar= CTX_wm_region(C);
	BMFace *efa;
	BMLoop *l;
	BMIter iter, liter;
	MLoopUV *luv;
	MTexPoly *tface;
	int x, y, radius, width, height, select;
	float zoomx, zoomy, offset[2], ellipse[2];
	int gesture_mode= RNA_int_get(op->ptr, "gesture_mode");

	/* get operator properties */
	select= (gesture_mode == GESTURE_MODAL_SELECT);
	x= RNA_int_get(op->ptr, "x");
	y= RNA_int_get(op->ptr, "y");
	radius= RNA_int_get(op->ptr, "radius");

	/* compute ellipse size and location, not a circle since we deal
	 * with non square image. ellipse is normalized, r = 1.0. */
	ED_space_image_size(sima, &width, &height);
	ED_space_image_zoom(sima, ar, &zoomx, &zoomy);

	ellipse[0]= width*zoomx/radius;
	ellipse[1]= height*zoomy/radius;

	UI_view2d_region_to_view(&ar->v2d, x, y, &offset[0], &offset[1]);
	
	/* do selection */
	BM_ITER(efa, &iter, em->bm, BM_FACES_OF_MESH, NULL) {
		BM_ITER(l, &liter, em->bm, BM_LOOPS_OF_FACE, efa) {
			luv = CustomData_bmesh_get(&em->bm->ldata, l->head.data, CD_MLOOPUV);
			select_uv_inside_ellipse(em, sima, scene, select, offset, ellipse, l, luv);
		}
	}

#if 0 //I think the BM_Select api stuff handles all this as necassary?
	if(select) EM_select_flush(em);
	else EM_deselect_flush(em);
#endif
	WM_event_add_notifier(C, NC_GEOM|ND_SELECT, obedit->data);

	return OPERATOR_FINISHED;
}

static void UV_OT_circle_select(wmOperatorType *ot)
{
	/* identifiers */
	ot->name= "Circle Select";
	ot->description= "Select UV vertices using circle selection";
	ot->idname= "UV_OT_circle_select";
	
	/* api callbacks */
	ot->invoke= WM_gesture_circle_invoke;
	ot->modal= WM_gesture_circle_modal;
	ot->exec= circle_select_exec;
	ot->poll= ED_operator_image_active;	/* requires space image */;
	
	/* flags */
	ot->flag= OPTYPE_REGISTER|OPTYPE_UNDO;
	
	/* properties */
	RNA_def_int(ot->srna, "x", 0, INT_MIN, INT_MAX, "X", "", INT_MIN, INT_MAX);
	RNA_def_int(ot->srna, "y", 0, INT_MIN, INT_MAX, "Y", "", INT_MIN, INT_MAX);
	RNA_def_int(ot->srna, "radius", 0, INT_MIN, INT_MAX, "Radius", "", INT_MIN, INT_MAX);
	RNA_def_int(ot->srna, "gesture_mode", 0, INT_MIN, INT_MAX, "Gesture Mode", "", INT_MIN, INT_MAX);
}

/* ******************** snap cursor operator **************** */

static void snap_uv_to_pixel(float *uvco, float w, float h)
{
	uvco[0] = ((float)((int)((uvco[0]*w) + 0.5f)))/w;
	uvco[1] = ((float)((int)((uvco[1]*h) + 0.5f)))/h;
}

static void snap_cursor_to_pixels(SpaceImage *sima)
{
	int width= 0, height= 0;

	ED_space_image_size(sima, &width, &height);
	snap_uv_to_pixel(sima->cursor, width, height);
}

static int snap_cursor_to_selection(Scene *scene, Image *ima, Object *obedit, SpaceImage *sima)
{
	return uvedit_center(scene, ima, obedit, sima->cursor, sima->around);
}

static int snap_cursor_exec(bContext *C, wmOperator *op)
{
	SpaceImage *sima= CTX_wm_space_image(C);
	Scene *scene= CTX_data_scene(C);
	Object *obedit= CTX_data_edit_object(C);
	Image *ima= CTX_data_edit_image(C);
	int change= 0;

	switch(RNA_enum_get(op->ptr, "target")) {
		case 0:
			snap_cursor_to_pixels(sima);
			change= 1;
			break;
		case 1:
			change= snap_cursor_to_selection(scene, ima, obedit, sima);
			break;
	}

	if(!change)
		return OPERATOR_CANCELLED;
	
	WM_event_add_notifier(C, NC_SPACE|ND_SPACE_IMAGE, sima);

	return OPERATOR_FINISHED;
}

static void UV_OT_snap_cursor(wmOperatorType *ot)
{
	static EnumPropertyItem target_items[] = {
		{0, "PIXELS", 0, "Pixels", ""},
		{1, "SELECTED", 0, "Selected", ""},
		{0, NULL, 0, NULL, NULL}};

	/* identifiers */
	ot->name= "Snap Cursor";
	ot->description= "Snap cursor to target type";
	ot->idname= "UV_OT_snap_cursor";
	ot->flag= OPTYPE_REGISTER|OPTYPE_UNDO;
	
	/* api callbacks */
	ot->exec= snap_cursor_exec;
	ot->poll= ED_operator_image_active;	/* requires space image */;

	/* properties */
	RNA_def_enum(ot->srna, "target", target_items, 0, "Target", "Target to snap the selected UV's to.");
}

/* ******************** snap selection operator **************** */

static int snap_uvs_to_cursor(Scene *scene, Image *ima, Object *obedit, SpaceImage *sima)
{
	BMEditMesh *em= ((Mesh*)obedit->data)->edit_btmesh;
	BMFace *efa;
	BMLoop *l;
	BMIter iter, liter;
	MTexPoly *tface;
	MLoopUV *luv;
	short change= 0;

	BM_ITER(efa, &iter, em->bm, BM_FACES_OF_MESH, NULL) {
		tface= CustomData_bmesh_get(&em->bm->pdata, efa->head.data, CD_MTEXPOLY);
		if(!uvedit_face_visible(scene, ima, efa, tface))
			continue;

		BM_ITER(l, &liter, em->bm, BM_LOOPS_OF_FACE, efa) {
			if(uvedit_uv_selected(em, scene, l)) {
				luv = CustomData_bmesh_get(&em->bm->ldata, l->head.data, CD_MLOOPUV);
				VECCOPY2D(luv->uv, sima->cursor);
				change= 1;
			}
		}
	}

	return change;
}

static int snap_uvs_to_adjacent_unselected(Scene *scene, Image *ima, Object *obedit)
{
	BMEditMesh *em= ((Mesh*)obedit->data)->edit_btmesh;
	BMFace *efa;
	BMLoop *l;
	BMIter iter, liter;
	BMVert *eve;
	MTexPoly *tface;
	MLoopUV *luv;
	short change = 0;
	int count = 0;
	float *coords;
	short *usercount, users;
	
	/* set all verts to -1 : an unused index*/
	BM_ITER(eve, &iter, em->bm, BM_VERTS_OF_MESH, NULL)
		BMINDEX_SET(eve, -1);
	
	/* index every vert that has a selected UV using it, but only once so as to
	 * get unique indices and to count how much to malloc */
	BM_ITER(efa, &iter, em->bm, BM_FACES_OF_MESH, NULL) {
		tface= CustomData_bmesh_get(&em->bm->pdata, efa->head.data, CD_MTEXPOLY);
		if(!uvedit_face_visible(scene, ima, efa, tface)) {
			BMINDEX_SET(efa, 0);
			continue;
		} else {
			BMINDEX_SET(efa, 1);
		}

		change = 1;
		BM_ITER(l, &liter, em->bm, BM_LOOPS_OF_FACE, efa) {
			if (uvedit_uv_selected(em, scene, l) && BMINDEX_GET(l->v) == -1) {
				BMINDEX_SET(l->v, count);
				count++;
			}
		}
	}
	
	coords = MEM_callocN(sizeof(float)*count*2, "snap to adjacent coords");
	usercount = MEM_callocN(sizeof(short)*count, "snap to adjacent counts");
	
	/* add all UV coords from visible, unselected UV coords as well as counting them to average later */
	BM_ITER(efa, &iter, em->bm, BM_FACES_OF_MESH, NULL) {
		if (!BMINDEX_GET(efa))
			continue;

		tface= CustomData_bmesh_get(&em->bm->pdata, efa->head.data, CD_MTEXPOLY);
		if(!uvedit_face_visible(scene, ima, efa, tface))
			continue;

		BM_ITER(l, &liter, em->bm, BM_LOOPS_OF_FACE, efa) {
			if (BMINDEX_GET(l->v) >= 0 && 
			    (!uvedit_uv_selected(em, scene, l))) {
				    luv = CustomData_bmesh_get(&em->bm->ldata, l->head.data, CD_MLOOPUV);
				    coords[BMINDEX_GET(l->v)*2] += luv->uv[0];
				    coords[BMINDEX_GET(l->v)*2+1] += luv->uv[1];
				    change = 1;
			}
		}
	}
	
	/* no other verts selected, bail out */
	if(!change) {
		MEM_freeN(coords);
		MEM_freeN(usercount);
		return change;
	}
	
	/* copy the averaged unselected UVs back to the selected UVs */
	BM_ITER(efa, &iter, em->bm, BM_FACES_OF_MESH, NULL) {
		if (!BMINDEX_GET(efa))
			continue;

		tface= CustomData_bmesh_get(&em->bm->pdata, efa->head.data, CD_MTEXPOLY);
		if(!uvedit_face_visible(scene, ima, efa, tface))
			continue;

		BM_ITER(l, &liter, em->bm, BM_LOOPS_OF_FACE, efa) {
			if (uvedit_uv_selected(em, scene, l) && BMINDEX_GET(l->v) >= 0
			    && (users = usercount[BMINDEX_GET(l->v)])) {
				luv = CustomData_bmesh_get(&em->bm->ldata, l->head.data, CD_MLOOPUV);
				luv->uv[0] = coords[BMINDEX_GET(l->v)*2];
				luv->uv[1] = coords[BMINDEX_GET(l->v)*2+1];
			}
		}
	}
	
	MEM_freeN(coords);
	MEM_freeN(usercount);

	return change;
}

static int snap_uvs_to_pixels(SpaceImage *sima, Scene *scene, Object *obedit)
{
	BMEditMesh *em= ((Mesh*)obedit->data)->edit_btmesh;
	Image *ima= sima->image;
	BMFace *efa;
	BMLoop *l;
	BMIter iter, liter;
	MTexPoly *tface;
	MLoopUV *luv;
	int width= 0, height= 0;
	float w, h;
	short change = 0;

	ED_space_image_size(sima, &width, &height);
	w = (float)width;
	h = (float)height;
	
	BM_ITER(efa, &iter, em->bm, BM_FACES_OF_MESH, NULL) {
		tface= CustomData_bmesh_get(&em->bm->pdata, efa->head.data, CD_MTEXPOLY);
		if(!uvedit_face_visible(scene, ima, efa, tface))
			continue;

		BM_ITER(l, &liter, em->bm, BM_LOOPS_OF_FACE, efa) {
			if (uvedit_uv_selected(em, scene, l)) {
				luv = CustomData_bmesh_get(&em->bm->ldata, l->head.data, CD_MLOOPUV);
				snap_uv_to_pixel(luv->uv, w, h);
			}
		}

		change = 1;
	}

	return change;
}

static int snap_selection_exec(bContext *C, wmOperator *op)
{
	SpaceImage *sima= CTX_wm_space_image(C);
	Scene *scene= CTX_data_scene(C);
	Object *obedit= CTX_data_edit_object(C);
	Image *ima= CTX_data_edit_image(C);
	int change= 0;

	switch(RNA_enum_get(op->ptr, "target")) {
		case 0:
			change= snap_uvs_to_pixels(sima, scene, obedit);
			break;
		case 1:
			change= snap_uvs_to_cursor(scene, ima, obedit, sima);
			break;
		case 2:
			change= snap_uvs_to_adjacent_unselected(scene, ima, obedit);
			break;
	}

	if(!change)
		return OPERATOR_CANCELLED;

	uvedit_live_unwrap_update(sima, scene, obedit);
	DAG_id_tag_update(obedit->data, 0);
	WM_event_add_notifier(C, NC_GEOM|ND_DATA, obedit->data);

	return OPERATOR_FINISHED;
}

static void UV_OT_snap_selected(wmOperatorType *ot)
{
	static EnumPropertyItem target_items[] = {
		{0, "PIXELS", 0, "Pixels", ""},
		{1, "CURSOR", 0, "Cursor", ""},
		{2, "ADJACENT_UNSELECTED", 0, "Adjacent Unselected", ""},
		{0, NULL, 0, NULL, NULL}};

	/* identifiers */
	ot->name= "Snap Selection";
	ot->description= "Snap selected UV vertices to target type";
	ot->idname= "UV_OT_snap_selected";
	ot->flag= OPTYPE_REGISTER|OPTYPE_UNDO;
	
	/* api callbacks */
	ot->exec= snap_selection_exec;
	ot->poll= ED_operator_image_active;	/* requires space image */;

	/* properties */
	RNA_def_enum(ot->srna, "target", target_items, 0, "Target", "Target to snap the selected UV's to.");
}

/* ******************** pin operator **************** */

static int pin_exec(bContext *C, wmOperator *op)
{
	Scene *scene= CTX_data_scene(C);
	Object *obedit= CTX_data_edit_object(C);
	Image *ima= CTX_data_edit_image(C);
	BMEditMesh *em= ((Mesh*)obedit->data)->edit_btmesh;
	BMFace *efa;
	BMLoop *l;
	BMIter iter, liter;
	MTexPoly *tface;
	MLoopUV *luv;
	int clear= RNA_boolean_get(op->ptr, "clear");
	
	BM_ITER(efa, &iter, em->bm, BM_FACES_OF_MESH, NULL) {
		tface= CustomData_bmesh_get(&em->bm->pdata, efa->head.data, CD_MTEXPOLY);
		if(!uvedit_face_visible(scene, ima, efa, tface))
			continue;

		BM_ITER(l, &liter, em->bm, BM_LOOPS_OF_FACE, efa) {
			luv = CustomData_bmesh_get(&em->bm->ldata, l->head.data, CD_MLOOPUV);
			
			if(!clear) {
				if (uvedit_uv_selected(em, scene, l))
					luv->flag |= MLOOPUV_PINNED;
			} else {
				if (uvedit_uv_selected(em, scene, l))
					luv->flag &= ~MLOOPUV_PINNED;
			}
		}
	}
	
	WM_event_add_notifier(C, NC_GEOM|ND_DATA, obedit->data);

	return OPERATOR_FINISHED;
}

static void UV_OT_pin(wmOperatorType *ot)
{
	/* identifiers */
	ot->name= "Pin";
	ot->description= "Set/clear selected UV vertices as anchored between multiple unwrap operations";
	ot->idname= "UV_OT_pin";
	ot->flag= OPTYPE_REGISTER|OPTYPE_UNDO;
	
	/* api callbacks */
	ot->exec= pin_exec;
	ot->poll= ED_operator_uvedit;

	/* properties */
	RNA_def_boolean(ot->srna, "clear", 0, "Clear", "Clear pinning for the selection instead of setting it.");
}

/******************* select pinned operator ***************/

static int select_pinned_exec(bContext *C, wmOperator *UNUSED(op))
{
	Scene *scene= CTX_data_scene(C);
	Object *obedit= CTX_data_edit_object(C);
	Image *ima= CTX_data_edit_image(C);
	BMEditMesh *em= ((Mesh*)obedit->data)->edit_btmesh;
	BMFace *efa;
	BMLoop *l;
	BMIter iter, liter;
	MTexPoly *tface;
	MLoopUV *luv;
	
	BM_ITER(efa, &iter, em->bm, BM_FACES_OF_MESH, NULL) {
		tface= CustomData_bmesh_get(&em->bm->pdata, efa->head.data, CD_MTEXPOLY);
		if(!uvedit_face_visible(scene, ima, efa, tface))
			continue;

		BM_ITER(l, &liter, em->bm, BM_LOOPS_OF_FACE, efa) {
			luv = CustomData_bmesh_get(&em->bm->ldata, l->head.data, CD_MLOOPUV);
			
			if (luv->flag & MLOOPUV_PINNED)
				uvedit_uv_select(em, scene, l);
		}
	}
	
	WM_event_add_notifier(C, NC_GEOM|ND_SELECT, obedit->data);

	return OPERATOR_FINISHED;
}

static void UV_OT_select_pinned(wmOperatorType *ot)
{
	/* identifiers */
	ot->name= "Selected Pinned";
	ot->description= "Select all pinned UV vertices";
	ot->idname= "UV_OT_select_pinned";
	ot->flag= OPTYPE_REGISTER|OPTYPE_UNDO;
	
	/* api callbacks */
	ot->exec= select_pinned_exec;
	ot->poll= ED_operator_uvedit;
}

/********************** hide operator *********************/

static int hide_exec(bContext *C, wmOperator *op)
{
	SpaceImage *sima= CTX_wm_space_image(C);
	ToolSettings *ts= CTX_data_tool_settings(C);
	Object *obedit= CTX_data_edit_object(C);
	Scene *scene = CTX_data_scene(C);
	BMEditMesh *em= ((Mesh*)obedit->data)->edit_btmesh;
	BMFace *efa;
	BMLoop *l;
	BMIter iter, liter;
	MTexPoly *tf;
	MLoopUV *luv;
	int swap= RNA_boolean_get(op->ptr, "unselected");
	int facemode= sima ? sima->flag & SI_SELACTFACE : 0;

	if(ts->uv_flag & UV_SYNC_SELECTION) {
		EDBM_hide_mesh(em, swap);
		WM_event_add_notifier(C, NC_GEOM|ND_SELECT, obedit->data);

		return OPERATOR_FINISHED;
	}
	
	BM_ITER(efa, &iter, em->bm, BM_FACES_OF_MESH, NULL) {
		int hide = 0;

		BM_ITER(l, &liter, em->bm, BM_LOOPS_OF_FACE, efa) {
			luv = CustomData_bmesh_get(&em->bm->ldata, l->head.data, CD_MLOOPUV);

			if (luv->flag & MLOOPUV_VERTSEL) {
				hide = 1;
				break;
			}
		}

		if (swap)
			hide = !hide;
		
		if (hide) {
			if (facemode) {
				/*check that every UV is selected*/
				BM_ITER(l, &liter, em->bm, BM_LOOPS_OF_FACE, efa) {
					luv = CustomData_bmesh_get(&em->bm->ldata, l->head.data, CD_MLOOPUV);
					if (!(luv->flag & MLOOPUV_VERTSEL))
						break;
				}
				
				if (!luv) {
					BM_Select(em->bm, efa, 0);
					uvedit_face_deselect(scene, em, efa);
				}
			} else if(em->selectmode == SCE_SELECT_FACE) {
				/*check if a UV is selected*/
				BM_ITER(l, &liter, em->bm, BM_LOOPS_OF_FACE, efa) {
					luv = CustomData_bmesh_get(&em->bm->ldata, l->head.data, CD_MLOOPUV);
					if (luv->flag & MLOOPUV_VERTSEL) {
						BM_Select(em->bm, efa, 0);
					}
					luv->flag &= ~MLOOPUV_VERTSEL;
				}
			} else {
				BM_ITER(l, &liter, em->bm, BM_LOOPS_OF_FACE, efa) {
					luv = CustomData_bmesh_get(&em->bm->ldata, l->head.data, CD_MLOOPUV);
					if (luv->flag & MLOOPUV_VERTSEL) {
						BM_Select(em->bm, l->v, 0);
						luv->flag &= ~MLOOPUV_VERTSEL;
					}
				}
			}
		}
	}
	
	
	EDBM_validate_selections(em);
	WM_event_add_notifier(C, NC_GEOM|ND_SELECT, obedit->data);

	return OPERATOR_FINISHED;
}

static void UV_OT_hide(wmOperatorType *ot)
{
	/* identifiers */
	ot->name= "Hide Selected";
	ot->description= "Hide (un)selected UV vertices";
	ot->idname= "UV_OT_hide";
	ot->flag= OPTYPE_REGISTER|OPTYPE_UNDO;
	
	/* api callbacks */
	ot->exec= hide_exec;
	ot->poll= ED_operator_uvedit;

	/* props */
	RNA_def_boolean(ot->srna, "unselected", 0, "Unselected", "Hide unselected rather than selected.");
}

/****************** reveal operator ******************/

static int reveal_exec(bContext *C, wmOperator *UNUSED(op))
{
	SpaceImage *sima= CTX_wm_space_image(C);
	ToolSettings *ts= CTX_data_tool_settings(C);
	Object *obedit= CTX_data_edit_object(C);
	Scene *scene = CTX_data_scene(C);
	BMEditMesh *em= ((Mesh*)obedit->data)->edit_btmesh;
	BMFace *efa;
	BMLoop *l;
	BMVert *v;
	BMIter iter, liter;
	MTexPoly *tf;
	MLoopUV *luv;
	int facemode= sima ? sima->flag & SI_SELACTFACE : 0;
	int stickymode= sima ? (sima->sticky != SI_STICKY_DISABLE) : 1;
	
	BM_ITER(v, &iter, em->bm, BM_VERTS_OF_MESH, NULL) {
		BMINDEX_SET(v, BM_TestHFlag(v, BM_SELECT));
	}

	/* call the mesh function if we are in mesh sync sel */
	if(ts->uv_flag & UV_SYNC_SELECTION) {
		EDBM_reveal_mesh(em);
		WM_event_add_notifier(C, NC_GEOM|ND_SELECT, obedit->data);

		return OPERATOR_FINISHED;
	}
	if(facemode) {
		if(em->selectmode == SCE_SELECT_FACE) {
			BM_ITER(efa, &iter, em->bm, BM_FACES_OF_MESH, NULL) {
				if (!BM_TestHFlag(efa, BM_HIDDEN) && !BM_TestHFlag(efa, BM_SELECT)) {
					BM_Select(em->bm, efa, 1);
					BM_ITER(l, &liter, em->bm, BM_LOOPS_OF_FACE, efa) {
						luv = CustomData_bmesh_get(&em->bm->ldata, l->head.data, CD_MLOOPUV);
						luv->flag |= MLOOPUV_VERTSEL;
					}
				}
			}
		}
		else {
			/* enable adjacent faces to have disconnected UV selections if sticky is disabled */
			if(!stickymode) {
				BM_ITER(efa, &iter, em->bm, BM_FACES_OF_MESH, NULL) {
					if (!BM_TestHFlag(efa, BM_HIDDEN) && !BM_TestHFlag(efa, BM_SELECT)) {
						int totsel=0;
						BM_ITER(l, &liter, em->bm, BM_LOOPS_OF_FACE, efa) {
							totsel += BM_TestHFlag(l->v, BM_SELECT);
						}
						
						if (!totsel) {
							BM_ITER(l, &liter, em->bm, BM_LOOPS_OF_FACE, efa) {
								luv = CustomData_bmesh_get(&em->bm->ldata, l->head.data, CD_MLOOPUV);
								luv->flag |= MLOOPUV_VERTSEL;
							}
							
							BM_Select(em->bm, efa, 1);
						}
					}
				}
			} else {
				BM_ITER(efa, &iter, em->bm, BM_FACES_OF_MESH, NULL) {
					if (!BM_TestHFlag(efa, BM_HIDDEN) && !BM_TestHFlag(efa, BM_SELECT)) {
						BM_ITER(l, &liter, em->bm, BM_LOOPS_OF_FACE, efa) {
							if (BM_TestHFlag(l->v, BM_SELECT)==0) {
								luv = CustomData_bmesh_get(&em->bm->ldata, l->head.data, CD_MLOOPUV);
								luv->flag |= MLOOPUV_VERTSEL;
							}
						}
						
						BM_Select(em->bm, efa, 1);				
					}
				}
			}
		}
	} else if(em->selectmode == SCE_SELECT_FACE) {
		BM_ITER(efa, &iter, em->bm, BM_FACES_OF_MESH, NULL) {
			if (!BM_TestHFlag(efa, BM_HIDDEN) && !BM_TestHFlag(efa, BM_SELECT)) {
				BM_ITER(l, &liter, em->bm, BM_LOOPS_OF_FACE, efa) {
					luv = CustomData_bmesh_get(&em->bm->ldata, l->head.data, CD_MLOOPUV);
					luv->flag |= MLOOPUV_VERTSEL;
				}
				
				BM_Select(em->bm, efa, 1);
			}
		}
	} else {
		BM_ITER(efa, &iter, em->bm, BM_FACES_OF_MESH, NULL) {
			if (!BM_TestHFlag(efa, BM_HIDDEN) && !BM_TestHFlag(efa, BM_SELECT)) {
				BM_ITER(l, &liter, em->bm, BM_LOOPS_OF_FACE, efa) {
					if (BM_TestHFlag(l->v, BM_SELECT)==0) {
						luv = CustomData_bmesh_get(&em->bm->ldata, l->head.data, CD_MLOOPUV);
						luv->flag |= MLOOPUV_VERTSEL;
					}
				}
				
				BM_Select(em->bm, efa, 1);				
			}
		}
	}
	
	WM_event_add_notifier(C, NC_GEOM|ND_SELECT, obedit->data);

	return OPERATOR_FINISHED;
}

static void UV_OT_reveal(wmOperatorType *ot)
{
	/* identifiers */
	ot->name= "Reveal Hidden";
	ot->description= "Reveal all hidden UV vertices";
	ot->idname= "UV_OT_reveal";
	ot->flag= OPTYPE_REGISTER|OPTYPE_UNDO;
	
	/* api callbacks */
	ot->exec= reveal_exec;
	ot->poll= ED_operator_uvedit;
}

/******************** set 3d cursor operator ********************/

static int set_2d_cursor_exec(bContext *C, wmOperator *op)
{
	SpaceImage *sima = CTX_wm_space_image(C);
	float location[2];

	if(!sima)
		return OPERATOR_CANCELLED;

	RNA_float_get_array(op->ptr, "location", location);
	sima->cursor[0]= location[0];
	sima->cursor[1]= location[1];
	
	WM_event_add_notifier(C, NC_SPACE|ND_SPACE_IMAGE, NULL);
	
	return OPERATOR_FINISHED;
}

static int set_2d_cursor_invoke(bContext *C, wmOperator *op, wmEvent *event)
{
	ARegion *ar= CTX_wm_region(C);
	int x, y;
	float location[2];

	x= event->x - ar->winrct.xmin;
	y= event->y - ar->winrct.ymin;
	UI_view2d_region_to_view(&ar->v2d, x, y, &location[0], &location[1]);
	RNA_float_set_array(op->ptr, "location", location);

	return set_2d_cursor_exec(C, op);
}

static void UV_OT_cursor_set(wmOperatorType *ot)
{
	/* identifiers */
	ot->name= "Set 2D Cursor";
	ot->description= "Set 2D cursor location";
	ot->idname= "UV_OT_cursor_set";
	
	/* api callbacks */
	ot->exec= set_2d_cursor_exec;
	ot->invoke= set_2d_cursor_invoke;
	ot->poll= ED_operator_image_active;	/* requires space image */;

	/* flags */
	ot->flag= OPTYPE_REGISTER|OPTYPE_UNDO;

	/* properties */
	RNA_def_float_vector(ot->srna, "location", 2, NULL, -FLT_MAX, FLT_MAX, "Location", "Cursor location in 0.0-1.0 coordinates.", -10.0f, 10.0f);
}

/********************** set tile operator **********************/

static int set_tile_exec(bContext *C, wmOperator *op)
{
	Image *ima= CTX_data_edit_image(C);
	int tile[2];
	Object *obedit= CTX_data_edit_object(C);

	RNA_int_get_array(op->ptr, "tile", tile);

	if(uvedit_set_tile(obedit, ima, tile[0] + ima->xrep*tile[1])) {
		WM_event_add_notifier(C, NC_GEOM|ND_DATA, obedit->data);
		WM_event_add_notifier(C, NC_SPACE|ND_SPACE_IMAGE, NULL);

		return OPERATOR_FINISHED;
	}
	
	return OPERATOR_CANCELLED;
}

static int set_tile_invoke(bContext *C, wmOperator *op, wmEvent *event)
{
	SpaceImage *sima= CTX_wm_space_image(C);
	Image *ima= CTX_data_edit_image(C);
	ARegion *ar= CTX_wm_region(C);
	float fx, fy;
	int x, y, tile[2];

	if(!ima || !(ima->tpageflag & IMA_TILES))
		return OPERATOR_CANCELLED;

	x= event->x - ar->winrct.xmin;
	y= event->y - ar->winrct.ymin;
	UI_view2d_region_to_view(&ar->v2d, x, y, &fx, &fy);

	if(fx >= 0.0f && fy >= 0.0f && fx < 1.0f && fy < 1.0f) {
		fx= fx*ima->xrep;
		fy= fy*ima->yrep;
		
		tile[0]= fx;
		tile[1]= fy;
		
		sima->curtile= tile[1]*ima->xrep + tile[0];
		RNA_int_set_array(op->ptr, "tile", tile);
	}

	return set_tile_exec(C, op);
}

static void UV_OT_tile_set(wmOperatorType *ot)
{
	/* identifiers */
	ot->name= "Set Tile";
	ot->description= "Set UV image tile coordinates";
	ot->idname= "UV_OT_tile_set";
	
	/* api callbacks */
	ot->exec= set_tile_exec;
	ot->invoke= set_tile_invoke;
	ot->poll= ED_operator_image_active;	/* requires space image */;

	/* flags */
	ot->flag= OPTYPE_REGISTER|OPTYPE_UNDO;

	/* properties */
	RNA_def_int_vector(ot->srna, "tile", 2, NULL, 0, INT_MAX, "Tile", "Tile coordinate.", 0, 10);
}

/* ************************** registration **********************************/

void ED_operatortypes_uvedit(void)
{
	WM_operatortype_append(UV_OT_select_all);
	WM_operatortype_append(UV_OT_select);
	WM_operatortype_append(UV_OT_select_loop);
	WM_operatortype_append(UV_OT_select_linked);
	WM_operatortype_append(UV_OT_select_linked_pick);
	WM_operatortype_append(UV_OT_unlink_selected);
	WM_operatortype_append(UV_OT_select_pinned);
	WM_operatortype_append(UV_OT_select_border);
	WM_operatortype_append(UV_OT_circle_select);

	WM_operatortype_append(UV_OT_snap_cursor);
	WM_operatortype_append(UV_OT_snap_selected);

	WM_operatortype_append(UV_OT_align);
	WM_operatortype_append(UV_OT_stitch);
	WM_operatortype_append(UV_OT_weld);
	WM_operatortype_append(UV_OT_pin);

	WM_operatortype_append(UV_OT_average_islands_scale);
	WM_operatortype_append(UV_OT_cube_project);
	WM_operatortype_append(UV_OT_cylinder_project);
	WM_operatortype_append(UV_OT_from_view);
	WM_operatortype_append(UV_OT_minimize_stretch);
	WM_operatortype_append(UV_OT_pack_islands);
	WM_operatortype_append(UV_OT_reset);
	WM_operatortype_append(UV_OT_sphere_project);
	WM_operatortype_append(UV_OT_unwrap);

	WM_operatortype_append(UV_OT_reveal);
	WM_operatortype_append(UV_OT_hide);

	WM_operatortype_append(UV_OT_cursor_set);
	WM_operatortype_append(UV_OT_tile_set);
}

void ED_keymap_uvedit(wmKeyConfig *keyconf)
{
	wmKeyMap *keymap;
	wmKeyMapItem *kmi;
	
	keymap= WM_keymap_find(keyconf, "UV Editor", 0, 0);
	keymap->poll= ED_operator_uvedit;
	
	/* pick selection */
	WM_keymap_add_item(keymap, "UV_OT_select", SELECTMOUSE, KM_PRESS, 0, 0);
	RNA_boolean_set(WM_keymap_add_item(keymap, "UV_OT_select", SELECTMOUSE, KM_PRESS, KM_SHIFT, 0)->ptr, "extend", 1);
	WM_keymap_add_item(keymap, "UV_OT_select_loop", SELECTMOUSE, KM_PRESS, KM_ALT, 0);
	RNA_boolean_set(WM_keymap_add_item(keymap, "UV_OT_select_loop", SELECTMOUSE, KM_PRESS, KM_SHIFT|KM_ALT, 0)->ptr, "extend", 1);

	/* border/circle selection */
	WM_keymap_add_item(keymap, "UV_OT_select_border", BKEY, KM_PRESS, 0, 0);
	RNA_boolean_set(WM_keymap_add_item(keymap, "UV_OT_select_border", BKEY, KM_PRESS, KM_SHIFT, 0)->ptr, "pinned", 1);
	WM_keymap_add_item(keymap, "UV_OT_circle_select", CKEY, KM_PRESS, 0, 0);

	/* selection manipulation */
	WM_keymap_add_item(keymap, "UV_OT_select_linked", LKEY, KM_PRESS, KM_CTRL, 0);
	WM_keymap_add_item(keymap, "UV_OT_select_linked_pick", LKEY, KM_PRESS, 0, 0);
	RNA_boolean_set(WM_keymap_add_item(keymap, "UV_OT_select_linked", LKEY, KM_PRESS, KM_CTRL|KM_SHIFT, 0)->ptr, "extend", TRUE);
	RNA_boolean_set(WM_keymap_add_item(keymap, "UV_OT_select_linked_pick", LKEY, KM_PRESS, KM_SHIFT, 0)->ptr, "extend", TRUE);

	WM_keymap_add_item(keymap, "UV_OT_unlink_selected", LKEY, KM_PRESS, KM_ALT, 0);
	WM_keymap_add_item(keymap, "UV_OT_select_all", AKEY, KM_PRESS, 0, 0);
	RNA_enum_set(WM_keymap_add_item(keymap, "UV_OT_select_all", IKEY, KM_PRESS, KM_CTRL, 0)->ptr, "action", SEL_INVERT);
	WM_keymap_add_item(keymap, "UV_OT_select_pinned", PKEY, KM_PRESS, KM_SHIFT, 0);

	WM_keymap_add_menu(keymap, "IMAGE_MT_uvs_weldalign", WKEY, KM_PRESS, 0, 0);

	/* uv operations */
	WM_keymap_add_item(keymap, "UV_OT_stitch", VKEY, KM_PRESS, 0, 0);
	WM_keymap_add_item(keymap, "UV_OT_pin", PKEY, KM_PRESS, 0, 0);
	RNA_boolean_set(WM_keymap_add_item(keymap, "UV_OT_pin", PKEY, KM_PRESS, KM_ALT, 0)->ptr, "clear", 1);

	/* unwrap */
	WM_keymap_add_item(keymap, "UV_OT_unwrap", EKEY, KM_PRESS, 0, 0);
	WM_keymap_add_item(keymap, "UV_OT_minimize_stretch", VKEY, KM_PRESS, KM_CTRL, 0);
	WM_keymap_add_item(keymap, "UV_OT_pack_islands", PKEY, KM_PRESS, KM_CTRL, 0);
	WM_keymap_add_item(keymap, "UV_OT_average_islands_scale", AKEY, KM_PRESS, KM_CTRL, 0);

	/* hide */
	WM_keymap_add_item(keymap, "UV_OT_hide", HKEY, KM_PRESS, 0, 0);
	RNA_boolean_set(WM_keymap_add_item(keymap, "UV_OT_hide", HKEY, KM_PRESS, KM_SHIFT, 0)->ptr, "unselected", 1);
	WM_keymap_add_item(keymap, "UV_OT_reveal", HKEY, KM_PRESS, KM_ALT, 0);

	/* cursor */
	WM_keymap_add_item(keymap, "UV_OT_cursor_set", ACTIONMOUSE, KM_PRESS, 0, 0);
	WM_keymap_add_item(keymap, "UV_OT_tile_set", ACTIONMOUSE, KM_PRESS, KM_SHIFT, 0);
	
	/* menus */
	WM_keymap_add_menu(keymap, "IMAGE_MT_uvs_snap", SKEY, KM_PRESS, KM_SHIFT, 0);
	WM_keymap_add_menu(keymap, "IMAGE_MT_uvs_select_mode", TABKEY, KM_PRESS, KM_CTRL, 0);

	/* pivot */
	kmi = WM_keymap_add_item(keymap, "WM_OT_context_set_enum", COMMAKEY, KM_PRESS, 0, 0);
	RNA_string_set(kmi->ptr, "data_path", "space_data.uv_editor.pivot_point");
	RNA_string_set(kmi->ptr, "value", "CENTER");

	kmi = WM_keymap_add_item(keymap, "WM_OT_context_set_enum", COMMAKEY, KM_PRESS, KM_CTRL, 0);
	RNA_string_set(kmi->ptr, "data_path", "space_data.uv_editor.pivot_point");
	RNA_string_set(kmi->ptr, "value", "MEDIAN");

	kmi = WM_keymap_add_item(keymap, "WM_OT_context_set_enum", PERIODKEY, KM_PRESS, 0, 0);
	RNA_string_set(kmi->ptr, "data_path", "space_data.uv_editor.pivot_point");
	RNA_string_set(kmi->ptr, "value", "CURSOR");

	ED_object_generic_keymap(keyconf, keymap, 2);

	transform_keymap_for_space(keyconf, keymap, SPACE_IMAGE);
}
<|MERGE_RESOLUTION|>--- conflicted
+++ resolved
@@ -1517,65 +1517,6 @@
 
 /* ******************** (de)select all operator **************** */
 
-<<<<<<< HEAD
-static int select_inverse_exec(bContext *C, wmOperator *UNUSED(op))
-{
-	Scene *scene;
-	ToolSettings *ts;
-	Object *obedit;
-	BMEditMesh *em;
-	BMFace *efa;
-	BMLoop *l;
-	BMIter iter, liter;
-	Image *ima;
-	MTexPoly *tf;
-	MLoopUV *luv;
-	
-	scene= CTX_data_scene(C);
-	ts= CTX_data_tool_settings(C);
-	obedit= CTX_data_edit_object(C);
-	em= ((Mesh*)obedit->data)->edit_btmesh;
-	ima= CTX_data_edit_image(C);
-
-	if(ts->uv_flag & UV_SYNC_SELECTION) {
-		EDBM_select_swap(em);
-	}
-	else {
-		BM_ITER(efa, &iter, em->bm, BM_FACES_OF_MESH, NULL) {
-			tf = CustomData_bmesh_get(&em->bm->pdata, efa->head.data, CD_MTEXPOLY);
-
-			if(!uvedit_face_visible(scene, ima, efa, tf))
-				continue;
-
-			BM_ITER(l, &liter, em->bm, BM_LOOPS_OF_FACE, efa) {
-				luv = CustomData_bmesh_get(&em->bm->ldata, l->head.data, CD_MLOOPUV);
-				luv->flag = luv->flag ^ MLOOPUV_VERTSEL;
-			}
-		}
-	}
-
-	WM_event_add_notifier(C, NC_GEOM|ND_DATA, obedit->data);
-
-	return OPERATOR_FINISHED;
-}
-
-static void UV_OT_select_inverse(wmOperatorType *ot)
-{
-	/* identifiers */
-	ot->name= "Select Inverse";
-	ot->description= "Select inverse of (un)selected UV vertices";
-	ot->idname= "UV_OT_select_inverse";
-	ot->flag= OPTYPE_REGISTER|OPTYPE_UNDO;
-	
-	/* api callbacks */
-	ot->exec= select_inverse_exec;
-	ot->poll= ED_operator_uvedit;
-}
-
-/* ******************** (de)select all operator **************** */
-
-=======
->>>>>>> 770119d1
 static int select_all_exec(bContext *C, wmOperator *op)
 {
 	Scene *scene;
@@ -1651,11 +1592,7 @@
 					luv->flag &= ~MLOOPUV_VERTSEL;
 					break;
 				case SEL_INVERT:
-<<<<<<< HEAD
 					luv->flag ^= MLOOPUV_VERTSEL;
-=======
-					tf->flag ^= select_flag;
->>>>>>> 770119d1
 					break;
 				}
 			}
