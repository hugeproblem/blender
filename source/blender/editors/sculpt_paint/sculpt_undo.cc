/* SPDX-FileCopyrightText: 2006 by Nicholas Bishop. All rights reserved.
 *
 * SPDX-License-Identifier: GPL-2.0-or-later */

/** \file
 * \ingroup edsculpt
 * Implements the Sculpt Mode tools.
 *
 * Usage Guide
 * ===========
 *
 * The sculpt undo system is a delta-based system. Each undo step stores
 * the difference with the prior one.
 *
 * To use the sculpt undo system, you must call push_begin
 * inside an operator exec or invoke callback (ED_Type::Geometry_begin
 * may be called if you wish to save a non-delta copy of the entire mesh).
 * This will initialize the sculpt undo stack and set up an undo step.
 *
 * At the end of the operator you should call push_end.
 *
 * push_end and ED_Type::Geometry_begin both take a
 * #wmOperatorType as an argument. There are _ex versions that allow a custom
 * name; try to avoid using them. These can break the redo panel since it requires
 * the undo push have the same name as the calling operator.
 *
 * NOTE: Sculpt undo steps are not appended to the global undo stack until
 * the operator finishes.  We use BKE_undosys_step_push_init_with_type to build
 * a tentative undo step with is appended later when the operator ends.
 * Operators must have the OPTYPE_UNDO flag set for this to work properly.
 */

#include <cstddef>
#include <cstring>

#include "MEM_guardedalloc.h"

#include "BLI_array_utils.hh"
#include "BLI_listbase.h"
#include "BLI_string.h"
#include "BLI_threads.h"
#include "BLI_utildefines.h"

#include "DNA_key_types.h"
<<<<<<< HEAD
#include "DNA_mesh_types.h"
#include "DNA_meshdata_types.h"
=======
>>>>>>> 5b9dcbdb
#include "DNA_object_types.h"
#include "DNA_scene_types.h"
#include "DNA_screen_types.h"

#include "BKE_attribute.hh"
#include "BKE_ccg.h"
#include "BKE_context.hh"
#include "BKE_customdata.hh"
#include "BKE_global.h"
#include "BKE_key.h"
#include "BKE_layer.h"
#include "BKE_main.hh"
#include "BKE_mesh.hh"
#include "BKE_multires.hh"
#include "BKE_object.hh"
#include "BKE_paint.hh"
#include "BKE_scene.h"
#include "BKE_subdiv_ccg.hh"
#include "BKE_subsurf.hh"
#include "BKE_undo_system.h"

/* TODO(sergey): Ideally should be no direct call to such low level things. */
#include "BKE_subdiv_eval.hh"

#include "DEG_depsgraph.hh"

#include "WM_api.hh"
#include "WM_types.hh"

#include "ED_geometry.hh"
#include "ED_object.hh"
#include "ED_sculpt.hh"
#include "ED_undo.hh"

#include "bmesh.hh"
#include "bmesh_idmap.hh"
#include "bmesh_log.hh"
#include "paint_intern.hh"
#include "sculpt_intern.hh"

using blender::bke::dyntopo::DyntopoSet;

namespace blender::ed::sculpt_paint::undo {

/* Uncomment to print the undo stack in the console on push/undo/redo. */
// #define SCULPT_UNDO_DEBUG

/* Implementation of undo system for objects in sculpt mode.
 *
 * Each undo step in sculpt mode consists of list of nodes, each node contains:
 *  - Node type
 *  - Data for this type.
 *
 * Node type used for undo depends on specific operation and active sculpt mode
 * ("regular" or dynamic topology).
 *
 * Regular sculpt brushes will use COORDS, HIDDEN or MASK nodes. These nodes are
 * created for every BVH node which is affected by the brush. The undo push for
 * the node happens BEFORE modifications. This makes the operation undo to work
 * in the following way: for every node in the undo step swap happens between
 * node in the undo stack and the corresponding value in the BVH. This is how
 * redo is possible after undo.
 *
 * The COORDS, HIDDEN or MASK type of nodes contains arrays of the corresponding
 * values.
 *
 * Operations like Symmetrize are using GEOMETRY type of nodes which pushes the
 * entire state of the mesh to the undo stack. This node contains all CustomData
 * layers.
 *
 * The tricky aspect of this undo node type is that it stores mesh before and
 * after modification. This allows the undo system to both undo and redo the
 * symmetrize operation within the pre-modified-push of other node type
 * behavior, but it uses more memory that it seems it should be.
 *
 * The dynamic topology undo nodes are handled somewhat separately from all
 * other ones and the idea there is to store log of operations: which vertices
 * and faces have been added or removed.
 *
 * Begin of dynamic topology sculpting mode have own node type. It contains an
 * entire copy of mesh since just enabling the dynamic topology mode already
 * does modifications on it.
 *
 * End of dynamic topology and symmetrize in this mode are handled in a special
 * manner as well. */

#define NO_ACTIVE_LAYER AttrDomain::Auto

struct UndoSculpt {
  ListBase nodes;

  size_t undo_size;
  BMLog *bm_restore;
};

struct SculptAttrRef {
  AttrDomain domain;
  eCustomDataType type;
  char name[MAX_CUSTOMDATA_LAYER_NAME];
  bool was_set;
};

struct SculptUndoStep {
  UndoStep step;
  /* NOTE: will split out into list for multi-object-sculpt-mode. */
  UndoSculpt data;
  int id;

  bool auto_saved;

  // active vcol layer
  SculptAttrRef active_attr_start;
  SculptAttrRef active_attr_end;

  /* Active color attribute at the start of this undo step. */
  SculptAttrRef active_color_start;

  /* Active color attribute at the end of this undo step. */
  SculptAttrRef active_color_end;

  bContext *C;

#ifdef SCULPT_UNDO_DEBUG
  int id;
#endif
};

static UndoSculpt *sculpt_undo_get_nodes(void);
static bool sculpt_attribute_ref_equals(SculptAttrRef *a, SculptAttrRef *b);
static void sculpt_save_active_attribute(Object *ob, SculptAttrRef *attr);
static UndoSculpt *sculpt_undosys_step_get_nodes(UndoStep *us_p);

static void update_unode_bmesh_memsize(Node *unode);
static UndoSculpt *sculpt_undo_get_nodes(void);
void sculpt_undo_print_nodes(void *active);
static bool check_first_undo_entry_dyntopo(Object *ob);
static void sculpt_undo_push_begin_ex(Object *ob, const char *name, bool no_first_entry_check);

#ifdef SCULPT_UNDO_DEBUG
#  ifdef _
#    undef _
#  endif
#  define _(type) \
    case type: \
      return #type;
static char *undo_type_to_str(int type)
{
  switch (type) {
    _(Type::DyntopoBegin)
    _(Type::DyntopoEnd)
    _(Type::Position)
    _(Type::Geometry)
    _(Type::DyntopoSymmetrize)
    _(Type::FaceSet)
    _(SCULPT_UNDO_HIDDEN)
    _(Type::Mask)
    _(Type::Color)
    default:
      return "unknown node type";
  }
}
#  undef _

static int nodeidgen = 1;

static void print_sculpt_node(Object *ob, Node *node)
{
  printf("    %s:%s {applied=%d}\n", undo_type_to_str(node->type), node->idname, node->applied);

  if (node->bm_entry) {
    BM_log_print_entry(ob->sculpt ? ob->sculpt->bm : nullptr, node->bm_entry);
  }
}

static void print_sculpt_undo_step(Object *ob, UndoStep *us, UndoStep *active, int i)
{
  Node *node;

  if (us->type != BKE_UNDOSYS_TYPE_SCULPT) {
    printf("%d %s (non-sculpt): '%s', type:%s, use_memfile_step:%s\n",
           i,
           us == active ? "->" : "  ",
           us->name,
           us->type->name,
           us->use_memfile_step ? "true" : "false");
    return;
  }

  int id = -1;

  SculptUndoStep *su = (SculptUndoStep *)us;
  if (!su->id) {
    su->id = nodeidgen++;
  }

  id = su->id;

  printf("id=%d %s %d %s (use_memfile_step=%s)\n",
         id,
         us == active ? "->" : "  ",
         i,
         us->name,
         us->use_memfile_step ? "true" : "false");

  if (us->type == BKE_UNDOSYS_TYPE_SCULPT) {
    UndoSculpt *usculpt = sculpt_undosys_step_get_nodes(us);

    for (node = usculpt->nodes.first; node; node = node->next) {
      print_sculpt_node(ob, node);
    }
  }
}
void sculpt_undo_print_nodes(Object *ob, void *active)
{

  printf("=================== Sculpt undo steps ==============\n");

  UndoStack *ustack = ED_undo_stack_get();
  UndoStep *us = ustack->steps.first;
  if (active == nullptr) {
    active = ustack->step_active;
  }

  if (!us) {
    return;
  }

  printf("\n");
  if (ustack->step_init) {
    printf("===Undo initialization stepB===\n");
    print_sculpt_undo_step(ob, ustack->step_init, active, -1);
    printf("===============\n");
  }

  int i = 0, act_i = -1;
  for (; us; us = us->next, i++) {
    if (active == us) {
      act_i = i;
    }

    print_sculpt_undo_step(ob, us, active, i);
  }

  if (ustack->step_active) {
    printf("\n\n==Active step:==\n");
    print_sculpt_undo_step(ob, ustack->step_active, active, act_i);
  }
}
#else
#  define sculpt_undo_print_nodes(ob, active) while (0)
#endif

static void update_cb(PBVHNode *node, void *rebuild)
{
  BKE_pbvh_node_mark_update(node);
  BKE_pbvh_node_mark_update_mask(node);
  if (*((bool *)rebuild)) {
    BKE_pbvh_vert_tag_update_normal_visibility(node);
  }
  BKE_pbvh_node_fully_hidden_set(node, 0);
}

struct PartialUpdateData {
  PBVH *pbvh;
<<<<<<< HEAD
  SculptSession *ss;
  bool rebuild;
  char *modified_grids;
  bool *modified_hidden_verts;
  bool *modified_mask_verts;
  bool *modified_color_verts;
  bool *modified_face_set_faces;
};

static UndoSculpt *sculpt_undosys_step_get_nodes(UndoStep *us_p);

/**
 * A version of #update_cb that tests for the update tag in #PBVH.vert_bitmap.
 */
static void update_cb_partial(PBVHNode *node, PartialUpdateData *data)
{
  if (BKE_pbvh_type(data->pbvh) == PBVH_GRIDS) {
    const int *node_grid_indices;
    int totgrid;
    bool update = false;
    BKE_pbvh_node_get_grids(
        data->pbvh, node, &node_grid_indices, &totgrid, nullptr, nullptr, nullptr);
    for (int i = 0; i < totgrid; i++) {
      if (data->modified_grids[node_grid_indices[i]] == 1) {
        update = true;
=======
  bool changed_position;
  bool changed_hide_vert;
  bool changed_mask;
  Span<bool> modified_grids;
  Span<bool> modified_position_verts;
  Span<bool> modified_hidden_verts;
  Span<bool> modified_hidden_faces;
  Span<bool> modified_mask_verts;
  Span<bool> modified_color_verts;
  Span<bool> modified_face_set_faces;
};

static void update_modified_node_mesh(PBVHNode &node, PartialUpdateData &data)
{
  const Span<int> verts = BKE_pbvh_node_get_vert_indices(&node);
  if (!data.modified_position_verts.is_empty()) {
    for (const int vert : verts) {
      if (data.modified_position_verts[vert]) {
        BKE_pbvh_node_mark_normals_update(&node);
        break;
      }
    }
  }
  if (!data.modified_mask_verts.is_empty()) {
    for (const int vert : verts) {
      if (data.modified_mask_verts[vert]) {
        BKE_pbvh_node_mark_update_mask(&node);
        break;
>>>>>>> 5b9dcbdb
      }
    }
    if (update) {
      update_cb(node, &(data->rebuild));
    }
  }
  else {
    if (BKE_pbvh_node_has_vert_with_normal_update_tag(data->pbvh, node)) {
      BKE_pbvh_node_mark_update(node);
    }
    const blender::Span<int> verts = BKE_pbvh_node_get_vert_indices(node);
    if (data->modified_mask_verts != nullptr) {
      for (const int vert : verts) {
        if (data->modified_mask_verts[vert]) {
          BKE_pbvh_node_mark_update_mask(node);
          break;
        }
      }
    }
    if (data->modified_color_verts != nullptr) {
      for (const int vert : verts) {
        if (data->modified_color_verts[vert]) {
          BKE_pbvh_node_mark_update_color(node);
          break;
        }
      }
    }
    if (data->modified_hidden_verts != nullptr) {
      for (int vert : verts) {
        if (data->modified_hidden_verts[vert]) {
          BKE_sculpt_boundary_flag_update(data->ss, BKE_pbvh_make_vref(vert));

          if (data->rebuild) {
            BKE_pbvh_vert_tag_update_normal_visibility(node);
          }
          BKE_pbvh_node_fully_hidden_set(node, 0);
          break;
        }
      }
    }
  }

  if (data->modified_face_set_faces) {
    PBVHFaceIter fd;
    bool updated = false;

    BKE_pbvh_face_iter_begin (data->pbvh, node, fd) {
      if (data->modified_face_set_faces[fd.index]) {
        face_mark_boundary_update(data->ss, fd.face);

        if (!updated) {
          BKE_pbvh_node_mark_update_face_sets(node);
          updated = true;
        }
      }
    }
    BKE_pbvh_face_iter_end(fd);
  }
}

static bool test_swap_v3_v3(float a[3], float b[3])
{
  /* No need for float comparison here (memory is exactly equal or not). */
  if (memcmp(a, b, sizeof(float[3])) != 0) {
    swap_v3_v3(a, b);
    return true;
  }
  return false;
}

static bool restore_deformed(
    const SculptSession *ss, Node &unode, int uindex, int oindex, float coord[3])
{
  if (test_swap_v3_v3(coord, unode.orig_position[uindex])) {
    copy_v3_v3(unode.position[uindex], ss->deform_cos[oindex]);
    return true;
  }
  return false;
}

<<<<<<< HEAD
static bool sculpt_undo_restore_coords(bContext *C, Depsgraph *depsgraph, Node &unode)
=======
static bool restore_coords(
    bContext *C, Object *ob, Depsgraph *depsgraph, Node &unode, MutableSpan<bool> modified_verts)
>>>>>>> 5b9dcbdb
{
  Object *ob = CTX_data_active_object(C);
  SculptSession *ss = ob->sculpt;
  SubdivCCG *subdiv_ccg = ss->subdiv_ccg;

  if (unode.mesh_verts_num) {
    /* Regular mesh restore. */

    if (ss->shapekey_active && !STREQ(ss->shapekey_active->name, unode.shapeName)) {
      /* Shape key has been changed before calling undo operator. */

      Key *key = BKE_key_from_object(ob);
      KeyBlock *kb = key ? BKE_keyblock_find_name(key, unode.shapeName) : nullptr;

      if (kb) {
        ob->shapenr = BLI_findindex(&key->block, kb) + 1;

        BKE_sculpt_update_object_for_edit(depsgraph, ob, false);
        WM_event_add_notifier(C, NC_OBJECT | ND_DATA, ob);
      }
      else {
        /* Key has been removed -- skip this undo node. */
        return false;
      }
    }

    /* No need for float comparison here (memory is exactly equal or not). */
    const Span<int> index = unode.vert_indices.as_span().take_front(unode.unique_verts_num);
    MutableSpan<float3> positions = ss->vert_positions;

    if (ss->shapekey_active) {
      MutableSpan<float3> vertCos(static_cast<float3 *>(ss->shapekey_active->data),
                                  ss->shapekey_active->totelem);

      if (!unode.orig_position.is_empty()) {
        if (ss->deform_modifiers_active) {
          for (const int i : index.index_range()) {
            restore_deformed(ss, unode, i, index[i], vertCos[index[i]]);
          }
        }
        else {
          for (const int i : index.index_range()) {
            swap_v3_v3(vertCos[index[i]], unode.orig_position[i]);
          }
        }
      }
      else {
        for (const int i : index.index_range()) {
          swap_v3_v3(vertCos[index[i]], unode.position[i]);
        }
      }

      /* Propagate new coords to keyblock. */
      SCULPT_vertcos_to_key(ob, ss->shapekey_active, vertCos);

      /* PBVH uses its own vertex array, so coords should be */
      /* propagated to PBVH here. */
      BKE_pbvh_vert_coords_apply(ss->pbvh, vertCos);
    }
    else {
      if (!unode.orig_position.is_empty()) {
        if (ss->deform_modifiers_active) {
          for (const int i : index.index_range()) {
            restore_deformed(ss, unode, i, index[i], positions[index[i]]);
            modified_verts[index[i]] = true;
          }
        }
        else {
          for (const int i : index.index_range()) {
            swap_v3_v3(positions[index[i]], unode.orig_position[i]);
            modified_verts[index[i]] = true;
          }
        }
      }
      else {
        for (const int i : index.index_range()) {
          swap_v3_v3(positions[index[i]], unode.position[i]);
          modified_verts[index[i]] = true;
        }
      }
    }
  }
  else if (!unode.grids.is_empty() && subdiv_ccg != nullptr) {
    const CCGKey key = BKE_subdiv_ccg_key_top_level(*subdiv_ccg);
    const Span<int> grid_indices = unode.grids;

    MutableSpan<float3> position = unode.position;
    MutableSpan<CCGElem *> grids = subdiv_ccg->grids;

    int index = 0;
    for (const int i : grid_indices.index_range()) {
      CCGElem *grid = grids[grid_indices[i]];
      for (const int j : IndexRange(key.grid_area)) {
        swap_v3_v3(CCG_elem_offset_co(&key, grid, j), position[index]);
        index++;
      }
    }
  }

  return true;
}

static bool restore_hidden(Object *ob, Node &unode, MutableSpan<bool> modified_vertices)
{
  SculptSession *ss = ob->sculpt;
  SubdivCCG *subdiv_ccg = ss->subdiv_ccg;

  if (unode.mesh_verts_num) {
    Mesh &mesh = *static_cast<Mesh *>(ob->data);
    bke::MutableAttributeAccessor attributes = mesh.attributes_for_write();
    bke::SpanAttributeWriter<bool> hide_vert = attributes.lookup_or_add_for_write_span<bool>(
        ".hide_vert", bke::AttrDomain::Point);
    for (const int i : unode.vert_indices.index_range().take_front(unode.unique_verts_num)) {
      const int vert = unode.vert_indices[i];
      if (unode.vert_hidden[i].test() != hide_vert.span[vert]) {
        unode.vert_hidden[i].set(!unode.vert_hidden[i].test());
        hide_vert.span[vert] = !hide_vert.span[vert];
        modified_vertices[vert] = true;
      }
    }
    hide_vert.finish();
  }
  else if (!unode.grids.is_empty() && subdiv_ccg != nullptr) {
    if (unode.grid_hidden.is_empty()) {
      BKE_subdiv_ccg_grid_hidden_free(*subdiv_ccg);
      return true;
    }

    BitGroupVector<> &grid_hidden = BKE_subdiv_ccg_grid_hidden_ensure(*subdiv_ccg);
    const Span<int> grids = unode.grids;
    for (const int i : grids.index_range()) {
      /* Swap the two bit spans. */
      MutableBoundedBitSpan a = unode.grid_hidden[i];
      MutableBoundedBitSpan b = grid_hidden[grids[i]];
      for (const int j : a.index_range()) {
        const bool value_a = a[j];
        const bool value_b = b[j];
        a[j].set(value_b);
        b[j].set(value_a);
      }
    }
  }

  return true;
}

static bool sculpt_undo_restore_hidden(bContext *C, Node &unode, bool *modified_vertices)
{
  Object *ob = CTX_data_active_object(C);
  SculptSession *ss = ob->sculpt;
  SubdivCCG *subdiv_ccg = ss->subdiv_ccg;

  if (unode.mesh_verts_num) {
    Mesh &mesh = *static_cast<Mesh *>(ob->data);
    bke::MutableAttributeAccessor attributes = mesh.attributes_for_write();
    bke::SpanAttributeWriter<bool> hide_vert = attributes.lookup_or_add_for_write_span<bool>(
        ".hide_vert", bke::AttrDomain::Point);
    for (const int i : unode.vert_indices.index_range().take_front(unode.unique_verts_num)) {
      const int vert = unode.vert_indices[i];
      if (unode.vert_hidden[i].test() != hide_vert.span[vert]) {
        unode.vert_hidden[i].set(!unode.vert_hidden[i].test());
        hide_vert.span[vert] = !hide_vert.span[vert];
        modified_vertices[vert] = true;
      }
    }
    hide_vert.finish();
  }
  else if (!unode.grids.is_empty() && subdiv_ccg != nullptr) {
    if (unode.grid_hidden.is_empty()) {
      BKE_subdiv_ccg_grid_hidden_free(*subdiv_ccg);
      return true;
    }

    BitGroupVector<> &grid_hidden = BKE_subdiv_ccg_grid_hidden_ensure(*subdiv_ccg);
    const Span<int> grids = unode.grids;
    for (const int i : grids.index_range()) {
      /* Swap the two bit spans. */
      MutableBoundedBitSpan a = unode.grid_hidden[i];
      MutableBoundedBitSpan b = grid_hidden[grids[i]];
      for (const int j : a.index_range()) {
        const bool value_a = a[j];
        const bool value_b = b[j];
        a[j].set(value_b);
        b[j].set(value_a);
      }
    }
  }

  return true;
}

static int *sculpt_undo_get_indices32(Node *unode, int allvert)
{
  int *indices = (int *)MEM_malloc_arrayN(allvert, sizeof(int), __func__);

  for (int i = 0; i < allvert; i++) {
    indices[i] = (int)unode->vert_indices[i];
  }

  return indices;
}

static bool sculpt_undo_restore_color(bContext *C, Node *unode, bool *modified_vertices)
{
  const Scene *scene = CTX_data_scene(C);
  ViewLayer *view_layer = CTX_data_view_layer(C);
  BKE_view_layer_synced_ensure(scene, view_layer);
  Object *ob = BKE_view_layer_active_object_get(view_layer);
  SculptSession *ss = ob->sculpt;

  bool modified = false;

  /* NOTE: even with loop colors we still store derived
   * vertex colors for original data lookup. */
  if (!unode->col.is_empty() && unode->loop_col.is_empty()) {
    BKE_pbvh_swap_colors(ss->pbvh, unode->vert_indices, unode->col);
    modified = true;
  }

  Mesh *me = static_cast<Mesh *>(ob->data);

  if (!unode->loop_col.is_empty() && unode->mesh_corners_num == me->corners_num) {
    BKE_pbvh_swap_colors(ss->pbvh, unode->corner_indices, unode->loop_col);

    modified = true;
  }

  if (modified) {
    for (int i = 0; i < unode->verts_num; i++) {
      modified_vertices[unode->vert_indices[i]] = true;
    }
  }

  return modified;
}

static bool sculpt_undo_restore_mask(bContext *C, Node *unode, bool *modified_vertices)
{
  using namespace blender;
  const Scene *scene = CTX_data_scene(C);
  ViewLayer *view_layer = CTX_data_view_layer(C);
  BKE_view_layer_synced_ensure(scene, view_layer);
  Object *ob = BKE_view_layer_active_object_get(view_layer);
  Mesh *mesh = BKE_object_get_original_mesh(ob);
  SculptSession *ss = ob->sculpt;
  SubdivCCG *subdiv_ccg = ss->subdiv_ccg;

  if (unode->mesh_verts_num) {
    bke::MutableAttributeAccessor attributes = mesh->attributes_for_write();
    bke::SpanAttributeWriter<float> mask = attributes.lookup_or_add_for_write_span<float>(
        ".sculpt_mask", AttrDomain::Point);

    const Span<int> index = unode->vert_indices;

    for (int i = 0; i < unode->verts_num; i++) {
      if (mask.span[index[i]] != unode->mask[i]) {
        std::swap(mask.span[index[i]], unode->mask[i]);
        modified_vertices[index[i]] = true;
      }
    }

    mask.finish();
  }
  else if (unode->maxgrid && subdiv_ccg != nullptr) {
    /* Multires restore. */
    CCGElem *grid;
    int gridsize;

    auto &grids = subdiv_ccg->grids;
    gridsize = subdiv_ccg->grid_size;
    CCGKey key = BKE_subdiv_ccg_key_top_level(*subdiv_ccg);

    blender::MutableSpan<float> mask = unode->mask;
    int index = 0;
    for (int j : unode->grids.index_range()) {
      grid = grids[unode->grids[j]];

      for (int i = 0; i < gridsize * gridsize; i++) {
        std::swap(*CCG_elem_offset_mask(&key, grid, i), mask[index]);
        index++;
      }
    }
  }

  return true;
}

static bool sculpt_undo_restore_face_sets(bContext *C, Node *unode, bool *modified_face_set_faces)
{
  const Scene *scene = CTX_data_scene(C);
  ViewLayer *view_layer = CTX_data_view_layer(C);
  BKE_view_layer_synced_ensure(scene, view_layer);
  Object *ob = BKE_view_layer_active_object_get(view_layer);
  SculptSession *ss = ob->sculpt;

  ss->face_sets = BKE_sculpt_face_sets_ensure(ob);

  bool modified = false;
  const Span<int> face_indices = unode->face_indices;

  for (const int i : face_indices.index_range()) {
    int face_index = face_indices[i];
    if (unode->face_sets[i] != ss->face_sets[face_index]) {
      modified_face_set_faces[face_index] = true;
      modified = true;
    }

    SWAP(int, unode->face_sets[i], ss->face_sets[face_index]);

    modified_face_set_faces[face_index] |= unode->face_sets[i] != ss->face_sets[face_index];
    modified |= modified_face_set_faces[face_index];
  }
  return modified;
}

typedef struct BmeshUndoData {
  Object *ob;
  PBVH *pbvh;
  BMesh *bm;
  bool do_full_recalc;
  bool balance_pbvh;
  int cd_face_node_offset, cd_vert_node_offset;
  int cd_face_node_offset_old, cd_vert_node_offset_old;
  int cd_boundary_flag, cd_flags, cd_edge_boundary;
  bool regen_all_unique_verts;
  bool is_redo;
} BmeshUndoData;

static void bmesh_undo_vert_update(BmeshUndoData *data, BMVert *v, bool triangulate = false)
{
  *BM_ELEM_CD_PTR<uint8_t *>(v, data->cd_flags) |= SCULPTFLAG_NEED_VALENCE;
  if (triangulate) {
    *BM_ELEM_CD_PTR<uint8_t *>(v, data->cd_flags) |= SCULPTFLAG_NEED_TRIANGULATE;
  }

  BKE_sculpt_boundary_flag_update(data->ob->sculpt, {reinterpret_cast<intptr_t>(v)});
}

static void bmesh_undo_on_vert_kill(BMVert *v, void *userdata)
{
  BmeshUndoData *data = (BmeshUndoData *)userdata;
  int ni = BM_ELEM_CD_GET_INT(v, data->cd_vert_node_offset);
  // data->do_full_recalc = true;

  bool bad = ni == -1 || !BKE_pbvh_get_node_leaf_safe(data->pbvh, ni);

  if (bad) {
#if 0  // not sure this is really an error
    // something went wrong
    printf("%s: error, vertex %d is not in pbvh; ni was: %d\n",
           __func__,
           BM_ELEM_GET_ID(data->bm, v),
           ni);
    // data->do_full_recalc = true;
#endif
    return;
  }

  BKE_pbvh_bmesh_remove_vertex(data->pbvh, v, false);
  data->balance_pbvh = true;
}

static void bmesh_undo_on_vert_add(BMVert *v, void *userdata)
{
  BmeshUndoData *data = (BmeshUndoData *)userdata;

  data->balance_pbvh = true;

  bmesh_undo_vert_update(data, v, true);

  /* Flag vert as unassigned to a PBVH node; it'll be added to pbvh when
   * its owning faces are.
   */
  BM_ELEM_CD_SET_INT(v, data->cd_vert_node_offset, -1);
}

static void bmesh_undo_on_face_kill(BMFace *f, void *userdata)
{
  BmeshUndoData *data = (BmeshUndoData *)userdata;
  int ni = BM_ELEM_CD_GET_INT(f, data->cd_face_node_offset);

  BKE_pbvh_bmesh_remove_face(data->pbvh, f, false);

  if (ni >= 0) {
    PBVHNode *node = BKE_pbvh_get_node(data->pbvh, ni);
    BKE_pbvh_bmesh_mark_node_regen(data->pbvh, node);
  }

  BMLoop *l = f->l_first;
  do {
    bmesh_undo_vert_update(data, l->v, true);
  } while ((l = l->next) != f->l_first);

  // data->do_full_recalc = true;
  data->balance_pbvh = true;
}

static void bmesh_undo_on_face_add(BMFace *f, void *userdata)
{
  BmeshUndoData *data = (BmeshUndoData *)userdata;

  BM_ELEM_CD_SET_INT(f, data->cd_face_node_offset, -1);
  BKE_pbvh_bmesh_add_face(data->pbvh, f, false, true);

  int ni = BM_ELEM_CD_GET_INT(f, data->cd_face_node_offset);
  PBVHNode *node = BKE_pbvh_get_node(data->pbvh, ni);

  BMLoop *l = f->l_first;
  do {
    bmesh_undo_vert_update(data, l->v, f->len > 3);
    *BM_ELEM_CD_PTR<int *>(l->e, data->cd_edge_boundary) |= SCULPT_BOUNDARY_NEEDS_UPDATE |
                                                            SCULPT_BOUNDARY_UPDATE_SHARP_ANGLE;

    int ni_l = BM_ELEM_CD_GET_INT(l->v, data->cd_vert_node_offset);
    if (ni_l < 0 && ni >= 0) {
      BM_ELEM_CD_SET_INT(l->v, ni_l, ni);
      DyntopoSet<BMVert> &bm_unique_verts = BKE_pbvh_bmesh_node_unique_verts(node);

      bm_unique_verts.add(l->v);
    }
  } while ((l = l->next) != f->l_first);

  data->balance_pbvh = true;
}

static void bmesh_undo_full_mesh(void *userdata)
{
  BmeshUndoData *data = (BmeshUndoData *)userdata;

  BKE_sculptsession_update_attr_refs(data->ob);

  if (data->pbvh) {
    BMIter iter;
    BMVert *v;

    BM_ITER_MESH (v, &iter, data->bm, BM_VERTS_OF_MESH) {
      bmesh_undo_vert_update(data, v, true);
    }

    data->pbvh = nullptr;
  }

  /* Recalculate face normals to prevent tessellation errors.*/
  BM_mesh_normals_update(data->bm);
  data->do_full_recalc = true;
}

static void bmesh_undo_on_edge_change(BMEdge * /*v*/,
                                      void * /*userdata*/,
                                      void * /*old_customdata*/)
{
}

static void bmesh_undo_on_edge_kill(BMEdge *e, void *userdata)
{
  BmeshUndoData *data = (BmeshUndoData *)userdata;

  bmesh_undo_vert_update(data, e->v1, true);
  bmesh_undo_vert_update(data, e->v2, true);
};
;
static void bmesh_undo_on_edge_add(BMEdge *e, void *userdata)
{
  BmeshUndoData *data = (BmeshUndoData *)userdata;

  *BM_ELEM_CD_PTR<int *>(e, data->cd_edge_boundary) |= SCULPT_BOUNDARY_NEEDS_UPDATE |
                                                       SCULPT_BOUNDARY_UPDATE_SHARP_ANGLE;

  bmesh_undo_vert_update(data, e->v1, true);
  bmesh_undo_vert_update(data, e->v2, true);
}

static void bmesh_undo_on_vert_change(BMVert *v, void *userdata, void *old_customdata)
{
  BmeshUndoData *data = (BmeshUndoData *)userdata;

  bmesh_undo_vert_update(data, v, true);

  if (!old_customdata) {
    BM_ELEM_CD_SET_INT(v, data->cd_vert_node_offset, -1);
    data->regen_all_unique_verts = true;
    return;
  }

  BMElem h;
  h.head.data = old_customdata;

  int ni = BM_ELEM_CD_GET_INT(&h, data->cd_vert_node_offset);

  /* Attempt to find old node reference. */
  PBVHNode *node = BKE_pbvh_get_node_leaf_safe(data->pbvh, ni);
  if (node) {
    /* Make sure undo customdata didn't override node ref. */
    BKE_pbvh_node_mark_update(node);
    BM_ELEM_CD_SET_INT(v, data->cd_vert_node_offset, ni);
  }
  else {
    if (ni != DYNTOPO_NODE_NONE) {
      printf("%s: error: corrupted vertex. ni: %d, cd_node_offset: %d\n",
             __func__,
             ni,
             data->cd_vert_node_offset_old);
      BM_ELEM_CD_SET_INT(v, data->cd_vert_node_offset, DYNTOPO_NODE_NONE);
    }

    // data->regen_all_unique_verts = true;
  }

  return;
  // preserve pbvh node references

  int oldnode_i = BM_ELEM_CD_GET_INT(&h, data->cd_vert_node_offset);

  BM_ELEM_CD_SET_INT(v, data->cd_vert_node_offset, oldnode_i);

  if (oldnode_i >= 0) {
    PBVHNode *node = BKE_pbvh_node_from_index(data->pbvh, oldnode_i);
    BKE_pbvh_node_mark_update(node);
  }
}

static void bmesh_undo_on_face_change(BMFace *f,
                                      void *userdata,
                                      void *old_customdata,
                                      char old_hflag)
{
  BmeshUndoData *data = (BmeshUndoData *)userdata;

  if (!old_customdata) {
    data->do_full_recalc = true;  // can't recover?
    return;
  }

  BMElem h;
  h.head.data = old_customdata;

  int ni = BM_ELEM_CD_GET_INT(&h, data->cd_face_node_offset);

  BMLoop *l = f->l_first;
  do {
    *BM_ELEM_CD_PTR<int *>(l->e, data->cd_edge_boundary) |= SCULPT_BOUNDARY_NEEDS_UPDATE |
                                                            SCULPT_BOUNDARY_UPDATE_SHARP_ANGLE;
    *BM_ELEM_CD_PTR<int *>(l->v, data->cd_boundary_flag) |= SCULPT_BOUNDARY_NEEDS_UPDATE |
                                                            SCULPT_BOUNDARY_UPDATE_SHARP_ANGLE;
  } while ((l = l->next) != f->l_first);

  // attempt to find old node in old_customdata
  PBVHNode *node = BKE_pbvh_get_node_leaf_safe(data->pbvh, ni);
  if (node) {
    BM_ELEM_CD_SET_INT(f, data->cd_face_node_offset, ni);
    BKE_pbvh_node_mark_update(node);

    if ((old_hflag & BM_ELEM_HIDDEN) != (f->head.hflag & BM_ELEM_HIDDEN)) {
      BKE_pbvh_node_mark_update_visibility(node);
    }
  }
  else {
    printf("pbvh face undo error\n");
    data->do_full_recalc = true;
    BM_ELEM_CD_SET_INT(f, data->cd_face_node_offset, -1);
  }
}

static void update_unode_bmesh_memsize(Node *unode)
{
  // update memory size
  UndoSculpt *usculpt = sculpt_undo_get_nodes();

  if (!usculpt) {
    return;
  }

  // subtract old size
  if (usculpt->undo_size >= unode->undo_size) {
    usculpt->undo_size -= unode->undo_size;
  }

  unode->undo_size = BM_log_entry_size(unode->bm_entry);
  // printf("unode->unode_size: size: %.4fmb\n", __func__, float(unode->undo_size) / 1024.0f /
  // 1024.0f);

  // add new size
  usculpt->undo_size += unode->undo_size;
}

static void bmesh_undo_customdata_change(CustomData *domain, char htype, void *userdata)
{
  BmeshUndoData *data = (BmeshUndoData *)userdata;

  if (htype == BM_VERT) {
    data->cd_vert_node_offset_old = CustomData_get_offset_named(
        domain, CD_PROP_INT32, SCULPT_ATTRIBUTE_NAME(dyntopo_node_id_vertex));
  }
  else if (htype == BM_FACE) {
    data->cd_face_node_offset_old = CustomData_get_offset_named(
        domain, CD_PROP_INT32, SCULPT_ATTRIBUTE_NAME(dyntopo_node_id_face));
  }
}

static void sculpt_undo_bmesh_restore_generic(Node *unode, Object *ob, SculptSession *ss)
{
  BmeshUndoData data = {};
  data.ob = ob;
  data.bm = ss->bm;
  data.pbvh = ss->pbvh;
  data.cd_face_node_offset = ss->cd_face_node_offset;
  data.cd_vert_node_offset = ss->cd_vert_node_offset;
  data.cd_face_node_offset_old = data.cd_vert_node_offset_old = -1;
  data.cd_boundary_flag = ss->attrs.boundary_flags->bmesh_cd_offset;
  data.cd_edge_boundary = ss->attrs.edge_boundary_flags->bmesh_cd_offset;
  data.cd_flags = ss->attrs.flags->bmesh_cd_offset;
  data.is_redo = !unode->applied;

  BMLogCallbacks callbacks = {bmesh_undo_on_vert_add,
                              bmesh_undo_on_vert_kill,
                              bmesh_undo_on_vert_change,
                              bmesh_undo_on_edge_add,
                              bmesh_undo_on_edge_kill,
                              bmesh_undo_on_edge_change,
                              bmesh_undo_on_face_add,
                              bmesh_undo_on_face_kill,
                              bmesh_undo_on_face_change,
                              bmesh_undo_full_mesh,
                              bmesh_undo_customdata_change,
                              (void *)&data};

  BKE_sculptsession_update_attr_refs(ob);
  BKE_sculpt_ensure_idmap(ob);

  if (unode->applied) {
    BM_log_undo(ss->bm, ss->bm_log, &callbacks);
    unode->applied = false;
  }
  else {
    BM_log_redo(ss->bm, ss->bm_log, &callbacks);
    unode->applied = true;
  }

  update_unode_bmesh_memsize(unode);

  if (!data.do_full_recalc) {
    BKE_pbvh_bmesh_check_nodes(ss->pbvh);

    Vector<PBVHNode *> nodes = blender::bke::pbvh::search_gather(ss->pbvh, {});

    if (data.regen_all_unique_verts) {
      for (PBVHNode *node : nodes) {
        BKE_pbvh_bmesh_mark_node_regen(ss->pbvh, node);
      }
    }

    BKE_pbvh_bmesh_regen_node_verts(ss->pbvh, false);
    bke::pbvh::update_bounds(*ss->pbvh, PBVH_UpdateBB | PBVH_UpdateOriginalBB | PBVH_UpdateRedraw);

    if (data.balance_pbvh) {
      blender::bke::dyntopo::after_stroke(ss->pbvh, true);
    }
  }
  else {
    printf("undo triggered pbvh rebuild");
    SCULPT_pbvh_clear(ob);
  }
}

static void sculpt_unode_bmlog_ensure(SculptSession *ss, Node *unode)
{
  if (!ss->bm_log && ss->bm && unode->bm_entry) {
    ss->bm_log = BM_log_from_existing_entries_create(ss->bm, ss->bm_idmap, unode->bm_entry);

    if (!unode->applied) {
      BM_log_undo_skip(ss->bm, ss->bm_log);
    }

    if (ss->pbvh) {
      BKE_pbvh_set_bm_log(ss->pbvh, ss->bm_log);
    }
  }
}

/* Create empty sculpt BMesh and enable logging. */
static void sculpt_undo_bmesh_enable(Object *ob, Node *unode, bool /*is_redo*/)
{
  SculptSession *ss = ob->sculpt;
  Mesh *me = static_cast<Mesh *>(ob->data);

  SCULPT_pbvh_clear(ob);

  if (ss->bm_idmap) {
    BM_idmap_destroy(ss->bm_idmap);
    ss->bm_idmap = nullptr;
  }

  ss->active_face.i = ss->active_vertex.i = PBVH_REF_NONE;

  /* Create empty BMesh and enable logging. */
  ss->bm = SCULPT_dyntopo_empty_bmesh();

  BMeshFromMeshParams params = {0};
  params.use_shapekey = true;
  params.active_shapekey = ob->shapenr;

  BM_mesh_bm_from_me(ss->bm, me, &params);

  /* Calculate normals. */
  BM_mesh_normals_update(ss->bm);

  /* Ensure mask. */
  if (!CustomData_has_layer_named(&ss->bm->vdata, CD_PROP_FLOAT, ".sculpt_mask")) {
    BM_data_layer_add_named(ss->bm, &ss->bm->vdata, CD_PROP_FLOAT, ".sculpt_mask");
  }

  BKE_sculptsession_update_attr_refs(ob);

  if (ss->pbvh) {
    blender::bke::paint::load_all_original(ob);
  }

  BKE_sculpt_ensure_idmap(ob);

  if (!ss->bm_log) {
    sculpt_unode_bmlog_ensure(ss, unode);
  }
  else {
    BM_log_set_idmap(ss->bm_log, ss->bm_idmap);
  }

  SCULPT_update_all_valence_boundary(ob);

  me->flag |= ME_SCULPT_DYNAMIC_TOPOLOGY;
}

static void sculpt_undo_bmesh_restore_begin(
    bContext *C, Node *unode, Object *ob, SculptSession *ss, int dir)
{
  if (unode->applied) {
    if (ss->bm && ss->bm_log) {
#if 0
    if (dir == 1) {
      BM_log_redo_skip(ss->bm, ss->bm_log);
    }
    else {
      BM_log_undo_skip(ss->bm, ss->bm_log);
    }
#else
      if (dir == 1) {
        BM_log_redo(ss->bm, ss->bm_log, nullptr);
      }
      else {
        BM_log_undo(ss->bm, ss->bm_log, nullptr);
      }
#endif
    }

    BKE_pbvh_bmesh_check_nodes(ss->pbvh);
    dyntopo::disable(C, unode);
    unode->applied = false;
  }
  else {
    /* Load bmesh from mesh data. */
    sculpt_undo_bmesh_enable(ob, unode, true);

    if (dir == 1) {
      BM_log_redo(ss->bm, ss->bm_log, nullptr);
    }
    else {
      BM_log_undo(ss->bm, ss->bm_log, nullptr);
    }

    unode->applied = true;
  }

  if (ss->bm) {
    BM_mesh_elem_index_ensure(ss->bm, BM_VERT | BM_FACE);
  }
}

static void sculpt_undo_bmesh_restore_end(
    bContext *C, Node *unode, Object *ob, SculptSession *ss, int dir)
{

  if (unode->applied) {
    /*load bmesh from mesh data*/
    sculpt_undo_bmesh_enable(ob, unode, false);

    if (dir == -1) {
      BM_log_undo(ss->bm, ss->bm_log, nullptr);
    }
    else {
      BM_log_redo(ss->bm, ss->bm_log, nullptr);
    }

    SCULPT_pbvh_clear(ob);
    BKE_sculptsession_update_attr_refs(ob);

    BMIter iter;
    BMVert *v;
    BMFace *f;

    BM_ITER_MESH (v, &iter, ss->bm, BM_VERTS_OF_MESH) {
      BM_ELEM_CD_SET_INT(v, ss->cd_vert_node_offset, DYNTOPO_NODE_NONE);
    }
    BM_ITER_MESH (f, &iter, ss->bm, BM_FACES_OF_MESH) {
      BM_ELEM_CD_SET_INT(f, ss->cd_face_node_offset, DYNTOPO_NODE_NONE);
    }

    unode->applied = false;
  }
  else {
    if (ss->bm && ss->bm_log) {

      if (dir == -1) {
        BM_log_undo_skip(ss->bm, ss->bm_log);
      }
      else {
        BM_log_redo_skip(ss->bm, ss->bm_log);
      }
    }

    /* Disable dynamic topology sculpting. */
    dyntopo::disable(C, nullptr);
    unode->applied = true;
  }

  if (ss->bm) {
    BM_mesh_elem_index_ensure(ss->bm, BM_VERT | BM_FACE);
  }
}

static void geometry_store_data(NodeGeometry *geometry, Object *object)
{
  Mesh *mesh = static_cast<Mesh *>(object->data);

  BLI_assert(!geometry->is_initialized);
  geometry->is_initialized = true;

  CustomData_copy(&mesh->vert_data, &geometry->vert_data, CD_MASK_MESH.vmask, mesh->verts_num);
  CustomData_copy(&mesh->edge_data, &geometry->edge_data, CD_MASK_MESH.emask, mesh->edges_num);
  CustomData_copy(
      &mesh->corner_data, &geometry->corner_data, CD_MASK_MESH.lmask, mesh->corners_num);
  CustomData_copy(&mesh->face_data, &geometry->face_data, CD_MASK_MESH.pmask, mesh->faces_num);
  blender::implicit_sharing::copy_shared_pointer(mesh->face_offset_indices,
                                                 mesh->runtime->face_offsets_sharing_info,
                                                 &geometry->face_offset_indices,
                                                 &geometry->face_offsets_sharing_info);

  geometry->totvert = mesh->verts_num;
  geometry->totedge = mesh->edges_num;
  geometry->totloop = mesh->corners_num;
  geometry->faces_num = mesh->faces_num;
}

static void geometry_restore_data(NodeGeometry *geometry, Object *object)
{
  Mesh *mesh = static_cast<Mesh *>(object->data);

  BLI_assert(geometry->is_initialized);

  BKE_mesh_clear_geometry(mesh);

  mesh->verts_num = geometry->totvert;
  mesh->edges_num = geometry->totedge;
  mesh->corners_num = geometry->totloop;
  mesh->faces_num = geometry->faces_num;
  mesh->totface_legacy = 0;

  CustomData_copy(&geometry->vert_data, &mesh->vert_data, CD_MASK_MESH.vmask, geometry->totvert);
  CustomData_copy(&geometry->edge_data, &mesh->edge_data, CD_MASK_MESH.emask, geometry->totedge);
  CustomData_copy(
      &geometry->corner_data, &mesh->corner_data, CD_MASK_MESH.lmask, geometry->totloop);
  CustomData_copy(&geometry->face_data, &mesh->face_data, CD_MASK_MESH.pmask, geometry->faces_num);
  blender::implicit_sharing::copy_shared_pointer(geometry->face_offset_indices,
                                                 geometry->face_offsets_sharing_info,
                                                 &mesh->face_offset_indices,
                                                 &mesh->runtime->face_offsets_sharing_info);

  BKE_sculptsession_update_attr_refs(object);
}

static void geometry_free_data(NodeGeometry *geometry)
{
  if (geometry->totvert) {
    CustomData_free(&geometry->vert_data, geometry->totvert);
  }
  if (geometry->totedge) {
    CustomData_free(&geometry->edge_data, geometry->totedge);
  }
  if (geometry->totloop) {
    CustomData_free(&geometry->corner_data, geometry->totloop);
  }
  if (geometry->faces_num) {
    CustomData_free(&geometry->face_data, geometry->faces_num);
  }
  blender::implicit_sharing::free_shared_data(&geometry->face_offset_indices,
                                              &geometry->face_offsets_sharing_info);
}

static void geometry_restore(Node *unode, Object *object)
{
  if (unode->geometry_clear_pbvh) {
    SCULPT_pbvh_clear(object);
  }

  if (unode->applied) {
    geometry_restore_data(&unode->geometry_modified, object);
    unode->applied = false;
  }
  else {
    geometry_restore_data(&unode->geometry_original, object);
    unode->applied = true;
  }
}

/* Handle all dynamic-topology updates
 *
 * Returns true if this was a dynamic-topology undo step, otherwise
 * returns false to indicate the non-dyntopo code should run. */
static int sculpt_undo_bmesh_restore(
    bContext *C, Node *unode, Object *ob, SculptSession *ss, int dir)
{
  // handle transition from another undo type

  sculpt_unode_bmlog_ensure(ss, unode);

  bool ret = false;

  switch (unode->type) {
    case Type::DyntopoBegin:
      sculpt_undo_bmesh_restore_begin(C, unode, ob, ss, dir);
      SCULPT_vertex_random_access_ensure(ss);

      ss->active_face.i = ss->active_vertex.i = PBVH_REF_NONE;

      ret = true;
      break;
    case Type::DyntopoEnd:
      ss->active_face.i = ss->active_vertex.i = PBVH_REF_NONE;

      sculpt_undo_bmesh_restore_end(C, unode, ob, ss, dir);
      SCULPT_vertex_random_access_ensure(ss);

      ret = true;
      break;
    default:
      if (ss->bm_log) {
        sculpt_undo_bmesh_restore_generic(unode, ob, ss);
        SCULPT_vertex_random_access_ensure(ss);

        if (unode->type == Type::HideVert || unode->type == Type::HideFace) {
          bke::pbvh::update_vertex_data(*ss->pbvh, PBVH_UpdateVisibility);
        }
        ret = true;
      }
      break;
  }

  if (ss->pbvh && BKE_pbvh_type(ss->pbvh) == PBVH_BMESH) {
    BKE_pbvh_flush_tri_areas(ss->pbvh);
  }

  ss->active_face.i = ss->active_vertex.i = PBVH_REF_NONE;

  /* Load attribute layout from bmesh to ob. */
  BKE_sculptsession_sync_attributes(ob, static_cast<Mesh *>(ob->data), true);

  return ret;
}

/* Geometry updates (such as Apply Base, for example) will re-evaluate the object and refine its
 * Subdiv descriptor. Upon undo it is required that mesh, grids, and subdiv all stay consistent
 * with each other. This means that when geometry coordinate changes the undo should refine the
 * subdiv to the new coarse mesh coordinates. Tricky part is: this needs to happen without using
 * dependency graph tag: tagging object for geometry update will either loose sculpted data from
 * the sculpt grids, or will wrongly "commit" them to the CD_MDISPS.
 *
 * So what we do instead is do minimum object evaluation to get base mesh coordinates for the
 * multires modifier input. While this is expensive, it is less expensive than dependency graph
 * evaluation and is only happening when geometry coordinates changes on undo.
 *
 * Note that the dependency graph is ensured to be evaluated prior to the undo step is decoded,
 * so if the object's modifier stack references other object it is all fine. */
static void sculpt_undo_refine_subdiv(Depsgraph *depsgraph,
                                      SculptSession *ss,
                                      Object *object,
                                      Subdiv *subdiv)
{
  Array<float3> deformed_verts = BKE_multires_create_deformed_base_mesh_vert_coords(
      depsgraph, object, ss->multires.modifier);

  BKE_subdiv_eval_refine_from_mesh(subdiv,
                                   static_cast<const Mesh *>(object->data),
                                   reinterpret_cast<float(*)[3]>(deformed_verts.data()));
}

static void sculpt_undo_restore_list(bContext *C, Depsgraph *depsgraph, ListBase *lb, int dir)
{
  Scene *scene = CTX_data_scene(C);
  ViewLayer *view_layer = CTX_data_view_layer(C);
  RegionView3D *rv3d = CTX_wm_region_view3d(C);
  BKE_view_layer_synced_ensure(scene, view_layer);
  Object *ob = BKE_view_layer_active_object_get(view_layer);
  SculptSession *ss = ob->sculpt;
  SubdivCCG *subdiv_ccg = ss->subdiv_ccg;
  bool update = false, rebuild = false, update_mask = false, update_visibility = false;
  bool update_face_sets = false;
  bool need_mask = false;
  bool need_refine_subdiv = false;
  //  bool did_first_hack = false;

  bool clear_automask_cache = false;

  LISTBASE_FOREACH (Node *, unode, lb) {
    if (!ELEM(unode->type, Type::Color, Type::Mask)) {
      clear_automask_cache = true;
    }

    /* Restore pivot. */
    copy_v3_v3(ss->pivot_pos, unode->pivot_pos);
    copy_v3_v3(ss->pivot_rot, unode->pivot_rot);
    if (STREQ(unode->idname, ob->id.name)) {
      if (unode->type == Type::Mask) {
        /* Is possible that we can't do the mask undo (below)
         * because of the vertex count. */
        need_mask = true;
        break;
      }
    }
  }

  if (clear_automask_cache) {
    ss->last_automasking_settings_hash = 0;
  }

  DEG_id_tag_update(&ob->id, ID_RECALC_SHADING);

  sculpt_undo_print_nodes(ob, nullptr);

  if (lb->first != nullptr) {
    /* Only do early object update for edits if first node needs this.
     * Undo steps like geometry does not need object to be updated before they run and will
     * ensure object is updated after the node is handled. */
    const Node *first_unode = (const Node *)lb->first;
    if (!ELEM(first_unode->type, Type::Geometry, Type::DyntopoBegin, Type::DyntopoSymmetrize)) {
      BKE_sculpt_update_object_for_edit(depsgraph, ob, false);
    }

    if (sculpt_undo_bmesh_restore(C, (Node *)lb->first, ob, ss, dir)) {
      return;
    }
  }

  /* The PBVH already keeps track of which vertices need updated normals, but it doesn't keep
   * track of other updated. In order to tell the corresponding PBVH nodes to update, keep track
   * of which elements were updated for specific layers. */
  bool *modified_hidden_verts = nullptr;
  bool *modified_mask_verts = nullptr;
  bool *modified_color_verts = nullptr;
  bool *modified_face_set_faces = nullptr;
  char *undo_modified_grids = nullptr;
  bool use_multires_undo = false;

  LISTBASE_FOREACH (Node *, unode, lb) {

<<<<<<< HEAD
=======
  /* The PBVH already keeps track of which vertices need updated normals, but it doesn't keep
   * track of other updates. In order to tell the corresponding PBVH nodes to update, keep track
   * of which elements were updated for specific layers. */
  Vector<bool> modified_verts_position;
  Vector<bool> modified_verts_hide;
  Vector<bool> modified_faces_hide;
  Vector<bool> modified_verts_mask;
  Vector<bool> modified_verts_color;
  Vector<bool> modified_faces_face_set;
  Vector<bool> modified_grids;
  for (std::unique_ptr<Node> &unode : usculpt.nodes) {
>>>>>>> 5b9dcbdb
    if (!STREQ(unode->idname, ob->id.name)) {
      continue;
    }

    /* Check if undo data matches current data well enough to
     * continue. */
    if (unode->mesh_verts_num) {
      if (ss->totvert != unode->mesh_verts_num) {
        printf("error! %s\n", __func__);
        continue;
      }
    }
    else if (unode->maxgrid && subdiv_ccg != nullptr) {
      if ((subdiv_ccg->grids.size() != unode->maxgrid) ||
          (subdiv_ccg->grid_size != unode->gridsize))
      {
        continue;
      }

      use_multires_undo = true;
    }

    switch (unode->type) {
      case Type::None:
        BLI_assert_unreachable();
        break;
      case Type::Position:
<<<<<<< HEAD
        if (sculpt_undo_restore_coords(C, depsgraph, *unode)) {
          update = true;
=======
        if (restore_coords(C, ob, depsgraph, *unode, modified_verts_position)) {
          changed_position = true;
>>>>>>> 5b9dcbdb
        }
        break;
      case Type::HideVert:
        if (modified_hidden_verts == nullptr) {
          modified_hidden_verts = static_cast<bool *>(
              MEM_calloc_arrayN(ss->totvert, sizeof(bool), __func__));
        }
        if (sculpt_undo_restore_hidden(C, *unode, modified_hidden_verts)) {
          rebuild = true;
          update_visibility = true;
        }
        break;
      case Type::Mask:
        if (modified_mask_verts == nullptr) {
          modified_mask_verts = static_cast<bool *>(
              MEM_calloc_arrayN(ss->totvert, sizeof(bool), __func__));
        }
        if (sculpt_undo_restore_mask(C, unode, modified_mask_verts)) {
          update = true;
          update_mask = true;
        }
        break;
      case Type::FaceSet:
        if (modified_face_set_faces == nullptr) {
          modified_face_set_faces = static_cast<bool *>(
              MEM_calloc_arrayN(BKE_pbvh_num_faces(ss->pbvh), sizeof(bool), __func__));
        }
        if (sculpt_undo_restore_face_sets(C, unode, modified_face_set_faces)) {
          update = true;
          update_face_sets = true;
        }
        break;
      case Type::Color:
        if (modified_color_verts == nullptr) {
          modified_color_verts = static_cast<bool *>(
              MEM_calloc_arrayN(ss->totvert, sizeof(bool), __func__));
        }
        if (sculpt_undo_restore_color(C, unode, modified_color_verts)) {
          update = true;
        }

        break;
      case Type::Geometry:
        need_refine_subdiv = true;
        geometry_restore(unode, ob);
        BKE_sculpt_update_object_for_edit(depsgraph, ob, false);
        break;

      case Type::DyntopoBegin:
      case Type::DyntopoEnd:
      case Type::DyntopoSymmetrize:
        BLI_assert_msg(0, "Dynamic topology should've already been handled");
        break;
    }
  }

  if (use_multires_undo) {
    LISTBASE_FOREACH (Node *, unode, lb) {
      if (!STREQ(unode->idname, ob->id.name)) {
        continue;
      }
      if (unode->maxgrid == 0) {
        continue;
      }

      if (undo_modified_grids == nullptr) {
        undo_modified_grids = static_cast<char *>(
            MEM_callocN(sizeof(char) * unode->maxgrid, "undo_grids"));
      }

      for (int i = 0; i < unode->grids.size(); i++) {
        undo_modified_grids[unode->grids[i]] = 1;
      }
    }
  }

<<<<<<< HEAD
  if (subdiv_ccg != nullptr && need_refine_subdiv) {
    sculpt_undo_refine_subdiv(depsgraph, ss, ob, subdiv_ccg->subdiv);
=======
  /* We update all nodes still, should be more clever, but also
   * needs to work correct when exiting/entering sculpt mode and
   * the nodes get recreated, though in that case it could do all. */
  PartialUpdateData data{};
  data.changed_position = changed_position;
  data.changed_hide_vert = changed_hide_vert;
  data.changed_mask = changed_mask;
  data.pbvh = ss->pbvh;
  data.modified_grids = modified_grids;
  data.modified_hidden_verts = modified_verts_position;
  data.modified_hidden_verts = modified_verts_hide;
  data.modified_hidden_faces = modified_faces_hide;
  data.modified_mask_verts = modified_verts_mask;
  data.modified_color_verts = modified_verts_color;
  data.modified_face_set_faces = modified_faces_face_set;
  if (use_multires_undo) {
    bke::pbvh::search_callback(
        *ss->pbvh, {}, [&](PBVHNode &node) { update_modified_node_grids(node, data); });
  }
  else {
    bke::pbvh::search_callback(
        *ss->pbvh, {}, [&](PBVHNode &node) { update_modified_node_mesh(node, data); });
>>>>>>> 5b9dcbdb
  }

  if (update || rebuild) {
    bool tag_update = false;
    /* We update all nodes still, should be more clever, but also
     * needs to work correct when exiting/entering sculpt mode and
     * the nodes get recreated, though in that case it could do all. */
    PartialUpdateData data{};
    data.rebuild = rebuild;
    data.ss = ss;
    data.pbvh = ss->pbvh;
    data.modified_grids = undo_modified_grids;
    data.modified_hidden_verts = modified_hidden_verts;
    data.modified_mask_verts = modified_mask_verts;
    data.modified_color_verts = modified_color_verts;
    data.modified_face_set_faces = modified_face_set_faces;
    bke::pbvh::search_callback(
        *ss->pbvh, {}, [&](PBVHNode &node) { update_cb_partial(&node, &data); });
    bke::pbvh::update_bounds(*ss->pbvh, PBVH_UpdateBB | PBVH_UpdateOriginalBB | PBVH_UpdateRedraw);

    if (update_mask) {
      bke::pbvh::update_mask(*ss->pbvh);
    }
    if (update_face_sets) {
      DEG_id_tag_update(&ob->id, ID_RECALC_SHADING);
      bke::pbvh::update_vertex_data(*ss->pbvh, PBVH_RebuildDrawBuffers);
    }

    if (update_visibility) {
      if (ELEM(BKE_pbvh_type(ss->pbvh), PBVH_FACES, PBVH_GRIDS)) {
        Mesh *me = (Mesh *)ob->data;
        BKE_pbvh_sync_visibility_from_verts(ss->pbvh, me);
      }

      bke::pbvh::update_visibility(*ss->pbvh);
    }

    if (BKE_sculpt_multires_active(scene, ob)) {
      if (rebuild) {
        multires_mark_as_modified(depsgraph, ob, MULTIRES_HIDDEN_MODIFIED);
      }
      else {
        multires_mark_as_modified(depsgraph, ob, MULTIRES_COORDS_MODIFIED);
      }
    }

    tag_update |= ID_REAL_USERS(ob->data) > 1 || !BKE_sculptsession_use_pbvh_draw(ob, rv3d) ||
                  ss->shapekey_active || ss->deform_modifiers_active;

    if (tag_update) {
      Mesh *mesh = static_cast<Mesh *>(ob->data);
      mesh->tag_positions_changed();

      BKE_sculptsession_free_deformMats(ss);
    }

    if (tag_update) {
      DEG_id_tag_update(&ob->id, ID_RECALC_GEOMETRY);
    }
    else {
      SCULPT_update_object_bounding_box(ob);
    }
  }

  MEM_SAFE_FREE(modified_hidden_verts);
  MEM_SAFE_FREE(modified_mask_verts);
  MEM_SAFE_FREE(modified_color_verts);
  MEM_SAFE_FREE(modified_face_set_faces);
  MEM_SAFE_FREE(undo_modified_grids);
}

static void sculpt_undo_free_list(ListBase *lb)
{
  Node *unode = (Node *)lb->first;

  while (unode != nullptr) {
    Node *unode_next = unode->next;

    if (unode->bm_entry) {
      BM_log_entry_drop(unode->bm_entry);
      unode->bm_entry = nullptr;
      unode->bm_log = nullptr;
    }

    geometry_free_data(&unode->geometry_original);
    geometry_free_data(&unode->geometry_modified);

    MEM_delete(unode);

    unode = unode_next;
  }
}

/* Most likely we don't need this. */
#if 0
static bool sculpt_undo_cleanup(bContext *C, ListBase *lb)
{
  Scene *scene = CTX_data_scene(C);
  ViewLayer *view_layer = CTX_data_view_layer(C);
  Object *ob = BKE_view_layer_active_object_get(view_layer);
  Node *unode;

  unode = lb->first;

  if (unode && !STREQ(unode->idname, ob->id.name)) {
    if (unode->bm_entry) {
      BM_log_cleanup_entry(unode->bm_entry);
    }

    return true;
  }

  return false;
}
#endif

Node *get_node(PBVHNode *node, Type type)
{
  UndoSculpt *usculpt = sculpt_undo_get_nodes();

  if (usculpt == nullptr) {
    return nullptr;
  }

  if (type == Type::None) {
    return (Node *)BLI_findptr(&usculpt->nodes, node, offsetof(Node, node));
  }

  LISTBASE_FOREACH (Node *, unode, &usculpt->nodes) {
    if (unode->node == node && unode->type == type) {
      return unode;
    }
  }

  return nullptr;
}

Node *get_first_node()
{
  UndoSculpt *usculpt = sculpt_undo_get_nodes();

  if (usculpt == nullptr) {
    return nullptr;
  }

  return static_cast<Node *>(usculpt->nodes.first);
}

static size_t sculpt_undo_alloc_and_store_hidden(SculptSession *ss, Node *unode)
{
  PBVHNode *node = static_cast<PBVHNode *>(unode->node);
  if (!ss->subdiv_ccg) {
    return 0;
  }
  const BitGroupVector<> grid_hidden = ss->subdiv_ccg->grid_hidden;
  if (grid_hidden.is_empty()) {
    return 0;
  }

  const Span<int> grid_indices = BKE_pbvh_node_get_grid_indices(*node);
  unode->grid_hidden = BitGroupVector<>(grid_indices.size(), grid_hidden.group_size());
  for (const int i : grid_indices.index_range()) {
    unode->grid_hidden[i].copy_from(grid_hidden[grid_indices[i]]);
  }

  return unode->grid_hidden.all_bits().full_ints_num() / bits::BitsPerInt;
}

/* Allocate node and initialize its default fields specific for the given undo type.
 * Will also add the node to the list in the undo step. */
static Node *sculpt_undo_alloc_node_type(Object *object, Type type)
{
  const size_t alloc_size = sizeof(Node);
  Node *unode = MEM_new<Node>(__func__);
  STRNCPY(unode->idname, object->id.name);
  unode->type = type;

  UndoSculpt *usculpt = sculpt_undo_get_nodes();
  BLI_addtail(&usculpt->nodes, unode);
  usculpt->undo_size += alloc_size;

  return unode;
}

/* Will return first existing undo node of the given type.
 * If such node does not exist will allocate node of this type, register it in the undo step and
 * return it. */
static Node *sculpt_undo_find_or_alloc_node_type(Object *object, Type type)
{
  UndoSculpt *usculpt = sculpt_undo_get_nodes();

  LISTBASE_FOREACH (Node *, unode, &usculpt->nodes) {
    if (unode->type == type) {
      return unode;
    }
  }

  return sculpt_undo_alloc_node_type(object, type);
}

static Node *sculpt_undo_alloc_node(Object *ob, PBVHNode *node, Type type)
{
  UndoSculpt *usculpt = sculpt_undo_get_nodes();
  SculptSession *ss = ob->sculpt;
  int totvert = 0;
  int allvert = 0;
  int totgrid = 0;
  int maxgrid = 0;
  int gridsize = 0;
  const int *grids = nullptr;

  Node *unode = sculpt_undo_alloc_node_type(ob, type);
  unode->node = node;

<<<<<<< HEAD
  if (node) {
    BKE_pbvh_node_num_verts(ss->pbvh, node, &totvert, &allvert);
    BKE_pbvh_node_get_grids(ss->pbvh, node, &grids, &totgrid, &maxgrid, &gridsize, nullptr);
=======
  int verts_num;
  if (BKE_pbvh_type(ss->pbvh) == PBVH_GRIDS) {
    unode->maxgrid = ss->subdiv_ccg->grids.size();
    unode->gridsize = ss->subdiv_ccg->grid_size;

    verts_num = unode->maxgrid * unode->gridsize * unode->gridsize;

    unode->grids = BKE_pbvh_node_get_grid_indices(*node);
    usculpt->undo_size += unode->grids.as_span().size_in_bytes();
  }
  else {
    unode->mesh_verts_num = ss->totvert;

    unode->vert_indices = BKE_pbvh_node_get_vert_indices(node);
    unode->unique_verts_num = BKE_pbvh_node_get_unique_vert_indices(node).size();

    verts_num = unode->vert_indices.size();
>>>>>>> 5b9dcbdb

    unode->verts_num = totvert;
  }

  bool need_loops = type == Type::Color;
  const bool need_faces = type == Type::FaceSet;

  if (need_loops) {
    int totloop;

    BKE_pbvh_node_num_loops(ss->pbvh, node, &totloop);

    unode->corner_indices.reinitialize(totloop);
    unode->mesh_corners_num = 0;
    unode->corners_num = totloop;

    usculpt->undo_size += unode->corner_indices.as_span().size_in_bytes();
  }

  if (need_faces) {
    unode->face_indices = BKE_pbvh_node_calc_face_indices(*ss->pbvh, *node);
    usculpt->undo_size += unode->face_indices.as_span().size_in_bytes();
  }

  switch (type) {
    case Type::None:
      BLI_assert_unreachable();
      break;
    case Type::Position: {
      unode->position.reinitialize(allvert);
      usculpt->undo_size += unode->position.as_span().size_in_bytes();

      /* Needed for original data lookup. */
      unode->normal.reinitialize(allvert);
      usculpt->undo_size += unode->normal.as_span().size_in_bytes();
      break;
    }
    case Type::HideVert: {
      if (maxgrid) {
        usculpt->undo_size += sculpt_undo_alloc_and_store_hidden(ss, unode);
      }
      else {
<<<<<<< HEAD
        unode->vert_hidden.resize(allvert);
        usculpt->undo_size += BLI_BITMAP_SIZE(allvert);
=======
        unode->vert_hidden.resize(unode->vert_indices.size());
        usculpt->undo_size += unode->vert_hidden.size() / 8;
>>>>>>> 5b9dcbdb
      }

      break;
    }
<<<<<<< HEAD
=======
    case Type::HideFace: {
      unode->face_hidden.resize(unode->face_indices.size());
      usculpt->undo_size += unode->face_hidden.size() / 8;
      break;
    }
>>>>>>> 5b9dcbdb
    case Type::Mask: {
      unode->mask.reinitialize(allvert);
      usculpt->undo_size += unode->mask.as_span().size_in_bytes();
      break;
    }
    case Type::Color: {
      /* Allocate vertex colors, even for loop colors we still
       * need this for original data lookup. */
      unode->col.reinitialize(allvert);
      usculpt->undo_size += unode->col.as_span().size_in_bytes();

      /* Allocate loop colors separately too. */
      if (ss->vcol_domain == AttrDomain::Corner) {
        unode->loop_col.reinitialize(unode->corners_num);
        unode->undo_size += unode->loop_col.as_span().size_in_bytes();
      }
      break;
    }
    case Type::DyntopoBegin:
    case Type::DyntopoEnd:
    case Type::DyntopoSymmetrize:
      BLI_assert_msg(0, "Dynamic topology should've already been handled");
      break;
    case Type::Geometry:
      break;
    case Type::FaceSet: {
      unode->face_sets.reinitialize(unode->face_indices.size());
      usculpt->undo_size += unode->face_sets.as_span().size_in_bytes();
      break;
    }
  }

  if (maxgrid) {
    /* Multires. */
    unode->maxgrid = maxgrid;
    unode->grids_num = totgrid;
    unode->gridsize = gridsize;

    unode->grids.reinitialize(totgrid);
    usculpt->undo_size += unode->grids.as_span().size_in_bytes();
  }
  else {
    /* Regular mesh. */
    unode->mesh_verts_num = ss->totvert;
    unode->vert_indices.reinitialize(allvert);
    usculpt->undo_size += unode->vert_indices.as_span().size_in_bytes();
  }

  if (ss->deform_modifiers_active) {
    unode->orig_position.reinitialize(allvert);
    usculpt->undo_size += unode->orig_position.as_span().size_in_bytes();
  }

  return unode;
}

static void sculpt_undo_store_coords(Object *ob, Node *unode)
{
  SculptSession *ss = ob->sculpt;
  PBVHVertexIter vd;

  int totvert, allvert;
  BKE_pbvh_node_num_verts(ss->pbvh, (PBVHNode *)unode->node, &totvert, &allvert);

  if (ss->deform_modifiers_active && unode->orig_position.is_empty()) {
    unode->orig_position.reinitialize(allvert);
  }

  bool have_grids = BKE_pbvh_type(ss->pbvh) == PBVH_GRIDS;

  BKE_pbvh_vertex_iter_begin (ss->pbvh, ((PBVHNode *)unode->node), vd, PBVH_ITER_ALL) {
    copy_v3_v3(unode->position[vd.i], vd.co);
    if (vd.no) {
      copy_v3_v3(unode->normal[vd.i], vd.no);
    }
    else {
      copy_v3_v3(unode->normal[vd.i], vd.fno);
    }

    if (ss->deform_modifiers_active) {
      if (!have_grids && ss->shapekey_active) {
        float(*cos)[3] = (float(*)[3])ss->shapekey_active->data;

        copy_v3_v3(unode->orig_position[vd.i], cos[vd.index]);
      }
      else {
        copy_v3_v3(unode->orig_position[vd.i],
                   blender::bke::paint::vertex_attr_ptr<float>(vd.vertex, ss->attrs.orig_co));
      }
    }
  }
  BKE_pbvh_vertex_iter_end;
}

static void sculpt_undo_store_hidden(Object *ob, Node *unode)
{
  PBVH *pbvh = ob->sculpt->pbvh;
  PBVHNode *node = static_cast<PBVHNode *>(unode->node);

  const bool *hide_vert = BKE_pbvh_get_vert_hide(pbvh);
  if (hide_vert == nullptr) {
    return;
  }

  if (!unode->grids.is_empty()) {
    /* Already stored during allocation. */
  }
  else {
    const blender::Span<int> verts = BKE_pbvh_node_get_vert_indices(node);
    for (const int i : verts.index_range())
      unode->vert_hidden[i].set(hide_vert[verts[i]]);
  }
}

static void sculpt_undo_store_mask(Object *ob, Node *unode)
{
  SculptSession *ss = ob->sculpt;
  PBVHVertexIter vd;

  BKE_pbvh_vertex_iter_begin (ss->pbvh, static_cast<PBVHNode *>(unode->node), vd, PBVH_ITER_ALL) {
    unode->mask[vd.i] = vd.mask;
  }
  BKE_pbvh_vertex_iter_end;
}

static void sculpt_undo_store_color(Object *ob, Node *unode)
{
  SculptSession *ss = ob->sculpt;

  BLI_assert(BKE_pbvh_type(ss->pbvh) == PBVH_FACES);

  /* NOTE: even with loop colors we still store (derived)
   * vertex colors for original data lookup. */
  BKE_pbvh_store_colors_vertex(ss->pbvh, unode->vert_indices, unode->col);

  if (!unode->loop_col.is_empty() && unode->corners_num) {
    BKE_pbvh_store_colors(ss->pbvh, unode->corner_indices, unode->loop_col);
  }
}

static NodeGeometry *geometry_get(Node *unode)
{
  if (!unode->geometry_original.is_initialized) {
    return &unode->geometry_original;
  }

  BLI_assert(!unode->geometry_modified.is_initialized);

  return &unode->geometry_modified;
}

static Node *geometry_push(Object *object, Type type)
{
  Node *unode = sculpt_undo_find_or_alloc_node_type(object, type);
  unode->applied = false;
  unode->geometry_clear_pbvh = true;

  NodeGeometry *geometry = geometry_get(unode);
  geometry_store_data(geometry, object);

  return unode;
}

static void sculpt_undo_store_face_sets(const Mesh &mesh, Node &unode)
{
  blender::array_utils::gather(
      *mesh.attributes().lookup_or_default<int>(".sculpt_face_set", AttrDomain::Face, 0),
      unode.face_indices.as_span(),
      unode.face_sets.as_mutable_span());
}

void ensure_bmlog(Object *ob)
{
  SculptSession *ss = ob->sculpt;
  Mesh *me = BKE_object_get_original_mesh(ob);

  /* Log exists or object is not in sculpt mode? */
  if (!ss || ss->bm_log) {
    return;
  }

  /* Try to find log from entries in the undo stack. */
  UndoStack *ustack = ED_undo_stack_get();

  if (!ustack) {
    return;
  }

  UndoStep *us = BKE_undosys_stack_active_with_type(ustack, BKE_UNDOSYS_TYPE_SCULPT);

  if (!us) {
    // check next step
    if (ustack->step_active && ustack->step_active->next &&
        ustack->step_active->next->type == BKE_UNDOSYS_TYPE_SCULPT)
    {
      us = ustack->step_active->next;
    }
  }

  if (!us) {
    return;
  }

  UndoSculpt *usculpt = sculpt_undosys_step_get_nodes(us);

  if (!ss->bm && (!(me->flag & ME_SCULPT_DYNAMIC_TOPOLOGY) || ss->mode_type != OB_MODE_SCULPT)) {
    return;
  }

  if (!usculpt) {
    // happens during file load
    return;
  }

  Node *unode = (Node *)usculpt->nodes.first;

  BKE_sculpt_ensure_idmap(ob);

  /*when transition between undo step types the log might simply
  have been freed, look for entries to rebuild it with*/
  sculpt_unode_bmlog_ensure(ss, unode);
}

static Node *sculpt_undo_bmesh_push(Object *ob, PBVHNode *node, Type type)
{
  UndoSculpt *usculpt = sculpt_undo_get_nodes();
  SculptSession *ss = ob->sculpt;
  PBVHVertexIter vd;

  Node *unode = static_cast<Node *>(usculpt->nodes.first);

  ensure_bmlog(ob);

  if (!ss->bm_log) {
    ss->bm_log = BM_log_create(ss->bm, ss->bm_idmap);
  }

  bool new_node = false;

  if (unode == nullptr) {
    new_node = true;
    unode = MEM_new<Node>(__func__);

    STRNCPY(unode->idname, ob->id.name);
    unode->type = type;
    unode->applied = true;

    /* note that every undo type must push a bm_entry for
       so we can recreate the BMLog from chained entries
       when going to/from other undo system steps */

    if (type == Type::DyntopoEnd) {
      unode->bm_log = ss->bm_log;
      unode->bm_entry = BM_log_entry_add(ss->bm, ss->bm_log);

      BM_log_full_mesh(ss->bm, ss->bm_log);
    }
    else if (type == Type::DyntopoBegin) {
      unode->bm_log = ss->bm_log;
      unode->bm_entry = BM_log_entry_add(ss->bm, ss->bm_log);

      BM_log_full_mesh(ss->bm, ss->bm_log);
    }
    else {
      unode->bm_log = ss->bm_log;
      unode->bm_entry = BM_log_entry_add(ss->bm, ss->bm_log);
    }

    BLI_addtail(&usculpt->nodes, unode);
  }

  if (node) {
    if (BKE_pbvh_type(ss->pbvh) == PBVH_BMESH) {
      unode->bm_log = ss->bm_log;
      unode->bm_entry = BM_log_entry_check_customdata(ss->bm, ss->bm_log);
    }

    switch (type) {
      case Type::Position:
      case Type::Mask:
        BKE_pbvh_vertex_iter_begin (ss->pbvh, node, vd, PBVH_ITER_UNIQUE) {
          BM_log_vert_modified(ss->bm, ss->bm_log, vd.bm_vert);
        }
        BKE_pbvh_vertex_iter_end;
        break;

      case Type::HideFace: {
        DyntopoSet<BMFace> &faces = BKE_pbvh_bmesh_node_faces(node);

        BKE_pbvh_vertex_iter_begin (ss->pbvh, node, vd, PBVH_ITER_UNIQUE) {
          BM_log_vert_modified(ss->bm, ss->bm_log, vd.bm_vert);
        }
        BKE_pbvh_vertex_iter_end;

        for (BMFace *f : faces) {
          BM_log_face_modified(ss->bm, ss->bm_log, f);
        }
        break;
      }

      case Type::Color: {
        Mesh *mesh = BKE_object_get_original_mesh(ob);

        const CustomDataLayer *color_layer = BKE_id_attribute_search(
            &mesh->id,
            BKE_id_attributes_active_color_name(&mesh->id),
            CD_MASK_COLOR_ALL,
            ATTR_DOMAIN_MASK_POINT | ATTR_DOMAIN_MASK_CORNER);

        if (!color_layer) {
          break;
        }
        AttrDomain domain = BKE_id_attribute_domain(&mesh->id, color_layer);

        if (domain == AttrDomain::Point) {
          BKE_pbvh_vertex_iter_begin (ss->pbvh, node, vd, PBVH_ITER_UNIQUE) {
            BM_log_vert_modified(ss->bm, ss->bm_log, vd.bm_vert);
          }
          BKE_pbvh_vertex_iter_end;
        }
        else if (domain == AttrDomain::Corner) {
          DyntopoSet<BMFace> &faces = BKE_pbvh_bmesh_node_faces(node);

          for (BMFace *f : faces) {
            BM_log_face_modified(ss->bm, ss->bm_log, f);
          }
        }

        break;
      }
      case Type::FaceSet: {
        DyntopoSet<BMFace> &faces = BKE_pbvh_bmesh_node_faces(node);

        for (BMFace *f : faces) {
          BM_log_face_if_modified(ss->bm, ss->bm_log, f);
        }

        break;
      }
      case Type::DyntopoBegin:
      case Type::DyntopoEnd:
      case Type::DyntopoSymmetrize:
      case Type::Geometry:
      case Type::None:
        break;
    }
  }
  else {
    switch (type) {
      case Type::DyntopoSymmetrize:
      case Type::Geometry:
        BM_log_full_mesh(ss->bm, ss->bm_log);
        break;
      default:  // to avoid warnings
        break;
    }
  }

  if (new_node) {
    sculpt_undo_print_nodes(ob, nullptr);
  }

  return unode;
}

bool ensure_dyntopo_node_undo(
    Object *ob, PBVHNode *node, Type type, Type extraType, Type force_push_mask)
{
  SculptSession *ss = ob->sculpt;

  UndoSculpt *usculpt = sculpt_undo_get_nodes();
  Node *unode = (Node *)usculpt->nodes.first;

  if (!unode) {
    unode = sculpt_undo_alloc_node_type(ob, type);

    BLI_strncpy(unode->idname, ob->id.name, sizeof(unode->idname));

    unode->type = type;
    unode->applied = true;
    unode->bm_log = ss->bm_log;
    unode->bm_entry = BM_log_entry_add(ss->bm, ss->bm_log);

    return undo::ensure_dyntopo_node_undo(ob, node, type, extraType, force_push_mask);
  }
  else if (!(unode->typemask & (1 << int(type)))) {
    /* Add a log sub-entry. */
    BM_log_entry_add_delta_set(ss->bm, ss->bm_log);
  }

  if (!node) {
    return false;
  }

  int node_id = BKE_pbvh_get_node_id(ss->pbvh, node);
  bool pushed = false;

  if (((type & force_push_mask) != Type::None) || unode->dyntopo_undo_set.add({node_id, type})) {
    sculpt_undo_bmesh_push(ob, node, type);
    pushed = true;
  }

  if (extraType != Type::None && (((extraType & force_push_mask) != Type::None) ||
                                  unode->dyntopo_undo_set.add({node_id, extraType})))
  {
    sculpt_undo_bmesh_push(ob, node, type);
    pushed = true;
  }

  return pushed;
}

static bool check_first_undo_entry_dyntopo(Object *ob)
{
  UndoStack *ustack = ED_undo_stack_get();
  if (!ustack || !ob->sculpt || !ob->sculpt->bm) {
    return false;
  }

  UndoStep *us = ustack->step_init ? ustack->step_init : ustack->step_active;
  bool bad = false;

  if (!us) {
    bad = true;
  }
  else if (us->type) {
    if (!STREQ(us->type->name, "Sculpt")) {
      bad = true;
    }
    else {
      SculptUndoStep *step = (SculptUndoStep *)us;
      Node *unode = (Node *)step->data.nodes.first;

      if (!unode) {
        bad = true;
      }
      else {
        UndoStep *act = ustack->step_active;

        if (!act->type || !STREQ(act->type->name, "Sculpt")) {
          bad = unode->type != Type::DyntopoBegin;
        }
      }
    }
  }
  else {
    bad = true;
  }

  if (bad) {
    sculpt_undo_push_begin_ex(ob, "Dyntopo Begin", true);
    push_node(ob, nullptr, Type::DyntopoBegin);
    push_end(ob);
  }

  return bad;
}

Node *push_node(Object *ob, PBVHNode *node, Type type)
{
  SculptSession *ss = ob->sculpt;
  Node *unode;

  /* List is manipulated by multiple threads, so we lock. */
  BLI_thread_lock(LOCK_CUSTOM1);

  ss->needs_flush_to_id = 1;

  if (ss->bm || ELEM(type, Type::DyntopoBegin, Type::DyntopoEnd)) {
    /* Dynamic topology stores only one undo node per stroke,
     * regardless of the number of PBVH nodes modified. */
    unode = sculpt_undo_bmesh_push(ob, node, type);
    sculpt_undo_print_nodes(ob, nullptr);
    BLI_thread_unlock(LOCK_CUSTOM1);
    return unode;
  }
  if (type == Type::Geometry) {
    unode = geometry_push(ob, type);
    sculpt_undo_print_nodes(ob, nullptr);
    BLI_thread_unlock(LOCK_CUSTOM1);
    return unode;
  }
  if ((unode = get_node(node, type))) {
    sculpt_undo_print_nodes(ob, nullptr);
    BLI_thread_unlock(LOCK_CUSTOM1);
    return unode;
  }

  unode = sculpt_undo_alloc_node(ob, node, type);

  /* NOTE: If this ever becomes a bottleneck, make a lock inside of the node.
   * so we release global lock sooner, but keep data locked for until it is
   * fully initialized.
   */

  if (!unode->grids.is_empty()) {
    int totgrid;
    const int *grids;
    BKE_pbvh_node_get_grids(ss->pbvh, node, &grids, &totgrid, nullptr, nullptr, nullptr);
    unode->grids.as_mutable_span().copy_from({grids, totgrid});
  }
  else {
    unode->vert_indices.as_mutable_span().copy_from(BKE_pbvh_node_get_vert_indices(node));

    if (!unode->corner_indices.is_empty()) {
      const int *loop_indices;
      int allloop;
      BKE_pbvh_node_num_loops(ss->pbvh, static_cast<PBVHNode *>(unode->node), &allloop);
      BKE_pbvh_node_get_loops(
          ss->pbvh, static_cast<PBVHNode *>(unode->node), &loop_indices, nullptr);

      if (allloop) {
        unode->corner_indices.as_mutable_span().copy_from({loop_indices, allloop});

        unode->mesh_corners_num = BKE_object_get_original_mesh(ob)->corners_num;
      }
    }
  }

  switch (type) {
    case Type::None:
      BLI_assert_unreachable();
      break;
    case Type::Position:
      sculpt_undo_store_coords(ob, unode);
      break;
    case Type::HideVert:
      sculpt_undo_store_hidden(ob, unode);
      break;
    case Type::Mask:
      if (pbvh_has_mask(ss->pbvh)) {
        sculpt_undo_store_mask(ob, unode);
      }
      break;
    case Type::Color:
      sculpt_undo_store_color(ob, unode);
      break;
    case Type::DyntopoBegin:
    case Type::DyntopoEnd:
    case Type::DyntopoSymmetrize:
      BLI_assert_msg(0, "Dynamic topology should've already been handled");
    case Type::Geometry:
      break;
    case Type::FaceSet:
      sculpt_undo_store_face_sets(*static_cast<const Mesh *>(ob->data), *unode);
      break;
  }

  /* Store sculpt pivot. */
  copy_v3_v3(unode->pivot_pos, ss->pivot_pos);
  copy_v3_v3(unode->pivot_rot, ss->pivot_rot);

  /* Store active shape key. */
  if (ss->shapekey_active) {
    STRNCPY(unode->shapeName, ss->shapekey_active->name);
  }
  else {
    unode->shapeName[0] = '\0';
  }

  sculpt_undo_print_nodes(ob, nullptr);

  BLI_thread_unlock(LOCK_CUSTOM1);

  return unode;
}

static bool sculpt_attribute_ref_equals(SculptAttrRef *a, SculptAttrRef *b)
{
  return a->domain == b->domain && a->type == b->type && STREQ(a->name, b->name);
}

static void sculpt_save_active_attribute(Object *ob, SculptAttrRef *attr)
{
  Mesh *me = BKE_object_get_original_mesh(ob);
  const CustomDataLayer *layer;

  if (ob && me && (layer = BKE_id_attributes_active_get((ID *)me))) {
    attr->domain = BKE_id_attribute_domain((ID *)me, layer);
    BLI_strncpy(attr->name, layer->name, sizeof(attr->name));
    attr->type = eCustomDataType(layer->type);
  }
  else {
    attr->domain = NO_ACTIVE_LAYER;
    attr->name[0] = 0;
  }

  attr->was_set = true;
}

static void sculpt_save_active_attribute_color(Object *ob, SculptAttrRef *attr)
{
  Mesh *me = BKE_object_get_original_mesh(ob);
  const CustomDataLayer *layer;

  if (ob && me &&
      (layer = BKE_id_attribute_search(&me->id,
                                       BKE_id_attributes_active_color_name(&me->id),
                                       CD_MASK_COLOR_ALL,
                                       ATTR_DOMAIN_MASK_POINT | ATTR_DOMAIN_MASK_CORNER)))
  {
    attr->domain = BKE_id_attribute_domain((ID *)me, layer);
    BLI_strncpy(attr->name, layer->name, sizeof(attr->name));
    attr->type = eCustomDataType(layer->type);
  }
  else {
    attr->domain = NO_ACTIVE_LAYER;
    attr->name[0] = 0;
  }

  using namespace blender;
  Mesh *mesh = BKE_object_get_original_mesh(ob);
  attr->was_set = true;
  attr->domain = NO_ACTIVE_LAYER;
  attr->name[0] = 0;
  if (!mesh) {
    return;
  }
  const char *name = mesh->active_color_attribute;
  const bke::AttributeAccessor attributes = mesh->attributes();
  const std::optional<bke::AttributeMetaData> meta_data = attributes.lookup_meta_data(name);
  if (!meta_data) {
    return;
  }
  if (!(ATTR_DOMAIN_AS_MASK(meta_data->domain) & ATTR_DOMAIN_MASK_COLOR) ||
      !(CD_TYPE_AS_MASK(meta_data->data_type) & CD_MASK_COLOR_ALL))
  {
    return;
  }
  attr->domain = meta_data->domain;
  STRNCPY(attr->name, name);
  attr->type = meta_data->data_type;
}

static void sculpt_undo_push_begin_ex(Object *ob, const char *name, bool no_first_entry_check)
{
  UndoStack *ustack = ED_undo_stack_get();

  ensure_bmlog(ob);

  if (ob != nullptr) {
    if (!no_first_entry_check && ob->sculpt && ob->sculpt->bm) {
      check_first_undo_entry_dyntopo(ob);
    }

    /* If possible, we need to tag the object and its geometry data as 'changed in the future' in
     * the previous undo step if it's a memfile one. */
    ED_undosys_stack_memfile_id_changed_tag(ustack, &ob->id);
    ED_undosys_stack_memfile_id_changed_tag(ustack, static_cast<ID *>(ob->data));
  }

  /* Special case, we never read from this. */
  bContext *C = nullptr;

  SculptUndoStep *us = (SculptUndoStep *)BKE_undosys_step_push_init_with_type(
      ustack, C, name, BKE_UNDOSYS_TYPE_SCULPT);

  if (!us->active_color_start.was_set) {
    sculpt_save_active_attribute_color(ob, &us->active_color_start);
  }
  if (!us->active_attr_start.was_set) {
    sculpt_save_active_attribute(ob, &us->active_attr_start);
  }

  /* Set end attribute in case push_end is not called,
   * so we don't end up with corrupted state.
   */
  if (!us->active_color_end.was_set) {
    sculpt_save_active_attribute_color(ob, &us->active_color_end);
    us->active_color_end.was_set = false;
  }
}

void push_begin_ex(Object *ob, const char *name)
{
  return sculpt_undo_push_begin_ex(ob, name, false);
}

void push_begin(Object *ob, const wmOperator *op)
{
  push_begin_ex(ob, op->type->name);
}

void push_end(Object *ob)
{
  push_end_ex(ob, false);
}

void push_end_ex(Object *ob, const bool use_nested_undo)
{
  UndoSculpt *usculpt = sculpt_undo_get_nodes();

  /* We don't need normals in the undo stack. */
  LISTBASE_FOREACH (Node *, unode, &usculpt->nodes) {
    if (unode->bm_entry) {
      update_unode_bmesh_memsize(unode);
    }

    usculpt->undo_size -= unode->normal.as_span().size_in_bytes();
    unode->normal = {};
  }

  /* We could remove this and enforce all callers run in an operator using 'OPTYPE_UNDO'. */
  wmWindowManager *wm = static_cast<wmWindowManager *>(G_MAIN->wm.first);
  if (wm->op_undo_depth == 0 || use_nested_undo) {
    UndoStack *ustack = ED_undo_stack_get();
    BKE_undosys_step_push(ustack, nullptr, nullptr);
    if (wm->op_undo_depth == 0) {
      BKE_undosys_stack_limit_steps_and_memory_defaults(ustack);
    }
    WM_file_tag_modified();
  }

  UndoStack *ustack = ED_undo_stack_get();
  SculptUndoStep *us = (SculptUndoStep *)BKE_undosys_stack_init_or_active_with_type(
      ustack, BKE_UNDOSYS_TYPE_SCULPT);

  sculpt_save_active_attribute(ob, &us->active_attr_end);
  sculpt_save_active_attribute_color(ob, &us->active_color_end);
  sculpt_undo_print_nodes(ob, nullptr);
}

/* -------------------------------------------------------------------- */
/** \name Implements ED Undo System
 * \{ */

static void sculpt_undo_set_active_layer(bContext *C, SculptAttrRef *attr, bool is_color)
{
  if (attr->domain == AttrDomain::Auto) {
    return;
  }

  Object *ob = CTX_data_active_object(C);
  Mesh *me = BKE_object_get_original_mesh(ob);

  SculptAttrRef existing;
  if (is_color) {
    sculpt_save_active_attribute_color(ob, &existing);
  }
  else {
    sculpt_save_active_attribute(ob, &existing);
  }

  CustomDataLayer *layer = BKE_id_attribute_find(&me->id, attr->name, attr->type, attr->domain);

  /* Temporary fix for #97408. This is a fundamental
   * bug in the undo stack; the operator code needs to push
   * an extra undo step before running an operator if a
   * non-memfile undo system is active.
   *
   * For now, detect if the layer does exist but with a different
   * domain and just unconvert it.
   */
  if (!layer) {
    layer = BKE_id_attribute_search_for_write(
        &me->id, attr->name, CD_MASK_PROP_ALL, ATTR_DOMAIN_MASK_ALL);
    if (layer) {
      if (ED_geometry_attribute_convert(
              me, attr->name, eCustomDataType(attr->type), attr->domain, nullptr))
      {
        layer = BKE_id_attribute_find(&me->id, attr->name, attr->type, attr->domain);
      }
    }
  }

  if (!layer) {
    /* Memfile undo killed the layer; re-create it. */
    me->attributes_for_write().add(
        attr->name, attr->domain, attr->type, blender::bke::AttributeInitDefaultValue());
    layer = BKE_id_attribute_find(&me->id, attr->name, attr->type, attr->domain);
  }

  if (layer) {
    BKE_id_attributes_active_color_set(&me->id, layer->name);

    if (ob->sculpt && ob->sculpt->pbvh) {
      BKE_pbvh_update_active_vcol(ob->sculpt->pbvh, me);

      if (!sculpt_attribute_ref_equals(&existing, attr)) {
        bke::pbvh::update_vertex_data(*ob->sculpt->pbvh, PBVH_UpdateColor);
      }
    }
  }
  else if (layer) {
    BKE_id_attributes_active_set(&me->id, layer->name);
  }
}

static void sculpt_undosys_step_encode_init(bContext * /*C*/, UndoStep *us_p)
{
  SculptUndoStep *us = (SculptUndoStep *)us_p;
  /* Dummy, memory is cleared anyway. */
  BLI_listbase_clear(&us->data.nodes);
}

static bool sculpt_undosys_step_encode(bContext * /*C*/, Main *bmain, UndoStep *us_p)
{
  /* Dummy, encoding is done along the way by adding tiles
   * to the current 'SculptUndoStep' added by encode_init. */
  SculptUndoStep *us = (SculptUndoStep *)us_p;
  us->step.data_size = us->data.undo_size;

  Node *unode = static_cast<Node *>(us->data.nodes.last);
  if (unode && unode->type == Type::DyntopoEnd) {
    us->step.use_memfile_step = true;
  }
  us->step.is_applied = true;

  if (!BLI_listbase_is_empty(&us->data.nodes)) {
    bmain->is_memfile_undo_flush_needed = true;
  }

  return true;
}

static void sculpt_undosys_step_decode_undo_impl(bContext *C,
                                                 Depsgraph *depsgraph,
                                                 SculptUndoStep *us)
{
  BLI_assert(us->step.is_applied == true);
  sculpt_undo_restore_list(C, depsgraph, &us->data.nodes, -1);
  us->step.is_applied = false;

  sculpt_undo_print_nodes(CTX_data_active_object(C), us);
}

static void sculpt_undosys_step_decode_redo_impl(bContext *C,
                                                 Depsgraph *depsgraph,
                                                 SculptUndoStep *us)
{
  BLI_assert(us->step.is_applied == false);
  sculpt_undo_restore_list(C, depsgraph, &us->data.nodes, 1);
  us->step.is_applied = true;

  sculpt_undo_print_nodes(CTX_data_active_object(C), us);
}

static void sculpt_undosys_step_decode_undo(bContext *C,
                                            Depsgraph *depsgraph,
                                            SculptUndoStep *us,
                                            const bool is_final)
{
  /* Walk forward over any applied steps of same type,
   * then walk back in the next loop, un-applying them. */
  SculptUndoStep *us_iter = us;
  while (us_iter->step.next && (us_iter->step.next->type == us_iter->step.type)) {
    if (us_iter->step.next->is_applied == false) {
      break;
    }
    us_iter = (SculptUndoStep *)us_iter->step.next;
  }

  while ((us_iter != us) || (!is_final && us_iter == us)) {
    BLI_assert(us_iter->step.type == us->step.type); /* Previous loop ensures this. */

    sculpt_undo_set_active_layer(C, &((SculptUndoStep *)us_iter)->active_attr_start, false);
    sculpt_undo_set_active_layer(C, &((SculptUndoStep *)us_iter)->active_color_start, true);

    sculpt_undosys_step_decode_undo_impl(C, depsgraph, us_iter);
    // sculpt_undo_set_active_layer(C, &((SculptUndoStep *)us_iter)->active_attr_start);

    if (us_iter == us) {
      if (us_iter->step.prev && us_iter->step.prev->type == BKE_UNDOSYS_TYPE_SCULPT) {
        sculpt_undo_set_active_layer(
            C, &((SculptUndoStep *)us_iter->step.prev)->active_attr_end, false);
        sculpt_undo_set_active_layer(
            C, &((SculptUndoStep *)us_iter->step.prev)->active_color_end, true);
      }
      break;
    }

    us_iter = (SculptUndoStep *)us_iter->step.prev;
  }
}

static void sculpt_undosys_step_decode_redo(bContext *C, Depsgraph *depsgraph, SculptUndoStep *us)
{
  SculptUndoStep *us_iter = us;
  while (us_iter->step.prev && (us_iter->step.prev->type == us_iter->step.type)) {
    if (us_iter->step.prev->is_applied == true) {
      break;
    }
    us_iter = (SculptUndoStep *)us_iter->step.prev;
  }
  while (us_iter && (us_iter->step.is_applied == false)) {
    sculpt_undo_set_active_layer(C, &((SculptUndoStep *)us_iter)->active_attr_start, false);
    sculpt_undo_set_active_layer(C, &((SculptUndoStep *)us_iter)->active_color_start, true);
    sculpt_undosys_step_decode_redo_impl(C, depsgraph, us_iter);

    if (us_iter == us) {
      sculpt_undo_set_active_layer(C, &((SculptUndoStep *)us_iter)->active_attr_end, false);
      sculpt_undo_set_active_layer(C, &((SculptUndoStep *)us_iter)->active_color_end, true);
      break;
    }
    us_iter = (SculptUndoStep *)us_iter->step.next;
  }
}

static void sculpt_undosys_step_decode(
    bContext *C, Main *bmain, UndoStep *us_p, const eUndoStepDir dir, bool is_final)
{
  /* NOTE: behavior for undo/redo closely matches image undo. */
  BLI_assert(dir != STEP_INVALID);

  Depsgraph *depsgraph = CTX_data_ensure_evaluated_depsgraph(C);

  /* Ensure sculpt mode. */
  {
    Scene *scene = CTX_data_scene(C);
    ViewLayer *view_layer = CTX_data_view_layer(C);
    BKE_view_layer_synced_ensure(scene, view_layer);
    Object *ob = BKE_view_layer_active_object_get(view_layer);
    if (ob && (ob->type == OB_MESH)) {
      if (ob->mode & (OB_MODE_SCULPT | OB_MODE_VERTEX_PAINT)) {
        /* Pass. */
      }
      else {
        ED_object_mode_generic_exit(bmain, depsgraph, scene, ob);

        /* Sculpt needs evaluated state.
         * NOTE: needs to be done here, as #ED_object_mode_generic_exit will usually invalidate
         * (some) evaluated data. */
        BKE_scene_graph_evaluated_ensure(depsgraph, bmain);

        ED_object_sculptmode_enter_ex(bmain, depsgraph, scene, ob, true, nullptr, false);
      }

      if (ob->sculpt) {
        ob->sculpt->needs_flush_to_id = 1;
      }
      bmain->is_memfile_undo_flush_needed = true;
    }
    else {
      BLI_assert(0);
      return;
    }
  }

  SculptUndoStep *us = (SculptUndoStep *)us_p;
  if (dir == STEP_UNDO) {
    sculpt_undosys_step_decode_undo(C, depsgraph, us, is_final);
  }
  else if (dir == STEP_REDO) {
    sculpt_undosys_step_decode_redo(C, depsgraph, us);
  }
}

static void sculpt_undosys_step_free(UndoStep *us_p)
{
  SculptUndoStep *us = (SculptUndoStep *)us_p;
  sculpt_undo_free_list(&us->data.nodes);
}

void geometry_begin(Object *ob, const wmOperator *op)
{
  push_begin(ob, op);
  push_node(ob, nullptr, Type::Geometry);
}

void geometry_begin_ex(Object *ob, const char *name)
{
  push_begin_ex(ob, name);
  push_node(ob, nullptr, Type::Geometry);
}

void geometry_end(Object *ob)
{
  /* Ensure sculpt attribute references are up to date. */
  BKE_sculptsession_update_attr_refs(ob);

  push_node(ob, nullptr, Type::Geometry);
  push_end(ob);
}

void register_type(UndoType *ut)
{
  ut->name = "Sculpt";
  ut->poll = nullptr; /* No poll from context for now. */
  ut->step_encode_init = sculpt_undosys_step_encode_init;
  ut->step_encode = sculpt_undosys_step_encode;
  ut->step_decode = sculpt_undosys_step_decode;
  ut->step_free = sculpt_undosys_step_free;

  ut->flags = UNDOTYPE_FLAG_DECODE_ACTIVE_STEP;

  ut->step_size = sizeof(SculptUndoStep);
}

/** \} */

/* -------------------------------------------------------------------- */
/** \name Utilities
 * \{ */

static UndoSculpt *sculpt_undosys_step_get_nodes(UndoStep *us_p)
{
  SculptUndoStep *us = (SculptUndoStep *)us_p;
  return &us->data;
}

static UndoSculpt *sculpt_undo_get_nodes()
{
  UndoStack *ustack = ED_undo_stack_get();

  if (!ustack) {  // happens during file load
    return nullptr;
  }

  UndoStep *us = BKE_undosys_stack_init_or_active_with_type(ustack, BKE_UNDOSYS_TYPE_SCULPT);
  return us ? sculpt_undosys_step_get_nodes(us) : nullptr;
}

/** \} */

/* -------------------------------------------------------------------- */
/** \name Undo for changes happening on a base mesh for multires sculpting.
 *
 * Use this for multires operators which changes base mesh and which are to be
 * possible. Example of such operators is Apply Base.
 *
 * Usage:
 *
 *   static int operator_exec((bContext *C, wmOperator *op) {
 *
 *      ED_sculpt_undo_push_mixed_begin(C, op->type->name);
 *      // Modify base mesh.
 *      ED_sculpt_undo_push_mixed_end(C, op->type->name);
 *
 *      return OPERATOR_FINISHED;
 *   }
 *
 * If object is not in sculpt mode or sculpt does not happen on multires then
 * regular ED_undo_push() is used.
 * *
 * \{ */

static bool sculpt_undo_use_multires_mesh(bContext *C)
{
  if (BKE_paintmode_get_active_from_context(C) != PAINT_MODE_SCULPT) {
    return false;
  }

  Object *object = CTX_data_active_object(C);
  SculptSession *sculpt_session = object->sculpt;

  return sculpt_session->multires.active;
}

static void sculpt_undo_push_all_grids(Object *object)
{
  SculptSession *ss = object->sculpt;

  /* It is possible that undo push is done from an object state where there is no PBVH. This
   * happens, for example, when an operation which tagged for geometry update was performed prior
   * to the current operation without making any stroke in between.
   *
   * Skip pushing nodes based on the following logic: on redo Type::Position will ensure
   * PBVH for the new base geometry, which will have same coordinates as if we create PBVH here.
   */
  if (ss->pbvh == nullptr) {
    return;
  }

  Vector<PBVHNode *> nodes = blender::bke::pbvh::search_gather(ss->pbvh, {});
  for (PBVHNode *node : nodes) {
    Node *unode = push_node(object, node, Type::Position);
    unode->node = nullptr;
  }
}

void push_multires_mesh_begin(bContext *C, const char *str)
{
  if (!sculpt_undo_use_multires_mesh(C)) {
    return;
  }

  Object *object = CTX_data_active_object(C);

  push_begin_ex(object, str);

  Node *geometry_unode = push_node(object, nullptr, Type::Geometry);
  geometry_unode->geometry_clear_pbvh = false;

  sculpt_undo_push_all_grids(object);
}

void push_multires_mesh_end(bContext *C, const char *str)
{
  if (!sculpt_undo_use_multires_mesh(C)) {
    ED_undo_push(C, str);
    return;
  }

  Object *object = CTX_data_active_object(C);

  Node *geometry_unode = push_node(object, nullptr, Type::Geometry);
  geometry_unode->geometry_clear_pbvh = false;

  push_end(object);
}

/** \} */

void fast_save_bmesh(Object *ob)
{
  SculptSession *ss = ob->sculpt;
  BMesh *bm = ss->bm;

  if (!bm || !ss) {
    return;
  }

  struct BMeshToMeshParams params = {};
  params.update_shapekey_indices = true;
  BM_mesh_bm_to_me(nullptr, bm, (Mesh *)ob->data, &params);
}
}  // namespace blender::ed::sculpt_paint::undo<|MERGE_RESOLUTION|>--- conflicted
+++ resolved
@@ -42,11 +42,8 @@
 #include "BLI_utildefines.h"
 
 #include "DNA_key_types.h"
-<<<<<<< HEAD
 #include "DNA_mesh_types.h"
 #include "DNA_meshdata_types.h"
-=======
->>>>>>> 5b9dcbdb
 #include "DNA_object_types.h"
 #include "DNA_scene_types.h"
 #include "DNA_screen_types.h"
@@ -60,6 +57,7 @@
 #include "BKE_layer.h"
 #include "BKE_main.hh"
 #include "BKE_mesh.hh"
+#include "BKE_mesh_runtime.hh"
 #include "BKE_multires.hh"
 #include "BKE_object.hh"
 #include "BKE_paint.hh"
@@ -311,7 +309,6 @@
 
 struct PartialUpdateData {
   PBVH *pbvh;
-<<<<<<< HEAD
   SculptSession *ss;
   bool rebuild;
   char *modified_grids;
@@ -337,36 +334,6 @@
     for (int i = 0; i < totgrid; i++) {
       if (data->modified_grids[node_grid_indices[i]] == 1) {
         update = true;
-=======
-  bool changed_position;
-  bool changed_hide_vert;
-  bool changed_mask;
-  Span<bool> modified_grids;
-  Span<bool> modified_position_verts;
-  Span<bool> modified_hidden_verts;
-  Span<bool> modified_hidden_faces;
-  Span<bool> modified_mask_verts;
-  Span<bool> modified_color_verts;
-  Span<bool> modified_face_set_faces;
-};
-
-static void update_modified_node_mesh(PBVHNode &node, PartialUpdateData &data)
-{
-  const Span<int> verts = BKE_pbvh_node_get_vert_indices(&node);
-  if (!data.modified_position_verts.is_empty()) {
-    for (const int vert : verts) {
-      if (data.modified_position_verts[vert]) {
-        BKE_pbvh_node_mark_normals_update(&node);
-        break;
-      }
-    }
-  }
-  if (!data.modified_mask_verts.is_empty()) {
-    for (const int vert : verts) {
-      if (data.modified_mask_verts[vert]) {
-        BKE_pbvh_node_mark_update_mask(&node);
-        break;
->>>>>>> 5b9dcbdb
       }
     }
     if (update) {
@@ -374,9 +341,8 @@
     }
   }
   else {
-    if (BKE_pbvh_node_has_vert_with_normal_update_tag(data->pbvh, node)) {
-      BKE_pbvh_node_mark_update(node);
-    }
+    BKE_pbvh_node_mark_update(node);
+
     const blender::Span<int> verts = BKE_pbvh_node_get_vert_indices(node);
     if (data->modified_mask_verts != nullptr) {
       for (const int vert : verts) {
@@ -447,12 +413,7 @@
   return false;
 }
 
-<<<<<<< HEAD
 static bool sculpt_undo_restore_coords(bContext *C, Depsgraph *depsgraph, Node &unode)
-=======
-static bool restore_coords(
-    bContext *C, Object *ob, Depsgraph *depsgraph, Node &unode, MutableSpan<bool> modified_verts)
->>>>>>> 5b9dcbdb
 {
   Object *ob = CTX_data_active_object(C);
   SculptSession *ss = ob->sculpt;
@@ -517,20 +478,17 @@
         if (ss->deform_modifiers_active) {
           for (const int i : index.index_range()) {
             restore_deformed(ss, unode, i, index[i], positions[index[i]]);
-            modified_verts[index[i]] = true;
           }
         }
         else {
           for (const int i : index.index_range()) {
             swap_v3_v3(positions[index[i]], unode.orig_position[i]);
-            modified_verts[index[i]] = true;
           }
         }
       }
       else {
         for (const int i : index.index_range()) {
           swap_v3_v3(positions[index[i]], unode.position[i]);
-          modified_verts[index[i]] = true;
         }
       }
     }
@@ -1515,20 +1473,6 @@
 
   LISTBASE_FOREACH (Node *, unode, lb) {
 
-<<<<<<< HEAD
-=======
-  /* The PBVH already keeps track of which vertices need updated normals, but it doesn't keep
-   * track of other updates. In order to tell the corresponding PBVH nodes to update, keep track
-   * of which elements were updated for specific layers. */
-  Vector<bool> modified_verts_position;
-  Vector<bool> modified_verts_hide;
-  Vector<bool> modified_faces_hide;
-  Vector<bool> modified_verts_mask;
-  Vector<bool> modified_verts_color;
-  Vector<bool> modified_faces_face_set;
-  Vector<bool> modified_grids;
-  for (std::unique_ptr<Node> &unode : usculpt.nodes) {
->>>>>>> 5b9dcbdb
     if (!STREQ(unode->idname, ob->id.name)) {
       continue;
     }
@@ -1556,13 +1500,8 @@
         BLI_assert_unreachable();
         break;
       case Type::Position:
-<<<<<<< HEAD
         if (sculpt_undo_restore_coords(C, depsgraph, *unode)) {
           update = true;
-=======
-        if (restore_coords(C, ob, depsgraph, *unode, modified_verts_position)) {
-          changed_position = true;
->>>>>>> 5b9dcbdb
         }
         break;
       case Type::HideVert:
@@ -1639,33 +1578,8 @@
     }
   }
 
-<<<<<<< HEAD
   if (subdiv_ccg != nullptr && need_refine_subdiv) {
     sculpt_undo_refine_subdiv(depsgraph, ss, ob, subdiv_ccg->subdiv);
-=======
-  /* We update all nodes still, should be more clever, but also
-   * needs to work correct when exiting/entering sculpt mode and
-   * the nodes get recreated, though in that case it could do all. */
-  PartialUpdateData data{};
-  data.changed_position = changed_position;
-  data.changed_hide_vert = changed_hide_vert;
-  data.changed_mask = changed_mask;
-  data.pbvh = ss->pbvh;
-  data.modified_grids = modified_grids;
-  data.modified_hidden_verts = modified_verts_position;
-  data.modified_hidden_verts = modified_verts_hide;
-  data.modified_hidden_faces = modified_faces_hide;
-  data.modified_mask_verts = modified_verts_mask;
-  data.modified_color_verts = modified_verts_color;
-  data.modified_face_set_faces = modified_faces_face_set;
-  if (use_multires_undo) {
-    bke::pbvh::search_callback(
-        *ss->pbvh, {}, [&](PBVHNode &node) { update_modified_node_grids(node, data); });
-  }
-  else {
-    bke::pbvh::search_callback(
-        *ss->pbvh, {}, [&](PBVHNode &node) { update_modified_node_mesh(node, data); });
->>>>>>> 5b9dcbdb
   }
 
   if (update || rebuild) {
@@ -1880,29 +1794,9 @@
   Node *unode = sculpt_undo_alloc_node_type(ob, type);
   unode->node = node;
 
-<<<<<<< HEAD
   if (node) {
     BKE_pbvh_node_num_verts(ss->pbvh, node, &totvert, &allvert);
     BKE_pbvh_node_get_grids(ss->pbvh, node, &grids, &totgrid, &maxgrid, &gridsize, nullptr);
-=======
-  int verts_num;
-  if (BKE_pbvh_type(ss->pbvh) == PBVH_GRIDS) {
-    unode->maxgrid = ss->subdiv_ccg->grids.size();
-    unode->gridsize = ss->subdiv_ccg->grid_size;
-
-    verts_num = unode->maxgrid * unode->gridsize * unode->gridsize;
-
-    unode->grids = BKE_pbvh_node_get_grid_indices(*node);
-    usculpt->undo_size += unode->grids.as_span().size_in_bytes();
-  }
-  else {
-    unode->mesh_verts_num = ss->totvert;
-
-    unode->vert_indices = BKE_pbvh_node_get_vert_indices(node);
-    unode->unique_verts_num = BKE_pbvh_node_get_unique_vert_indices(node).size();
-
-    verts_num = unode->vert_indices.size();
->>>>>>> 5b9dcbdb
 
     unode->verts_num = totvert;
   }
@@ -1945,25 +1839,11 @@
         usculpt->undo_size += sculpt_undo_alloc_and_store_hidden(ss, unode);
       }
       else {
-<<<<<<< HEAD
         unode->vert_hidden.resize(allvert);
-        usculpt->undo_size += BLI_BITMAP_SIZE(allvert);
-=======
-        unode->vert_hidden.resize(unode->vert_indices.size());
-        usculpt->undo_size += unode->vert_hidden.size() / 8;
->>>>>>> 5b9dcbdb
       }
 
       break;
     }
-<<<<<<< HEAD
-=======
-    case Type::HideFace: {
-      unode->face_hidden.resize(unode->face_indices.size());
-      usculpt->undo_size += unode->face_hidden.size() / 8;
-      break;
-    }
->>>>>>> 5b9dcbdb
     case Type::Mask: {
       unode->mask.reinitialize(allvert);
       usculpt->undo_size += unode->mask.as_span().size_in_bytes();
@@ -2335,6 +2215,12 @@
   SculptSession *ss = ob->sculpt;
 
   UndoSculpt *usculpt = sculpt_undo_get_nodes();
+
+  if (!usculpt) {
+    printf("%s: possible undo error.\n", __func__);
+    return false;
+  }
+
   Node *unode = (Node *)usculpt->nodes.first;
 
   if (!unode) {
@@ -2469,15 +2355,10 @@
     unode->vert_indices.as_mutable_span().copy_from(BKE_pbvh_node_get_vert_indices(node));
 
     if (!unode->corner_indices.is_empty()) {
-      const int *loop_indices;
-      int allloop;
-      BKE_pbvh_node_num_loops(ss->pbvh, static_cast<PBVHNode *>(unode->node), &allloop);
-      BKE_pbvh_node_get_loops(
-          ss->pbvh, static_cast<PBVHNode *>(unode->node), &loop_indices, nullptr);
-
-      if (allloop) {
-        unode->corner_indices.as_mutable_span().copy_from({loop_indices, allloop});
-
+      Span<int> loop_indices = BKE_pbvh_node_get_loops(static_cast<const PBVHNode *>(unode->node));
+
+      if (!loop_indices.is_empty()) {
+        unode->corner_indices.as_mutable_span().copy_from(loop_indices);
         unode->mesh_corners_num = BKE_object_get_original_mesh(ob)->corners_num;
       }
     }
