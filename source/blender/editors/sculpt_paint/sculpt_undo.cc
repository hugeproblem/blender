/* SPDX-FileCopyrightText: 2006 by Nicholas Bishop. All rights reserved.
 *
 * SPDX-License-Identifier: GPL-2.0-or-later */

/** \file
 * \ingroup edsculpt
 * Implements the Sculpt Mode tools.
 *
 * Usage Guide
 * ===========
 *
 * The sculpt undo system is a delta-based system. Each undo step stores
 * the difference with the prior one.
 *
 * To use the sculpt undo system, you must call SCULPT_undo_push_begin
 * inside an operator exec or invoke callback (ED_sculpt_undo_geometry_begin
 * may be called if you wish to save a non-delta copy of the entire mesh).
 * This will initialize the sculpt undo stack and set up an undo step.
 *
 * At the end of the operator you should call SCULPT_undo_push_end.
 *
 * SCULPT_undo_push_end and ED_sculpt_undo_geometry_begin both take a
 * #wmOperatorType as an argument. There are _ex versions that allow a custom
 * name; try to avoid using them. These can break the redo panel since it requires
 * the undo push have the same name as the calling operator.
 *
 * NOTE: Sculpt undo steps are not appended to the global undo stack until
 * the operator finishes.  We use BKE_undosys_step_push_init_with_type to build
 * a tentative undo step with is appended later when the operator ends.
 * Operators must have the OPTYPE_UNDO flag set for this to work properly.
 */

#include <cstddef>
#include <cstring>

#include "MEM_guardedalloc.h"

#include "BLI_array_utils.hh"
#include "BLI_listbase.h"
#include "BLI_string.h"
#include "BLI_threads.h"
#include "BLI_utildefines.h"

#include "DNA_key_types.h"
#include "DNA_mesh_types.h"
#include "DNA_meshdata_types.h"
#include "DNA_object_types.h"
#include "DNA_scene_types.h"
#include "DNA_screen_types.h"

#include "BKE_attribute.hh"
#include "BKE_ccg.h"
#include "BKE_context.hh"
#include "BKE_customdata.hh"
#include "BKE_global.h"
#include "BKE_key.h"
#include "BKE_layer.h"
#include "BKE_main.h"
#include "BKE_mesh.hh"
#include "BKE_mesh_runtime.hh"
#include "BKE_multires.hh"
#include "BKE_object.hh"
#include "BKE_paint.hh"
#include "BKE_scene.h"
#include "BKE_subdiv_ccg.hh"
#include "BKE_subsurf.hh"
#include "BKE_undo_system.h"

/* TODO(sergey): Ideally should be no direct call to such low level things. */
#include "BKE_subdiv_eval.hh"

#include "DEG_depsgraph.hh"

#include "WM_api.hh"
#include "WM_types.hh"

#include "ED_geometry.hh"
#include "ED_object.hh"
#include "ED_sculpt.hh"
#include "ED_undo.hh"

#include "bmesh.h"
#include "bmesh_idmap.hh"
#include "bmesh_log.hh"
#include "sculpt_intern.hh"

using blender::bke::dyntopo::DyntopoSet;

/* Uncomment to print the undo stack in the console on push/undo/redo. */
// #define SCULPT_UNDO_DEBUG

/* Implementation of undo system for objects in sculpt mode.
 *
 * Each undo step in sculpt mode consists of list of nodes, each node contains:
 *  - Node type
 *  - Data for this type.
 *
 * Node type used for undo depends on specific operation and active sculpt mode
 * ("regular" or dynamic topology).
 *
 * Regular sculpt brushes will use COORDS, HIDDEN or MASK nodes. These nodes are
 * created for every BVH node which is affected by the brush. The undo push for
 * the node happens BEFORE modifications. This makes the operation undo to work
 * in the following way: for every node in the undo step swap happens between
 * node in the undo stack and the corresponding value in the BVH. This is how
 * redo is possible after undo.
 *
 * The COORDS, HIDDEN or MASK type of nodes contains arrays of the corresponding
 * values.
 *
 * Operations like Symmetrize are using GEOMETRY type of nodes which pushes the
 * entire state of the mesh to the undo stack. This node contains all CustomData
 * layers.
 *
 * The tricky aspect of this undo node type is that it stores mesh before and
 * after modification. This allows the undo system to both undo and redo the
 * symmetrize operation within the pre-modified-push of other node type
 * behavior, but it uses more memory that it seems it should be.
 *
 * The dynamic topology undo nodes are handled somewhat separately from all
 * other ones and the idea there is to store log of operations: which vertices
 * and faces have been added or removed.
 *
 * Begin of dynamic topology sculpting mode have own node type. It contains an
 * entire copy of mesh since just enabling the dynamic topology mode already
 * does modifications on it.
 *
 * End of dynamic topology and symmetrize in this mode are handled in a special
 * manner as well. */

#define NO_ACTIVE_LAYER ATTR_DOMAIN_AUTO

struct UndoSculpt {
  ListBase nodes;

  size_t undo_size;
  BMLog *bm_restore;
};

struct SculptAttrRef {
  eAttrDomain domain;
  eCustomDataType type;
  char name[MAX_CUSTOMDATA_LAYER_NAME];
  bool was_set;
};

struct SculptUndoStep {
  UndoStep step;
  /* NOTE: will split out into list for multi-object-sculpt-mode. */
  UndoSculpt data;
  int id;

  bool auto_saved;

  // active vcol layer
  SculptAttrRef active_attr_start;
  SculptAttrRef active_attr_end;

  /* Active color attribute at the start of this undo step. */
  SculptAttrRef active_color_start;

  /* Active color attribute at the end of this undo step. */
  SculptAttrRef active_color_end;

  bContext *C;

#ifdef SCULPT_UNDO_DEBUG
  int id;
#endif
};

static UndoSculpt *sculpt_undo_get_nodes(void);
static bool sculpt_attribute_ref_equals(SculptAttrRef *a, SculptAttrRef *b);
static void sculpt_save_active_attribute(Object *ob, SculptAttrRef *attr);
static UndoSculpt *sculpt_undosys_step_get_nodes(UndoStep *us_p);

static void update_unode_bmesh_memsize(SculptUndoNode *unode);
static UndoSculpt *sculpt_undo_get_nodes(void);
void sculpt_undo_print_nodes(void *active);
static bool check_first_undo_entry_dyntopo(Object *ob);
static void sculpt_undo_push_begin_ex(Object *ob, const char *name, bool no_first_entry_check);

#ifdef SCULPT_UNDO_DEBUG
#  ifdef _
#    undef _
#  endif
#  define _(type) \
    case type: \
      return #type;
static char *undo_type_to_str(int type)
{
  switch (type) {
    _(SCULPT_UNDO_DYNTOPO_BEGIN)
    _(SCULPT_UNDO_DYNTOPO_END)
    _(SCULPT_UNDO_COORDS)
    _(SCULPT_UNDO_GEOMETRY)
    _(SCULPT_UNDO_DYNTOPO_SYMMETRIZE)
    _(SCULPT_UNDO_FACE_SETS)
    _(SCULPT_UNDO_HIDDEN)
    _(SCULPT_UNDO_MASK)
    _(SCULPT_UNDO_COLOR)
    default:
      return "unknown node type";
  }
}
#  undef _

static int nodeidgen = 1;

static void print_sculpt_node(Object *ob, SculptUndoNode *node)
{
  printf("    %s:%s {applied=%d}\n", undo_type_to_str(node->type), node->idname, node->applied);

  if (node->bm_entry) {
    BM_log_print_entry(ob->sculpt ? ob->sculpt->bm : nullptr, node->bm_entry);
  }
}

static void print_sculpt_undo_step(Object *ob, UndoStep *us, UndoStep *active, int i)
{
  SculptUndoNode *node;

  if (us->type != BKE_UNDOSYS_TYPE_SCULPT) {
    printf("%d %s (non-sculpt): '%s', type:%s, use_memfile_step:%s\n",
           i,
           us == active ? "->" : "  ",
           us->name,
           us->type->name,
           us->use_memfile_step ? "true" : "false");
    return;
  }

  int id = -1;

  SculptUndoStep *su = (SculptUndoStep *)us;
  if (!su->id) {
    su->id = nodeidgen++;
  }

  id = su->id;

  printf("id=%d %s %d %s (use_memfile_step=%s)\n",
         id,
         us == active ? "->" : "  ",
         i,
         us->name,
         us->use_memfile_step ? "true" : "false");

  if (us->type == BKE_UNDOSYS_TYPE_SCULPT) {
    UndoSculpt *usculpt = sculpt_undosys_step_get_nodes(us);

    for (node = usculpt->nodes.first; node; node = node->next) {
      print_sculpt_node(ob, node);
    }
  }
}
void sculpt_undo_print_nodes(Object *ob, void *active)
{

  printf("=================== Sculpt undo steps ==============\n");

  UndoStack *ustack = ED_undo_stack_get();
  UndoStep *us = ustack->steps.first;
  if (active == nullptr) {
    active = ustack->step_active;
  }

  if (!us) {
    return;
  }

  printf("\n");
  if (ustack->step_init) {
    printf("===Undo initialization stepB===\n");
    print_sculpt_undo_step(ob, ustack->step_init, active, -1);
    printf("===============\n");
  }

  int i = 0, act_i = -1;
  for (; us; us = us->next, i++) {
    if (active == us) {
      act_i = i;
    }

    print_sculpt_undo_step(ob, us, active, i);
  }

  if (ustack->step_active) {
    printf("\n\n==Active step:==\n");
    print_sculpt_undo_step(ob, ustack->step_active, active, act_i);
  }
}
#else
#  define sculpt_undo_print_nodes(ob, active) while (0)
#endif

static void update_cb(PBVHNode *node, void *rebuild)
{
  BKE_pbvh_node_mark_update(node);
  BKE_pbvh_node_mark_update_mask(node);
  if (*((bool *)rebuild)) {
    BKE_pbvh_vert_tag_update_normal_visibility(node);
  }
  BKE_pbvh_node_fully_hidden_set(node, 0);
}

struct PartialUpdateData {
  PBVH *pbvh;
  SculptSession *ss;
  bool rebuild;
  char *modified_grids;
  bool *modified_hidden_verts;
  bool *modified_mask_verts;
  bool *modified_color_verts;
  bool *modified_face_set_faces;
};

static UndoSculpt *sculpt_undosys_step_get_nodes(UndoStep *us_p);

/**
 * A version of #update_cb that tests for the update tag in #PBVH.vert_bitmap.
 */
static void update_cb_partial(PBVHNode *node, void *userdata)
{
  PartialUpdateData *data = static_cast<PartialUpdateData *>(userdata);
  if (BKE_pbvh_type(data->pbvh) == PBVH_GRIDS) {
    const int *node_grid_indices;
    int totgrid;
    bool update = false;
    BKE_pbvh_node_get_grids(
        data->pbvh, node, &node_grid_indices, &totgrid, nullptr, nullptr, nullptr);
    for (int i = 0; i < totgrid; i++) {
      if (data->modified_grids[node_grid_indices[i]] == 1) {
        update = true;
      }
    }
    if (update) {
      update_cb(node, &(data->rebuild));
    }
  }
  else {
    if (BKE_pbvh_node_has_vert_with_normal_update_tag(data->pbvh, node)) {
      BKE_pbvh_node_mark_update(node);
    }
    const blender::Span<int> verts = BKE_pbvh_node_get_vert_indices(node);
    if (data->modified_mask_verts != nullptr) {
      for (const int vert : verts) {
        if (data->modified_mask_verts[vert]) {
          BKE_pbvh_node_mark_update_mask(node);
          break;
        }
      }
    }
    if (data->modified_color_verts != nullptr) {
      for (const int vert : verts) {
        if (data->modified_color_verts[vert]) {
          BKE_pbvh_node_mark_update_color(node);
          break;
        }
      }
    }
    if (data->modified_hidden_verts != nullptr) {
      for (int vert : verts) {
        if (data->modified_hidden_verts[vert]) {
          BKE_sculpt_boundary_flag_update(data->ss, BKE_pbvh_make_vref(vert));

          if (data->rebuild) {
            BKE_pbvh_vert_tag_update_normal_visibility(node);
          }
          BKE_pbvh_node_fully_hidden_set(node, 0);
          break;
        }
      }
    }
  }

  if (data->modified_face_set_faces) {
<<<<<<< HEAD
    PBVHFaceIter fd;
    bool updated = false;

    BKE_pbvh_face_iter_begin (data->pbvh, node, fd) {
      if (data->modified_face_set_faces[fd.index]) {
        SCULPT_face_mark_boundary_update(data->ss, fd.face);

        if (!updated) {
          BKE_pbvh_node_mark_update_face_sets(node);
          updated = true;
        }
=======
    for (const int face : BKE_pbvh_node_calc_face_indices(*data->pbvh, *node)) {
      if (data->modified_face_set_faces[face]) {
        BKE_pbvh_node_mark_update_face_sets(node);
        break;
>>>>>>> f97580f6
      }
    }
  }
}

static bool test_swap_v3_v3(float a[3], float b[3])
{
  /* No need for float comparison here (memory is exactly equal or not). */
  if (memcmp(a, b, sizeof(float[3])) != 0) {
    swap_v3_v3(a, b);
    return true;
  }
  return false;
}

// void pbvh_bmesh_check_nodes(PBVH *pbvh);

static bool sculpt_undo_restore_deformed(
    const SculptSession *ss, SculptUndoNode *unode, int uindex, int oindex, float coord[3])
{
  if (test_swap_v3_v3(coord, unode->orig_co[uindex])) {
    copy_v3_v3(unode->co[uindex], ss->deform_cos[oindex]);
    return true;
  }
  return false;
}

static bool sculpt_undo_restore_coords(bContext *C, Depsgraph *depsgraph, SculptUndoNode *unode)
{
  const Scene *scene = CTX_data_scene(C);
  ViewLayer *view_layer = CTX_data_view_layer(C);
  BKE_view_layer_synced_ensure(scene, view_layer);
  Object *ob = BKE_view_layer_active_object_get(view_layer);
  SculptSession *ss = ob->sculpt;
  SubdivCCG *subdiv_ccg = ss->subdiv_ccg;

  if (unode->maxvert) {
    /* Regular mesh restore. */

    if (ss->shapekey_active && !STREQ(ss->shapekey_active->name, unode->shapeName)) {
      /* Shape key has been changed before calling undo operator. */

      Key *key = BKE_key_from_object(ob);
      KeyBlock *kb = key ? BKE_keyblock_find_name(key, unode->shapeName) : nullptr;

      if (kb) {
        ob->shapenr = BLI_findindex(&key->block, kb) + 1;

        BKE_sculpt_update_object_for_edit(depsgraph, ob, false, false, false);
        WM_event_add_notifier(C, NC_OBJECT | ND_DATA, ob);
      }
      else {
        /* Key has been removed -- skip this undo node. */
        return false;
      }
    }

    /* No need for float comparison here (memory is exactly equal or not). */
    const Span<int> index = unode->index;
    blender::MutableSpan<blender::float3> positions = ss->vert_positions;

    if (ss->shapekey_active) {
      blender::MutableSpan<blender::float3> vertCos(
          static_cast<blender::float3 *>(ss->shapekey_active->data), ss->shapekey_active->totelem);

      if (!unode->orig_co.is_empty()) {
        if (ss->deform_modifiers_active) {
          for (int i = 0; i < unode->totvert; i++) {
            sculpt_undo_restore_deformed(ss, unode, i, index[i], vertCos[index[i]]);
          }
        }
        else {
          for (int i = 0; i < unode->totvert; i++) {
            swap_v3_v3(vertCos[index[i]], unode->orig_co[i]);
          }
        }
      }
      else {
        for (int i = 0; i < unode->totvert; i++) {
          swap_v3_v3(vertCos[index[i]], unode->co[i]);
        }
      }

      /* Propagate new coords to keyblock. */
      SCULPT_vertcos_to_key(ob, ss->shapekey_active, vertCos);

      /* PBVH uses its own vertex array, so coords should be */
      /* propagated to PBVH here. */
      BKE_pbvh_vert_coords_apply(ss->pbvh, vertCos);
    }
    else {
      if (!unode->orig_co.is_empty()) {
        if (ss->deform_modifiers_active) {
          for (int i = 0; i < unode->totvert; i++) {
            sculpt_undo_restore_deformed(ss, unode, i, index[i], positions[index[i]]);
            BKE_pbvh_vert_tag_update_normal(ss->pbvh, BKE_pbvh_make_vref(index[i]));
          }
        }
        else {
          for (int i = 0; i < unode->totvert; i++) {
            swap_v3_v3(positions[index[i]], unode->orig_co[i]);
            BKE_pbvh_vert_tag_update_normal(ss->pbvh, BKE_pbvh_make_vref(index[i]));
          }
        }
      }
      else {
        for (int i = 0; i < unode->totvert; i++) {
          swap_v3_v3(positions[index[i]], unode->co[i]);
          BKE_pbvh_vert_tag_update_normal(ss->pbvh, BKE_pbvh_make_vref(index[i]));
        }
      }
    }
  }
  else if (unode->maxgrid && subdiv_ccg != nullptr) {
    /* Multires restore. */
    CCGElem **grids, *grid;
    CCGKey key;
    int gridsize;

    grids = subdiv_ccg->grids;
    gridsize = subdiv_ccg->grid_size;
    BKE_subdiv_ccg_key_top_level(&key, subdiv_ccg);

    blender::MutableSpan<blender::float3> co = unode->co;
    int index = 0;
    for (int j = 0; j < unode->totgrid; j++) {
      grid = grids[unode->grids[j]];

      for (int i = 0; i < gridsize * gridsize; i++) {
        swap_v3_v3(CCG_elem_offset_co(&key, grid, i), co[index]);
        index++;
      }
    }
  }

  return true;
}

static bool sculpt_undo_restore_hidden(bContext *C, SculptUndoNode *unode, bool *modified_vertices)
{
  const Scene *scene = CTX_data_scene(C);
  ViewLayer *view_layer = CTX_data_view_layer(C);
  BKE_view_layer_synced_ensure(scene, view_layer);
  Object *ob = BKE_view_layer_active_object_get(view_layer);
  SculptSession *ss = ob->sculpt;
  SubdivCCG *subdiv_ccg = ss->subdiv_ccg;

  bool *hide_vert = BKE_pbvh_get_vert_hide_for_write(ss->pbvh);

  if (unode->maxvert) {
    for (int i = 0; i < unode->totvert; i++) {
      const int vert_index = unode->index[i];
<<<<<<< HEAD

      if ((BLI_BITMAP_TEST(unode->vert_hidden, i) != 0) != hide_vert[vert_index]) {
=======
      if (unode->vert_hidden[i].test() != hide_vert[vert_index]) {
>>>>>>> f97580f6
        unode->vert_hidden[i].set(!unode->vert_hidden[i].test());
        hide_vert[vert_index] = !hide_vert[vert_index];
        modified_vertices[vert_index] = true;
      }
    }
  }
  else if (unode->maxgrid && subdiv_ccg != nullptr) {
    BLI_bitmap **grid_hidden = subdiv_ccg->grid_hidden;

    for (int i = 0; i < unode->totgrid; i++) {
      SWAP(BLI_bitmap *, unode->grid_hidden[i], grid_hidden[unode->grids[i]]);
    }
  }

  return true;
}

static int *sculpt_undo_get_indices32(SculptUndoNode *unode, int allvert)
{
  int *indices = (int *)MEM_malloc_arrayN(allvert, sizeof(int), __func__);

  for (int i = 0; i < allvert; i++) {
    indices[i] = (int)unode->index[i];
  }

  return indices;
}

static bool sculpt_undo_restore_color(bContext *C, SculptUndoNode *unode, bool *modified_vertices)
{
  const Scene *scene = CTX_data_scene(C);
  ViewLayer *view_layer = CTX_data_view_layer(C);
  BKE_view_layer_synced_ensure(scene, view_layer);
  Object *ob = BKE_view_layer_active_object_get(view_layer);
  SculptSession *ss = ob->sculpt;

  bool modified = false;

  /* NOTE: even with loop colors we still store derived
   * vertex colors for original data lookup. */
  if (!unode->col.is_empty() && unode->loop_col.is_empty()) {
    BKE_pbvh_swap_colors(ss->pbvh, unode->index, unode->col);
    modified = true;
  }

  Mesh *me = static_cast<Mesh *>(ob->data);

  if (!unode->loop_col.is_empty() && unode->maxloop == me->totloop) {
    BKE_pbvh_swap_colors(ss->pbvh, unode->loop_index, unode->loop_col);

    modified = true;
  }

  if (modified) {
    for (int i = 0; i < unode->totvert; i++) {
      modified_vertices[unode->index[i]] = true;
    }
  }

  return modified;
}

static bool sculpt_undo_restore_mask(bContext *C, SculptUndoNode *unode, bool *modified_vertices)
{
  using namespace blender;
  const Scene *scene = CTX_data_scene(C);
  ViewLayer *view_layer = CTX_data_view_layer(C);
  BKE_view_layer_synced_ensure(scene, view_layer);
  Object *ob = BKE_view_layer_active_object_get(view_layer);
  Mesh *mesh = BKE_object_get_original_mesh(ob);
  SculptSession *ss = ob->sculpt;
  SubdivCCG *subdiv_ccg = ss->subdiv_ccg;

  if (unode->maxvert) {
    bke::MutableAttributeAccessor attributes = mesh->attributes_for_write();
    bke::SpanAttributeWriter<float> mask = attributes.lookup_or_add_for_write_span<float>(
        ".sculpt_mask", ATTR_DOMAIN_POINT);

    const Span<int> index = unode->index;

    for (int i = 0; i < unode->totvert; i++) {
      if (mask.span[index[i]] != unode->mask[i]) {
        std::swap(mask.span[index[i]], unode->mask[i]);
        modified_vertices[index[i]] = true;
      }
    }

    mask.finish();
  }
  else if (unode->maxgrid && subdiv_ccg != nullptr) {
    /* Multires restore. */
    CCGElem **grids, *grid;
    CCGKey key;
    int gridsize;

    grids = subdiv_ccg->grids;
    gridsize = subdiv_ccg->grid_size;
    BKE_subdiv_ccg_key_top_level(&key, subdiv_ccg);

    blender::MutableSpan<float> mask = unode->mask;
    int index = 0;
    for (int j = 0; j < unode->totgrid; j++) {
      grid = grids[unode->grids[j]];

      for (int i = 0; i < gridsize * gridsize; i++) {
        std::swap(*CCG_elem_offset_mask(&key, grid, i), mask[index]);
        index++;
      }
    }
  }

  return true;
}

static bool sculpt_undo_restore_face_sets(bContext *C,
                                          SculptUndoNode *unode,
                                          bool *modified_face_set_faces)
{
  const Scene *scene = CTX_data_scene(C);
  ViewLayer *view_layer = CTX_data_view_layer(C);
  BKE_view_layer_synced_ensure(scene, view_layer);
  Object *ob = BKE_view_layer_active_object_get(view_layer);
  SculptSession *ss = ob->sculpt;

  ss->face_sets = BKE_sculpt_face_sets_ensure(ob);

  bool modified = false;
  const Span<int> face_indices = unode->face_indices;

  for (const int i : face_indices.index_range()) {
    int face_index = face_indices[i];
    if (unode->face_sets[i] != ss->face_sets[face_index]) {
      modified_face_set_faces[face_index] = true;
      modified = true;
    }

    SWAP(int, unode->face_sets[i], ss->face_sets[face_index]);
<<<<<<< HEAD

    modified_face_set_faces[face_index] |= unode->face_sets[i] != ss->face_sets[face_index];
    modified |= modified_face_set_faces[face_index];
=======
>>>>>>> f97580f6
  }
  return modified;
}

typedef struct BmeshUndoData {
  Object *ob;
  PBVH *pbvh;
  BMesh *bm;
  bool do_full_recalc;
  bool balance_pbvh;
  int cd_face_node_offset, cd_vert_node_offset;
  int cd_face_node_offset_old, cd_vert_node_offset_old;
  int cd_boundary_flag, cd_flags, cd_edge_boundary;
  bool regen_all_unique_verts;
  bool is_redo;
} BmeshUndoData;

static void bmesh_undo_vert_update(BmeshUndoData *data, BMVert *v, bool triangulate = false)
{
  *BM_ELEM_CD_PTR<uint8_t *>(v, data->cd_flags) |= SCULPTFLAG_NEED_VALENCE;
  if (triangulate) {
    *BM_ELEM_CD_PTR<uint8_t *>(v, data->cd_flags) |= SCULPTFLAG_NEED_TRIANGULATE;
  }

  BKE_sculpt_boundary_flag_update(data->ob->sculpt, {reinterpret_cast<intptr_t>(v)});
}

static void bmesh_undo_on_vert_kill(BMVert *v, void *userdata)
{
  BmeshUndoData *data = (BmeshUndoData *)userdata;
  int ni = BM_ELEM_CD_GET_INT(v, data->cd_vert_node_offset);
  // data->do_full_recalc = true;

  bool bad = ni == -1 || !BKE_pbvh_get_node_leaf_safe(data->pbvh, ni);

  if (bad) {
#if 0  // not sure this is really an error
    // something went wrong
    printf("%s: error, vertex %d is not in pbvh; ni was: %d\n",
           __func__,
           BM_ELEM_GET_ID(data->bm, v),
           ni);
    // data->do_full_recalc = true;
#endif
    return;
  }

  BKE_pbvh_bmesh_remove_vertex(data->pbvh, v, false);
  data->balance_pbvh = true;
}

static void bmesh_undo_on_vert_add(BMVert *v, void *userdata)
{
  BmeshUndoData *data = (BmeshUndoData *)userdata;

  data->balance_pbvh = true;

  bmesh_undo_vert_update(data, v, true);

  /* Flag vert as unassigned to a PBVH node; it'll be added to pbvh when
   * its owning faces are.
   */
  BM_ELEM_CD_SET_INT(v, data->cd_vert_node_offset, -1);
}

static void bmesh_undo_on_face_kill(BMFace *f, void *userdata)
{
  BmeshUndoData *data = (BmeshUndoData *)userdata;
  int ni = BM_ELEM_CD_GET_INT(f, data->cd_face_node_offset);

  BKE_pbvh_bmesh_remove_face(data->pbvh, f, false);

  if (ni >= 0) {
    PBVHNode *node = BKE_pbvh_get_node(data->pbvh, ni);
    BKE_pbvh_bmesh_mark_node_regen(data->pbvh, node);
  }

  BMLoop *l = f->l_first;
  do {
    bmesh_undo_vert_update(data, l->v, true);
  } while ((l = l->next) != f->l_first);

  // data->do_full_recalc = true;
  data->balance_pbvh = true;
}

static void bmesh_undo_on_face_add(BMFace *f, void *userdata)
{
  BmeshUndoData *data = (BmeshUndoData *)userdata;

  BM_ELEM_CD_SET_INT(f, data->cd_face_node_offset, -1);
  BKE_pbvh_bmesh_add_face(data->pbvh, f, false, true);

  int ni = BM_ELEM_CD_GET_INT(f, data->cd_face_node_offset);
  PBVHNode *node = BKE_pbvh_get_node(data->pbvh, ni);

  BMLoop *l = f->l_first;
  do {
    bmesh_undo_vert_update(data, l->v, f->len > 3);
    *BM_ELEM_CD_PTR<int *>(l->e, data->cd_edge_boundary) |= SCULPT_BOUNDARY_NEEDS_UPDATE |
                                                            SCULPT_BOUNDARY_UPDATE_SHARP_ANGLE;

    int ni_l = BM_ELEM_CD_GET_INT(l->v, data->cd_vert_node_offset);
    if (ni_l < 0 && ni >= 0) {
      BM_ELEM_CD_SET_INT(l->v, ni_l, ni);
      DyntopoSet<BMVert> *bm_unique_verts = BKE_pbvh_bmesh_node_unique_verts(node);

      bm_unique_verts->add(l->v);
    }
  } while ((l = l->next) != f->l_first);

  data->balance_pbvh = true;
}

static void bmesh_undo_full_mesh(void *userdata)
{
  BmeshUndoData *data = (BmeshUndoData *)userdata;

  BKE_sculptsession_update_attr_refs(data->ob);

  if (data->pbvh) {
    BMIter iter;
    BMVert *v;

    BM_ITER_MESH (v, &iter, data->bm, BM_VERTS_OF_MESH) {
      bmesh_undo_vert_update(data, v, true);
    }

    data->pbvh = nullptr;
  }

  /* Recalculate face normals to prevent tessellation errors.*/
  BM_mesh_normals_update(data->bm);
  data->do_full_recalc = true;
}

static void bmesh_undo_on_edge_change(BMEdge * /*v*/,
                                      void * /*userdata*/,
                                      void * /*old_customdata*/)
{
}

static void bmesh_undo_on_edge_kill(BMEdge *e, void *userdata)
{
  BmeshUndoData *data = (BmeshUndoData *)userdata;

  bmesh_undo_vert_update(data, e->v1, true);
  bmesh_undo_vert_update(data, e->v2, true);
};
;
static void bmesh_undo_on_edge_add(BMEdge *e, void *userdata)
{
  BmeshUndoData *data = (BmeshUndoData *)userdata;

  *BM_ELEM_CD_PTR<int *>(e, data->cd_edge_boundary) |= SCULPT_BOUNDARY_NEEDS_UPDATE |
                                                       SCULPT_BOUNDARY_UPDATE_SHARP_ANGLE;

  bmesh_undo_vert_update(data, e->v1, true);
  bmesh_undo_vert_update(data, e->v2, true);
}

static void bmesh_undo_on_vert_change(BMVert *v, void *userdata, void *old_customdata)
{
  BmeshUndoData *data = (BmeshUndoData *)userdata;

  bmesh_undo_vert_update(data, v, true);

  if (!old_customdata) {
    BM_ELEM_CD_SET_INT(v, data->cd_vert_node_offset, -1);
    data->regen_all_unique_verts = true;
    return;
  }

  BMElem h;
  h.head.data = old_customdata;

  int ni = BM_ELEM_CD_GET_INT(&h, data->cd_vert_node_offset);

  /* Attempt to find old node reference. */
  PBVHNode *node = BKE_pbvh_get_node_leaf_safe(data->pbvh, ni);
  if (node) {
    /* Make sure undo customdata didn't override node ref. */
    BKE_pbvh_node_mark_update(node);
    BM_ELEM_CD_SET_INT(v, data->cd_vert_node_offset, ni);
  }
  else {
    if (ni != DYNTOPO_NODE_NONE) {
      printf("%s: error: corrupted vertex. ni: %d, cd_node_offset: %d\n",
             __func__,
             ni,
             data->cd_vert_node_offset_old);
      BM_ELEM_CD_SET_INT(v, data->cd_vert_node_offset, DYNTOPO_NODE_NONE);
    }

    // data->regen_all_unique_verts = true;
  }

  return;
  // preserve pbvh node references

  int oldnode_i = BM_ELEM_CD_GET_INT(&h, data->cd_vert_node_offset);

  BM_ELEM_CD_SET_INT(v, data->cd_vert_node_offset, oldnode_i);

  if (oldnode_i >= 0) {
    PBVHNode *node = BKE_pbvh_node_from_index(data->pbvh, oldnode_i);
    BKE_pbvh_node_mark_update(node);
  }
}

static void bmesh_undo_on_face_change(BMFace *f,
                                      void *userdata,
                                      void *old_customdata,
                                      char old_hflag)
{
  BmeshUndoData *data = (BmeshUndoData *)userdata;

  if (!old_customdata) {
    data->do_full_recalc = true;  // can't recover?
    return;
  }

  BMElem h;
  h.head.data = old_customdata;

  int ni = BM_ELEM_CD_GET_INT(&h, data->cd_face_node_offset);

  BMLoop *l = f->l_first;
  do {
    *BM_ELEM_CD_PTR<int *>(l->e, data->cd_edge_boundary) |= SCULPT_BOUNDARY_NEEDS_UPDATE |
                                                            SCULPT_BOUNDARY_UPDATE_SHARP_ANGLE;
    *BM_ELEM_CD_PTR<int *>(l->v, data->cd_boundary_flag) |= SCULPT_BOUNDARY_NEEDS_UPDATE |
                                                            SCULPT_BOUNDARY_UPDATE_SHARP_ANGLE;
  } while ((l = l->next) != f->l_first);

  // attempt to find old node in old_customdata
  PBVHNode *node = BKE_pbvh_get_node_leaf_safe(data->pbvh, ni);
  if (node) {
    BM_ELEM_CD_SET_INT(f, data->cd_face_node_offset, ni);
    BKE_pbvh_node_mark_update(node);

    if ((old_hflag & BM_ELEM_HIDDEN) != (f->head.hflag & BM_ELEM_HIDDEN)) {
      BKE_pbvh_node_mark_update_visibility(node);
    }
  }
  else {
    printf("pbvh face undo error\n");
    data->do_full_recalc = true;
    BM_ELEM_CD_SET_INT(f, data->cd_face_node_offset, -1);
  }
}

static void update_unode_bmesh_memsize(SculptUndoNode *unode)
{
  // update memory size
  UndoSculpt *usculpt = sculpt_undo_get_nodes();

  if (!usculpt) {
    return;
  }

  // subtract old size
  if (usculpt->undo_size >= unode->undo_size) {
    usculpt->undo_size -= unode->undo_size;
  }

  unode->undo_size = BM_log_entry_size(unode->bm_entry);
  // printf("unode->unode_size: size: %.4fmb\n", __func__, float(unode->undo_size) / 1024.0f /
  // 1024.0f);

  // add new size
  usculpt->undo_size += unode->undo_size;
}

static void bmesh_undo_customdata_change(CustomData *domain, char htype, void *userdata)
{
  BmeshUndoData *data = (BmeshUndoData *)userdata;

  if (htype == BM_VERT) {
    data->cd_vert_node_offset_old = CustomData_get_offset_named(
        domain, CD_PROP_INT32, SCULPT_ATTRIBUTE_NAME(dyntopo_node_id_vertex));
  }
  else if (htype == BM_FACE) {
    data->cd_face_node_offset_old = CustomData_get_offset_named(
        domain, CD_PROP_INT32, SCULPT_ATTRIBUTE_NAME(dyntopo_node_id_face));
  }
}

static void sculpt_undo_bmesh_restore_generic(SculptUndoNode *unode, Object *ob, SculptSession *ss)
{
  BmeshUndoData data = {};
  data.ob = ob;
  data.bm = ss->bm;
  data.pbvh = ss->pbvh;
  data.cd_face_node_offset = ss->cd_face_node_offset;
  data.cd_vert_node_offset = ss->cd_vert_node_offset;
  data.cd_face_node_offset_old = data.cd_vert_node_offset_old = -1;
  data.cd_boundary_flag = ss->attrs.boundary_flags->bmesh_cd_offset;
  data.cd_edge_boundary = ss->attrs.edge_boundary_flags->bmesh_cd_offset;
  data.cd_flags = ss->attrs.flags->bmesh_cd_offset;
  data.is_redo = !unode->applied;

  BMLogCallbacks callbacks = {bmesh_undo_on_vert_add,
                              bmesh_undo_on_vert_kill,
                              bmesh_undo_on_vert_change,
                              bmesh_undo_on_edge_add,
                              bmesh_undo_on_edge_kill,
                              bmesh_undo_on_edge_change,
                              bmesh_undo_on_face_add,
                              bmesh_undo_on_face_kill,
                              bmesh_undo_on_face_change,
                              bmesh_undo_full_mesh,
                              bmesh_undo_customdata_change,
                              (void *)&data};

  BKE_sculptsession_update_attr_refs(ob);
  BKE_sculpt_ensure_idmap(ob);

  if (unode->applied) {
    BM_log_undo(ss->bm, ss->bm_log, &callbacks);
    unode->applied = false;
  }
  else {
    BM_log_redo(ss->bm, ss->bm_log, &callbacks);
    unode->applied = true;
  }

  update_unode_bmesh_memsize(unode);

  if (!data.do_full_recalc) {
    BKE_pbvh_bmesh_check_nodes(ss->pbvh);

    Vector<PBVHNode *> nodes = blender::bke::pbvh::search_gather(ss->pbvh, {});

    if (data.regen_all_unique_verts) {
      for (PBVHNode *node : nodes) {
        BKE_pbvh_bmesh_mark_node_regen(ss->pbvh, node);
      }
    }

    BKE_pbvh_bmesh_regen_node_verts(ss->pbvh, false);
    BKE_pbvh_update_bounds(ss->pbvh, PBVH_UpdateBB | PBVH_UpdateOriginalBB | PBVH_UpdateRedraw);

    if (data.balance_pbvh) {
      blender::bke::dyntopo::after_stroke(ss->pbvh, true);
    }
  }
  else {
    printf("undo triggered pbvh rebuild");
    SCULPT_pbvh_clear(ob);
  }
}

static void sculpt_unode_bmlog_ensure(SculptSession *ss, SculptUndoNode *unode)
{
  if (!ss->bm_log && ss->bm && unode->bm_entry) {
    ss->bm_log = BM_log_from_existing_entries_create(ss->bm, ss->bm_idmap, unode->bm_entry);

    if (!unode->applied) {
      BM_log_undo_skip(ss->bm, ss->bm_log);
    }

    if (ss->pbvh) {
      BKE_pbvh_set_bm_log(ss->pbvh, ss->bm_log);
    }
  }
}

/* Create empty sculpt BMesh and enable logging. */
static void sculpt_undo_bmesh_enable(Object *ob, SculptUndoNode *unode, bool /*is_redo*/)
{
  SculptSession *ss = ob->sculpt;
  Mesh *me = static_cast<Mesh *>(ob->data);

  SCULPT_pbvh_clear(ob);

  if (ss->bm_idmap) {
    BM_idmap_destroy(ss->bm_idmap);
    ss->bm_idmap = nullptr;
  }

  ss->active_face.i = ss->active_vertex.i = PBVH_REF_NONE;

  /* Create empty BMesh and enable logging. */
  ss->bm = SCULPT_dyntopo_empty_bmesh();

<<<<<<< HEAD
  BMeshFromMeshParams params = {0};
  params.use_shapekey = true;
  params.active_shapekey = ob->shapenr;
=======
  ss->bm = BM_mesh_create(&bm_mesh_allocsize_default, &bmesh_create_params);
  BM_data_layer_add_named(ss->bm, &ss->bm->vdata, CD_PROP_FLOAT, ".sculpt_mask");
>>>>>>> f97580f6

  BM_mesh_bm_from_me(ss->bm, me, &params);

  /* Calculate normals. */
  BM_mesh_normals_update(ss->bm);

  /* Ensure mask. */
  if (!CustomData_has_layer(&ss->bm->vdata, CD_PAINT_MASK)) {
    BM_data_layer_add(ss->bm, &ss->bm->vdata, CD_PAINT_MASK);
  }

  BKE_sculptsession_update_attr_refs(ob);

  if (ss->pbvh) {
    blender::bke::paint::load_all_original(ob);
  }

  BKE_sculpt_ensure_idmap(ob);

  if (!ss->bm_log) {
    sculpt_unode_bmlog_ensure(ss, unode);
  }
  else {
    BM_log_set_idmap(ss->bm_log, ss->bm_idmap);
  }

  SCULPT_update_all_valence_boundary(ob);

  me->flag |= ME_SCULPT_DYNAMIC_TOPOLOGY;
}

static void sculpt_undo_bmesh_restore_begin(
    bContext *C, SculptUndoNode *unode, Object *ob, SculptSession *ss, int dir)
{
  if (unode->applied) {
    if (ss->bm && ss->bm_log) {
#if 0
    if (dir == 1) {
      BM_log_redo_skip(ss->bm, ss->bm_log);
    }
    else {
      BM_log_undo_skip(ss->bm, ss->bm_log);
    }
#else
      if (dir == 1) {
        BM_log_redo(ss->bm, ss->bm_log, nullptr);
      }
      else {
        BM_log_undo(ss->bm, ss->bm_log, nullptr);
      }
#endif
    }

    BKE_pbvh_bmesh_check_nodes(ss->pbvh);
    SCULPT_dynamic_topology_disable(C, unode);
    unode->applied = false;
  }
  else {
    /* Load bmesh from mesh data. */
    sculpt_undo_bmesh_enable(ob, unode, true);

    if (dir == 1) {
      BM_log_redo(ss->bm, ss->bm_log, nullptr);
    }
    else {
      BM_log_undo(ss->bm, ss->bm_log, nullptr);
    }

    unode->applied = true;
  }

  if (ss->bm) {
    BM_mesh_elem_index_ensure(ss->bm, BM_VERT | BM_FACE);
  }
}

static void sculpt_undo_bmesh_restore_end(
    bContext *C, SculptUndoNode *unode, Object *ob, SculptSession *ss, int dir)
{

  if (unode->applied) {
    /*load bmesh from mesh data*/
    sculpt_undo_bmesh_enable(ob, unode, false);

    if (dir == -1) {
      BM_log_undo(ss->bm, ss->bm_log, nullptr);
    }
    else {
      BM_log_redo(ss->bm, ss->bm_log, nullptr);
    }

    SCULPT_pbvh_clear(ob);
    BKE_sculptsession_update_attr_refs(ob);

    BMIter iter;
    BMVert *v;
    BMFace *f;

    BM_ITER_MESH (v, &iter, ss->bm, BM_VERTS_OF_MESH) {
      BM_ELEM_CD_SET_INT(v, ss->cd_vert_node_offset, DYNTOPO_NODE_NONE);
    }
    BM_ITER_MESH (f, &iter, ss->bm, BM_FACES_OF_MESH) {
      BM_ELEM_CD_SET_INT(f, ss->cd_face_node_offset, DYNTOPO_NODE_NONE);
    }

    unode->applied = false;
  }
  else {
    if (ss->bm && ss->bm_log) {

      if (dir == -1) {
        BM_log_undo_skip(ss->bm, ss->bm_log);
      }
      else {
        BM_log_redo_skip(ss->bm, ss->bm_log);
      }
    }

    /* Disable dynamic topology sculpting. */
    SCULPT_dynamic_topology_disable(C, nullptr);
    unode->applied = true;
  }

  if (ss->bm) {
    BM_mesh_elem_index_ensure(ss->bm, BM_VERT | BM_FACE);
  }
}

static void sculpt_undo_geometry_store_data(SculptUndoNodeGeometry *geometry, Object *object)
{
  Mesh *mesh = static_cast<Mesh *>(object->data);

  BLI_assert(!geometry->is_initialized);
  geometry->is_initialized = true;

  CustomData_copy(&mesh->vert_data, &geometry->vert_data, CD_MASK_MESH.vmask, mesh->totvert);
  CustomData_copy(&mesh->edge_data, &geometry->edge_data, CD_MASK_MESH.emask, mesh->totedge);
  CustomData_copy(&mesh->loop_data, &geometry->loop_data, CD_MASK_MESH.lmask, mesh->totloop);
  CustomData_copy(&mesh->face_data, &geometry->face_data, CD_MASK_MESH.pmask, mesh->faces_num);
  blender::implicit_sharing::copy_shared_pointer(mesh->face_offset_indices,
                                                 mesh->runtime->face_offsets_sharing_info,
                                                 &geometry->face_offset_indices,
                                                 &geometry->face_offsets_sharing_info);

  geometry->totvert = mesh->totvert;
  geometry->totedge = mesh->totedge;
  geometry->totloop = mesh->totloop;
  geometry->faces_num = mesh->faces_num;
}

static void sculpt_undo_geometry_restore_data(SculptUndoNodeGeometry *geometry, Object *object)
{
  Mesh *mesh = static_cast<Mesh *>(object->data);

  BLI_assert(geometry->is_initialized);

  BKE_mesh_clear_geometry(mesh);

  mesh->totvert = geometry->totvert;
  mesh->totedge = geometry->totedge;
  mesh->totloop = geometry->totloop;
  mesh->faces_num = geometry->faces_num;
  mesh->totface_legacy = 0;

  CustomData_copy(&geometry->vert_data, &mesh->vert_data, CD_MASK_MESH.vmask, geometry->totvert);
  CustomData_copy(&geometry->edge_data, &mesh->edge_data, CD_MASK_MESH.emask, geometry->totedge);
  CustomData_copy(&geometry->loop_data, &mesh->loop_data, CD_MASK_MESH.lmask, geometry->totloop);
  CustomData_copy(&geometry->face_data, &mesh->face_data, CD_MASK_MESH.pmask, geometry->faces_num);
  blender::implicit_sharing::copy_shared_pointer(geometry->face_offset_indices,
                                                 geometry->face_offsets_sharing_info,
                                                 &mesh->face_offset_indices,
                                                 &mesh->runtime->face_offsets_sharing_info);

  BKE_sculptsession_update_attr_refs(object);
}

static void sculpt_undo_geometry_free_data(SculptUndoNodeGeometry *geometry)
{
  if (geometry->totvert) {
    CustomData_free(&geometry->vert_data, geometry->totvert);
  }
  if (geometry->totedge) {
    CustomData_free(&geometry->edge_data, geometry->totedge);
  }
  if (geometry->totloop) {
    CustomData_free(&geometry->loop_data, geometry->totloop);
  }
  if (geometry->faces_num) {
    CustomData_free(&geometry->face_data, geometry->faces_num);
  }
  blender::implicit_sharing::free_shared_data(&geometry->face_offset_indices,
                                              &geometry->face_offsets_sharing_info);
}

static void sculpt_undo_geometry_restore(SculptUndoNode *unode, Object *object)
{
  if (unode->geometry_clear_pbvh) {
    SCULPT_pbvh_clear(object);
  }

  if (unode->applied) {
    sculpt_undo_geometry_restore_data(&unode->geometry_modified, object);
    unode->applied = false;
  }
  else {
    sculpt_undo_geometry_restore_data(&unode->geometry_original, object);
    unode->applied = true;
  }
}

/* Handle all dynamic-topology updates
 *
 * Returns true if this was a dynamic-topology undo step, otherwise
 * returns false to indicate the non-dyntopo code should run. */
static int sculpt_undo_bmesh_restore(
    bContext *C, SculptUndoNode *unode, Object *ob, SculptSession *ss, int dir)
{
  // handle transition from another undo type

  sculpt_unode_bmlog_ensure(ss, unode);

  bool ret = false;

  switch (unode->type) {
    case SCULPT_UNDO_DYNTOPO_BEGIN:
      sculpt_undo_bmesh_restore_begin(C, unode, ob, ss, dir);
      SCULPT_vertex_random_access_ensure(ss);

      ss->active_face.i = ss->active_vertex.i = PBVH_REF_NONE;

      ret = true;
      break;
    case SCULPT_UNDO_DYNTOPO_END:
      ss->active_face.i = ss->active_vertex.i = PBVH_REF_NONE;

      sculpt_undo_bmesh_restore_end(C, unode, ob, ss, dir);
      SCULPT_vertex_random_access_ensure(ss);

      ret = true;
      break;
    default:
      if (ss->bm_log) {
        sculpt_undo_bmesh_restore_generic(unode, ob, ss);
        SCULPT_vertex_random_access_ensure(ss);

        if (unode->type == SCULPT_UNDO_HIDDEN) {
          BKE_pbvh_update_vertex_data(ss->pbvh, PBVH_UpdateVisibility);
        }
        ret = true;
      }
      break;
  }

  if (ss->pbvh && BKE_pbvh_type(ss->pbvh) == PBVH_BMESH) {
    BKE_pbvh_flush_tri_areas(ss->pbvh);
  }

  ss->active_face.i = ss->active_vertex.i = PBVH_REF_NONE;

  /* Load attribute layout from bmesh to ob. */
  BKE_sculptsession_sync_attributes(ob, static_cast<Mesh *>(ob->data), true);

  return ret;
}

/* Geometry updates (such as Apply Base, for example) will re-evaluate the object and refine its
 * Subdiv descriptor. Upon undo it is required that mesh, grids, and subdiv all stay consistent
 * with each other. This means that when geometry coordinate changes the undo should refine the
 * subdiv to the new coarse mesh coordinates. Tricky part is: this needs to happen without using
 * dependency graph tag: tagging object for geometry update will either loose sculpted data from
 * the sculpt grids, or will wrongly "commit" them to the CD_MDISPS.
 *
 * So what we do instead is do minimum object evaluation to get base mesh coordinates for the
 * multires modifier input. While this is expensive, it is less expensive than dependency graph
 * evaluation and is only happening when geometry coordinates changes on undo.
 *
 * Note that the dependency graph is ensured to be evaluated prior to the undo step is decoded,
 * so if the object's modifier stack references other object it is all fine. */
static void sculpt_undo_refine_subdiv(Depsgraph *depsgraph,
                                      SculptSession *ss,
                                      Object *object,
                                      Subdiv *subdiv)
{
  float(*deformed_verts)[3] = BKE_multires_create_deformed_base_mesh_vert_coords(
      depsgraph, object, ss->multires.modifier, nullptr);

  BKE_subdiv_eval_refine_from_mesh(
      subdiv, static_cast<const Mesh *>(object->data), deformed_verts);

  MEM_freeN(deformed_verts);
}

static void sculpt_undo_restore_list(bContext *C, Depsgraph *depsgraph, ListBase *lb, int dir)
{
  Scene *scene = CTX_data_scene(C);
  ViewLayer *view_layer = CTX_data_view_layer(C);
  RegionView3D *rv3d = CTX_wm_region_view3d(C);
  BKE_view_layer_synced_ensure(scene, view_layer);
  Object *ob = BKE_view_layer_active_object_get(view_layer);
  SculptSession *ss = ob->sculpt;
  SubdivCCG *subdiv_ccg = ss->subdiv_ccg;
  bool update = false, rebuild = false, update_mask = false, update_visibility = false;
  bool update_face_sets = false;
  bool need_mask = false;
  bool need_refine_subdiv = false;
  //  bool did_first_hack = false;

  bool clear_automask_cache = false;

  LISTBASE_FOREACH (SculptUndoNode *, unode, lb) {
    if (!ELEM(unode->type, SCULPT_UNDO_COLOR, SCULPT_UNDO_MASK)) {
      clear_automask_cache = true;
    }

    /* Restore pivot. */
    copy_v3_v3(ss->pivot_pos, unode->pivot_pos);
    copy_v3_v3(ss->pivot_rot, unode->pivot_rot);
    if (STREQ(unode->idname, ob->id.name)) {
      if (unode->type == SCULPT_UNDO_MASK) {
        /* Is possible that we can't do the mask undo (below)
         * because of the vertex count. */
        need_mask = true;
        break;
      }
    }
  }

  if (clear_automask_cache) {
    ss->last_automasking_settings_hash = 0;
  }

  DEG_id_tag_update(&ob->id, ID_RECALC_SHADING);

  sculpt_undo_print_nodes(ob, nullptr);

  if (lb->first != nullptr) {
    /* Only do early object update for edits if first node needs this.
     * Undo steps like geometry does not need object to be updated before they run and will
     * ensure object is updated after the node is handled. */
    const SculptUndoNode *first_unode = (const SculptUndoNode *)lb->first;
    if (!ELEM(first_unode->type,
              SCULPT_UNDO_GEOMETRY,
              SCULPT_UNDO_DYNTOPO_BEGIN,
              SCULPT_UNDO_DYNTOPO_SYMMETRIZE))
    {
      BKE_sculpt_update_object_for_edit(depsgraph, ob, false, need_mask, false);
    }

    if (sculpt_undo_bmesh_restore(C, (SculptUndoNode *)lb->first, ob, ss, dir)) {
      return;
    }
  }

  /* The PBVH already keeps track of which vertices need updated normals, but it doesn't keep
   * track of other updated. In order to tell the corresponding PBVH nodes to update, keep track
   * of which elements were updated for specific layers. */
  bool *modified_hidden_verts = nullptr;
  bool *modified_mask_verts = nullptr;
  bool *modified_color_verts = nullptr;
  bool *modified_face_set_faces = nullptr;
  char *undo_modified_grids = nullptr;
  bool use_multires_undo = false;

  LISTBASE_FOREACH (SculptUndoNode *, unode, lb) {

    if (!STREQ(unode->idname, ob->id.name)) {
      continue;
    }

    /* Check if undo data matches current data well enough to
     * continue. */
    if (unode->maxvert) {
      if (ss->totvert != unode->maxvert) {
        printf("error! %s\n", __func__);
        continue;
      }
    }
    else if (unode->maxgrid && subdiv_ccg != nullptr) {
      if ((subdiv_ccg->num_grids != unode->maxgrid) || (subdiv_ccg->grid_size != unode->gridsize))
      {
        continue;
      }

      use_multires_undo = true;
    }

    switch (unode->type) {
      case SCULPT_UNDO_NONE:
        BLI_assert_unreachable();
        break;
      case SCULPT_UNDO_COORDS:
        if (sculpt_undo_restore_coords(C, depsgraph, unode)) {
          update = true;
        }
        break;
      case SCULPT_UNDO_HIDDEN:
        if (modified_hidden_verts == nullptr) {
          modified_hidden_verts = static_cast<bool *>(
              MEM_calloc_arrayN(ss->totvert, sizeof(bool), __func__));
        }
        if (sculpt_undo_restore_hidden(C, unode, modified_hidden_verts)) {
          rebuild = true;
          update_visibility = true;
        }
        break;
      case SCULPT_UNDO_MASK:
        if (modified_mask_verts == nullptr) {
          modified_mask_verts = static_cast<bool *>(
              MEM_calloc_arrayN(ss->totvert, sizeof(bool), __func__));
        }
        if (sculpt_undo_restore_mask(C, unode, modified_mask_verts)) {
          update = true;
          update_mask = true;
        }
        break;
      case SCULPT_UNDO_FACE_SETS:
        if (modified_face_set_faces == nullptr) {
          modified_face_set_faces = static_cast<bool *>(
              MEM_calloc_arrayN(BKE_pbvh_num_faces(ss->pbvh), sizeof(bool), __func__));
        }
        if (sculpt_undo_restore_face_sets(C, unode, modified_face_set_faces)) {
          update = true;
          update_face_sets = true;
        }
        break;
      case SCULPT_UNDO_COLOR:
        if (modified_color_verts == nullptr) {
          modified_color_verts = static_cast<bool *>(
              MEM_calloc_arrayN(ss->totvert, sizeof(bool), __func__));
        }
        if (sculpt_undo_restore_color(C, unode, modified_color_verts)) {
          update = true;
        }

        break;
      case SCULPT_UNDO_GEOMETRY:
        need_refine_subdiv = true;
        sculpt_undo_geometry_restore(unode, ob);
        BKE_sculpt_update_object_for_edit(depsgraph, ob, false, need_mask, false);
        break;

      case SCULPT_UNDO_DYNTOPO_BEGIN:
      case SCULPT_UNDO_DYNTOPO_END:
      case SCULPT_UNDO_DYNTOPO_SYMMETRIZE:
        BLI_assert_msg(0, "Dynamic topology should've already been handled");
        break;
    }
  }

  if (use_multires_undo) {
    LISTBASE_FOREACH (SculptUndoNode *, unode, lb) {
      if (!STREQ(unode->idname, ob->id.name)) {
        continue;
      }
      if (unode->maxgrid == 0) {
        continue;
      }

      if (undo_modified_grids == nullptr) {
        undo_modified_grids = static_cast<char *>(
            MEM_callocN(sizeof(char) * unode->maxgrid, "undo_grids"));
      }

      for (int i = 0; i < unode->totgrid; i++) {
        undo_modified_grids[unode->grids[i]] = 1;
      }
    }
  }

  if (subdiv_ccg != nullptr && need_refine_subdiv) {
    sculpt_undo_refine_subdiv(depsgraph, ss, ob, subdiv_ccg->subdiv);
  }

  if (update || rebuild) {
    bool tag_update = false;
    /* We update all nodes still, should be more clever, but also
     * needs to work correct when exiting/entering sculpt mode and
     * the nodes get recreated, though in that case it could do all. */
    PartialUpdateData data{};
    data.rebuild = rebuild;
    data.ss = ss;
    data.pbvh = ss->pbvh;
    data.modified_grids = undo_modified_grids;
    data.modified_hidden_verts = modified_hidden_verts;
    data.modified_mask_verts = modified_mask_verts;
    data.modified_color_verts = modified_color_verts;
    data.modified_face_set_faces = modified_face_set_faces;
    BKE_pbvh_search_callback(ss->pbvh, {}, update_cb_partial, &data);
    BKE_pbvh_update_bounds(ss->pbvh, PBVH_UpdateBB | PBVH_UpdateOriginalBB | PBVH_UpdateRedraw);

    if (update_mask) {
      BKE_pbvh_update_mask(ss->pbvh);
    }
    if (update_face_sets) {
      DEG_id_tag_update(&ob->id, ID_RECALC_SHADING);
      BKE_pbvh_update_vertex_data(ss->pbvh, PBVH_RebuildDrawBuffers);
    }

    if (update_visibility) {
      if (ELEM(BKE_pbvh_type(ss->pbvh), PBVH_FACES, PBVH_GRIDS)) {
        Mesh *me = (Mesh *)ob->data;
        BKE_pbvh_sync_visibility_from_verts(ss->pbvh, me);
      }

      BKE_pbvh_update_visibility(ss->pbvh);
    }

    if (BKE_sculpt_multires_active(scene, ob)) {
      if (rebuild) {
        multires_mark_as_modified(depsgraph, ob, MULTIRES_HIDDEN_MODIFIED);
      }
      else {
        multires_mark_as_modified(depsgraph, ob, MULTIRES_COORDS_MODIFIED);
      }
    }

    tag_update |= ID_REAL_USERS(ob->data) > 1 || !BKE_sculptsession_use_pbvh_draw(ob, rv3d) ||
                  ss->shapekey_active || ss->deform_modifiers_active;

    if (tag_update) {
      Mesh *mesh = static_cast<Mesh *>(ob->data);
      BKE_mesh_tag_positions_changed(mesh);

      BKE_sculptsession_free_deformMats(ss);
    }

    if (tag_update) {
      DEG_id_tag_update(&ob->id, ID_RECALC_GEOMETRY);
    }
    else {
      SCULPT_update_object_bounding_box(ob);
    }
  }

  MEM_SAFE_FREE(modified_hidden_verts);
  MEM_SAFE_FREE(modified_mask_verts);
  MEM_SAFE_FREE(modified_color_verts);
  MEM_SAFE_FREE(modified_face_set_faces);
  MEM_SAFE_FREE(undo_modified_grids);
}

static void sculpt_undo_free_list(ListBase *lb)
{
  SculptUndoNode *unode = (SculptUndoNode *)lb->first;

  while (unode != nullptr) {
    SculptUndoNode *unode_next = unode->next;

    if (unode->grid_hidden) {
      for (int i = 0; i < unode->totgrid; i++) {
        if (unode->grid_hidden[i]) {
          MEM_freeN(unode->grid_hidden[i]);
        }
      }
      MEM_freeN(unode->grid_hidden);
    }

    if (unode->bm_entry) {
      BM_log_entry_drop(unode->bm_entry);
      unode->bm_entry = nullptr;
      unode->bm_log = nullptr;
    }

    sculpt_undo_geometry_free_data(&unode->geometry_original);
    sculpt_undo_geometry_free_data(&unode->geometry_modified);

    MEM_delete(unode);

    unode = unode_next;
  }
}

/* Most likely we don't need this. */
#if 0
static bool sculpt_undo_cleanup(bContext *C, ListBase *lb)
{
  Scene *scene = CTX_data_scene(C);
  ViewLayer *view_layer = CTX_data_view_layer(C);
  Object *ob = BKE_view_layer_active_object_get(view_layer);
  SculptUndoNode *unode;

  unode = lb->first;

  if (unode && !STREQ(unode->idname, ob->id.name)) {
    if (unode->bm_entry) {
      BM_log_cleanup_entry(unode->bm_entry);
    }

    return true;
  }

  return false;
}
#endif

SculptUndoNode *SCULPT_undo_get_node(PBVHNode *node, SculptUndoType type)
{
  UndoSculpt *usculpt = sculpt_undo_get_nodes();

  if (usculpt == nullptr) {
    return nullptr;
  }

  if (type == SCULPT_UNDO_NONE) {
    return (SculptUndoNode *)BLI_findptr(&usculpt->nodes, node, offsetof(SculptUndoNode, node));
  }

  LISTBASE_FOREACH (SculptUndoNode *, unode, &usculpt->nodes) {
    if (unode->node == node && unode->type == type) {
      return unode;
    }
  }

  return nullptr;
}

SculptUndoNode *SCULPT_undo_get_first_node()
{
  UndoSculpt *usculpt = sculpt_undo_get_nodes();

  if (usculpt == nullptr) {
    return nullptr;
  }

  return static_cast<SculptUndoNode *>(usculpt->nodes.first);
}

static size_t sculpt_undo_alloc_and_store_hidden(PBVH *pbvh, SculptUndoNode *unode)
{
  PBVHNode *node = static_cast<PBVHNode *>(unode->node);
  BLI_bitmap **grid_hidden = BKE_pbvh_grid_hidden(pbvh);

  const int *grid_indices;
  int totgrid;
  BKE_pbvh_node_get_grids(pbvh, node, &grid_indices, &totgrid, nullptr, nullptr, nullptr);

  size_t alloc_size = sizeof(*unode->grid_hidden) * size_t(totgrid);
  unode->grid_hidden = static_cast<BLI_bitmap **>(MEM_callocN(alloc_size, "unode->grid_hidden"));

  for (int i = 0; i < totgrid; i++) {
    if (grid_hidden[grid_indices[i]]) {
      unode->grid_hidden[i] = static_cast<BLI_bitmap *>(
          MEM_dupallocN(grid_hidden[grid_indices[i]]));
      alloc_size += MEM_allocN_len(unode->grid_hidden[i]);
    }
    else {
      unode->grid_hidden[i] = nullptr;
    }
  }

  return alloc_size;
}

/* Allocate node and initialize its default fields specific for the given undo type.
 * Will also add the node to the list in the undo step. */
static SculptUndoNode *sculpt_undo_alloc_node_type(Object *object, SculptUndoType type)
{
  const size_t alloc_size = sizeof(SculptUndoNode);
  SculptUndoNode *unode = MEM_new<SculptUndoNode>(__func__);
  STRNCPY(unode->idname, object->id.name);
  unode->type = type;

  UndoSculpt *usculpt = sculpt_undo_get_nodes();
  BLI_addtail(&usculpt->nodes, unode);
  usculpt->undo_size += alloc_size;

  return unode;
}

/* Will return first existing undo node of the given type.
 * If such node does not exist will allocate node of this type, register it in the undo step and
 * return it. */
static SculptUndoNode *sculpt_undo_find_or_alloc_node_type(Object *object, SculptUndoType type)
{
  UndoSculpt *usculpt = sculpt_undo_get_nodes();

  LISTBASE_FOREACH (SculptUndoNode *, unode, &usculpt->nodes) {
    if (unode->type == type) {
      return unode;
    }
  }

  return sculpt_undo_alloc_node_type(object, type);
}

static SculptUndoNode *sculpt_undo_alloc_node(Object *ob, PBVHNode *node, SculptUndoType type)
{
  UndoSculpt *usculpt = sculpt_undo_get_nodes();
  SculptSession *ss = ob->sculpt;
  int totvert = 0;
  int allvert = 0;
  int totgrid = 0;
  int maxgrid = 0;
  int gridsize = 0;
  const int *grids = nullptr;

  SculptUndoNode *unode = sculpt_undo_alloc_node_type(ob, type);
  unode->node = node;

  if (node) {
    BKE_pbvh_node_num_verts(ss->pbvh, node, &totvert, &allvert);
    BKE_pbvh_node_get_grids(ss->pbvh, node, &grids, &totgrid, &maxgrid, &gridsize, nullptr);

    unode->totvert = totvert;
  }

  bool need_loops = type == SCULPT_UNDO_COLOR;
  const bool need_faces = type == SCULPT_UNDO_FACE_SETS;

  if (need_loops) {
    int totloop;

    BKE_pbvh_node_num_loops(ss->pbvh, node, &totloop);

    unode->loop_index.reinitialize(totloop);
    unode->maxloop = 0;
    unode->totloop = totloop;

    usculpt->undo_size += unode->loop_index.as_span().size_in_bytes();
  }

  if (need_faces) {
    unode->face_indices = BKE_pbvh_node_calc_face_indices(*ss->pbvh, *node);
    usculpt->undo_size += unode->face_indices.as_span().size_in_bytes();
  }

  switch (type) {
    case SCULPT_UNDO_NONE:
      BLI_assert_unreachable();
      break;
    case SCULPT_UNDO_COORDS: {
      unode->co.reinitialize(allvert);
      usculpt->undo_size += unode->co.as_span().size_in_bytes();

      /* Needed for original data lookup. */
      unode->no.reinitialize(allvert);
      usculpt->undo_size += unode->no.as_span().size_in_bytes();
      break;
    }
    case SCULPT_UNDO_HIDDEN: {
      if (maxgrid) {
        usculpt->undo_size += sculpt_undo_alloc_and_store_hidden(ss->pbvh, unode);
      }
      else {
        unode->vert_hidden.resize(allvert);
        usculpt->undo_size += BLI_BITMAP_SIZE(allvert);
      }

      break;
    }
    case SCULPT_UNDO_MASK: {
      unode->mask.reinitialize(allvert);
      usculpt->undo_size += unode->mask.as_span().size_in_bytes();
      break;
    }
    case SCULPT_UNDO_COLOR: {
      /* Allocate vertex colors, even for loop colors we still
       * need this for original data lookup. */
      unode->col.reinitialize(allvert);
      usculpt->undo_size += unode->col.as_span().size_in_bytes();

      /* Allocate loop colors separately too. */
      if (ss->vcol_domain == ATTR_DOMAIN_CORNER) {
        unode->loop_col.reinitialize(unode->totloop);
        unode->undo_size += unode->loop_col.as_span().size_in_bytes();
      }
      break;
    }
    case SCULPT_UNDO_DYNTOPO_BEGIN:
    case SCULPT_UNDO_DYNTOPO_END:
    case SCULPT_UNDO_DYNTOPO_SYMMETRIZE:
      BLI_assert_msg(0, "Dynamic topology should've already been handled");
      break;
    case SCULPT_UNDO_GEOMETRY:
      break;
    case SCULPT_UNDO_FACE_SETS: {
      unode->face_sets.reinitialize(unode->face_indices.size());
      usculpt->undo_size += unode->face_sets.as_span().size_in_bytes();
      break;
    }
  }

  if (maxgrid) {
    /* Multires. */
    unode->maxgrid = maxgrid;
    unode->totgrid = totgrid;
    unode->gridsize = gridsize;

    unode->grids.reinitialize(totgrid);
    usculpt->undo_size += unode->grids.as_span().size_in_bytes();
  }
  else {
    /* Regular mesh. */
    unode->maxvert = ss->totvert;
    unode->index.reinitialize(allvert);
    usculpt->undo_size += unode->index.as_span().size_in_bytes();
  }

  if (ss->deform_modifiers_active) {
    unode->orig_co.reinitialize(allvert);
    usculpt->undo_size += unode->orig_co.as_span().size_in_bytes();
  }

  return unode;
}

static void sculpt_undo_store_coords(Object *ob, SculptUndoNode *unode)
{
  SculptSession *ss = ob->sculpt;
  PBVHVertexIter vd;

  int totvert, allvert;
  BKE_pbvh_node_num_verts(ss->pbvh, (PBVHNode *)unode->node, &totvert, &allvert);

  if (ss->deform_modifiers_active && unode->orig_co.is_empty()) {
    unode->orig_co.reinitialize(allvert);
  }

  bool have_grids = BKE_pbvh_type(ss->pbvh) == PBVH_GRIDS;

  BKE_pbvh_vertex_iter_begin (ss->pbvh, ((PBVHNode *)unode->node), vd, PBVH_ITER_ALL) {
    copy_v3_v3(unode->co[vd.i], vd.co);
    if (vd.no) {
      copy_v3_v3(unode->no[vd.i], vd.no);
    }
    else {
      copy_v3_v3(unode->no[vd.i], vd.fno);
    }

    if (ss->deform_modifiers_active) {
      if (!have_grids && ss->shapekey_active) {
        float(*cos)[3] = (float(*)[3])ss->shapekey_active->data;

        copy_v3_v3(unode->orig_co[vd.i], cos[vd.index]);
      }
      else {
        copy_v3_v3(unode->orig_co[vd.i],
                   blender::bke::paint::vertex_attr_ptr<float>(vd.vertex, ss->attrs.orig_co));
      }
    }
  }
  BKE_pbvh_vertex_iter_end;
}

static void sculpt_undo_store_hidden(Object *ob, SculptUndoNode *unode)
{
  PBVH *pbvh = ob->sculpt->pbvh;
  PBVHNode *node = static_cast<PBVHNode *>(unode->node);

  const bool *hide_vert = BKE_pbvh_get_vert_hide(pbvh);
  if (hide_vert == nullptr) {
    return;
  }

  if (!unode->grids.is_empty()) {
    /* Already stored during allocation. */
  }
  else {
    const blender::Span<int> verts = BKE_pbvh_node_get_vert_indices(node);
    for (const int i : verts.index_range())
      unode->vert_hidden[i].set(hide_vert[verts[i]]);
  }
}

static void sculpt_undo_store_mask(Object *ob, SculptUndoNode *unode)
{
  SculptSession *ss = ob->sculpt;
  PBVHVertexIter vd;

  BKE_pbvh_vertex_iter_begin (ss->pbvh, static_cast<PBVHNode *>(unode->node), vd, PBVH_ITER_ALL) {
    unode->mask[vd.i] = vd.mask;
  }
  BKE_pbvh_vertex_iter_end;
}

static void sculpt_undo_store_color(Object *ob, SculptUndoNode *unode)
{
  SculptSession *ss = ob->sculpt;

  BLI_assert(BKE_pbvh_type(ss->pbvh) == PBVH_FACES);

  /* NOTE: even with loop colors we still store (derived)
   * vertex colors for original data lookup. */
  BKE_pbvh_store_colors_vertex(ss->pbvh, unode->index, unode->col);

  if (!unode->loop_col.is_empty() && unode->totloop) {
    BKE_pbvh_store_colors(ss->pbvh, unode->loop_index, unode->loop_col);
  }
}

static SculptUndoNodeGeometry *sculpt_undo_geometry_get(SculptUndoNode *unode)
{
  if (!unode->geometry_original.is_initialized) {
    return &unode->geometry_original;
  }

  BLI_assert(!unode->geometry_modified.is_initialized);

  return &unode->geometry_modified;
}

static SculptUndoNode *sculpt_undo_geometry_push(Object *object, SculptUndoType type)
{
  SculptUndoNode *unode = sculpt_undo_find_or_alloc_node_type(object, type);
  unode->applied = false;
  unode->geometry_clear_pbvh = true;

  SculptUndoNodeGeometry *geometry = sculpt_undo_geometry_get(unode);
  sculpt_undo_geometry_store_data(geometry, object);

  return unode;
}

static void sculpt_undo_store_face_sets(const Mesh &mesh, SculptUndoNode &unode)
{
  blender::array_utils::gather(
      *mesh.attributes().lookup_or_default<int>(".sculpt_face_set", ATTR_DOMAIN_FACE, 0),
      unode.face_indices.as_span(),
      unode.face_sets.as_mutable_span());
}

void SCULPT_undo_ensure_bmlog(Object *ob)
{
  SculptSession *ss = ob->sculpt;
  Mesh *me = BKE_object_get_original_mesh(ob);

  /* Log exists or object is not in sculpt mode? */
  if (!ss || ss->bm_log) {
    return;
  }

  /* Try to find log from entries in the undo stack. */
  UndoStack *ustack = ED_undo_stack_get();

  if (!ustack) {
    return;
  }

  UndoStep *us = BKE_undosys_stack_active_with_type(ustack, BKE_UNDOSYS_TYPE_SCULPT);

  if (!us) {
    // check next step
    if (ustack->step_active && ustack->step_active->next &&
        ustack->step_active->next->type == BKE_UNDOSYS_TYPE_SCULPT)
    {
      us = ustack->step_active->next;
    }
  }

  if (!us) {
    return;
  }

  UndoSculpt *usculpt = sculpt_undosys_step_get_nodes(us);

  if (!ss->bm && (!(me->flag & ME_SCULPT_DYNAMIC_TOPOLOGY) || ss->mode_type != OB_MODE_SCULPT)) {
    return;
  }

  if (!usculpt) {
    // happens during file load
    return;
  }

  SculptUndoNode *unode = (SculptUndoNode *)usculpt->nodes.first;

  BKE_sculpt_ensure_idmap(ob);

  /*when transition between undo step types the log might simply
  have been freed, look for entries to rebuild it with*/
  sculpt_unode_bmlog_ensure(ss, unode);
}

static SculptUndoNode *sculpt_undo_bmesh_push(Object *ob, PBVHNode *node, SculptUndoType type)
{
  UndoSculpt *usculpt = sculpt_undo_get_nodes();
  SculptSession *ss = ob->sculpt;
  PBVHVertexIter vd;

  SculptUndoNode *unode = static_cast<SculptUndoNode *>(usculpt->nodes.first);

  SCULPT_undo_ensure_bmlog(ob);

  if (!ss->bm_log) {
    ss->bm_log = BM_log_create(ss->bm, ss->bm_idmap);
  }

  bool new_node = false;

  if (unode == nullptr) {
    new_node = true;
    unode = MEM_new<SculptUndoNode>(__func__);

    STRNCPY(unode->idname, ob->id.name);
    unode->type = type;
    unode->applied = true;

    /* note that every undo type must push a bm_entry for
       so we can recreate the BMLog from chained entries
       when going to/from other undo system steps */

    if (type == SCULPT_UNDO_DYNTOPO_END) {
      unode->bm_log = ss->bm_log;
      unode->bm_entry = BM_log_entry_add(ss->bm, ss->bm_log);

      BM_log_full_mesh(ss->bm, ss->bm_log);
    }
    else if (type == SCULPT_UNDO_DYNTOPO_BEGIN) {
      unode->bm_log = ss->bm_log;
      unode->bm_entry = BM_log_entry_add(ss->bm, ss->bm_log);

      BM_log_full_mesh(ss->bm, ss->bm_log);
    }
    else {
      unode->bm_log = ss->bm_log;
      unode->bm_entry = BM_log_entry_add(ss->bm, ss->bm_log);
    }

    BLI_addtail(&usculpt->nodes, unode);
  }

  if (node) {
    if (BKE_pbvh_type(ss->pbvh) == PBVH_BMESH) {
      unode->bm_log = ss->bm_log;
      unode->bm_entry = BM_log_entry_check_customdata(ss->bm, ss->bm_log);
    }

    switch (type) {
      case SCULPT_UNDO_COORDS:
      case SCULPT_UNDO_MASK:
        BKE_pbvh_vertex_iter_begin (ss->pbvh, node, vd, PBVH_ITER_UNIQUE) {
          BM_log_vert_modified(ss->bm, ss->bm_log, vd.bm_vert);
        }
        BKE_pbvh_vertex_iter_end;
        break;

      case SCULPT_UNDO_HIDDEN: {
<<<<<<< HEAD
        DyntopoSet<BMFace> *faces = BKE_pbvh_bmesh_node_faces(node);

        BKE_pbvh_vertex_iter_begin (ss->pbvh, node, vd, PBVH_ITER_UNIQUE) {
          BM_log_vert_modified(ss->bm, ss->bm_log, vd.bm_vert);
        }
        BKE_pbvh_vertex_iter_end;

        for (BMFace *f : *faces) {
          BM_log_face_modified(ss->bm, ss->bm_log, f);
=======
        BKE_pbvh_vertex_iter_begin (ss->pbvh, node, vd, PBVH_ITER_ALL) {
          BM_log_vert_before_modified(ss->bm_log, vd.bm_vert, vd.cd_vert_mask_offset);
        }
        BKE_pbvh_vertex_iter_end;

        for (BMFace *f : BKE_pbvh_bmesh_node_faces(node)) {
          BM_log_face_modified(ss->bm_log, f);
>>>>>>> f97580f6
        }
        break;
      }

      case SCULPT_UNDO_COLOR: {
        Mesh *mesh = BKE_object_get_original_mesh(ob);

        CustomDataLayer *color_layer = BKE_id_attribute_search(
            &mesh->id,
            BKE_id_attributes_active_color_name(&mesh->id),
            CD_MASK_COLOR_ALL,
            ATTR_DOMAIN_MASK_POINT | ATTR_DOMAIN_MASK_CORNER);

        if (!color_layer) {
          break;
        }
        eAttrDomain domain = BKE_id_attribute_domain(&mesh->id, color_layer);

        if (domain == ATTR_DOMAIN_POINT) {
          BKE_pbvh_vertex_iter_begin (ss->pbvh, node, vd, PBVH_ITER_UNIQUE) {
            BM_log_vert_modified(ss->bm, ss->bm_log, vd.bm_vert);
          }
          BKE_pbvh_vertex_iter_end;
        }
        else if (domain == ATTR_DOMAIN_CORNER) {
          DyntopoSet<BMFace> *faces = BKE_pbvh_bmesh_node_faces(node);

          for (BMFace *f : *faces) {
            BM_log_face_modified(ss->bm, ss->bm_log, f);
          }
        }

        break;
      }
      case SCULPT_UNDO_FACE_SETS: {
        DyntopoSet<BMFace> *faces = BKE_pbvh_bmesh_node_faces(node);

        for (BMFace *f : *faces) {
          BM_log_face_if_modified(ss->bm, ss->bm_log, f);
        }

        break;
      }
      case SCULPT_UNDO_DYNTOPO_BEGIN:
      case SCULPT_UNDO_DYNTOPO_END:
      case SCULPT_UNDO_DYNTOPO_SYMMETRIZE:
      case SCULPT_UNDO_GEOMETRY:
      case SCULPT_UNDO_NONE:
        break;
    }
  }
  else {
    switch (type) {
      case SCULPT_UNDO_DYNTOPO_SYMMETRIZE:
      case SCULPT_UNDO_GEOMETRY:
        BM_log_full_mesh(ss->bm, ss->bm_log);
        break;
      default:  // to avoid warnings
        break;
    }
  }

  if (new_node) {
    sculpt_undo_print_nodes(ob, nullptr);
  }

  return unode;
}

bool SCULPT_ensure_dyntopo_node_undo(Object *ob,
                                     PBVHNode *node,
                                     SculptUndoType type,
                                     SculptUndoType extraType,
                                     SculptUndoType force_push_mask)
{
  SculptSession *ss = ob->sculpt;

  UndoSculpt *usculpt = sculpt_undo_get_nodes();
  SculptUndoNode *unode = (SculptUndoNode *)usculpt->nodes.first;

  if (!unode) {
    unode = sculpt_undo_alloc_node_type(ob, type);

    BLI_strncpy(unode->idname, ob->id.name, sizeof(unode->idname));

    unode->type = type;
    unode->applied = true;
    unode->bm_log = ss->bm_log;
    unode->bm_entry = BM_log_entry_add(ss->bm, ss->bm_log);

    return SCULPT_ensure_dyntopo_node_undo(ob, node, type, extraType, force_push_mask);
  }
  else if (!(unode->typemask & (1 << type))) {
    /* Add a log sub-entry. */
    BM_log_entry_add_delta_set(ss->bm, ss->bm_log);
  }

  if (!node) {
    return false;
  }

  int node_id = BKE_pbvh_get_node_id(ss->pbvh, node);
  bool pushed = false;

  if ((type & force_push_mask) || unode->dyntopo_undo_set.add({node_id, type})) {
    sculpt_undo_bmesh_push(ob, node, type);
    pushed = true;
  }

  if (extraType != SCULPT_UNDO_NONE &&
      ((extraType & force_push_mask) || unode->dyntopo_undo_set.add({node_id, extraType})))
  {
    sculpt_undo_bmesh_push(ob, node, type);
    pushed = true;
  }

  return pushed;
}

static bool check_first_undo_entry_dyntopo(Object *ob)
{
  UndoStack *ustack = ED_undo_stack_get();
  if (!ustack || !ob->sculpt || !ob->sculpt->bm) {
    return false;
  }

  UndoStep *us = ustack->step_init ? ustack->step_init : ustack->step_active;
  bool bad = false;

  if (!us) {
    bad = true;
  }
  else if (us->type) {
    if (!STREQ(us->type->name, "Sculpt")) {
      bad = true;
    }
    else {
      SculptUndoStep *step = (SculptUndoStep *)us;
      SculptUndoNode *unode = (SculptUndoNode *)step->data.nodes.first;

      if (!unode) {
        bad = true;
      }
      else {
        UndoStep *act = ustack->step_active;

        if (!act->type || !STREQ(act->type->name, "Sculpt")) {
          bad = unode->type != SCULPT_UNDO_DYNTOPO_BEGIN;
        }
      }
    }
  }
  else {
    bad = true;
  }

  if (bad) {
    sculpt_undo_push_begin_ex(ob, "Dyntopo Begin", true);
    SCULPT_undo_push_node(ob, nullptr, SCULPT_UNDO_DYNTOPO_BEGIN);
    SCULPT_undo_push_end(ob);
  }

  return bad;
}

SculptUndoNode *SCULPT_undo_push_node(Object *ob, PBVHNode *node, SculptUndoType type)
{
  SculptSession *ss = ob->sculpt;
  SculptUndoNode *unode;

  /* List is manipulated by multiple threads, so we lock. */
  BLI_thread_lock(LOCK_CUSTOM1);

  ss->needs_flush_to_id = 1;

  if (ss->bm || ELEM(type, SCULPT_UNDO_DYNTOPO_BEGIN, SCULPT_UNDO_DYNTOPO_END)) {
    /* Dynamic topology stores only one undo node per stroke,
     * regardless of the number of PBVH nodes modified. */
    unode = sculpt_undo_bmesh_push(ob, node, type);
    sculpt_undo_print_nodes(ob, nullptr);
    BLI_thread_unlock(LOCK_CUSTOM1);
    return unode;
  }
  if (type == SCULPT_UNDO_GEOMETRY) {
    unode = sculpt_undo_geometry_push(ob, type);
    sculpt_undo_print_nodes(ob, nullptr);
    BLI_thread_unlock(LOCK_CUSTOM1);
    return unode;
  }
  if ((unode = SCULPT_undo_get_node(node, type))) {
    sculpt_undo_print_nodes(ob, nullptr);
    BLI_thread_unlock(LOCK_CUSTOM1);
    return unode;
  }

  unode = sculpt_undo_alloc_node(ob, node, type);

  /* NOTE: If this ever becomes a bottleneck, make a lock inside of the node.
   * so we release global lock sooner, but keep data locked for until it is
   * fully initialized.
   */

  if (!unode->grids.is_empty()) {
    int totgrid;
    const int *grids;
    BKE_pbvh_node_get_grids(ss->pbvh, node, &grids, &totgrid, nullptr, nullptr, nullptr);
    unode->grids.as_mutable_span().copy_from({grids, totgrid});
  }
  else {
    unode->index.as_mutable_span().copy_from(BKE_pbvh_node_get_vert_indices(node));

    if (!unode->loop_index.is_empty()) {
      const int *loop_indices;
      int allloop;
      BKE_pbvh_node_num_loops(ss->pbvh, static_cast<PBVHNode *>(unode->node), &allloop);
      BKE_pbvh_node_get_loops(
          ss->pbvh, static_cast<PBVHNode *>(unode->node), &loop_indices, nullptr);

      if (allloop) {
        unode->loop_index.as_mutable_span().copy_from({loop_indices, allloop});

        unode->maxloop = BKE_object_get_original_mesh(ob)->totloop;
      }
    }
  }

  switch (type) {
    case SCULPT_UNDO_NONE:
      BLI_assert_unreachable();
      break;
    case SCULPT_UNDO_COORDS:
      sculpt_undo_store_coords(ob, unode);
      break;
    case SCULPT_UNDO_HIDDEN:
      sculpt_undo_store_hidden(ob, unode);
      break;
    case SCULPT_UNDO_MASK:
      if (pbvh_has_mask(ss->pbvh)) {
        sculpt_undo_store_mask(ob, unode);
      }
      break;
    case SCULPT_UNDO_COLOR:
      sculpt_undo_store_color(ob, unode);
      break;
    case SCULPT_UNDO_DYNTOPO_BEGIN:
    case SCULPT_UNDO_DYNTOPO_END:
    case SCULPT_UNDO_DYNTOPO_SYMMETRIZE:
      BLI_assert_msg(0, "Dynamic topology should've already been handled");
    case SCULPT_UNDO_GEOMETRY:
      break;
    case SCULPT_UNDO_FACE_SETS:
      sculpt_undo_store_face_sets(*static_cast<const Mesh *>(ob->data), *unode);
      break;
  }

  /* Store sculpt pivot. */
  copy_v3_v3(unode->pivot_pos, ss->pivot_pos);
  copy_v3_v3(unode->pivot_rot, ss->pivot_rot);

  /* Store active shape key. */
  if (ss->shapekey_active) {
    STRNCPY(unode->shapeName, ss->shapekey_active->name);
  }
  else {
    unode->shapeName[0] = '\0';
  }

  sculpt_undo_print_nodes(ob, nullptr);

  BLI_thread_unlock(LOCK_CUSTOM1);

  return unode;
}

static bool sculpt_attribute_ref_equals(SculptAttrRef *a, SculptAttrRef *b)
{
  return a->domain == b->domain && a->type == b->type && STREQ(a->name, b->name);
}

static void sculpt_save_active_attribute(Object *ob, SculptAttrRef *attr)
{
  Mesh *me = BKE_object_get_original_mesh(ob);
  const CustomDataLayer *layer;

  if (ob && me && (layer = BKE_id_attributes_active_get((ID *)me))) {
    attr->domain = BKE_id_attribute_domain((ID *)me, layer);
    BLI_strncpy(attr->name, layer->name, sizeof(attr->name));
    attr->type = eCustomDataType(layer->type);
  }
  else {
    attr->domain = NO_ACTIVE_LAYER;
    attr->name[0] = 0;
  }

  attr->was_set = true;
}

static void sculpt_save_active_attribute_color(Object *ob, SculptAttrRef *attr)
{
  Mesh *me = BKE_object_get_original_mesh(ob);
  CustomDataLayer *layer;

  if (ob && me &&
      (layer = BKE_id_attribute_search(&me->id,
                                       BKE_id_attributes_active_color_name(&me->id),
                                       CD_MASK_COLOR_ALL,
                                       ATTR_DOMAIN_MASK_POINT | ATTR_DOMAIN_MASK_CORNER)))
  {
    attr->domain = BKE_id_attribute_domain((ID *)me, layer);
    BLI_strncpy(attr->name, layer->name, sizeof(attr->name));
    attr->type = eCustomDataType(layer->type);
  }
  else {
    attr->domain = NO_ACTIVE_LAYER;
    attr->name[0] = 0;
  }

  using namespace blender;
  Mesh *mesh = BKE_object_get_original_mesh(ob);
  attr->was_set = true;
  attr->domain = NO_ACTIVE_LAYER;
  attr->name[0] = 0;
  if (!mesh) {
    return;
  }
  const char *name = mesh->active_color_attribute;
  const bke::AttributeAccessor attributes = mesh->attributes();
  const std::optional<bke::AttributeMetaData> meta_data = attributes.lookup_meta_data(name);
  if (!meta_data) {
    return;
  }
  if (!(ATTR_DOMAIN_AS_MASK(meta_data->domain) & ATTR_DOMAIN_MASK_COLOR) ||
      !(CD_TYPE_AS_MASK(meta_data->data_type) & CD_MASK_COLOR_ALL))
  {
    return;
  }
  attr->domain = meta_data->domain;
  STRNCPY(attr->name, name);
  attr->type = meta_data->data_type;
}

static void sculpt_undo_push_begin_ex(Object *ob, const char *name, bool no_first_entry_check)
{
  UndoStack *ustack = ED_undo_stack_get();

  SCULPT_undo_ensure_bmlog(ob);

  if (ob != nullptr) {
    if (!no_first_entry_check && ob->sculpt && ob->sculpt->bm) {
      check_first_undo_entry_dyntopo(ob);
    }

    /* If possible, we need to tag the object and its geometry data as 'changed in the future' in
     * the previous undo step if it's a memfile one. */
    ED_undosys_stack_memfile_id_changed_tag(ustack, &ob->id);
    ED_undosys_stack_memfile_id_changed_tag(ustack, static_cast<ID *>(ob->data));
  }

  /* Special case, we never read from this. */
  bContext *C = nullptr;

  SculptUndoStep *us = (SculptUndoStep *)BKE_undosys_step_push_init_with_type(
      ustack, C, name, BKE_UNDOSYS_TYPE_SCULPT);

  if (!us->active_color_start.was_set) {
    sculpt_save_active_attribute_color(ob, &us->active_color_start);
  }
  if (!us->active_attr_start.was_set) {
    sculpt_save_active_attribute(ob, &us->active_attr_start);
  }

  /* Set end attribute in case SCULPT_undo_push_end is not called,
   * so we don't end up with corrupted state.
   */
  if (!us->active_color_end.was_set) {
    sculpt_save_active_attribute_color(ob, &us->active_color_end);
    us->active_color_end.was_set = false;
  }
}

void SCULPT_undo_push_begin_ex(Object *ob, const char *name)
{
  return sculpt_undo_push_begin_ex(ob, name, false);
}

void SCULPT_undo_push_begin(Object *ob, const wmOperator *op)
{
  SCULPT_undo_push_begin_ex(ob, op->type->name);
}

void SCULPT_undo_push_end(Object *ob)
{
  SCULPT_undo_push_end_ex(ob, false);
}

void SCULPT_undo_push_end_ex(Object *ob, const bool use_nested_undo)
{
  UndoSculpt *usculpt = sculpt_undo_get_nodes();

  /* We don't need normals in the undo stack. */
  LISTBASE_FOREACH (SculptUndoNode *, unode, &usculpt->nodes) {
    if (unode->bm_entry) {
      update_unode_bmesh_memsize(unode);
    }

    usculpt->undo_size -= unode->no.as_span().size_in_bytes();
    unode->no = {};
  }

  /* We could remove this and enforce all callers run in an operator using 'OPTYPE_UNDO'. */
  wmWindowManager *wm = static_cast<wmWindowManager *>(G_MAIN->wm.first);
  if (wm->op_undo_depth == 0 || use_nested_undo) {
    UndoStack *ustack = ED_undo_stack_get();
    BKE_undosys_step_push(ustack, nullptr, nullptr);
    if (wm->op_undo_depth == 0) {
      BKE_undosys_stack_limit_steps_and_memory_defaults(ustack);
    }
    WM_file_tag_modified();
  }

  UndoStack *ustack = ED_undo_stack_get();
  SculptUndoStep *us = (SculptUndoStep *)BKE_undosys_stack_init_or_active_with_type(
      ustack, BKE_UNDOSYS_TYPE_SCULPT);

  sculpt_save_active_attribute(ob, &us->active_attr_end);
  sculpt_save_active_attribute_color(ob, &us->active_color_end);
  sculpt_undo_print_nodes(ob, nullptr);
}

/* -------------------------------------------------------------------- */
/** \name Implements ED Undo System
 * \{ */

static void sculpt_undo_set_active_layer(bContext *C, SculptAttrRef *attr, bool is_color)
{
  if (attr->domain == ATTR_DOMAIN_AUTO) {
    return;
  }

  Object *ob = CTX_data_active_object(C);
  Mesh *me = BKE_object_get_original_mesh(ob);

  SculptAttrRef existing;
  if (is_color) {
    sculpt_save_active_attribute_color(ob, &existing);
  }
  else {
    sculpt_save_active_attribute(ob, &existing);
  }

  CustomDataLayer *layer = BKE_id_attribute_find(&me->id, attr->name, attr->type, attr->domain);

  /* Temporary fix for #97408. This is a fundamental
   * bug in the undo stack; the operator code needs to push
   * an extra undo step before running an operator if a
   * non-memfile undo system is active.
   *
   * For now, detect if the layer does exist but with a different
   * domain and just unconvert it.
   */
  if (!layer) {
    layer = BKE_id_attribute_search_for_write(
        &me->id, attr->name, CD_MASK_PROP_ALL, ATTR_DOMAIN_MASK_ALL);
    if (layer) {
      if (ED_geometry_attribute_convert(
              me, attr->name, eCustomDataType(attr->type), attr->domain, nullptr))
      {
        layer = BKE_id_attribute_find(&me->id, attr->name, attr->type, attr->domain);
      }
    }
  }

  if (!layer) {
    /* Memfile undo killed the layer; re-create it. */
    me->attributes_for_write().add(
        attr->name, attr->domain, attr->type, blender::bke::AttributeInitDefaultValue());
    layer = BKE_id_attribute_find(&me->id, attr->name, attr->type, attr->domain);
  }

  if (layer) {
    BKE_id_attributes_active_color_set(&me->id, layer->name);

    if (ob->sculpt && ob->sculpt->pbvh) {
      BKE_pbvh_update_active_vcol(ob->sculpt->pbvh, me);

      if (!sculpt_attribute_ref_equals(&existing, attr)) {
        BKE_pbvh_update_vertex_data(ob->sculpt->pbvh, PBVH_UpdateColor);
      }
    }
  }
  else if (layer) {
    BKE_id_attributes_active_set(&me->id, layer->name);
  }
}

static void sculpt_undosys_step_encode_init(bContext * /*C*/, UndoStep *us_p)
{
  SculptUndoStep *us = (SculptUndoStep *)us_p;
  /* Dummy, memory is cleared anyway. */
  BLI_listbase_clear(&us->data.nodes);
}

static bool sculpt_undosys_step_encode(bContext * /*C*/, Main *bmain, UndoStep *us_p)
{
  /* Dummy, encoding is done along the way by adding tiles
   * to the current 'SculptUndoStep' added by encode_init. */
  SculptUndoStep *us = (SculptUndoStep *)us_p;
  us->step.data_size = us->data.undo_size;

  SculptUndoNode *unode = static_cast<SculptUndoNode *>(us->data.nodes.last);
  if (unode && unode->type == SCULPT_UNDO_DYNTOPO_END) {
    us->step.use_memfile_step = true;
  }
  us->step.is_applied = true;

  if (!BLI_listbase_is_empty(&us->data.nodes)) {
    bmain->is_memfile_undo_flush_needed = true;
  }

  return true;
}

static void sculpt_undosys_step_decode_undo_impl(bContext *C,
                                                 Depsgraph *depsgraph,
                                                 SculptUndoStep *us)
{
  BLI_assert(us->step.is_applied == true);
  sculpt_undo_restore_list(C, depsgraph, &us->data.nodes, -1);
  us->step.is_applied = false;

  sculpt_undo_print_nodes(CTX_data_active_object(C), us);
}

static void sculpt_undosys_step_decode_redo_impl(bContext *C,
                                                 Depsgraph *depsgraph,
                                                 SculptUndoStep *us)
{
  BLI_assert(us->step.is_applied == false);
  sculpt_undo_restore_list(C, depsgraph, &us->data.nodes, 1);
  us->step.is_applied = true;

  sculpt_undo_print_nodes(CTX_data_active_object(C), us);
}

static void sculpt_undosys_step_decode_undo(bContext *C,
                                            Depsgraph *depsgraph,
                                            SculptUndoStep *us,
                                            const bool is_final)
{
  /* Walk forward over any applied steps of same type,
   * then walk back in the next loop, un-applying them. */
  SculptUndoStep *us_iter = us;
  while (us_iter->step.next && (us_iter->step.next->type == us_iter->step.type)) {
    if (us_iter->step.next->is_applied == false) {
      break;
    }
    us_iter = (SculptUndoStep *)us_iter->step.next;
  }

  while ((us_iter != us) || (!is_final && us_iter == us)) {
    BLI_assert(us_iter->step.type == us->step.type); /* Previous loop ensures this. */

    sculpt_undo_set_active_layer(C, &((SculptUndoStep *)us_iter)->active_attr_start, false);
    sculpt_undo_set_active_layer(C, &((SculptUndoStep *)us_iter)->active_color_start, true);

    sculpt_undosys_step_decode_undo_impl(C, depsgraph, us_iter);
    // sculpt_undo_set_active_layer(C, &((SculptUndoStep *)us_iter)->active_attr_start);

    if (us_iter == us) {
      if (us_iter->step.prev && us_iter->step.prev->type == BKE_UNDOSYS_TYPE_SCULPT) {
        sculpt_undo_set_active_layer(
            C, &((SculptUndoStep *)us_iter->step.prev)->active_attr_end, false);
        sculpt_undo_set_active_layer(
            C, &((SculptUndoStep *)us_iter->step.prev)->active_color_end, true);
      }
      break;
    }

    us_iter = (SculptUndoStep *)us_iter->step.prev;
  }
}

static void sculpt_undosys_step_decode_redo(bContext *C, Depsgraph *depsgraph, SculptUndoStep *us)
{
  SculptUndoStep *us_iter = us;
  while (us_iter->step.prev && (us_iter->step.prev->type == us_iter->step.type)) {
    if (us_iter->step.prev->is_applied == true) {
      break;
    }
    us_iter = (SculptUndoStep *)us_iter->step.prev;
  }
  while (us_iter && (us_iter->step.is_applied == false)) {
    sculpt_undo_set_active_layer(C, &((SculptUndoStep *)us_iter)->active_attr_start, false);
    sculpt_undo_set_active_layer(C, &((SculptUndoStep *)us_iter)->active_color_start, true);
    sculpt_undosys_step_decode_redo_impl(C, depsgraph, us_iter);

    if (us_iter == us) {
      sculpt_undo_set_active_layer(C, &((SculptUndoStep *)us_iter)->active_attr_end, false);
      sculpt_undo_set_active_layer(C, &((SculptUndoStep *)us_iter)->active_color_end, true);
      break;
    }
    us_iter = (SculptUndoStep *)us_iter->step.next;
  }
}

static void sculpt_undosys_step_decode(
    bContext *C, Main *bmain, UndoStep *us_p, const eUndoStepDir dir, bool is_final)
{
  /* NOTE: behavior for undo/redo closely matches image undo. */
  BLI_assert(dir != STEP_INVALID);

  Depsgraph *depsgraph = CTX_data_ensure_evaluated_depsgraph(C);

  /* Ensure sculpt mode. */
  {
    Scene *scene = CTX_data_scene(C);
    ViewLayer *view_layer = CTX_data_view_layer(C);
    BKE_view_layer_synced_ensure(scene, view_layer);
    Object *ob = BKE_view_layer_active_object_get(view_layer);
    if (ob && (ob->type == OB_MESH)) {
      if (ob->mode & (OB_MODE_SCULPT | OB_MODE_VERTEX_PAINT)) {
        /* Pass. */
      }
      else {
        ED_object_mode_generic_exit(bmain, depsgraph, scene, ob);

        /* Sculpt needs evaluated state.
         * NOTE: needs to be done here, as #ED_object_mode_generic_exit will usually invalidate
         * (some) evaluated data. */
        BKE_scene_graph_evaluated_ensure(depsgraph, bmain);

        ED_object_sculptmode_enter_ex(bmain, depsgraph, scene, ob, true, nullptr, false);
      }

      if (ob->sculpt) {
        ob->sculpt->needs_flush_to_id = 1;
      }
      bmain->is_memfile_undo_flush_needed = true;
    }
    else {
      BLI_assert(0);
      return;
    }
  }

  SculptUndoStep *us = (SculptUndoStep *)us_p;
  if (dir == STEP_UNDO) {
    sculpt_undosys_step_decode_undo(C, depsgraph, us, is_final);
  }
  else if (dir == STEP_REDO) {
    sculpt_undosys_step_decode_redo(C, depsgraph, us);
  }
}

static void sculpt_undosys_step_free(UndoStep *us_p)
{
  SculptUndoStep *us = (SculptUndoStep *)us_p;
  sculpt_undo_free_list(&us->data.nodes);
}

void ED_sculpt_undo_geometry_begin(Object *ob, const wmOperator *op)
{
  SCULPT_undo_push_begin(ob, op);
  SCULPT_undo_push_node(ob, nullptr, SCULPT_UNDO_GEOMETRY);
}

void ED_sculpt_undo_geometry_begin_ex(Object *ob, const char *name)
{
  SCULPT_undo_push_begin_ex(ob, name);
  SCULPT_undo_push_node(ob, nullptr, SCULPT_UNDO_GEOMETRY);
}

void ED_sculpt_undo_geometry_end(Object *ob)
{
  /* Ensure sculpt attribute references are up to date. */
  BKE_sculptsession_update_attr_refs(ob);

  SCULPT_undo_push_node(ob, nullptr, SCULPT_UNDO_GEOMETRY);
  SCULPT_undo_push_end(ob);
}

void ED_sculpt_undosys_type(UndoType *ut)
{
  ut->name = "Sculpt";
  ut->poll = nullptr; /* No poll from context for now. */
  ut->step_encode_init = sculpt_undosys_step_encode_init;
  ut->step_encode = sculpt_undosys_step_encode;
  ut->step_decode = sculpt_undosys_step_decode;
  ut->step_free = sculpt_undosys_step_free;

  ut->flags = UNDOTYPE_FLAG_DECODE_ACTIVE_STEP;

  ut->step_size = sizeof(SculptUndoStep);
}

/** \} */

/* -------------------------------------------------------------------- */
/** \name Utilities
 * \{ */

static UndoSculpt *sculpt_undosys_step_get_nodes(UndoStep *us_p)
{
  SculptUndoStep *us = (SculptUndoStep *)us_p;
  return &us->data;
}

static UndoSculpt *sculpt_undo_get_nodes()
{
  UndoStack *ustack = ED_undo_stack_get();

  if (!ustack) {  // happens during file load
    return nullptr;
  }

  UndoStep *us = BKE_undosys_stack_init_or_active_with_type(ustack, BKE_UNDOSYS_TYPE_SCULPT);
  return us ? sculpt_undosys_step_get_nodes(us) : nullptr;
}

/** \} */

/* -------------------------------------------------------------------- */
/** \name Undo for changes happening on a base mesh for multires sculpting.
 *
 * Use this for multires operators which changes base mesh and which are to be
 * possible. Example of such operators is Apply Base.
 *
 * Usage:
 *
 *   static int operator_exec((bContext *C, wmOperator *op) {
 *
 *      ED_sculpt_undo_push_mixed_begin(C, op->type->name);
 *      // Modify base mesh.
 *      ED_sculpt_undo_push_mixed_end(C, op->type->name);
 *
 *      return OPERATOR_FINISHED;
 *   }
 *
 * If object is not in sculpt mode or sculpt does not happen on multires then
 * regular ED_undo_push() is used.
 * *
 * \{ */

static bool sculpt_undo_use_multires_mesh(bContext *C)
{
  if (BKE_paintmode_get_active_from_context(C) != PAINT_MODE_SCULPT) {
    return false;
  }

  Object *object = CTX_data_active_object(C);
  SculptSession *sculpt_session = object->sculpt;

  return sculpt_session->multires.active;
}

static void sculpt_undo_push_all_grids(Object *object)
{
  SculptSession *ss = object->sculpt;

  /* It is possible that undo push is done from an object state where there is no PBVH. This
   * happens, for example, when an operation which tagged for geometry update was performed prior
   * to the current operation without making any stroke in between.
   *
   * Skip pushing nodes based on the following logic: on redo SCULPT_UNDO_COORDS will ensure
   * PBVH for the new base geometry, which will have same coordinates as if we create PBVH here.
   */
  if (ss->pbvh == nullptr) {
    return;
  }

  Vector<PBVHNode *> nodes = blender::bke::pbvh::search_gather(ss->pbvh, {});
  for (PBVHNode *node : nodes) {
    SculptUndoNode *unode = SCULPT_undo_push_node(object, node, SCULPT_UNDO_COORDS);
    unode->node = nullptr;
  }
}

void ED_sculpt_undo_push_multires_mesh_begin(bContext *C, const char *str)
{
  if (!sculpt_undo_use_multires_mesh(C)) {
    return;
  }

  Object *object = CTX_data_active_object(C);

  SCULPT_undo_push_begin_ex(object, str);

  SculptUndoNode *geometry_unode = SCULPT_undo_push_node(object, nullptr, SCULPT_UNDO_GEOMETRY);
  geometry_unode->geometry_clear_pbvh = false;

  sculpt_undo_push_all_grids(object);
}

void ED_sculpt_undo_push_multires_mesh_end(bContext *C, const char *str)
{
  if (!sculpt_undo_use_multires_mesh(C)) {
    ED_undo_push(C, str);
    return;
  }

  Object *object = CTX_data_active_object(C);

  SculptUndoNode *geometry_unode = SCULPT_undo_push_node(object, nullptr, SCULPT_UNDO_GEOMETRY);
  geometry_unode->geometry_clear_pbvh = false;

  SCULPT_undo_push_end(object);
}

/** \} */

void ED_sculpt_fast_save_bmesh(Object *ob)
{
  SculptSession *ss = ob->sculpt;
  BMesh *bm = ss->bm;

  if (!bm || !ss) {
    return;
  }

  struct BMeshToMeshParams params = {};
  params.update_shapekey_indices = true;
  BM_mesh_bm_to_me(nullptr, bm, (Mesh *)ob->data, &params);
}<|MERGE_RESOLUTION|>--- conflicted
+++ resolved
@@ -375,7 +375,6 @@
   }
 
   if (data->modified_face_set_faces) {
-<<<<<<< HEAD
     PBVHFaceIter fd;
     bool updated = false;
 
@@ -387,14 +386,9 @@
           BKE_pbvh_node_mark_update_face_sets(node);
           updated = true;
         }
-=======
-    for (const int face : BKE_pbvh_node_calc_face_indices(*data->pbvh, *node)) {
-      if (data->modified_face_set_faces[face]) {
-        BKE_pbvh_node_mark_update_face_sets(node);
-        break;
->>>>>>> f97580f6
-      }
-    }
+      }
+    }
+    BKE_pbvh_face_iter_end(fd);
   }
 }
 
@@ -545,12 +539,7 @@
   if (unode->maxvert) {
     for (int i = 0; i < unode->totvert; i++) {
       const int vert_index = unode->index[i];
-<<<<<<< HEAD
-
-      if ((BLI_BITMAP_TEST(unode->vert_hidden, i) != 0) != hide_vert[vert_index]) {
-=======
       if (unode->vert_hidden[i].test() != hide_vert[vert_index]) {
->>>>>>> f97580f6
         unode->vert_hidden[i].set(!unode->vert_hidden[i].test());
         hide_vert[vert_index] = !hide_vert[vert_index];
         modified_vertices[vert_index] = true;
@@ -688,12 +677,9 @@
     }
 
     SWAP(int, unode->face_sets[i], ss->face_sets[face_index]);
-<<<<<<< HEAD
 
     modified_face_set_faces[face_index] |= unode->face_sets[i] != ss->face_sets[face_index];
     modified |= modified_face_set_faces[face_index];
-=======
->>>>>>> f97580f6
   }
   return modified;
 }
@@ -1080,14 +1066,9 @@
   /* Create empty BMesh and enable logging. */
   ss->bm = SCULPT_dyntopo_empty_bmesh();
 
-<<<<<<< HEAD
   BMeshFromMeshParams params = {0};
   params.use_shapekey = true;
   params.active_shapekey = ob->shapenr;
-=======
-  ss->bm = BM_mesh_create(&bm_mesh_allocsize_default, &bmesh_create_params);
-  BM_data_layer_add_named(ss->bm, &ss->bm->vdata, CD_PROP_FLOAT, ".sculpt_mask");
->>>>>>> f97580f6
 
   BM_mesh_bm_from_me(ss->bm, me, &params);
 
@@ -1095,8 +1076,8 @@
   BM_mesh_normals_update(ss->bm);
 
   /* Ensure mask. */
-  if (!CustomData_has_layer(&ss->bm->vdata, CD_PAINT_MASK)) {
-    BM_data_layer_add(ss->bm, &ss->bm->vdata, CD_PAINT_MASK);
+  if (!CustomData_has_layer_named(&ss->bm->vdata, CD_PROP_FLOAT, ".sculpt_mask")) {
+    BM_data_layer_add_named(ss->bm, &ss->bm->vdata, CD_PROP_FLOAT, ".sculpt_mask");
   }
 
   BKE_sculptsession_update_attr_refs(ob);
@@ -2125,7 +2106,6 @@
         break;
 
       case SCULPT_UNDO_HIDDEN: {
-<<<<<<< HEAD
         DyntopoSet<BMFace> *faces = BKE_pbvh_bmesh_node_faces(node);
 
         BKE_pbvh_vertex_iter_begin (ss->pbvh, node, vd, PBVH_ITER_UNIQUE) {
@@ -2135,15 +2115,6 @@
 
         for (BMFace *f : *faces) {
           BM_log_face_modified(ss->bm, ss->bm_log, f);
-=======
-        BKE_pbvh_vertex_iter_begin (ss->pbvh, node, vd, PBVH_ITER_ALL) {
-          BM_log_vert_before_modified(ss->bm_log, vd.bm_vert, vd.cd_vert_mask_offset);
-        }
-        BKE_pbvh_vertex_iter_end;
-
-        for (BMFace *f : BKE_pbvh_bmesh_node_faces(node)) {
-          BM_log_face_modified(ss->bm_log, f);
->>>>>>> f97580f6
         }
         break;
       }
@@ -2151,7 +2122,7 @@
       case SCULPT_UNDO_COLOR: {
         Mesh *mesh = BKE_object_get_original_mesh(ob);
 
-        CustomDataLayer *color_layer = BKE_id_attribute_search(
+        const CustomDataLayer *color_layer = BKE_id_attribute_search(
             &mesh->id,
             BKE_id_attributes_active_color_name(&mesh->id),
             CD_MASK_COLOR_ALL,
@@ -2444,7 +2415,7 @@
 static void sculpt_save_active_attribute_color(Object *ob, SculptAttrRef *attr)
 {
   Mesh *me = BKE_object_get_original_mesh(ob);
-  CustomDataLayer *layer;
+  const CustomDataLayer *layer;
 
   if (ob && me &&
       (layer = BKE_id_attribute_search(&me->id,
