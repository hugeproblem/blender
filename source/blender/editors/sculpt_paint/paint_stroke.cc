/* SPDX-FileCopyrightText: 2009 by Nicholas Bishop. All rights reserved.
 *
 * SPDX-License-Identifier: GPL-2.0-or-later */

/** \file
 * \ingroup edsculpt
 */

#include <algorithm>
#include <cfloat>
#include <cmath>

#include "MEM_guardedalloc.h"

#include "BLI_math_matrix.h"
#include "BLI_rand.hh"
#include "BLI_utildefines.h"

#include "DNA_brush_types.h"
#include "DNA_curve_types.h"
#include "DNA_object_types.h"
#include "DNA_scene_types.h"

#include "RNA_access.hh"

#include "BKE_brush.hh"
#include "BKE_colortools.hh"
#include "BKE_context.hh"
#include "BKE_curve.hh"
#include "BKE_image.h"
#include "BKE_paint.hh"

#include "WM_api.hh"
#include "WM_types.hh"

#include "GPU_immediate.h"
#include "GPU_state.h"

#include "ED_screen.hh"
#include "ED_view3d.hh"

#include "IMB_imbuf_types.hh"

#include "paint_intern.hh"
#include "sculpt_intern.hh"

// #define DEBUG_TIME

#ifdef DEBUG_TIME
#  include "BLI_time_utildefines.h"
#endif

namespace blender::ed::sculpt_paint {

struct PaintSample {
  float2 mouse;
  float pressure;
};

struct PaintStroke {
  void *mode_data;
  void *stroke_cursor;
  wmTimer *timer;
  std::optional<RandomNumberGenerator> rng;

  /* Cached values */
  ViewContext vc;
  Brush *brush;
  UnifiedPaintSettings *ups;

  /* Paint stroke can use up to PAINT_MAX_INPUT_SAMPLES prior inputs
   * to smooth the stroke */
  PaintSample samples[PAINT_MAX_INPUT_SAMPLES];
  int num_samples;
  int cur_sample;
  int tot_samples;

  float2 last_mouse_position;
  float3 last_world_space_position;
  float3 last_scene_spacing_delta;

  bool stroke_over_mesh;
  /* space distance covered so far */
  float stroke_distance;

  /* Set whether any stroke step has yet occurred
   * e.g. in sculpt mode, stroke doesn't start until cursor
   * passes over the mesh */
  bool stroke_started;
  /* Set when enough motion was found for rake rotation */
  bool rake_started;
  /* event that started stroke, for modal() return */
  int event_type;
  /* check if stroke variables have been initialized */
  bool stroke_init;
  /* check if various brush mapping variables have been initialized */
  bool brush_init;
  float2 initial_mouse;
  /* cached_pressure stores initial pressure for size pressure influence mainly */
  float cached_size_pressure;
  /* last pressure will store last pressure value for use in interpolation for space strokes */
  float last_pressure;
  int stroke_mode;

  float last_tablet_event_pressure;

  float zoom_2d;
  bool pen_flip;

  /* Tilt, as read from the event. */
  float x_tilt;
  float y_tilt;

  /* line constraint */
  bool constrain_line;
  float2 constrained_pos;

  StrokeGetLocation get_location;
  StrokeTestStart test_start;
  StrokeUpdateStep update_step;
  StrokeRedraw redraw;
  StrokeDone done;

  bool original; /* Ray-cast original mesh at start of stroke. */
};

/*** Cursors ***/
static void paint_draw_smooth_cursor(bContext *C, int x, int y, void *customdata)
{
  Paint *paint = BKE_paint_get_active_from_context(C);
  Brush *brush = BKE_paint_brush(paint);
  PaintStroke *stroke = static_cast<PaintStroke *>(customdata);

  if (stroke && brush) {
    GPU_line_smooth(true);
    GPU_blend(GPU_BLEND_ALPHA);

    ARegion *region = stroke->vc.region;

    uint pos = GPU_vertformat_attr_add(immVertexFormat(), "pos", GPU_COMP_F32, 2, GPU_FETCH_FLOAT);
    immBindBuiltinProgram(GPU_SHADER_3D_UNIFORM_COLOR);
    immUniformColor4ubv(paint->paint_cursor_col);

    immBegin(GPU_PRIM_LINES, 2);
    immVertex2f(pos, x, y);
    immVertex2f(pos,
                stroke->last_mouse_position[0] + region->winrct.xmin,
                stroke->last_mouse_position[1] + region->winrct.ymin);

    immEnd();

    immUnbindProgram();

    GPU_blend(GPU_BLEND_NONE);
    GPU_line_smooth(false);
  }
}

static void paint_draw_line_cursor(bContext *C, int x, int y, void *customdata)
{
  Paint *paint = BKE_paint_get_active_from_context(C);
  PaintStroke *stroke = static_cast<PaintStroke *>(customdata);

  GPU_line_smooth(true);

  uint shdr_pos = GPU_vertformat_attr_add(
      immVertexFormat(), "pos", GPU_COMP_F32, 2, GPU_FETCH_FLOAT);

  immBindBuiltinProgram(GPU_SHADER_3D_LINE_DASHED_UNIFORM_COLOR);

  float viewport_size[4];
  GPU_viewport_size_get_f(viewport_size);
  immUniform2f("viewport_size", viewport_size[2], viewport_size[3]);

  immUniform1i("colors_len", 2); /* "advanced" mode */
  const float alpha = float(paint->paint_cursor_col[3]) / 255.0f;
  immUniform4f("color", 0.0f, 0.0f, 0.0f, alpha);
  immUniform4f("color2", 1.0f, 1.0f, 1.0f, alpha);
  immUniform1f("dash_width", 6.0f);
  immUniform1f("udash_factor", 0.5f);

  immBegin(GPU_PRIM_LINES, 2);

  ARegion *region = stroke->vc.region;

  if (stroke->constrain_line) {
    immVertex2f(shdr_pos,
                stroke->last_mouse_position[0] + region->winrct.xmin,
                stroke->last_mouse_position[1] + region->winrct.ymin);

    immVertex2f(shdr_pos,
                stroke->constrained_pos[0] + region->winrct.xmin,
                stroke->constrained_pos[1] + region->winrct.ymin);
  }
  else {
    immVertex2f(shdr_pos,
                stroke->last_mouse_position[0] + region->winrct.xmin,
                stroke->last_mouse_position[1] + region->winrct.ymin);

    immVertex2f(shdr_pos, x, y);
  }

  immEnd();

  immUnbindProgram();

  GPU_line_smooth(false);
}

static bool paint_tool_require_location(Brush *brush, PaintMode mode)
{
  switch (mode) {
    case PaintMode::Sculpt:
      if (ELEM(brush->sculpt_tool,
               SCULPT_TOOL_GRAB,
               SCULPT_TOOL_ELASTIC_DEFORM,
               SCULPT_TOOL_POSE,
               SCULPT_TOOL_BOUNDARY,
               SCULPT_TOOL_ROTATE,
               SCULPT_TOOL_SNAKE_HOOK,
               SCULPT_TOOL_THUMB))
      {
        return false;
      }
      else if (cloth::is_cloth_deform_brush(brush)) {
        return false;
      }
      else {
        return true;
      }
    default:
      break;
  }

  return true;
}

static bool paint_stroke_use_scene_spacing(Brush *brush, PaintMode mode)
{
  switch (mode) {
    case PaintMode::Sculpt:
      return brush->flag & BRUSH_SCENE_SPACING;
    default:
      break;
  }
  return false;
}

static bool paint_tool_raycast_original(Brush *brush, PaintMode /*mode*/)
{
  return brush->flag & (BRUSH_ANCHORED | BRUSH_DRAG_DOT);
}

static bool paint_tool_require_inbetween_mouse_events(Brush *brush, PaintMode mode)
{
  if (brush->flag & BRUSH_ANCHORED) {
    return false;
  }

  switch (mode) {
    case PaintMode::Sculpt:
      if (ELEM(brush->sculpt_tool,
               SCULPT_TOOL_GRAB,
               SCULPT_TOOL_ROTATE,
               SCULPT_TOOL_THUMB,
               SCULPT_TOOL_ELASTIC_DEFORM,
               SCULPT_TOOL_CLOTH,
               SCULPT_TOOL_BOUNDARY,
               SCULPT_TOOL_POSE))
      {
        return false;
      }
      else {
        return true;
      }
    default:
      break;
  }

  return true;
}

/* Initialize the stroke cache variants from operator properties */
static bool paint_brush_update(bContext *C,
                               Brush *brush,
                               PaintMode mode,
                               PaintStroke *stroke,
                               const float mouse_init[2],
                               float mouse[2],
                               float pressure,
                               float r_location[3],
                               bool *r_location_is_set)
{
  Scene *scene = CTX_data_scene(C);
  UnifiedPaintSettings *ups = stroke->ups;
  bool location_sampled = false;
  bool location_success = false;
  /* Use to perform all operations except applying the stroke,
   * needed for operations that require cursor motion (rake). */
  bool is_dry_run = false;
  bool do_random = false;
  bool do_random_mask = false;
  *r_location_is_set = false;
  /* XXX: Use pressure value from first brush step for brushes which don't
   *      support strokes (grab, thumb). They depends on initial state and
   *      brush coord/pressure/etc.
   *      It's more an events design issue, which doesn't split coordinate/pressure/angle
   *      changing events. We should avoid this after events system re-design */
  if (!stroke->brush_init) {
    copy_v2_v2(stroke->initial_mouse, mouse);
    copy_v2_v2(ups->last_rake, mouse);
    copy_v2_v2(ups->tex_mouse, mouse);
    copy_v2_v2(ups->mask_tex_mouse, mouse);
    stroke->cached_size_pressure = pressure;

    stroke->brush_init = true;
  }

  if (paint_supports_dynamic_size(brush, mode)) {
    copy_v2_v2(ups->tex_mouse, mouse);
    copy_v2_v2(ups->mask_tex_mouse, mouse);
    stroke->cached_size_pressure = pressure;
  }

  /* Truly temporary data that isn't stored in properties */

  ups->stroke_active = true;
  ups->size_pressure_value = stroke->cached_size_pressure;

  ups->pixel_radius = BKE_brush_size_get(scene, brush);
  ups->initial_pixel_radius = BKE_brush_size_get(scene, brush);

  if (BKE_brush_use_size_pressure(brush) && paint_supports_dynamic_size(brush, mode)) {
    ups->pixel_radius *= stroke->cached_size_pressure;
  }

  if (paint_supports_dynamic_tex_coords(brush, mode)) {

    if (ELEM(brush->mtex.brush_map_mode,
             MTEX_MAP_MODE_VIEW,
             MTEX_MAP_MODE_AREA,
             MTEX_MAP_MODE_RANDOM))
    {
      do_random = true;
    }

    if (brush->mtex.brush_map_mode == MTEX_MAP_MODE_RANDOM) {
      BKE_brush_randomize_texture_coords(ups, false);
    }
    else {
      copy_v2_v2(ups->tex_mouse, mouse);
    }

    /* take care of mask texture, if any */
    if (brush->mask_mtex.tex) {

      if (ELEM(brush->mask_mtex.brush_map_mode,
               MTEX_MAP_MODE_VIEW,
               MTEX_MAP_MODE_AREA,
               MTEX_MAP_MODE_RANDOM))
      {
        do_random_mask = true;
      }

      if (brush->mask_mtex.brush_map_mode == MTEX_MAP_MODE_RANDOM) {
        BKE_brush_randomize_texture_coords(ups, true);
      }
      else {
        copy_v2_v2(ups->mask_tex_mouse, mouse);
      }
    }
  }

  if (brush->flag & BRUSH_ANCHORED) {
    bool hit = false;
    float halfway[2];

    const float dx = mouse[0] - stroke->initial_mouse[0];
    const float dy = mouse[1] - stroke->initial_mouse[1];

    ups->anchored_size = ups->pixel_radius = sqrtf(dx * dx + dy * dy);

    ups->brush_rotation = ups->brush_rotation_sec = atan2f(dy, dx) + float(0.5f * M_PI);

    if (brush->flag & BRUSH_EDGE_TO_EDGE) {
      halfway[0] = dx * 0.5f + stroke->initial_mouse[0];
      halfway[1] = dy * 0.5f + stroke->initial_mouse[1];

      if (stroke->get_location) {
        if (stroke->get_location(C, r_location, halfway, stroke->original)) {
          hit = true;
          location_sampled = true;
          location_success = true;
          *r_location_is_set = true;
        }
        else if (!paint_tool_require_location(brush, mode)) {
          hit = true;
        }
      }
      else {
        hit = true;
      }
    }
    if (hit) {
      copy_v2_v2(ups->anchored_initial_mouse, halfway);
      copy_v2_v2(ups->tex_mouse, halfway);
      copy_v2_v2(ups->mask_tex_mouse, halfway);
      copy_v2_v2(mouse, halfway);
      ups->anchored_size /= 2.0f;
      ups->pixel_radius /= 2.0f;
      stroke->stroke_distance = ups->pixel_radius;
    }
    else {
      copy_v2_v2(ups->anchored_initial_mouse, stroke->initial_mouse);
      copy_v2_v2(mouse, stroke->initial_mouse);
      stroke->stroke_distance = ups->pixel_radius;
    }
    ups->pixel_radius /= stroke->zoom_2d;
    ups->draw_anchored = true;
  }
  else {
    /* here we are using the initial mouse coordinate because we do not want the rake
     * result to depend on jittering */
    if (!stroke->brush_init) {
      copy_v2_v2(ups->last_rake, mouse_init);
    }
    /* curve strokes do their own rake calculation */
    else if (!(brush->flag & BRUSH_CURVE)) {
      if (!paint_calculate_rake_rotation(
              ups, brush, mouse, mouse_init, mode, stroke->rake_started)) {
        /* Not enough motion to define an angle. */
        if (!stroke->rake_started) {
          is_dry_run = true;
        }
      }
      else {
        stroke->rake_started = true;
      }
    }
  }

  if ((do_random || do_random_mask) && !stroke->rng) {
    /* Lazy initialization. */
    stroke->rng = RandomNumberGenerator::from_random_seed();
  }

  if (do_random) {
    if (brush->mtex.brush_angle_mode & MTEX_ANGLE_RANDOM) {
      ups->brush_rotation += -brush->mtex.random_angle / 2.0f +
                             brush->mtex.random_angle * stroke->rng->get_float();
    }
  }

  if (do_random_mask) {
    if (brush->mask_mtex.brush_angle_mode & MTEX_ANGLE_RANDOM) {
      ups->brush_rotation_sec += -brush->mask_mtex.random_angle / 2.0f +
                                 brush->mask_mtex.random_angle * stroke->rng->get_float();
    }
  }

  if (!location_sampled) {
    if (stroke->get_location) {
      if (stroke->get_location(C, r_location, mouse, stroke->original)) {
        location_success = true;
        *r_location_is_set = true;
      }
      else if (!paint_tool_require_location(brush, mode)) {
        location_success = true;
      }
    }
    else {
      zero_v3(r_location);
      location_success = true;
      /* don't set 'r_location_is_set', since we don't want to use the value. */
    }
  }

  return location_success && (is_dry_run == false);
}

static bool paint_stroke_use_dash(Brush *brush)
{
  /* Only these stroke modes support dash lines */
  return brush->flag & BRUSH_SPACE || brush->flag & BRUSH_LINE || brush->flag & BRUSH_CURVE;
}

static bool paint_stroke_use_jitter(PaintMode mode, Brush *brush, bool invert)
{
  bool use_jitter = (brush->flag & BRUSH_ABSOLUTE_JITTER) ? (brush->jitter_absolute != 0) :
                                                            (brush->jitter != 0);

  /* jitter-ed brush gives weird and unpredictable result for this
   * kinds of stroke, so manually disable jitter usage (sergey) */
  use_jitter &= (brush->flag & (BRUSH_DRAG_DOT | BRUSH_ANCHORED)) == 0;
  use_jitter &= (!ELEM(mode, PaintMode::Texture2D, PaintMode::Texture3D) ||
                 !(invert && brush->imagepaint_tool == PAINT_TOOL_CLONE));

  return use_jitter;
}

/* Put the location of the next stroke dot into the stroke RNA and apply it to the mesh */
static void paint_brush_stroke_add_step(
    bContext *C, wmOperator *op, PaintStroke *stroke, const float mval[2], float pressure)
{
  Scene *scene = CTX_data_scene(C);
  Paint *paint = BKE_paint_get_active_from_context(C);
  PaintMode mode = BKE_paintmode_get_active_from_context(C);
  Brush *brush = BKE_paint_brush(paint);
  UnifiedPaintSettings *ups = stroke->ups;
  float mouse_out[2];
  PointerRNA itemptr;
  float location[3];

/* the following code is adapted from texture paint. It may not be needed but leaving here
 * just in case for reference (code in texpaint removed as part of refactoring).
 * It's strange that only texpaint had these guards. */
#if 0
  /* special exception here for too high pressure values on first touch in
   * windows for some tablets, then we just skip first touch. */
  if (tablet && (pressure >= 0.99f) &&
      ((pop->s.brush->flag & BRUSH_SPACING_PRESSURE) ||
       BKE_brush_use_alpha_pressure(pop->s.brush) || BKE_brush_use_size_pressure(pop->s.brush)))
  {
    return;
  }

  /* This can be removed once fixed properly in
   * BKE_brush_painter_paint(
   *     BrushPainter *painter, BrushFunc func,
   *     float *pos, double time, float pressure, void *user);
   * at zero pressure we should do nothing 1/2^12 is 0.0002
   * which is the sensitivity of the most sensitive pen tablet available */
  if (tablet && (pressure < 0.0002f) &&
      ((pop->s.brush->flag & BRUSH_SPACING_PRESSURE) ||
       BKE_brush_use_alpha_pressure(pop->s.brush) || BKE_brush_use_size_pressure(pop->s.brush)))
  {
    return;
  }
#endif

  /* copy last position -before- jittering, or space fill code
   * will create too many dabs */
  copy_v2_v2(stroke->last_mouse_position, mval);
  stroke->last_pressure = pressure;

  if (paint_stroke_use_scene_spacing(brush, mode)) {
    float world_space_position[3];

    if (SCULPT_stroke_get_location(
            C, world_space_position, stroke->last_mouse_position, stroke->original))
    {
      copy_v3_v3(stroke->last_world_space_position, world_space_position);
      mul_m4_v3(stroke->vc.obact->object_to_world().ptr(), stroke->last_world_space_position);
    }
    else {
      add_v3_v3(stroke->last_world_space_position, stroke->last_scene_spacing_delta);
    }
  }

  if (paint_stroke_use_jitter(mode, brush, stroke->stroke_mode == BRUSH_STROKE_INVERT)) {
    float delta[2];
    float factor = stroke->zoom_2d;

    if (brush->flag & BRUSH_JITTER_PRESSURE) {
      factor *= pressure;
    }

    BKE_brush_jitter_pos(scene, brush, mval, mouse_out);

    /* XXX: meh, this is round about because
     * BKE_brush_jitter_pos isn't written in the best way to
     * be reused here */
    if (factor != 1.0f) {
      sub_v2_v2v2(delta, mouse_out, mval);
      mul_v2_fl(delta, factor);
      add_v2_v2v2(mouse_out, mval, delta);
    }
  }
  else {
    copy_v2_v2(mouse_out, mval);
  }

  bool is_location_is_set;
  ups->last_hit = paint_brush_update(
      C, brush, mode, stroke, mval, mouse_out, pressure, location, &is_location_is_set);
  if (is_location_is_set) {
    copy_v3_v3(ups->last_location, location);
  }
  if (!ups->last_hit) {
    return;
  }

  /* Dash */
  bool add_step = true;
  if (paint_stroke_use_dash(brush)) {
    int dash_samples = stroke->tot_samples % brush->dash_samples;
    float dash = float(dash_samples) / float(brush->dash_samples);
    if (dash > brush->dash_ratio) {
      add_step = false;
    }
  }

  /* Add to stroke */
  if (add_step) {
    RNA_collection_add(op->ptr, "stroke", &itemptr);
    RNA_float_set(&itemptr, "size", ups->pixel_radius);
    RNA_float_set_array(&itemptr, "location", location);
    /* Mouse coordinates modified by the stroke type options. */
    RNA_float_set_array(&itemptr, "mouse", mouse_out);
    /* Original mouse coordinates. */
    RNA_float_set_array(&itemptr, "mouse_event", mval);
    RNA_boolean_set(&itemptr, "pen_flip", stroke->pen_flip);
    RNA_float_set(&itemptr, "pressure", pressure);
    RNA_float_set(&itemptr, "x_tilt", stroke->x_tilt);
    RNA_float_set(&itemptr, "y_tilt", stroke->y_tilt);

    stroke->update_step(C, op, stroke, &itemptr);

    /* don't record this for now, it takes up a lot of memory when doing long
     * strokes with small brush size, and operators have register disabled */
    RNA_collection_clear(op->ptr, "stroke");
  }

  stroke->tot_samples++;
}

/* Returns zero if no sculpt changes should be made, non-zero otherwise */
static bool paint_smooth_stroke(PaintStroke *stroke,
                                const PaintSample *sample,
                                PaintMode mode,
                                float r_mouse[2],
                                float *r_pressure)
{
  if (paint_supports_smooth_stroke(stroke->brush, mode)) {
    float radius = stroke->brush->smooth_stroke_radius * stroke->zoom_2d;
    float u = stroke->brush->smooth_stroke_factor;

    /* If the mouse is moving within the radius of the last move,
     * don't update the mouse position. This allows sharp turns. */
    if (len_squared_v2v2(stroke->last_mouse_position, sample->mouse) < square_f(radius)) {
      return false;
    }

    interp_v2_v2v2(r_mouse, sample->mouse, stroke->last_mouse_position, u);
    *r_pressure = interpf(sample->pressure, stroke->last_pressure, u);
  }
  else {
    r_mouse[0] = sample->mouse[0];
    r_mouse[1] = sample->mouse[1];
    *r_pressure = sample->pressure;
  }

  return true;
}

static float paint_space_stroke_spacing(bContext *C,
                                        const Scene *scene,
                                        PaintStroke *stroke,
                                        float size_pressure,
                                        float spacing_pressure)
{
  Paint *paint = BKE_paint_get_active_from_context(C);
  PaintMode mode = BKE_paintmode_get_active_from_context(C);
  Brush *brush = BKE_paint_brush(paint);
  float size_clamp = 0.0f;
  float size = BKE_brush_size_get(scene, stroke->brush) * size_pressure;
  if (paint_stroke_use_scene_spacing(brush, mode)) {
    if (!BKE_brush_use_locked_size(scene, brush)) {
      float last_object_space_position[3];
      mul_v3_m4v3(last_object_space_position,
                  stroke->vc.obact->world_to_object().ptr(),
                  stroke->last_world_space_position);
      size_clamp = paint_calc_object_space_radius(&stroke->vc, last_object_space_position, size);
    }
    else {
      size_clamp = BKE_brush_unprojected_radius_get(scene, brush) * size_pressure;
    }
  }
  else {
    /* brushes can have a minimum size of 1.0 but with pressure it can be smaller than a pixel
     * causing very high step sizes, hanging blender #32381. */
    size_clamp = max_ff(1.0f, size);
  }

  float spacing = stroke->brush->spacing;

  /* apply spacing pressure */
  if (stroke->brush->flag & BRUSH_SPACING_PRESSURE) {
    spacing = spacing * (1.5f - spacing_pressure);
  }

  if (cloth::is_cloth_deform_brush(brush)) {
    /* The spacing in tools that use the cloth solver should not be affected by the brush radius to
     * avoid affecting the simulation update rate when changing the radius of the brush.
     * With a value of 100 and the brush default of 10 for spacing, a simulation step runs every 2
     * pixels movement of the cursor. */
    size_clamp = 100.0f;
  }

  /* stroke system is used for 2d paint too, so we need to account for
   * the fact that brush can be scaled there. */
  spacing *= stroke->zoom_2d;

  if (paint_stroke_use_scene_spacing(brush, mode)) {
    return size_clamp * spacing / 50.0f;
  }
  return max_ff(stroke->zoom_2d, size_clamp * spacing / 50.0f);
}

static float paint_stroke_overlapped_curve(Brush *br, float x, float spacing)
{
  /* Avoid division by small numbers, can happen
   * on some pen setups. See #105341.
   */

  spacing = max_ff(spacing, 0.1f);

  const int n = 100 / spacing;
  const float h = spacing / 50.0f;
  const float x0 = x - 1;

  float sum = 0;
  for (int i = 0; i < n; i++) {
    float xx;

    xx = fabsf(x0 + i * h);

    if (xx < 1.0f) {
      sum += BKE_brush_curve_strength(br, xx, 1);
    }
  }

  return sum;
}

static float paint_stroke_integrate_overlap(Brush *br, float factor)
{
  float spacing = br->spacing * factor;

  if (!(br->flag & BRUSH_SPACE_ATTEN && (br->spacing < 100))) {
    return 1.0;
  }

  int m = 10;
  float g = 1.0f / m;
  float max = 0;
  for (int i = 0; i < m; i++) {
    float overlap = fabs(paint_stroke_overlapped_curve(br, i * g, spacing));

    if (overlap > max) {
      max = overlap;
    }
  }

  if (max == 0.0f) {
    return 1.0f;
  }
  return 1.0f / max;
}

static float paint_space_stroke_spacing_variable(bContext *C,
                                                 const Scene *scene,
                                                 PaintStroke *stroke,
                                                 float pressure,
                                                 float dpressure,
                                                 float length)
{
  if (BKE_brush_use_size_pressure(stroke->brush)) {
    /* use pressure to modify size. set spacing so that at 100%, the circles
     * are aligned nicely with no overlap. for this the spacing needs to be
     * the average of the previous and next size. */
    float s = paint_space_stroke_spacing(C, scene, stroke, 1.0f, pressure);
    float q = s * dpressure / (2.0f * length);
    float pressure_fac = (1.0f + q) / (1.0f - q);

    float last_size_pressure = stroke->last_pressure;
    float new_size_pressure = stroke->last_pressure * pressure_fac;

    /* average spacing */
    float last_spacing = paint_space_stroke_spacing(
        C, scene, stroke, last_size_pressure, pressure);
    float new_spacing = paint_space_stroke_spacing(C, scene, stroke, new_size_pressure, pressure);

    return 0.5f * (last_spacing + new_spacing);
  }

  /* no size pressure */
  return paint_space_stroke_spacing(C, scene, stroke, 1.0f, pressure);
}

/* For brushes with stroke spacing enabled, moves mouse in steps
 * towards the final mouse location. */
static int paint_space_stroke(bContext *C,
                              wmOperator *op,
                              PaintStroke *stroke,
                              const float final_mouse[2],
                              float final_pressure)
{
  const Scene *scene = CTX_data_scene(C);
  ARegion *region = CTX_wm_region(C);
  UnifiedPaintSettings *ups = stroke->ups;
  Paint *paint = BKE_paint_get_active_from_context(C);
  PaintMode mode = BKE_paintmode_get_active_from_context(C);
  Brush *brush = BKE_paint_brush(paint);
  int count = 0;

  const bool use_scene_spacing = paint_stroke_use_scene_spacing(brush, mode);
  float d_world_space_position[3] = {0.0f};

  float no_pressure_spacing = paint_space_stroke_spacing(C, scene, stroke, 1.0f, 1.0f);
  float pressure = stroke->last_pressure;
  float dpressure = final_pressure - stroke->last_pressure;

  float dmouse[2];
  sub_v2_v2v2(dmouse, final_mouse, stroke->last_mouse_position);
  float length = normalize_v2(dmouse);

  if (use_scene_spacing) {
    float world_space_position[3];
    bool hit = SCULPT_stroke_get_location(C, world_space_position, final_mouse, stroke->original);
    mul_m4_v3(stroke->vc.obact->object_to_world().ptr(), world_space_position);
    if (hit && stroke->stroke_over_mesh) {
      sub_v3_v3v3(d_world_space_position, world_space_position, stroke->last_world_space_position);
      length = len_v3(d_world_space_position);
      stroke->stroke_over_mesh = true;
    }
    else {
      length = 0.0f;
      zero_v3(d_world_space_position);
      stroke->stroke_over_mesh = hit;
      if (stroke->stroke_over_mesh) {
        copy_v3_v3(stroke->last_world_space_position, world_space_position);
      }
    }
  }

  while (length > 0.0f) {
    float spacing = paint_space_stroke_spacing_variable(
        C, scene, stroke, pressure, dpressure, length);
    float mouse[2];

    if (length >= spacing) {
      if (use_scene_spacing) {
        float final_world_space_position[3];
        normalize_v3(d_world_space_position);
        mul_v3_v3fl(final_world_space_position, d_world_space_position, spacing);
        add_v3_v3v3(final_world_space_position,
                    stroke->last_world_space_position,
                    final_world_space_position);
        ED_view3d_project_v2(region, final_world_space_position, mouse);

        mul_v3_v3fl(stroke->last_scene_spacing_delta, d_world_space_position, spacing);
      }
      else {
        mouse[0] = stroke->last_mouse_position[0] + dmouse[0] * spacing;
        mouse[1] = stroke->last_mouse_position[1] + dmouse[1] * spacing;
      }
      pressure = stroke->last_pressure + (spacing / length) * dpressure;

      ups->overlap_factor = paint_stroke_integrate_overlap(stroke->brush,
                                                           spacing / no_pressure_spacing);

      stroke->stroke_distance += spacing / stroke->zoom_2d;
      paint_brush_stroke_add_step(C, op, stroke, mouse, pressure);

      length -= spacing;
      pressure = stroke->last_pressure;
      dpressure = final_pressure - stroke->last_pressure;

      count++;
    }
    else {
      break;
    }
  }

  return count;
}

/**** Public API ****/

PaintStroke *paint_stroke_new(bContext *C,
                              wmOperator *op,
                              StrokeGetLocation get_location,
                              StrokeTestStart test_start,
                              StrokeUpdateStep update_step,
                              StrokeRedraw redraw,
                              StrokeDone done,
                              int event_type)
{
  Depsgraph *depsgraph = CTX_data_ensure_evaluated_depsgraph(C);
  PaintStroke *stroke = MEM_new<PaintStroke>(__func__);
  ToolSettings *toolsettings = CTX_data_tool_settings(C);
  UnifiedPaintSettings *ups = &toolsettings->unified_paint_settings;
  Paint *p = BKE_paint_get_active_from_context(C);
  Brush *br = stroke->brush = BKE_paint_brush(p);
  RegionView3D *rv3d = CTX_wm_region_view3d(C);
  float zoomx, zoomy;

  stroke->vc = ED_view3d_viewcontext_init(C, depsgraph);

  stroke->get_location = get_location;
  stroke->test_start = test_start;
  stroke->update_step = update_step;
  stroke->redraw = redraw;
  stroke->done = done;
  stroke->event_type = event_type; /* for modal, return event */
  stroke->ups = ups;
  stroke->stroke_mode = RNA_enum_get(op->ptr, "mode");

  stroke->original = paint_tool_raycast_original(br, BKE_paintmode_get_active_from_context(C));

  get_imapaint_zoom(C, &zoomx, &zoomy);
  stroke->zoom_2d = max_ff(zoomx, zoomy);

  /* Check here if color sampling the main brush should do color conversion. This is done here
   * to avoid locking up to get the image buffer during sampling. */
  ups->do_linear_conversion = false;
  ups->colorspace = nullptr;

  if (br->mtex.tex && br->mtex.tex->type == TEX_IMAGE && br->mtex.tex->ima) {
    ImBuf *tex_ibuf = BKE_image_pool_acquire_ibuf(
        br->mtex.tex->ima, &br->mtex.tex->iuser, nullptr);
    if (tex_ibuf && tex_ibuf->float_buffer.data == nullptr) {
      ups->do_linear_conversion = true;
      ups->colorspace = tex_ibuf->byte_buffer.colorspace;
    }
    BKE_image_pool_release_ibuf(br->mtex.tex->ima, tex_ibuf, nullptr);
  }

  if (stroke->stroke_mode == BRUSH_STROKE_INVERT) {
    if (br->flag & BRUSH_CURVE) {
      RNA_enum_set(op->ptr, "mode", BRUSH_STROKE_NORMAL);
    }
  }
  /* initialize here */
  ups->overlap_factor = 1.0;
  ups->stroke_active = true;

  if (rv3d) {
    rv3d->rflag |= RV3D_PAINTING;
  }

  /* Preserve location from last stroke while applying and resetting
   * ups->average_stroke_counter to 1.
   */
  if (ups->average_stroke_counter) {
    mul_v3_fl(ups->average_stroke_accum, 1.0f / float(ups->average_stroke_counter));
    ups->average_stroke_counter = 1;
  }

  /* initialize here to avoid initialization conflict with threaded strokes */
  BKE_curvemapping_init(br->curve);
  if (p->flags & PAINT_USE_CAVITY_MASK) {
    BKE_curvemapping_init(p->cavity_curve);
  }

  BKE_paint_set_overlay_override(eOverlayFlags(br->overlay_flags));

  ups->start_pixel_radius = BKE_brush_size_get(CTX_data_scene(C), br);

  return stroke;
}

void paint_stroke_free(bContext *C, wmOperator * /*op*/, PaintStroke *stroke)
{
  RegionView3D *rv3d = CTX_wm_region_view3d(C);
  if (rv3d) {
    rv3d->rflag &= ~RV3D_PAINTING;
  }

  BKE_paint_set_overlay_override(eOverlayFlags(0));

  if (stroke == nullptr) {
    return;
  }

  UnifiedPaintSettings *ups = stroke->ups;
  ups->draw_anchored = false;
  ups->stroke_active = false;

  if (stroke->timer) {
    WM_event_timer_remove(CTX_wm_manager(C), CTX_wm_window(C), stroke->timer);
  }

  if (stroke->stroke_cursor) {
    WM_paint_cursor_end(static_cast<wmPaintCursor *>(stroke->stroke_cursor));
  }

  MEM_delete(stroke);
}

static void stroke_done(bContext *C, wmOperator *op, PaintStroke *stroke)
{
  UnifiedPaintSettings *ups = stroke->ups;

  /* reset rotation here to avoid doing so in cursor display */
  if (!(stroke->brush->mtex.brush_angle_mode & MTEX_ANGLE_RAKE)) {
    ups->brush_rotation = 0.0f;
  }

  if (!(stroke->brush->mask_mtex.brush_angle_mode & MTEX_ANGLE_RAKE)) {
    ups->brush_rotation_sec = 0.0f;
  }

  if (stroke->stroke_started) {
    if (stroke->redraw) {
      stroke->redraw(C, stroke, true);
    }

    if (stroke->done) {
      stroke->done(C, stroke);
    }
  }

  paint_stroke_free(C, op, stroke);
}

static bool curves_sculpt_brush_uses_spacing(const eBrushCurvesSculptTool tool)
{
  return ELEM(tool, CURVES_SCULPT_TOOL_ADD, CURVES_SCULPT_TOOL_DENSITY);
}

bool paint_space_stroke_enabled(Brush *br, PaintMode mode)
{
  if ((br->flag & BRUSH_SPACE) == 0) {
    return false;
  }

  if (br->sculpt_tool == SCULPT_TOOL_CLOTH || cloth::is_cloth_deform_brush(br)) {
    /* The Cloth Brush is a special case for stroke spacing. Even if it has grab modes which do
     * not support dynamic size, stroke spacing needs to be enabled so it is possible to control
     * whether the simulation runs constantly or only when the brush moves when using the cloth
     * grab brushes. */
    return true;
  }

  if (mode == PaintMode::SculptCurves &&
      !curves_sculpt_brush_uses_spacing(eBrushCurvesSculptTool(br->curves_sculpt_tool)))
  {
    return false;
  }

  if (mode == PaintMode::GPencil) {
    /* No spacing needed for now. */
    return false;
  }

  return paint_supports_dynamic_size(br, mode);
}

static bool sculpt_is_grab_tool(Brush *br)
{

  if (br->sculpt_tool == SCULPT_TOOL_CLOTH && br->cloth_deform_type == BRUSH_CLOTH_DEFORM_GRAB) {
    return true;
  }
  return ELEM(br->sculpt_tool,
              SCULPT_TOOL_GRAB,
              SCULPT_TOOL_ELASTIC_DEFORM,
              SCULPT_TOOL_POSE,
              SCULPT_TOOL_BOUNDARY,
              SCULPT_TOOL_THUMB,
              SCULPT_TOOL_ROTATE,
              SCULPT_TOOL_SNAKE_HOOK);
}

bool paint_supports_dynamic_size(Brush *br, PaintMode mode)
{
  if (br->flag & BRUSH_ANCHORED) {
    return false;
  }

  switch (mode) {
<<<<<<< HEAD
    case PAINT_MODE_SCULPT:
      if (sculpt_is_grab_tool(br) && br->sculpt_tool != SCULPT_TOOL_SNAKE_HOOK) {
=======
    case PaintMode::Sculpt:
      if (sculpt_is_grab_tool(br)) {
>>>>>>> 203f5f9f
        return false;
      }
      break;

    case PaintMode::Texture2D: /* fall through */
    case PaintMode::Texture3D:
      if ((br->imagepaint_tool == PAINT_TOOL_FILL) && (br->flag & BRUSH_USE_GRADIENT)) {
        return false;
      }
      break;

    default:
      break;
  }
  return true;
}

bool paint_supports_smooth_stroke(Brush *br, PaintMode mode)
{
  if (!(br->flag & BRUSH_SMOOTH_STROKE) ||
      (br->flag & (BRUSH_ANCHORED | BRUSH_DRAG_DOT | BRUSH_LINE)))
  {
    return false;
  }

  switch (mode) {
    case PaintMode::Sculpt:
      if (sculpt_is_grab_tool(br)) {
        return false;
      }
      break;
    default:
      break;
  }
  return true;
}

bool paint_supports_texture(PaintMode mode)
{
  /* omit: PAINT_WEIGHT, PAINT_SCULPT_UV, PAINT_INVALID */
  return ELEM(
      mode, PaintMode::Sculpt, PaintMode::Vertex, PaintMode::Texture3D, PaintMode::Texture2D);
}

bool paint_supports_dynamic_tex_coords(Brush *br, PaintMode mode)
{
  if (br->flag & BRUSH_ANCHORED) {
    return false;
  }

  switch (mode) {
    case PaintMode::Sculpt:
      if (sculpt_is_grab_tool(br)) {
        return false;
      }
      break;
    default:
      break;
  }
  return true;
}

#define PAINT_STROKE_MODAL_CANCEL 1

wmKeyMap *paint_stroke_modal_keymap(wmKeyConfig *keyconf)
{
  static EnumPropertyItem modal_items[] = {
      {PAINT_STROKE_MODAL_CANCEL, "CANCEL", 0, "Cancel", "Cancel and undo a stroke in progress"},
      {0}};

  static const char *name = "Paint Stroke Modal";

  wmKeyMap *keymap = WM_modalkeymap_find(keyconf, name);

  /* This function is called for each space-type, only needs to add map once. */
  if (!keymap) {
    keymap = WM_modalkeymap_ensure(keyconf, name, modal_items);
  }

  return keymap;
}

static void paint_stroke_add_sample(
    PaintStroke *stroke, int input_samples, float x, float y, float pressure)
{
  PaintSample *sample = &stroke->samples[stroke->cur_sample];
  int max_samples = std::clamp(input_samples, 1, PAINT_MAX_INPUT_SAMPLES);

  sample->mouse[0] = x;
  sample->mouse[1] = y;
  sample->pressure = pressure;

  stroke->cur_sample++;
  if (stroke->cur_sample >= max_samples) {
    stroke->cur_sample = 0;
  }
  if (stroke->num_samples < max_samples) {
    stroke->num_samples++;
  }
}

static void paint_stroke_sample_average(const PaintStroke *stroke, PaintSample *average)
{
  memset(average, 0, sizeof(*average));

  BLI_assert(stroke->num_samples > 0);

  for (int i = 0; i < stroke->num_samples; i++) {
    add_v2_v2(average->mouse, stroke->samples[i].mouse);
    average->pressure += stroke->samples[i].pressure;
  }

  mul_v2_fl(average->mouse, 1.0f / stroke->num_samples);
  average->pressure /= stroke->num_samples;

  // printf("avg=(%f, %f), num=%d\n", average->mouse[0], average->mouse[1], stroke->num_samples);
}

/**
 * Slightly different version of spacing for line/curve strokes,
 * makes sure the dabs stay on the line path.
 */
static void paint_line_strokes_spacing(bContext *C,
                                       wmOperator *op,
                                       PaintStroke *stroke,
                                       float spacing,
                                       float *length_residue,
                                       const float old_pos[2],
                                       const float new_pos[2])
{
  UnifiedPaintSettings *ups = stroke->ups;
  Paint *paint = BKE_paint_get_active_from_context(C);
  Brush *brush = BKE_paint_brush(paint);
  PaintMode mode = BKE_paintmode_get_active_from_context(C);
  ARegion *region = CTX_wm_region(C);

  const bool use_scene_spacing = paint_stroke_use_scene_spacing(brush, mode);

  float mouse[2], dmouse[2];
  float length;
  float d_world_space_position[3] = {0.0f};
  float world_space_position_old[3], world_space_position_new[3];

  copy_v2_v2(stroke->last_mouse_position, old_pos);

  if (use_scene_spacing) {
    bool hit_old = SCULPT_stroke_get_location(
        C, world_space_position_old, old_pos, stroke->original);
    bool hit_new = SCULPT_stroke_get_location(
        C, world_space_position_new, new_pos, stroke->original);
    mul_m4_v3(stroke->vc.obact->object_to_world().ptr(), world_space_position_old);
    mul_m4_v3(stroke->vc.obact->object_to_world().ptr(), world_space_position_new);
    if (hit_old && hit_new && stroke->stroke_over_mesh) {
      sub_v3_v3v3(d_world_space_position, world_space_position_new, world_space_position_old);
      length = len_v3(d_world_space_position);
      stroke->stroke_over_mesh = true;
    }
    else {
      length = 0.0f;
      zero_v3(d_world_space_position);
      stroke->stroke_over_mesh = hit_new;
      if (stroke->stroke_over_mesh) {
        copy_v3_v3(stroke->last_world_space_position, world_space_position_old);
      }
    }
  }
  else {
    sub_v2_v2v2(dmouse, new_pos, old_pos);
    length = normalize_v2(dmouse);
  }

  BLI_assert(length >= 0.0f);

  if (length == 0.0f) {
    return;
  }

  while (length > 0.0f) {
    float spacing_final = spacing - *length_residue;
    length += *length_residue;
    *length_residue = 0.0;

    if (length >= spacing) {
      if (use_scene_spacing) {
        float final_world_space_position[3];
        normalize_v3(d_world_space_position);
        mul_v3_v3fl(final_world_space_position, d_world_space_position, spacing_final);
        add_v3_v3v3(
            final_world_space_position, world_space_position_old, final_world_space_position);
        ED_view3d_project_v2(region, final_world_space_position, mouse);
      }
      else {
        mouse[0] = stroke->last_mouse_position[0] + dmouse[0] * spacing_final;
        mouse[1] = stroke->last_mouse_position[1] + dmouse[1] * spacing_final;
      }

      ups->overlap_factor = paint_stroke_integrate_overlap(stroke->brush, 1.0);

      stroke->stroke_distance += spacing / stroke->zoom_2d;
      paint_brush_stroke_add_step(C, op, stroke, mouse, 1.0);

      length -= spacing;
      spacing_final = spacing;
    }
    else {
      break;
    }
  }

  *length_residue = length;
}

static void paint_stroke_line_end(bContext *C,
                                  wmOperator *op,
                                  PaintStroke *stroke,
                                  const float mouse[2])
{
  Brush *br = stroke->brush;
  if (stroke->stroke_started && (br->flag & BRUSH_LINE)) {
    stroke->ups->overlap_factor = paint_stroke_integrate_overlap(br, 1.0);

    paint_brush_stroke_add_step(C, op, stroke, stroke->last_mouse_position, 1.0);
    paint_space_stroke(C, op, stroke, mouse, 1.0);
  }
}

static bool paint_stroke_curve_end(bContext *C, wmOperator *op, PaintStroke *stroke)
{
  Brush *br = stroke->brush;

  if (br->flag & BRUSH_CURVE) {
    UnifiedPaintSettings *ups = &CTX_data_tool_settings(C)->unified_paint_settings;
    const Scene *scene = CTX_data_scene(C);
    const float spacing = paint_space_stroke_spacing(C, scene, stroke, 1.0f, 1.0f);
    PaintCurve *pc = br->paint_curve;
    PaintCurvePoint *pcp;
    float length_residue = 0.0f;
    int i;

    if (!pc) {
      return true;
    }

#ifdef DEBUG_TIME
    TIMEIT_START_AVERAGED(whole_stroke);
#endif

    pcp = pc->points;
    stroke->ups->overlap_factor = paint_stroke_integrate_overlap(br, 1.0);

    for (i = 0; i < pc->tot_points - 1; i++, pcp++) {
      int j;
      float data[(PAINT_CURVE_NUM_SEGMENTS + 1) * 2];
      float tangents[(PAINT_CURVE_NUM_SEGMENTS + 1) * 2];
      PaintCurvePoint *pcp_next = pcp + 1;
      bool do_rake = false;

      for (j = 0; j < 2; j++) {
        BKE_curve_forward_diff_bezier(pcp->bez.vec[1][j],
                                      pcp->bez.vec[2][j],
                                      pcp_next->bez.vec[0][j],
                                      pcp_next->bez.vec[1][j],
                                      data + j,
                                      PAINT_CURVE_NUM_SEGMENTS,
                                      sizeof(float[2]));
      }

      if ((br->mtex.brush_angle_mode & MTEX_ANGLE_RAKE) ||
          (br->mask_mtex.brush_angle_mode & MTEX_ANGLE_RAKE))
      {
        do_rake = true;
        for (j = 0; j < 2; j++) {
          BKE_curve_forward_diff_tangent_bezier(pcp->bez.vec[1][j],
                                                pcp->bez.vec[2][j],
                                                pcp_next->bez.vec[0][j],
                                                pcp_next->bez.vec[1][j],
                                                tangents + j,
                                                PAINT_CURVE_NUM_SEGMENTS,
                                                sizeof(float[2]));
        }
      }

      for (j = 0; j < PAINT_CURVE_NUM_SEGMENTS; j++) {
        if (do_rake) {
          float rotation = atan2f(tangents[2 * j + 1], tangents[2 * j]) + float(0.5f * M_PI);
          paint_update_brush_rake_rotation(ups, br, rotation);
        }

        if (!stroke->stroke_started) {
          stroke->last_pressure = 1.0;
          copy_v2_v2(stroke->last_mouse_position, data + 2 * j);

          if (paint_stroke_use_scene_spacing(br, BKE_paintmode_get_active_from_context(C))) {
            stroke->stroke_over_mesh = SCULPT_stroke_get_location(
                C, stroke->last_world_space_position, data + 2 * j, stroke->original);
            mul_m4_v3(stroke->vc.obact->object_to_world().ptr(),
                      stroke->last_world_space_position);
          }

          stroke->stroke_started = stroke->test_start(C, op, stroke->last_mouse_position);

          if (stroke->stroke_started) {
            paint_brush_stroke_add_step(C, op, stroke, data + 2 * j, 1.0);
            paint_line_strokes_spacing(
                C, op, stroke, spacing, &length_residue, data + 2 * j, data + 2 * (j + 1));
          }
        }
        else {
          paint_line_strokes_spacing(
              C, op, stroke, spacing, &length_residue, data + 2 * j, data + 2 * (j + 1));
        }
      }
    }

    stroke_done(C, op, stroke);

#ifdef DEBUG_TIME
    TIMEIT_END_AVERAGED(whole_stroke);
#endif

    return true;
  }

  return false;
}

static void paint_stroke_line_constrain(PaintStroke *stroke, float mouse[2])
{
  if (stroke->constrain_line) {
    float line[2];
    float angle, len, res;

    sub_v2_v2v2(line, mouse, stroke->last_mouse_position);
    angle = atan2f(line[1], line[0]);
    len = len_v2(line);

    /* divide angle by PI/4 */
    angle = 4.0f * angle / float(M_PI);

    /* now take residue */
    res = angle - floorf(angle);

    /* residue decides how close we are at a certain angle */
    if (res <= 0.5f) {
      angle = floorf(angle) * float(M_PI_4);
    }
    else {
      angle = (floorf(angle) + 1.0f) * float(M_PI_4);
    }

    mouse[0] = stroke->constrained_pos[0] = len * cosf(angle) + stroke->last_mouse_position[0];
    mouse[1] = stroke->constrained_pos[1] = len * sinf(angle) + stroke->last_mouse_position[1];
  }
}

int paint_stroke_modal(bContext *C, wmOperator *op, const wmEvent *event, PaintStroke **stroke_p)
{
  Scene *scene = CTX_data_scene(C);
  Paint *p = BKE_paint_get_active_from_context(C);
  PaintMode mode = BKE_paintmode_get_active_from_context(C);
  PaintStroke *stroke = *stroke_p;
  Brush *br = stroke->brush = BKE_paint_brush(p);
  PaintSample sample_average;
  float mouse[2];
  bool first_dab = false;
  bool first_modal = false;
  bool redraw = false;
  float pressure;

  if (event->type == INBETWEEN_MOUSEMOVE && !paint_tool_require_inbetween_mouse_events(br, mode)) {
    return OPERATOR_RUNNING_MODAL;
  }

  /* see if tablet affects event. Line, anchored and drag dot strokes do not support pressure */
  pressure = ((br->flag & (BRUSH_LINE | BRUSH_ANCHORED | BRUSH_DRAG_DOT)) ?
                  1.0f :
                  WM_event_tablet_data(event, &stroke->pen_flip, nullptr));

  /* When processing a timer event the pressure from the event is 0, so use the last valid
   * pressure. */
  if (event->type == TIMER) {
    pressure = stroke->last_tablet_event_pressure;
  }
  else {
    stroke->last_tablet_event_pressure = pressure;
  }

  int input_samples = BKE_brush_input_samples_get(scene, br);
  paint_stroke_add_sample(stroke, input_samples, event->mval[0], event->mval[1], pressure);
  paint_stroke_sample_average(stroke, &sample_average);

  /* Tilt. */
  if (WM_event_is_tablet(event)) {
    stroke->x_tilt = event->tablet.x_tilt;
    stroke->y_tilt = event->tablet.y_tilt;
  }

#ifdef WITH_INPUT_NDOF
  /* let NDOF motion pass through to the 3D view so we can paint and rotate simultaneously!
   * this isn't perfect... even when an extra MOUSEMOVE is spoofed, the stroke discards it
   * since the 2D deltas are zero -- code in this file needs to be updated to use the
   * post-NDOF_MOTION MOUSEMOVE */
  if (event->type == NDOF_MOTION) {
    return OPERATOR_PASS_THROUGH;
  }
#endif

  /* one time initialization */
  if (!stroke->stroke_init) {
    if (paint_stroke_curve_end(C, op, stroke)) {
      *stroke_p = nullptr;
      return OPERATOR_FINISHED;
    }

    if (paint_supports_smooth_stroke(br, mode)) {
      stroke->stroke_cursor = WM_paint_cursor_activate(
          SPACE_TYPE_ANY, RGN_TYPE_ANY, paint_brush_tool_poll, paint_draw_smooth_cursor, stroke);
    }

    stroke->stroke_init = true;
    first_modal = true;
  }

  /* one time stroke initialization */
  if (!stroke->stroke_started) {
    stroke->last_pressure = sample_average.pressure;
    copy_v2_v2(stroke->last_mouse_position, sample_average.mouse);
    if (paint_stroke_use_scene_spacing(br, mode)) {
      stroke->stroke_over_mesh = SCULPT_stroke_get_location(
          C, stroke->last_world_space_position, sample_average.mouse, stroke->original);
      mul_m4_v3(stroke->vc.obact->object_to_world().ptr(), stroke->last_world_space_position);
    }
    stroke->stroke_started = stroke->test_start(C, op, sample_average.mouse);

    if (stroke->stroke_started) {
      if (br->flag & BRUSH_AIRBRUSH) {
        stroke->timer = WM_event_timer_add(
            CTX_wm_manager(C), CTX_wm_window(C), TIMER, stroke->brush->rate);
      }

      if (br->flag & BRUSH_LINE) {
        stroke->stroke_cursor = WM_paint_cursor_activate(
            SPACE_TYPE_ANY, RGN_TYPE_ANY, paint_brush_tool_poll, paint_draw_line_cursor, stroke);
      }

      first_dab = true;
    }
  }

  /* Cancel */
  if (event->type == EVT_MODAL_MAP && event->val == PAINT_STROKE_MODAL_CANCEL) {
    if (op->type->cancel) {
      op->type->cancel(C, op);
    }
    else {
      paint_stroke_cancel(C, op, stroke);
    }
    return OPERATOR_CANCELLED;
  }

  if (event->type == stroke->event_type && !first_modal) {
    if (event->val == KM_RELEASE) {
      copy_v2_fl2(mouse, event->mval[0], event->mval[1]);
      paint_stroke_line_constrain(stroke, mouse);
      paint_stroke_line_end(C, op, stroke, mouse);
      stroke_done(C, op, stroke);
      *stroke_p = nullptr;
      return OPERATOR_FINISHED;
    }
  }
  else if (ELEM(event->type, EVT_RETKEY, EVT_SPACEKEY)) {
    paint_stroke_line_end(C, op, stroke, sample_average.mouse);
    stroke_done(C, op, stroke);
    *stroke_p = nullptr;
    return OPERATOR_FINISHED;
  }
  else if (br->flag & BRUSH_LINE) {
    if (event->modifier & KM_ALT) {
      stroke->constrain_line = true;
    }
    else {
      stroke->constrain_line = false;
    }

    copy_v2_fl2(mouse, event->mval[0], event->mval[1]);
    paint_stroke_line_constrain(stroke, mouse);

    if (stroke->stroke_started && (first_modal || ISMOUSE_MOTION(event->type))) {
      if ((br->mtex.brush_angle_mode & MTEX_ANGLE_RAKE) ||
          (br->mask_mtex.brush_angle_mode & MTEX_ANGLE_RAKE))
      {
        copy_v2_v2(stroke->ups->last_rake, stroke->last_mouse_position);
      }
      paint_calculate_rake_rotation(
          stroke->ups, br, mouse, stroke->last_mouse_position, mode, true);
    }
  }
  else if (first_modal ||
           /* regular dabs */
           (!(br->flag & BRUSH_AIRBRUSH) && ISMOUSE_MOTION(event->type)) ||
           /* airbrush */
           ((br->flag & BRUSH_AIRBRUSH) && event->type == TIMER &&
            event->customdata == stroke->timer))
  {
    if (paint_smooth_stroke(stroke, &sample_average, mode, mouse, &pressure)) {
      if (stroke->stroke_started) {
        if (paint_space_stroke_enabled(br, mode)) {
          if (paint_space_stroke(C, op, stroke, mouse, pressure)) {
            redraw = true;
          }
        }
        else {
          float dmouse[2];
          sub_v2_v2v2(dmouse, mouse, stroke->last_mouse_position);
          stroke->stroke_distance += len_v2(dmouse);
          paint_brush_stroke_add_step(C, op, stroke, mouse, pressure);
          redraw = true;
        }
      }
    }
  }

  /* we want the stroke to have the first daub at the start location
   * instead of waiting till we have moved the space distance */
  if (first_dab && paint_space_stroke_enabled(br, mode) && !(br->flag & BRUSH_SMOOTH_STROKE)) {
    stroke->ups->overlap_factor = paint_stroke_integrate_overlap(br, 1.0);
    paint_brush_stroke_add_step(C, op, stroke, sample_average.mouse, sample_average.pressure);
    redraw = true;
  }

  /* Don't update the paint cursor in #INBETWEEN_MOUSEMOVE events. */
  if (event->type != INBETWEEN_MOUSEMOVE) {
    wmWindow *window = CTX_wm_window(C);
    ARegion *region = CTX_wm_region(C);

    if (region && (p->flags & PAINT_SHOW_BRUSH)) {
      WM_paint_cursor_tag_redraw(window, region);
    }
  }

  /* Draw for all events (even in between) otherwise updating the brush
   * display is noticeably delayed.
   */
  if (redraw && stroke->redraw) {
    stroke->redraw(C, stroke, false);
  }

  return OPERATOR_RUNNING_MODAL;
}

int paint_stroke_exec(bContext *C, wmOperator *op, PaintStroke *stroke)
{
  /* only when executed for the first time */
  if (stroke->stroke_started == 0) {
    PropertyRNA *strokeprop;
    PointerRNA firstpoint;
    float mouse[2];

    strokeprop = RNA_struct_find_property(op->ptr, "stroke");

    if (RNA_property_collection_lookup_int(op->ptr, strokeprop, 0, &firstpoint)) {
      RNA_float_get_array(&firstpoint, "mouse", mouse);
      stroke->stroke_started = stroke->test_start(C, op, mouse);
    }
  }

  if (stroke->stroke_started) {
    RNA_BEGIN (op->ptr, itemptr, "stroke") {
      stroke->update_step(C, op, stroke, &itemptr);
    }
    RNA_END;
  }

  bool ok = (stroke->stroke_started != 0);

  stroke_done(C, op, stroke);

  return ok ? OPERATOR_FINISHED : OPERATOR_CANCELLED;
}

void paint_stroke_cancel(bContext *C, wmOperator *op, PaintStroke *stroke)
{
  stroke_done(C, op, stroke);
}

ViewContext *paint_stroke_view_context(PaintStroke *stroke)
{
  return &stroke->vc;
}

void *paint_stroke_mode_data(PaintStroke *stroke)
{
  return stroke->mode_data;
}

bool paint_stroke_flipped(PaintStroke *stroke)
{
  return stroke->pen_flip;
}

bool paint_stroke_inverted(PaintStroke *stroke)
{
  return stroke->stroke_mode == BRUSH_STROKE_INVERT;
}

float paint_stroke_distance_get(PaintStroke *stroke)
{
  return stroke->stroke_distance;
}

void paint_stroke_set_mode_data(PaintStroke *stroke, void *mode_data)
{
  stroke->mode_data = mode_data;
}

bool paint_stroke_started(PaintStroke *stroke)
{
  return stroke->stroke_started;
}

bool paint_brush_tool_poll(bContext *C)
{
  Paint *p = BKE_paint_get_active_from_context(C);
  Object *ob = CTX_data_active_object(C);
  ScrArea *area = CTX_wm_area(C);
  ARegion *region = CTX_wm_region(C);

  if (p && ob && BKE_paint_brush(p) &&
      (area && ELEM(area->spacetype, SPACE_VIEW3D, SPACE_IMAGE)) &&
      (region && region->regiontype == RGN_TYPE_WINDOW))
  {
    /* Check the current tool is a brush. */
    bToolRef *tref = area->runtime.tool;
    if (tref && tref->runtime && tref->runtime->data_block[0]) {
      return true;
    }
  }
  return false;
}

}  // namespace blender::ed::sculpt_paint<|MERGE_RESOLUTION|>--- conflicted
+++ resolved
@@ -1072,13 +1072,8 @@
   }
 
   switch (mode) {
-<<<<<<< HEAD
-    case PAINT_MODE_SCULPT:
+    case PaintMode::Sculpt:
       if (sculpt_is_grab_tool(br) && br->sculpt_tool != SCULPT_TOOL_SNAKE_HOOK) {
-=======
-    case PaintMode::Sculpt:
-      if (sculpt_is_grab_tool(br)) {
->>>>>>> 203f5f9f
         return false;
       }
       break;
