--- conflicted
+++ resolved
@@ -1976,12 +1976,10 @@
    * and we may get interference with the stroke itself.
    * For line strokes, such interference is visible. */
   if (!pcontext->ups->stroke_active) {
+    float zero[2] = {0.0f, 0.0f};
+
     paint_calculate_rake_rotation(
-<<<<<<< HEAD
-        pcontext->ups, pcontext->brush, pcontext->translation, pcontext->translation);
-=======
-        pcontext->ups, pcontext->brush, pcontext->translation, pcontext->mode);
->>>>>>> 8df6974a
+        pcontext->ups, pcontext->brush, pcontext->translation, zero, pcontext->mode);
   }
 }
 
@@ -2086,4 +2084,4 @@
 
   /* Invalidate the paint cursors. */
   BKE_paint_invalidate_overlay_all();
-}
+}