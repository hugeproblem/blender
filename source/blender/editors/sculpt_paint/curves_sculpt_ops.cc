/* SPDX-License-Identifier: GPL-2.0-or-later */

#include "BLI_utildefines.h"

#include "BKE_attribute_math.hh"
#include "BKE_brush.h"
#include "BKE_bvhutils.h"
#include "BKE_context.h"
#include "BKE_curves.hh"
#include "BKE_geometry_set.hh"
#include "BKE_lib_id.h"
#include "BKE_mesh.h"
#include "BKE_mesh_runtime.h"
#include "BKE_paint.h"
#include "BKE_spline.hh"

#include "WM_api.h"
#include "WM_toolsystem.h"

#include "ED_curves_sculpt.h"
#include "ED_object.h"
#include "ED_screen.h"
#include "ED_view3d.h"

#include "DEG_depsgraph.h"

#include "DNA_brush_types.h"
#include "DNA_curves_types.h"
#include "DNA_mesh_types.h"
#include "DNA_meshdata_types.h"
#include "DNA_screen_types.h"

#include "RNA_access.h"

#include "BLI_index_mask_ops.hh"
#include "BLI_kdtree.h"
#include "BLI_math_vector.hh"
#include "BLI_rand.hh"

#include "PIL_time.h"

#include "curves_sculpt_intern.h"
#include "curves_sculpt_intern.hh"
#include "paint_intern.h"

/* -------------------------------------------------------------------- */
/** \name Poll Functions
 * \{ */

bool CURVES_SCULPT_mode_poll(bContext *C)
{
  Object *ob = CTX_data_active_object(C);
  return ob && ob->mode & OB_MODE_SCULPT_CURVES;
}

bool CURVES_SCULPT_mode_poll_view3d(bContext *C)
{
  if (!CURVES_SCULPT_mode_poll(C)) {
    return false;
  }
  if (CTX_wm_region_view3d(C) == nullptr) {
    return false;
  }
  return true;
}

/** \} */

namespace blender::ed::sculpt_paint {

using blender::bke::CurvesGeometry;

/* -------------------------------------------------------------------- */
/** \name * SCULPT_CURVES_OT_brush_stroke
 * \{ */

<<<<<<< HEAD
class DensityAddOperation : public CurvesSculptStrokeOperation {
 private:
  /** Contains the root points of the curves that existed before this operation started. */
  KDTree_3d *old_kdtree_ = nullptr;
  /** Number of points in the kdtree above. */
  int old_kdtree_size_ = 0;

  /**
   * Indicates that the corresponding curve has already been created and can't be changed by this
   * operation anymore.
   */
  static constexpr int ExistsAlreadyIndex = INT32_MAX;

  struct NewPointsData {
    Vector<float3> bary_coords;
    Vector<int> looptri_indices;
    Vector<float3> positions;
    Vector<float3> normals;
  };

 public:
  ~DensityAddOperation() override
  {
    if (old_kdtree_ != nullptr) {
      BLI_kdtree_3d_free(old_kdtree_);
    }
  }

  void on_stroke_extended(bContext *C, const StrokeExtension &stroke_extension) override
  {
    Depsgraph &depsgraph = *CTX_data_depsgraph_pointer(C);
    Scene &scene = *CTX_data_scene(C);
    Object &object = *CTX_data_active_object(C);
    ARegion *region = CTX_wm_region(C);
    View3D *v3d = CTX_wm_view3d(C);

    Curves &curves_id = *static_cast<Curves *>(object.data);
    CurvesGeometry &curves = CurvesGeometry::wrap(curves_id.geometry);

    if (curves_id.surface == nullptr || curves_id.surface->type != OB_MESH) {
      return;
    }

    const Object &surface_ob = *curves_id.surface;
    const Mesh &surface = *static_cast<const Mesh *>(surface_ob.data);
    const float4x4 surface_ob_mat = surface_ob.obmat;
    const float4x4 surface_ob_imat = surface_ob_mat.inverted();

    ToolSettings &tool_settings = *scene.toolsettings;
    CurvesSculpt &curves_sculpt = *tool_settings.curves_sculpt;
    Brush &brush = *BKE_paint_brush(&curves_sculpt.paint);
    const float brush_radius_screen = BKE_brush_size_get(&scene, &brush, false);
    const float strength = BKE_brush_alpha_get(&scene, &brush);
    const float minimum_distance = curves_sculpt.distance;

    /* This is the main ray that is used to determine the brush position in 3D space. */
    float3 ray_start, ray_end;
    ED_view3d_win_to_segment_clipped(
        &depsgraph, region, v3d, stroke_extension.mouse_position, ray_start, ray_end, true);
    ray_start = surface_ob_imat * ray_start;
    ray_end = surface_ob_imat * ray_end;
    const float3 ray_direction = math::normalize(ray_end - ray_start);

    /* This ray is used to determine the brush radius in 3d space. */
    float3 offset_ray_start, offset_ray_end;
    ED_view3d_win_to_segment_clipped(&depsgraph,
                                     region,
                                     v3d,
                                     stroke_extension.mouse_position +
                                         float2(0, brush_radius_screen),
                                     offset_ray_start,
                                     offset_ray_end,
                                     true);
    offset_ray_start = surface_ob_imat * offset_ray_start;
    offset_ray_end = surface_ob_imat * offset_ray_end;

    float4x4 ob_imat;
    invert_m4_m4(ob_imat.values, object.obmat);

    const float4x4 transform = ob_imat * surface_ob_mat;

    BVHTreeFromMesh bvhtree;
    BKE_bvhtree_from_mesh_get(&bvhtree, &surface, BVHTREE_FROM_LOOPTRI, 2);

    /* Do a raycast against the surface object to find the brush position. */
    BVHTreeRayHit ray_hit;
    ray_hit.dist = FLT_MAX;
    ray_hit.index = -1;
    BLI_bvhtree_ray_cast(bvhtree.tree,
                         ray_start,
                         ray_direction,
                         0.0f,
                         &ray_hit,
                         bvhtree.raycast_callback,
                         &bvhtree);

    if (ray_hit.index == -1) {
      /* The ray did not hit the surface. */
      free_bvhtree_from_mesh(&bvhtree);
      return;
    }
    /* Brush position in the space of the surface object. */
    const float3 brush_pos_3d_surface = ray_hit.co;
    const float brush_radius_3d_surface = dist_to_line_v3(
        brush_pos_3d_surface, offset_ray_start, offset_ray_end);

    /* Brush position in the space of the curves object. */
    const float3 brush_pos_3d_curves = transform * brush_pos_3d_surface;
    const float brush_radius_3d_curves = dist_to_line_v3(
        brush_pos_3d_curves, transform * offset_ray_start, transform * offset_ray_end);

    Vector<int> looptri_indices = this->find_looptri_indices_to_consider(
        bvhtree, brush_pos_3d_surface, brush_radius_3d_surface);

    free_bvhtree_from_mesh(&bvhtree);

    if (old_kdtree_ == nullptr && minimum_distance > 0.0f) {
      old_kdtree_ = this->kdtree_from_curve_roots_and_positions(curves, curves.curves_range(), {});
      old_kdtree_size_ = curves.curves_num();
    }

    float density;
    if (minimum_distance > 0.0f) {
      /* Estimate the sampling density based on the target minimum distance. */
      density = strength * pow2f(1.0f / minimum_distance);
    }
    else {
      /* Sample a somewhat constant amount of points based on the strength. */
      const float brush_circle_area_3d = M_PI * pow2f(brush_radius_3d_curves);
      density = strength * 100.0f / brush_circle_area_3d;
    }

    NewPointsData new_points = this->sample_new_points(density,
                                                       minimum_distance,
                                                       brush_radius_3d_curves,
                                                       brush_pos_3d_curves,
                                                       looptri_indices,
                                                       transform,
                                                       surface);
    if (minimum_distance > 0.0f) {
      this->eliminate_too_close_points(new_points, curves, minimum_distance);
    }
    this->insert_new_curves(new_points, curves);

    DEG_id_tag_update(&curves_id.id, ID_RECALC_GEOMETRY);
    ED_region_tag_redraw(region);
  }

 private:
  Vector<int> find_looptri_indices_to_consider(BVHTreeFromMesh &bvhtree,
                                               const float3 &brush_pos,
                                               const float brush_radius_3d)
  {
    Vector<int> looptri_indices;

    struct RangeQueryUserData {
      Vector<int> &indices;
    } range_query_user_data = {looptri_indices};

    BLI_bvhtree_range_query(
        bvhtree.tree,
        brush_pos,
        brush_radius_3d,
        [](void *userdata, int index, const float co[3], float dist_sq) {
          UNUSED_VARS(co, dist_sq);
          RangeQueryUserData &data = *static_cast<RangeQueryUserData *>(userdata);
          data.indices.append(index);
        },
        &range_query_user_data);

    return looptri_indices;
  }

  KDTree_3d *kdtree_from_curve_roots_and_positions(const CurvesGeometry &curves,
                                                   const IndexRange curves_range,
                                                   Span<float3> extra_positions)
  {
    const int tot_points = curves_range.size() + extra_positions.size();
    KDTree_3d *kdtree = BLI_kdtree_3d_new(tot_points);
    for (const int curve_i : curves_range) {
      const int first_point_i = curves.offsets()[curve_i];
      const float3 root_position = curves.positions()[first_point_i];
      BLI_kdtree_3d_insert(kdtree, ExistsAlreadyIndex, root_position);
    }
    for (const int i : extra_positions.index_range()) {
      BLI_kdtree_3d_insert(kdtree, i, extra_positions[i]);
    }
    BLI_kdtree_3d_balance(kdtree);
    return kdtree;
  }

  bool is_too_close_to_existing_point(const float3 position, const float minimum_distance) const
  {
    if (old_kdtree_ == nullptr) {
      return false;
    }
    KDTreeNearest_3d nearest;
    nearest.index = -1;
    BLI_kdtree_3d_find_nearest(old_kdtree_, position, &nearest);
    if (nearest.index >= 0 && nearest.dist < minimum_distance) {
      return true;
    }
    return false;
  }

  NewPointsData sample_new_points(const float density,
                                  const float minimum_distance,
                                  const float brush_radius_3d,
                                  const float3 &brush_pos,
                                  const Span<int> looptri_indices,
                                  const float4x4 &transform,
                                  const Mesh &surface)
  {
    const float brush_radius_3d_sq = brush_radius_3d * brush_radius_3d;
    const float area_threshold = M_PI * brush_radius_3d_sq;

    const Span<MLoopTri> looptris{BKE_mesh_runtime_looptri_ensure(&surface),
                                  BKE_mesh_runtime_looptri_len(&surface)};

    threading::EnumerableThreadSpecific<NewPointsData> new_points_per_thread;

    const double time = PIL_check_seconds_timer();
    const uint64_t time_as_int = *reinterpret_cast<const uint64_t *>(&time);
    const uint32_t rng_base_seed = time_as_int ^ (time_as_int >> 32);

    RandomNumberGenerator rng{rng_base_seed};

    threading::parallel_for(looptri_indices.index_range(), 512, [&](const IndexRange range) {
      RandomNumberGenerator looptri_rng{rng_base_seed + (uint32_t)range.start()};

      for (const int looptri_index : looptri_indices.slice(range)) {
        const MLoopTri &looptri = looptris[looptri_index];
        const float3 &v0 = transform * float3(surface.mvert[surface.mloop[looptri.tri[0]].v].co);
        const float3 &v1 = transform * float3(surface.mvert[surface.mloop[looptri.tri[1]].v].co);
        const float3 &v2 = transform * float3(surface.mvert[surface.mloop[looptri.tri[2]].v].co);
        const float looptri_area = area_tri_v3(v0, v1, v2);

        float3 normal;
        normal_tri_v3(normal, v0, v1, v2);

        /* Use a different sampling strategy depending on whether the triangle is large or small
         * compared to the brush size. When the triangle is small, points are distributed within
         * the triangle directly. If the triangle is larger than the brush, distribute new points
         * in a circle on the triangle plane. */
        if (looptri_area < area_threshold) {
          const int amount = looptri_rng.round_probabilistic(looptri_area * density);

          threading::parallel_for(IndexRange(amount), 512, [&](const IndexRange amount_range) {
            RandomNumberGenerator point_rng{rng_base_seed + looptri_index * 1000 +
                                            (uint32_t)amount_range.start()};
            NewPointsData &new_points = new_points_per_thread.local();

            for ([[maybe_unused]] const int i : amount_range) {
              const float3 bary_coord = point_rng.get_barycentric_coordinates();
              const float3 point_pos = attribute_math::mix3(bary_coord, v0, v1, v2);

              if (math::distance(point_pos, brush_pos) > brush_radius_3d) {
                continue;
              }
              if (minimum_distance > 0.0f &&
                  this->is_too_close_to_existing_point(point_pos, minimum_distance)) {
                continue;
              }

              new_points.bary_coords.append(bary_coord);
              new_points.looptri_indices.append(looptri_index);
              new_points.positions.append(point_pos);
              new_points.normals.append(normal);
            }
          });
        }
        else {
          float3 hit_pos_proj = brush_pos;
          project_v3_plane(hit_pos_proj, normal, v0);
          const float proj_distance_sq = math::distance_squared(hit_pos_proj, brush_pos);
          const float brush_radius_factor_sq = 1.0f -
                                               std::min(1.0f,
                                                        proj_distance_sq / brush_radius_3d_sq);
          const float radius_proj_sq = brush_radius_3d_sq * brush_radius_factor_sq;
          const float radius_proj = std::sqrt(radius_proj_sq);
          const float circle_area = M_PI * radius_proj_sq;

          const int amount = rng.round_probabilistic(circle_area * density);

          const float3 axis_1 = math::normalize(v1 - v0) * radius_proj;
          const float3 axis_2 = math::normalize(
                                    math::cross(axis_1, math::cross(axis_1, v2 - v0))) *
                                radius_proj;

          threading::parallel_for(IndexRange(amount), 512, [&](const IndexRange amount_range) {
            RandomNumberGenerator point_rng{rng_base_seed + looptri_index * 1000 +
                                            (uint32_t)amount_range.start()};
            NewPointsData &new_points = new_points_per_thread.local();

            for ([[maybe_unused]] const int i : amount_range) {
              const float r = std::sqrt(rng.get_float());
              const float angle = rng.get_float() * 2 * M_PI;
              const float x = r * std::cos(angle);
              const float y = r * std::sin(angle);

              const float3 point_pos = hit_pos_proj + axis_1 * x + axis_2 * y;

              if (!isect_point_tri_prism_v3(point_pos, v0, v1, v2)) {
                continue;
              }
              if (minimum_distance > 0.0f &&
                  this->is_too_close_to_existing_point(point_pos, minimum_distance)) {
                continue;
              }

              float3 bary_coord;
              interp_weights_tri_v3(bary_coord, v0, v1, v2, point_pos);

              new_points.bary_coords.append(bary_coord);
              new_points.looptri_indices.append(looptri_index);
              new_points.positions.append(point_pos);
              new_points.normals.append(normal);
            }
          });
        }
      }
    });

    NewPointsData new_points;
    for (const NewPointsData &local_new_points : new_points_per_thread) {
      new_points.bary_coords.extend(local_new_points.bary_coords);
      new_points.looptri_indices.extend(local_new_points.looptri_indices);
      new_points.positions.extend(local_new_points.positions);
      new_points.normals.extend(local_new_points.normals);
    }
    return new_points;
  }

  void eliminate_too_close_points(NewPointsData &points,
                                  const CurvesGeometry &curves,
                                  const float minimum_distance)
  {
    Array<bool> elimination_mask(points.positions.size(), false);

    const int curves_added_previously = curves.curves_num() - old_kdtree_size_;
    KDTree_3d *new_points_kdtree = this->kdtree_from_curve_roots_and_positions(
        curves, IndexRange(old_kdtree_size_, curves_added_previously), points.positions);

    Array<Vector<int>> points_in_range(points.positions.size());
    threading::parallel_for(points.positions.index_range(), 256, [&](const IndexRange range) {
      for (const int point_i : range) {
        const float3 query_position = points.positions[point_i];

        struct CallbackData {
          int point_i;
          Vector<int> &found_indices;
          MutableSpan<bool> elimination_mask;
        } callback_data = {point_i, points_in_range[point_i], elimination_mask};

        BLI_kdtree_3d_range_search_cb(
            new_points_kdtree,
            query_position,
            minimum_distance,
            [](void *user_data, int index, const float *UNUSED(co), float UNUSED(dist_sq)) {
              CallbackData &data = *static_cast<CallbackData *>(user_data);
              if (index == data.point_i) {
                /* Ignore self. */
                return true;
              }
              if (index == ExistsAlreadyIndex) {
                /* An already existing point is too close, so this new point will be eliminated. */
                data.elimination_mask[data.point_i] = true;
                return false;
              }
              data.found_indices.append(index);
              return true;
            },
            &callback_data);
      }
    });

    for (const int point_i : points.positions.index_range()) {
      if (elimination_mask[point_i]) {
        /* Point is eliminated already. */
        continue;
      }

      for (const int other_point_i : points_in_range[point_i]) {
        elimination_mask[other_point_i] = true;
      }
    }

    BLI_kdtree_3d_free(new_points_kdtree);
    for (int i = points.positions.size() - 1; i >= 0; i--) {
      if (elimination_mask[i]) {
        points.positions.remove_and_reorder(i);
        points.bary_coords.remove_and_reorder(i);
        points.looptri_indices.remove_and_reorder(i);
        points.normals.remove_and_reorder(i);
      }
    }
  }

  void insert_new_curves(const NewPointsData &new_points, CurvesGeometry &curves)
  {
    const int tot_new_curves = new_points.positions.size();

    const int points_per_curve = 8;
    curves.resize(curves.points_num() + tot_new_curves * points_per_curve,
                  curves.curves_num() + tot_new_curves);

    MutableSpan<int> offsets = curves.offsets_for_write();
    MutableSpan<float3> positions = curves.positions_for_write();

    for (const int i : IndexRange(tot_new_curves)) {
      const int curve_i = curves.curves_num() - tot_new_curves + i;
      const int first_point_i = offsets[curve_i];
      offsets[curve_i + 1] = offsets[curve_i] + points_per_curve;

      const float3 root = new_points.positions[i];
      const float3 tip = root + 0.1f * new_points.normals[i];

      for (const int j : IndexRange(points_per_curve)) {
        positions[first_point_i + j] = math::interpolate(
            root, tip, j / (float)(points_per_curve - 1));
      }
    }
  }
};

=======
>>>>>>> db628787
static std::unique_ptr<CurvesSculptStrokeOperation> start_brush_operation(bContext *C,
                                                                          wmOperator *op)
{
  const BrushStrokeMode mode = static_cast<BrushStrokeMode>(RNA_enum_get(op->ptr, "mode"));

  Scene &scene = *CTX_data_scene(C);
  CurvesSculpt &curves_sculpt = *scene.toolsettings->curves_sculpt;
  Brush &brush = *BKE_paint_brush(&curves_sculpt.paint);
  switch (brush.curves_sculpt_tool) {
    case CURVES_SCULPT_TOOL_COMB:
      return new_comb_operation();
    case CURVES_SCULPT_TOOL_DELETE:
      return new_delete_operation();
    case CURVES_SCULPT_TOOL_SNAKE_HOOK:
      return new_snake_hook_operation();
    case CURVES_SCULPT_TOOL_ADD:
      return new_add_operation();
    case CURVES_SCULPT_TOOL_GROW_SHRINK:
      return new_grow_shrink_operation(mode, C);
  }
  BLI_assert_unreachable();
  return {};
}

struct SculptCurvesBrushStrokeData {
  std::unique_ptr<CurvesSculptStrokeOperation> operation;
  PaintStroke *stroke;
};

static bool stroke_get_location(bContext *C, float out[3], const float mouse[2])
{
  out[0] = mouse[0];
  out[1] = mouse[1];
  out[2] = 0;
  UNUSED_VARS(C);
  return true;
}

static bool stroke_test_start(bContext *C, struct wmOperator *op, const float mouse[2])
{
  UNUSED_VARS(C, op, mouse);
  return true;
}

static void stroke_update_step(bContext *C,
                               wmOperator *op,
                               PaintStroke *UNUSED(stroke),
                               PointerRNA *stroke_element)
{
  SculptCurvesBrushStrokeData *op_data = static_cast<SculptCurvesBrushStrokeData *>(
      op->customdata);

  StrokeExtension stroke_extension;
  RNA_float_get_array(stroke_element, "mouse", stroke_extension.mouse_position);

  if (!op_data->operation) {
    stroke_extension.is_first = true;
    op_data->operation = start_brush_operation(C, op);
  }
  else {
    stroke_extension.is_first = false;
  }

  if (op_data->operation) {
    op_data->operation->on_stroke_extended(C, stroke_extension);
  }
}

static void stroke_done(const bContext *C, PaintStroke *stroke)
{
  UNUSED_VARS(C, stroke);
}

static int sculpt_curves_stroke_invoke(bContext *C, wmOperator *op, const wmEvent *event)
{
  SculptCurvesBrushStrokeData *op_data = MEM_new<SculptCurvesBrushStrokeData>(__func__);
  op_data->stroke = paint_stroke_new(C,
                                     op,
                                     stroke_get_location,
                                     stroke_test_start,
                                     stroke_update_step,
                                     nullptr,
                                     stroke_done,
                                     event->type);
  op->customdata = op_data;

  int return_value = op->type->modal(C, op, event);
  if (return_value == OPERATOR_FINISHED) {
    paint_stroke_free(C, op, op_data->stroke);
    MEM_delete(op_data);
    return OPERATOR_FINISHED;
  }

  WM_event_add_modal_handler(C, op);
  return OPERATOR_RUNNING_MODAL;
}

static int sculpt_curves_stroke_modal(bContext *C, wmOperator *op, const wmEvent *event)
{
  SculptCurvesBrushStrokeData *op_data = static_cast<SculptCurvesBrushStrokeData *>(
      op->customdata);
  int return_value = paint_stroke_modal(C, op, event, &op_data->stroke);
  if (ELEM(return_value, OPERATOR_FINISHED, OPERATOR_CANCELLED)) {
    MEM_delete(op_data);
  }
  return return_value;
}

static void sculpt_curves_stroke_cancel(bContext *C, wmOperator *op)
{
  SculptCurvesBrushStrokeData *op_data = static_cast<SculptCurvesBrushStrokeData *>(
      op->customdata);
  paint_stroke_cancel(C, op, op_data->stroke);
  MEM_delete(op_data);
}

static void SCULPT_CURVES_OT_brush_stroke(struct wmOperatorType *ot)
{
  ot->name = "Stroke Curves Sculpt";
  ot->idname = "SCULPT_CURVES_OT_brush_stroke";
  ot->description = "Sculpt curves using a brush";

  ot->invoke = sculpt_curves_stroke_invoke;
  ot->modal = sculpt_curves_stroke_modal;
  ot->cancel = sculpt_curves_stroke_cancel;

  ot->flag = OPTYPE_REGISTER | OPTYPE_UNDO;

  paint_stroke_operator_properties(ot, false);
}

/** \} */

/* -------------------------------------------------------------------- */
/** \name * CURVES_OT_sculptmode_toggle
 * \{ */

static bool curves_sculptmode_toggle_poll(bContext *C)
{
  Object *ob = CTX_data_active_object(C);
  if (ob == nullptr) {
    return false;
  }
  if (ob->type != OB_CURVES) {
    return false;
  }
  return true;
}

static void curves_sculptmode_enter(bContext *C)
{
  Scene *scene = CTX_data_scene(C);
  Object *ob = CTX_data_active_object(C);
  BKE_paint_ensure(scene->toolsettings, (Paint **)&scene->toolsettings->curves_sculpt);
  CurvesSculpt *curves_sculpt = scene->toolsettings->curves_sculpt;

  ob->mode = OB_MODE_SCULPT_CURVES;

  paint_cursor_start(&curves_sculpt->paint, CURVES_SCULPT_mode_poll_view3d);

  /* Update for mode change. */
  DEG_id_tag_update(&ob->id, ID_RECALC_COPY_ON_WRITE);
  WM_event_add_notifier(C, NC_SCENE | ND_MODE, nullptr);
}

static void curves_sculptmode_exit(bContext *C)
{
  Object *ob = CTX_data_active_object(C);
  ob->mode = OB_MODE_OBJECT;
}

static int curves_sculptmode_toggle_exec(bContext *C, wmOperator *op)
{
  Object *ob = CTX_data_active_object(C);
  const bool is_mode_set = ob->mode == OB_MODE_SCULPT_CURVES;

  if (is_mode_set) {
    if (!ED_object_mode_compat_set(C, ob, OB_MODE_SCULPT_CURVES, op->reports)) {
      return OPERATOR_CANCELLED;
    }
  }

  if (is_mode_set) {
    curves_sculptmode_exit(C);
  }
  else {
    curves_sculptmode_enter(C);
  }

  WM_toolsystem_update_from_context_view3d(C);
  WM_event_add_notifier(C, NC_SCENE | ND_MODE, nullptr);
  return OPERATOR_FINISHED;
}

static void CURVES_OT_sculptmode_toggle(wmOperatorType *ot)
{
  ot->name = "Curve Sculpt Mode Toggle";
  ot->idname = "CURVES_OT_sculptmode_toggle";
  ot->description = "Enter/Exit sculpt mode for curves";

  ot->exec = curves_sculptmode_toggle_exec;
  ot->poll = curves_sculptmode_toggle_poll;

  ot->flag = OPTYPE_UNDO | OPTYPE_REGISTER;
}

/** \} */

}  // namespace blender::ed::sculpt_paint

/* -------------------------------------------------------------------- */
/** \name * Registration
 * \{ */

void ED_operatortypes_sculpt_curves()
{
  using namespace blender::ed::sculpt_paint;
  WM_operatortype_append(SCULPT_CURVES_OT_brush_stroke);
  WM_operatortype_append(CURVES_OT_sculptmode_toggle);
}

/** \} */<|MERGE_RESOLUTION|>--- conflicted
+++ resolved
@@ -74,434 +74,6 @@
 /** \name * SCULPT_CURVES_OT_brush_stroke
  * \{ */
 
-<<<<<<< HEAD
-class DensityAddOperation : public CurvesSculptStrokeOperation {
- private:
-  /** Contains the root points of the curves that existed before this operation started. */
-  KDTree_3d *old_kdtree_ = nullptr;
-  /** Number of points in the kdtree above. */
-  int old_kdtree_size_ = 0;
-
-  /**
-   * Indicates that the corresponding curve has already been created and can't be changed by this
-   * operation anymore.
-   */
-  static constexpr int ExistsAlreadyIndex = INT32_MAX;
-
-  struct NewPointsData {
-    Vector<float3> bary_coords;
-    Vector<int> looptri_indices;
-    Vector<float3> positions;
-    Vector<float3> normals;
-  };
-
- public:
-  ~DensityAddOperation() override
-  {
-    if (old_kdtree_ != nullptr) {
-      BLI_kdtree_3d_free(old_kdtree_);
-    }
-  }
-
-  void on_stroke_extended(bContext *C, const StrokeExtension &stroke_extension) override
-  {
-    Depsgraph &depsgraph = *CTX_data_depsgraph_pointer(C);
-    Scene &scene = *CTX_data_scene(C);
-    Object &object = *CTX_data_active_object(C);
-    ARegion *region = CTX_wm_region(C);
-    View3D *v3d = CTX_wm_view3d(C);
-
-    Curves &curves_id = *static_cast<Curves *>(object.data);
-    CurvesGeometry &curves = CurvesGeometry::wrap(curves_id.geometry);
-
-    if (curves_id.surface == nullptr || curves_id.surface->type != OB_MESH) {
-      return;
-    }
-
-    const Object &surface_ob = *curves_id.surface;
-    const Mesh &surface = *static_cast<const Mesh *>(surface_ob.data);
-    const float4x4 surface_ob_mat = surface_ob.obmat;
-    const float4x4 surface_ob_imat = surface_ob_mat.inverted();
-
-    ToolSettings &tool_settings = *scene.toolsettings;
-    CurvesSculpt &curves_sculpt = *tool_settings.curves_sculpt;
-    Brush &brush = *BKE_paint_brush(&curves_sculpt.paint);
-    const float brush_radius_screen = BKE_brush_size_get(&scene, &brush, false);
-    const float strength = BKE_brush_alpha_get(&scene, &brush);
-    const float minimum_distance = curves_sculpt.distance;
-
-    /* This is the main ray that is used to determine the brush position in 3D space. */
-    float3 ray_start, ray_end;
-    ED_view3d_win_to_segment_clipped(
-        &depsgraph, region, v3d, stroke_extension.mouse_position, ray_start, ray_end, true);
-    ray_start = surface_ob_imat * ray_start;
-    ray_end = surface_ob_imat * ray_end;
-    const float3 ray_direction = math::normalize(ray_end - ray_start);
-
-    /* This ray is used to determine the brush radius in 3d space. */
-    float3 offset_ray_start, offset_ray_end;
-    ED_view3d_win_to_segment_clipped(&depsgraph,
-                                     region,
-                                     v3d,
-                                     stroke_extension.mouse_position +
-                                         float2(0, brush_radius_screen),
-                                     offset_ray_start,
-                                     offset_ray_end,
-                                     true);
-    offset_ray_start = surface_ob_imat * offset_ray_start;
-    offset_ray_end = surface_ob_imat * offset_ray_end;
-
-    float4x4 ob_imat;
-    invert_m4_m4(ob_imat.values, object.obmat);
-
-    const float4x4 transform = ob_imat * surface_ob_mat;
-
-    BVHTreeFromMesh bvhtree;
-    BKE_bvhtree_from_mesh_get(&bvhtree, &surface, BVHTREE_FROM_LOOPTRI, 2);
-
-    /* Do a raycast against the surface object to find the brush position. */
-    BVHTreeRayHit ray_hit;
-    ray_hit.dist = FLT_MAX;
-    ray_hit.index = -1;
-    BLI_bvhtree_ray_cast(bvhtree.tree,
-                         ray_start,
-                         ray_direction,
-                         0.0f,
-                         &ray_hit,
-                         bvhtree.raycast_callback,
-                         &bvhtree);
-
-    if (ray_hit.index == -1) {
-      /* The ray did not hit the surface. */
-      free_bvhtree_from_mesh(&bvhtree);
-      return;
-    }
-    /* Brush position in the space of the surface object. */
-    const float3 brush_pos_3d_surface = ray_hit.co;
-    const float brush_radius_3d_surface = dist_to_line_v3(
-        brush_pos_3d_surface, offset_ray_start, offset_ray_end);
-
-    /* Brush position in the space of the curves object. */
-    const float3 brush_pos_3d_curves = transform * brush_pos_3d_surface;
-    const float brush_radius_3d_curves = dist_to_line_v3(
-        brush_pos_3d_curves, transform * offset_ray_start, transform * offset_ray_end);
-
-    Vector<int> looptri_indices = this->find_looptri_indices_to_consider(
-        bvhtree, brush_pos_3d_surface, brush_radius_3d_surface);
-
-    free_bvhtree_from_mesh(&bvhtree);
-
-    if (old_kdtree_ == nullptr && minimum_distance > 0.0f) {
-      old_kdtree_ = this->kdtree_from_curve_roots_and_positions(curves, curves.curves_range(), {});
-      old_kdtree_size_ = curves.curves_num();
-    }
-
-    float density;
-    if (minimum_distance > 0.0f) {
-      /* Estimate the sampling density based on the target minimum distance. */
-      density = strength * pow2f(1.0f / minimum_distance);
-    }
-    else {
-      /* Sample a somewhat constant amount of points based on the strength. */
-      const float brush_circle_area_3d = M_PI * pow2f(brush_radius_3d_curves);
-      density = strength * 100.0f / brush_circle_area_3d;
-    }
-
-    NewPointsData new_points = this->sample_new_points(density,
-                                                       minimum_distance,
-                                                       brush_radius_3d_curves,
-                                                       brush_pos_3d_curves,
-                                                       looptri_indices,
-                                                       transform,
-                                                       surface);
-    if (minimum_distance > 0.0f) {
-      this->eliminate_too_close_points(new_points, curves, minimum_distance);
-    }
-    this->insert_new_curves(new_points, curves);
-
-    DEG_id_tag_update(&curves_id.id, ID_RECALC_GEOMETRY);
-    ED_region_tag_redraw(region);
-  }
-
- private:
-  Vector<int> find_looptri_indices_to_consider(BVHTreeFromMesh &bvhtree,
-                                               const float3 &brush_pos,
-                                               const float brush_radius_3d)
-  {
-    Vector<int> looptri_indices;
-
-    struct RangeQueryUserData {
-      Vector<int> &indices;
-    } range_query_user_data = {looptri_indices};
-
-    BLI_bvhtree_range_query(
-        bvhtree.tree,
-        brush_pos,
-        brush_radius_3d,
-        [](void *userdata, int index, const float co[3], float dist_sq) {
-          UNUSED_VARS(co, dist_sq);
-          RangeQueryUserData &data = *static_cast<RangeQueryUserData *>(userdata);
-          data.indices.append(index);
-        },
-        &range_query_user_data);
-
-    return looptri_indices;
-  }
-
-  KDTree_3d *kdtree_from_curve_roots_and_positions(const CurvesGeometry &curves,
-                                                   const IndexRange curves_range,
-                                                   Span<float3> extra_positions)
-  {
-    const int tot_points = curves_range.size() + extra_positions.size();
-    KDTree_3d *kdtree = BLI_kdtree_3d_new(tot_points);
-    for (const int curve_i : curves_range) {
-      const int first_point_i = curves.offsets()[curve_i];
-      const float3 root_position = curves.positions()[first_point_i];
-      BLI_kdtree_3d_insert(kdtree, ExistsAlreadyIndex, root_position);
-    }
-    for (const int i : extra_positions.index_range()) {
-      BLI_kdtree_3d_insert(kdtree, i, extra_positions[i]);
-    }
-    BLI_kdtree_3d_balance(kdtree);
-    return kdtree;
-  }
-
-  bool is_too_close_to_existing_point(const float3 position, const float minimum_distance) const
-  {
-    if (old_kdtree_ == nullptr) {
-      return false;
-    }
-    KDTreeNearest_3d nearest;
-    nearest.index = -1;
-    BLI_kdtree_3d_find_nearest(old_kdtree_, position, &nearest);
-    if (nearest.index >= 0 && nearest.dist < minimum_distance) {
-      return true;
-    }
-    return false;
-  }
-
-  NewPointsData sample_new_points(const float density,
-                                  const float minimum_distance,
-                                  const float brush_radius_3d,
-                                  const float3 &brush_pos,
-                                  const Span<int> looptri_indices,
-                                  const float4x4 &transform,
-                                  const Mesh &surface)
-  {
-    const float brush_radius_3d_sq = brush_radius_3d * brush_radius_3d;
-    const float area_threshold = M_PI * brush_radius_3d_sq;
-
-    const Span<MLoopTri> looptris{BKE_mesh_runtime_looptri_ensure(&surface),
-                                  BKE_mesh_runtime_looptri_len(&surface)};
-
-    threading::EnumerableThreadSpecific<NewPointsData> new_points_per_thread;
-
-    const double time = PIL_check_seconds_timer();
-    const uint64_t time_as_int = *reinterpret_cast<const uint64_t *>(&time);
-    const uint32_t rng_base_seed = time_as_int ^ (time_as_int >> 32);
-
-    RandomNumberGenerator rng{rng_base_seed};
-
-    threading::parallel_for(looptri_indices.index_range(), 512, [&](const IndexRange range) {
-      RandomNumberGenerator looptri_rng{rng_base_seed + (uint32_t)range.start()};
-
-      for (const int looptri_index : looptri_indices.slice(range)) {
-        const MLoopTri &looptri = looptris[looptri_index];
-        const float3 &v0 = transform * float3(surface.mvert[surface.mloop[looptri.tri[0]].v].co);
-        const float3 &v1 = transform * float3(surface.mvert[surface.mloop[looptri.tri[1]].v].co);
-        const float3 &v2 = transform * float3(surface.mvert[surface.mloop[looptri.tri[2]].v].co);
-        const float looptri_area = area_tri_v3(v0, v1, v2);
-
-        float3 normal;
-        normal_tri_v3(normal, v0, v1, v2);
-
-        /* Use a different sampling strategy depending on whether the triangle is large or small
-         * compared to the brush size. When the triangle is small, points are distributed within
-         * the triangle directly. If the triangle is larger than the brush, distribute new points
-         * in a circle on the triangle plane. */
-        if (looptri_area < area_threshold) {
-          const int amount = looptri_rng.round_probabilistic(looptri_area * density);
-
-          threading::parallel_for(IndexRange(amount), 512, [&](const IndexRange amount_range) {
-            RandomNumberGenerator point_rng{rng_base_seed + looptri_index * 1000 +
-                                            (uint32_t)amount_range.start()};
-            NewPointsData &new_points = new_points_per_thread.local();
-
-            for ([[maybe_unused]] const int i : amount_range) {
-              const float3 bary_coord = point_rng.get_barycentric_coordinates();
-              const float3 point_pos = attribute_math::mix3(bary_coord, v0, v1, v2);
-
-              if (math::distance(point_pos, brush_pos) > brush_radius_3d) {
-                continue;
-              }
-              if (minimum_distance > 0.0f &&
-                  this->is_too_close_to_existing_point(point_pos, minimum_distance)) {
-                continue;
-              }
-
-              new_points.bary_coords.append(bary_coord);
-              new_points.looptri_indices.append(looptri_index);
-              new_points.positions.append(point_pos);
-              new_points.normals.append(normal);
-            }
-          });
-        }
-        else {
-          float3 hit_pos_proj = brush_pos;
-          project_v3_plane(hit_pos_proj, normal, v0);
-          const float proj_distance_sq = math::distance_squared(hit_pos_proj, brush_pos);
-          const float brush_radius_factor_sq = 1.0f -
-                                               std::min(1.0f,
-                                                        proj_distance_sq / brush_radius_3d_sq);
-          const float radius_proj_sq = brush_radius_3d_sq * brush_radius_factor_sq;
-          const float radius_proj = std::sqrt(radius_proj_sq);
-          const float circle_area = M_PI * radius_proj_sq;
-
-          const int amount = rng.round_probabilistic(circle_area * density);
-
-          const float3 axis_1 = math::normalize(v1 - v0) * radius_proj;
-          const float3 axis_2 = math::normalize(
-                                    math::cross(axis_1, math::cross(axis_1, v2 - v0))) *
-                                radius_proj;
-
-          threading::parallel_for(IndexRange(amount), 512, [&](const IndexRange amount_range) {
-            RandomNumberGenerator point_rng{rng_base_seed + looptri_index * 1000 +
-                                            (uint32_t)amount_range.start()};
-            NewPointsData &new_points = new_points_per_thread.local();
-
-            for ([[maybe_unused]] const int i : amount_range) {
-              const float r = std::sqrt(rng.get_float());
-              const float angle = rng.get_float() * 2 * M_PI;
-              const float x = r * std::cos(angle);
-              const float y = r * std::sin(angle);
-
-              const float3 point_pos = hit_pos_proj + axis_1 * x + axis_2 * y;
-
-              if (!isect_point_tri_prism_v3(point_pos, v0, v1, v2)) {
-                continue;
-              }
-              if (minimum_distance > 0.0f &&
-                  this->is_too_close_to_existing_point(point_pos, minimum_distance)) {
-                continue;
-              }
-
-              float3 bary_coord;
-              interp_weights_tri_v3(bary_coord, v0, v1, v2, point_pos);
-
-              new_points.bary_coords.append(bary_coord);
-              new_points.looptri_indices.append(looptri_index);
-              new_points.positions.append(point_pos);
-              new_points.normals.append(normal);
-            }
-          });
-        }
-      }
-    });
-
-    NewPointsData new_points;
-    for (const NewPointsData &local_new_points : new_points_per_thread) {
-      new_points.bary_coords.extend(local_new_points.bary_coords);
-      new_points.looptri_indices.extend(local_new_points.looptri_indices);
-      new_points.positions.extend(local_new_points.positions);
-      new_points.normals.extend(local_new_points.normals);
-    }
-    return new_points;
-  }
-
-  void eliminate_too_close_points(NewPointsData &points,
-                                  const CurvesGeometry &curves,
-                                  const float minimum_distance)
-  {
-    Array<bool> elimination_mask(points.positions.size(), false);
-
-    const int curves_added_previously = curves.curves_num() - old_kdtree_size_;
-    KDTree_3d *new_points_kdtree = this->kdtree_from_curve_roots_and_positions(
-        curves, IndexRange(old_kdtree_size_, curves_added_previously), points.positions);
-
-    Array<Vector<int>> points_in_range(points.positions.size());
-    threading::parallel_for(points.positions.index_range(), 256, [&](const IndexRange range) {
-      for (const int point_i : range) {
-        const float3 query_position = points.positions[point_i];
-
-        struct CallbackData {
-          int point_i;
-          Vector<int> &found_indices;
-          MutableSpan<bool> elimination_mask;
-        } callback_data = {point_i, points_in_range[point_i], elimination_mask};
-
-        BLI_kdtree_3d_range_search_cb(
-            new_points_kdtree,
-            query_position,
-            minimum_distance,
-            [](void *user_data, int index, const float *UNUSED(co), float UNUSED(dist_sq)) {
-              CallbackData &data = *static_cast<CallbackData *>(user_data);
-              if (index == data.point_i) {
-                /* Ignore self. */
-                return true;
-              }
-              if (index == ExistsAlreadyIndex) {
-                /* An already existing point is too close, so this new point will be eliminated. */
-                data.elimination_mask[data.point_i] = true;
-                return false;
-              }
-              data.found_indices.append(index);
-              return true;
-            },
-            &callback_data);
-      }
-    });
-
-    for (const int point_i : points.positions.index_range()) {
-      if (elimination_mask[point_i]) {
-        /* Point is eliminated already. */
-        continue;
-      }
-
-      for (const int other_point_i : points_in_range[point_i]) {
-        elimination_mask[other_point_i] = true;
-      }
-    }
-
-    BLI_kdtree_3d_free(new_points_kdtree);
-    for (int i = points.positions.size() - 1; i >= 0; i--) {
-      if (elimination_mask[i]) {
-        points.positions.remove_and_reorder(i);
-        points.bary_coords.remove_and_reorder(i);
-        points.looptri_indices.remove_and_reorder(i);
-        points.normals.remove_and_reorder(i);
-      }
-    }
-  }
-
-  void insert_new_curves(const NewPointsData &new_points, CurvesGeometry &curves)
-  {
-    const int tot_new_curves = new_points.positions.size();
-
-    const int points_per_curve = 8;
-    curves.resize(curves.points_num() + tot_new_curves * points_per_curve,
-                  curves.curves_num() + tot_new_curves);
-
-    MutableSpan<int> offsets = curves.offsets_for_write();
-    MutableSpan<float3> positions = curves.positions_for_write();
-
-    for (const int i : IndexRange(tot_new_curves)) {
-      const int curve_i = curves.curves_num() - tot_new_curves + i;
-      const int first_point_i = offsets[curve_i];
-      offsets[curve_i + 1] = offsets[curve_i] + points_per_curve;
-
-      const float3 root = new_points.positions[i];
-      const float3 tip = root + 0.1f * new_points.normals[i];
-
-      for (const int j : IndexRange(points_per_curve)) {
-        positions[first_point_i + j] = math::interpolate(
-            root, tip, j / (float)(points_per_curve - 1));
-      }
-    }
-  }
-};
-
-=======
->>>>>>> db628787
 static std::unique_ptr<CurvesSculptStrokeOperation> start_brush_operation(bContext *C,
                                                                           wmOperator *op)
 {
