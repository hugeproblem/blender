--- conflicted
+++ resolved
@@ -152,13 +152,8 @@
   AutomaskingNodeData automask_data;
   SCULPT_automasking_node_begin(ob, ss, ss->cache->automasking, &automask_data, node);
 
-<<<<<<< HEAD
-  BKE_pbvh_vertex_iter_begin (ss->pbvh, data->nodes[n], vd, PBVH_ITER_UNIQUE) {
+  BKE_pbvh_vertex_iter_begin (ss->pbvh, node, vd, PBVH_ITER_UNIQUE) {
     SCULPT_orig_vert_data_update(ss, &orig_data, vd.vertex);
-=======
-  BKE_pbvh_vertex_iter_begin (ss->pbvh, node, vd, PBVH_ITER_UNIQUE) {
-    SCULPT_orig_vert_data_update(&orig_data, &vd);
->>>>>>> 67843e18
     SCULPT_automasking_node_update(ss, &automask_data, &vd);
 
     float total_disp[3];
