--- conflicted
+++ resolved
@@ -84,12 +84,9 @@
 #include "bmesh_log.h"
 #include "sculpt_intern.h"
 
-<<<<<<< HEAD
 #define WHEN_GLOBAL_UNDO_WORKS
-=======
 /* Uncomment to print the undo stack in the console on push/undo/redo. */
 //#define SCULPT_UNDO_DEBUG
->>>>>>> 9d40b1cc
 
 /* Implementation of undo system for objects in sculpt mode.
  *
@@ -646,13 +643,8 @@
   BKE_view_layer_synced_ensure(scene, view_layer);
   Object *ob = BKE_view_layer_active_object_get(view_layer);
   Mesh *me = BKE_object_get_original_mesh(ob);
-<<<<<<< HEAD
   int *face_sets = CustomData_get_layer_named(&me->pdata, CD_PROP_INT32, ".sculpt_face_set");
 
-=======
-
-  int *face_sets = CustomData_get_layer_named(&me->pdata, CD_PROP_INT32, ".sculpt_face_set");
->>>>>>> 9d40b1cc
   if (!face_sets) {
     face_sets = CustomData_add_layer_named(
         &me->pdata, CD_PROP_INT32, CD_CONSTRUCT, NULL, me->totpoly, ".sculpt_face_set");
@@ -1348,46 +1340,14 @@
   bool update = false, rebuild = false, update_mask = false, update_visibility = false;
   bool need_mask = false;
   bool need_refine_subdiv = false;
-<<<<<<< HEAD
   //  bool did_first_hack = false;
 
-  for (unode = lb->first; unode; unode = unode->next) {
-#if 0
-    if (unode->bm_entry && !ss->bm) {
-      // file loading breaks undo because the stack isn't initialized
-      // detect that case and try to fix it
-
-      did_first_hack = true;
-
-      ss->active_face.i = ss->active_vertex.i = 0;
-      SCULPT_dynamic_topology_enable_ex(CTX_data_main(C), depsgraph, scene, ob);
-
-      // see if we have a saved log in the entry
-      BMLog *log = BM_log_unfreeze(ss->bm, unode->bm_entry);
-
-      if (log) {
-        if (ss->bm_log) {
-          BM_log_free(ss->bm_log, false);
-        }
-
-        ss->bm_log = log;
-
-        BKE_sculptsession_update_attr_refs(ob);
-        BM_log_set_cd_offsets(ss->bm_log, ss->cd_sculpt_vert);
-      }
-
-      // PBVH is corrupted at this point, destroy it
-      SCULPT_pbvh_clear(ob, false);
-    }
-#endif
-=======
-  bool clear_automask_cache = false;
+ bool clear_automask_cache = false;
 
   for (unode = lb->first; unode; unode = unode->next) {
     if (!ELEM(unode->type, SCULPT_UNDO_COLOR, SCULPT_UNDO_MASK)) {
       clear_automask_cache = true;
     }
->>>>>>> 9d40b1cc
 
     /* Restore pivot. */
     copy_v3_v3(ss->pivot_pos, unode->pivot_pos);
@@ -2651,13 +2611,9 @@
   SculptUndoStep *us = (SculptUndoStep *)BKE_undosys_stack_init_or_active_with_type(
       ustack, BKE_UNDOSYS_TYPE_SCULPT);
 
-<<<<<<< HEAD
   sculpt_save_active_attribute(ob, &us->active_attr_end);
   sculpt_save_active_attribute_color(ob, &us->active_color_end);
-=======
-  sculpt_save_active_attribute(ob, &us->active_color_end);
   sculpt_undo_print_nodes(ob, NULL);
->>>>>>> 9d40b1cc
 }
 
 /* -------------------------------------------------------------------- */
@@ -2763,11 +2719,7 @@
   sculpt_undo_restore_list(C, depsgraph, &us->data.nodes, -1);
   us->step.is_applied = false;
 
-<<<<<<< HEAD
   sculpt_undo_print_nodes(us);
-=======
-  sculpt_undo_print_nodes(CTX_data_active_object(C), NULL);
->>>>>>> 9d40b1cc
 }
 
 static void sculpt_undosys_step_decode_redo_impl(struct bContext *C,
@@ -2778,11 +2730,7 @@
   sculpt_undo_restore_list(C, depsgraph, &us->data.nodes, 1);
   us->step.is_applied = true;
 
-<<<<<<< HEAD
   sculpt_undo_print_nodes(us);
-=======
-  sculpt_undo_print_nodes(CTX_data_active_object(C), NULL);
->>>>>>> 9d40b1cc
 }
 
 static void sculpt_undosys_step_decode_undo(struct bContext *C,
