--- conflicted
+++ resolved
@@ -176,7 +176,7 @@
   BKE_pbvh_node_mark_update(node);
   BKE_pbvh_node_mark_update_mask(node);
   if (*((bool *)rebuild)) {
-    BKE_pbvh_node_mark_update_visibility(node);
+    BKE_pbvh_vert_tag_update_normal_visibility(node);
   }
   BKE_pbvh_node_fully_hidden_set(node, 0);
 }
@@ -240,7 +240,7 @@
       for (int i = 0; i < verts_num; i++) {
         if (data->modified_hidden_verts[vert_indices[i]]) {
           if (data->rebuild) {
-            BKE_pbvh_node_mark_update_visibility(node);
+            BKE_pbvh_vert_tag_update_normal_visibility(node);
           }
           BKE_pbvh_node_fully_hidden_set(node, 0);
           break;
@@ -343,36 +343,21 @@
       if (unode->orig_co) {
         if (ss->deform_modifiers_active) {
           for (int i = 0; i < unode->totvert; i++) {
-<<<<<<< HEAD
             sculpt_undo_restore_deformed(ss, unode, i, index[i].i, mvert[index[i].i].co);
-            BKE_pbvh_vert_mark_update(ss->pbvh, index[i]);
-=======
-            sculpt_undo_restore_deformed(ss, unode, i, index[i], mvert[index[i]].co);
-            BKE_pbvh_vert_tag_update_normal(ss->pbvh, BKE_pbvh_make_vref(index[i]));
->>>>>>> b37954d0
+            BKE_pbvh_vert_tag_update_normal(ss->pbvh, index[i]);
           }
         }
         else {
           for (int i = 0; i < unode->totvert; i++) {
-<<<<<<< HEAD
             swap_v3_v3(mvert[index[i].i].co, unode->orig_co[i]);
-            BKE_pbvh_vert_mark_update(ss->pbvh, index[i]);
-=======
-            swap_v3_v3(mvert[index[i]].co, unode->orig_co[i]);
-            BKE_pbvh_vert_tag_update_normal(ss->pbvh, BKE_pbvh_make_vref(index[i]));
->>>>>>> b37954d0
+            BKE_pbvh_vert_tag_update_normal(ss->pbvh, index[i]);
           }
         }
       }
       else {
         for (int i = 0; i < unode->totvert; i++) {
-<<<<<<< HEAD
           swap_v3_v3(mvert[index[i].i].co, unode->co[i]);
-          BKE_pbvh_vert_mark_update(ss->pbvh, index[i]);
-=======
-          swap_v3_v3(mvert[index[i]].co, unode->co[i]);
-          BKE_pbvh_vert_tag_update_normal(ss->pbvh, BKE_pbvh_make_vref(index[i]));
->>>>>>> b37954d0
+          BKE_pbvh_vert_tag_update_normal(ss->pbvh, index[i]);
         }
       }
     }
@@ -414,19 +399,12 @@
 
   if (unode->maxvert) {
     for (int i = 0; i < unode->totvert; i++) {
-<<<<<<< HEAD
-      MVert *v = &mvert[unode->index[i].i];
-      if ((BLI_BITMAP_TEST(unode->vert_hidden, i) != 0) != ((v->flag & ME_HIDE) != 0)) {
-        BLI_BITMAP_FLIP(unode->vert_hidden, i);
-        v->flag ^= ME_HIDE;
-        BKE_pbvh_vert_mark_update(ss->pbvh, unode->index[i]);
-=======
-      const int vert_index = unode->index[i];
+      const int vert_index = unode->index[i].i;
+
       if ((BLI_BITMAP_TEST(unode->vert_hidden, i) != 0) != hide_vert[vert_index]) {
         BLI_BITMAP_FLIP(unode->vert_hidden, i);
         hide_vert[vert_index] = !hide_vert[vert_index];
         modified_vertices[vert_index] = true;
->>>>>>> b37954d0
       }
     }
   }
@@ -441,7 +419,6 @@
   return true;
 }
 
-<<<<<<< HEAD
 static int *sculpt_undo_get_indices32(SculptUndoNode *unode, int allvert)
 {
   int *indices = MEM_malloc_arrayN(allvert, sizeof(int), __func__);
@@ -453,10 +430,7 @@
   return indices;
 }
 
-static bool sculpt_undo_restore_color(bContext *C, SculptUndoNode *unode)
-=======
 static bool sculpt_undo_restore_color(bContext *C, SculptUndoNode *unode, bool *modified_vertices)
->>>>>>> b37954d0
 {
   const Scene *scene = CTX_data_scene(C);
   ViewLayer *view_layer = CTX_data_view_layer(C);
@@ -487,11 +461,7 @@
 
   if (modified) {
     for (int i = 0; i < unode->totvert; i++) {
-<<<<<<< HEAD
-      BKE_pbvh_vert_mark_update(ss->pbvh, unode->index[i]);
-=======
-      modified_vertices[unode->index[i]] = true;
->>>>>>> b37954d0
+      modified_vertices[unode->index[i].i] = true;
     }
   }
 
@@ -516,15 +486,9 @@
     vmask = ss->vmask;
 
     for (int i = 0; i < unode->totvert; i++) {
-<<<<<<< HEAD
       if (vmask[index[i].i] != unode->mask[i]) {
         SWAP(float, vmask[index[i].i], unode->mask[i]);
-        BKE_pbvh_vert_mark_update(ss->pbvh, index[i]);
-=======
-      if (vmask[index[i]] != unode->mask[i]) {
-        SWAP(float, vmask[index[i]], unode->mask[i]);
-        modified_vertices[index[i]] = true;
->>>>>>> b37954d0
+        modified_vertices[index[i].i] = true;
       }
     }
   }
@@ -816,7 +780,7 @@
                               NULL,
                               (void *)&data};
 
-  SCULPT_update_customdata_refs(ss, ob);
+  BKE_sculptsession_update_attr_refs(ob);
 
   // pbvh_bmesh_check_nodes(ss->pbvh);
 
@@ -872,7 +836,6 @@
   Mesh *me = ob->data;
 
   SCULPT_pbvh_clear(ob, false);
-  SCULPT_clear_scl_pointers(ss);
 
   ss->active_face.i = ss->active_vertex.i = 0;
 
@@ -880,7 +843,6 @@
   ss->bm = SCULPT_dyntopo_empty_bmesh();
 #if 0
   ss->bm = BM_mesh_create(&bm_mesh_allocsize_default,
-<<<<<<< HEAD
                           &((struct BMeshCreateParams){.use_toolflags = false,
                                                        .create_unique_ids = true,
                                                        .id_elem_mask = BM_VERT | BM_EDGE | BM_FACE,
@@ -899,8 +861,7 @@
                          .active_shapekey = ob->shapenr,
                      }));
 
-  SCULPT_dyntopo_node_layers_add(ss, ob);
-  SCULPT_update_customdata_refs(ss, ob);
+  BKE_sculptsession_update_attr_refs(ob);
 
   if (ss->pbvh) {
     BKE_pbvh_update_sculpt_verts(ss->pbvh);
@@ -913,14 +874,12 @@
 
     BM_log_set_current_entry(ss->bm_log, entry);
   }
-=======
-                          &((struct BMeshCreateParams){
-                              .use_toolflags = false,
-                          }));
-  BM_data_layer_add(ss->bm, &ss->bm->vdata, CD_PAINT_MASK);
+
+  if (!CustomData_has_layer(&ss->bm->vdata, CD_PAINT_MASK)) {
+    BM_data_layer_add(ss->bm, &ss->bm->vdata, CD_PAINT_MASK);
+  }
 
   me->flag |= ME_SCULPT_DYNAMIC_TOPOLOGY;
->>>>>>> b37954d0
 
   BM_log_set_cd_offsets(ss->bm_log, ss->cd_sculpt_vert);
 }
@@ -1125,7 +1084,7 @@
 
   if (ss->bm_log && ss->bm &&
       !ELEM(unode->type, SCULPT_UNDO_DYNTOPO_BEGIN, SCULPT_UNDO_DYNTOPO_END)) {
-    SCULPT_update_customdata_refs(ss, ob);
+    BKE_sculptsession_update_attr_refs(ob);
     BM_log_set_cd_offsets(ss->bm_log, ss->cd_sculpt_vert);
 
 #if 0
@@ -1279,7 +1238,7 @@
 
         ss->bm_log = log;
 
-        SCULPT_dyntopo_node_layers_update_offsets(ss, ob);
+        BKE_sculptsession_update_attr_refs(ob);
         BM_log_set_cd_offsets(ss->bm_log, ss->cd_sculpt_vert);
       }
 
@@ -1569,7 +1528,6 @@
 
     sculpt_undo_geometry_free_data(&unode->geometry_original);
     sculpt_undo_geometry_free_data(&unode->geometry_modified);
-    sculpt_undo_geometry_free_data(&unode->geometry_bmesh_enter);
 
     if (unode->face_sets) {
       MEM_freeN(unode->face_sets);
@@ -1755,12 +1713,7 @@
       unode->co = MEM_callocN(alloc_size, "SculptUndoNode.co");
       usculpt->undo_size += alloc_size;
 
-<<<<<<< HEAD
-      /* FIXME: Should explain why this is allocated here, to be freed in
-       * `SCULPT_undo_push_end_ex(ob)`? */
-=======
       /* Needed for original data lookup. */
->>>>>>> b37954d0
       alloc_size = sizeof(*unode->no) * (size_t)allvert;
       unode->no = MEM_callocN(alloc_size, "SculptUndoNode.no");
       usculpt->undo_size += alloc_size;
@@ -2366,7 +2319,7 @@
       sculpt_undo_store_hidden(ob, unode);
       break;
     case SCULPT_UNDO_MASK:
-      if (pbvh_has_mask(ss->pbvh)) {
+      if (BKE_pbvh_has_mask(ss->pbvh)) {
         sculpt_undo_store_mask(ob, unode);
       }
       break;
@@ -2442,16 +2395,7 @@
   attr->was_set = true;
 }
 
-<<<<<<< HEAD
 static void sculpt_undo_push_begin_ex(Object *ob, const char *name, bool no_first_entry_check)
-=======
-void SCULPT_undo_push_begin(Object *ob, const wmOperator *op)
-{
-  SCULPT_undo_push_begin_ex(ob, op->type->name);
-}
-
-void SCULPT_undo_push_begin_ex(Object *ob, const char *name)
->>>>>>> b37954d0
 {
   UndoStack *ustack = ED_undo_stack_get();
 
@@ -2511,9 +2455,14 @@
   }
 }
 
-void SCULPT_undo_push_begin(Object *ob, const char *name)
-{
-  sculpt_undo_push_begin_ex(ob, name, false);
+void SCULPT_undo_push_begin_ex(Object *ob, const char *name)
+{
+  return sculpt_undo_push_begin_ex(ob, name, false);
+}
+
+void SCULPT_undo_push_begin(Object *ob, const wmOperator *op)
+{
+  SCULPT_undo_push_begin_ex(ob, op->type->name);
 }
 
 void SCULPT_undo_push_end(Object *ob)
