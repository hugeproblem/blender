--- conflicted
+++ resolved
@@ -301,11 +301,7 @@
       grab_delta, ss->cache->sculpt_normal_symm, (len_signed * normal_weight) * len_view_scale);
 }
 
-<<<<<<< HEAD
-/************************************** Brushes ******************************/
-=======
 /** \} */
->>>>>>> 42853bac
 
 /* -------------------------------------------------------------------- */
 /** \name Sculpt Draw Brush
@@ -396,7 +392,6 @@
 }
 /** \} */
 
-<<<<<<< HEAD
 /****** Twist Brush **********/
 
 static void do_twist_brush_task_cb_ex(void *__restrict userdata,
@@ -669,11 +664,9 @@
     BLI_task_parallel_range(0, totnode, &data, do_twist_brush_post_smooth_task_cb_ex, &settings);
   }
 }
-=======
 /* -------------------------------------------------------------------- */
 /** \name Sculpt Fill Brush
  * \{ */
->>>>>>> 42853bac
 
 static void do_fill_brush_task_cb_ex(void *__restrict userdata,
                                      const int n,
@@ -1044,15 +1037,12 @@
   BLI_task_parallel_range(0, totnode, &data, do_clay_thumb_brush_task_cb_ex, &settings);
 }
 
-<<<<<<< HEAD
-=======
 /** \} */
 
 /* -------------------------------------------------------------------- */
 /** \name Sculpt Flatten Brush
  * \{ */
 
->>>>>>> 42853bac
 static void do_flatten_brush_task_cb_ex(void *__restrict userdata,
                                         const int n,
                                         const TaskParallelTLS *__restrict tls)
@@ -2242,15 +2232,12 @@
   BLI_task_parallel_range(0, totnode, &data, do_nudge_brush_task_cb_ex, &settings);
 }
 
-<<<<<<< HEAD
-=======
 /** \} */
 
 /* -------------------------------------------------------------------- */
 /** \name Sculpt Crease & Blob Brush
  * \{ */
 
->>>>>>> 42853bac
 /**
  * Used for 'SCULPT_TOOL_CREASE' and 'SCULPT_TOOL_BLOB'
  */
@@ -2732,11 +2719,8 @@
   BKE_pbvh_parallel_range_settings(&settings, true, totnode);
   BLI_task_parallel_range(0, totnode, &data, do_elastic_deform_brush_task_cb_ex, &settings);
 }
-<<<<<<< HEAD
-=======
 
 /** \} */
->>>>>>> 42853bac
 
 /* -------------------------------------------------------------------- */
 /** \name Sculpt Draw Sharp Brush
