--- conflicted
+++ resolved
@@ -107,13 +107,10 @@
   SculptSession *ss = data->ob->sculpt;
 
   const int mode = data->filter_type;
-<<<<<<< HEAD
   const uint random_seed = (uint)data->mask_init_seed;
-=======
 
   SculptOrigVertData orig_data;
   SCULPT_orig_vert_data_init(&orig_data, data->ob, data->nodes[n], SCULPT_UNDO_COORDS);
->>>>>>> e86c2f72
 
   PBVHVertexIter vd;
   BKE_pbvh_vertex_iter_begin (ss->pbvh, data->nodes[n], vd, PBVH_ITER_UNIQUE) {
@@ -401,13 +398,7 @@
      * Filter Tool. */
     float mval_fl[2] = {UNPACK2(event->mval)};
     SculptCursorGeometryInfo sgi;
-<<<<<<< HEAD
-    mouse[0] = event->mval[0];
-    mouse[1] = event->mval[1];
-    SCULPT_cursor_geometry_info_update(C, &sgi, mouse, false, false);
-=======
-    SCULPT_cursor_geometry_info_update(C, &sgi, mval_fl, false);
->>>>>>> e86c2f72
+    SCULPT_cursor_geometry_info_update(C, &sgi, mval_fl, false, false);
   }
 
   /* Disable for multires and dyntopo for now */
