/*
 * This program is free software; you can redistribute it and/or
 * modify it under the terms of the GNU General Public License
 * as published by the Free Software Foundation; either version 2
 * of the License, or (at your option) any later version.
 *
 * This program is distributed in the hope that it will be useful,
 * but WITHOUT ANY WARRANTY; without even the implied warranty of
 * MERCHANTABILITY or FITNESS FOR A PARTICULAR PURPOSE.  See the
 * GNU General Public License for more details.
 *
 * You should have received a copy of the GNU General Public License
 * along with this program; if not, write to the Free Software Foundation,
 * Inc., 51 Franklin Street, Fifth Floor, Boston, MA 02110-1301, USA.
 *
 * The Original Code is Copyright (C) 2006 by Nicholas Bishop
 * All rights reserved.
 * Implements the Sculpt Mode tools
 */

/** \file
 * \ingroup edsculpt
 */

#include "MEM_guardedalloc.h"

#include "BLI_alloca.h"
#include "BLI_array.h"
#include "BLI_blenlib.h"
#include "BLI_dial_2d.h"
#include "BLI_ghash.h"
#include "BLI_gsqueue.h"
#include "BLI_hash.h"
#include "BLI_link_utils.h"
#include "BLI_linklist.h"
#include "BLI_linklist_stack.h"
#include "BLI_listbase.h"
#include "BLI_math.h"
#include "BLI_math_color.h"
#include "BLI_math_color_blend.h"
#include "BLI_memarena.h"
#include "BLI_rand.h"
#include "BLI_task.h"
#include "BLI_utildefines.h"
#include "atomic_ops.h"

#include "BLT_translation.h"

#include "PIL_time.h"

#include "DNA_brush_types.h"
#include "DNA_customdata_types.h"
#include "DNA_listBase.h"
#include "DNA_mesh_types.h"
#include "DNA_meshdata_types.h"
#include "DNA_node_types.h"
#include "DNA_object_types.h"
#include "DNA_scene_types.h"

#include "BKE_attribute.h"
#include "BKE_brush.h"
#include "BKE_brush_engine.h"
#include "BKE_ccg.h"
#include "BKE_colortools.h"
#include "BKE_context.h"
#include "BKE_image.h"
#include "BKE_kelvinlet.h"
#include "BKE_key.h"
#include "BKE_lib_id.h"
#include "BKE_main.h"
#include "BKE_mesh.h"
#include "BKE_mesh_fair.h"
#include "BKE_mesh_mapping.h"
#include "BKE_mesh_mirror.h"
#include "BKE_modifier.h"
#include "BKE_multires.h"
#include "BKE_node.h"
#include "BKE_object.h"
#include "BKE_paint.h"
#include "BKE_particle.h"
#include "BKE_pbvh.h"
#include "BKE_pointcache.h"
#include "BKE_report.h"
#include "BKE_scene.h"
#include "BKE_screen.h"
#include "BKE_subdiv_ccg.h"
#include "BKE_subsurf.h"

#include "DEG_depsgraph.h"
#include "DEG_depsgraph_query.h"

#include "IMB_colormanagement.h"

#include "GPU_batch.h"
#include "GPU_batch_presets.h"
#include "GPU_immediate.h"
#include "GPU_immediate_util.h"
#include "GPU_matrix.h"
#include "GPU_state.h"

#include "WM_api.h"
#include "WM_message.h"
#include "WM_toolsystem.h"
#include "WM_types.h"

#include "ED_object.h"
#include "ED_screen.h"
#include "ED_sculpt.h"
#include "ED_space_api.h"
#include "ED_transform_snap_object_context.h"
#include "ED_view3d.h"
#include "paint_intern.h"
#include "sculpt_intern.h"

#include "RNA_access.h"
#include "RNA_define.h"

#include "UI_interface.h"
#include "UI_resources.h"

#include "bmesh.h"
#include "bmesh_tools.h"

#include <math.h>
#include <stdlib.h>
#include <string.h>

<<<<<<< HEAD
static bool sculpt_check_boundary_vertex_in_base_mesh(const SculptSession *ss,
                                                      const SculptVertRef index);
typedef void (*BrushActionFunc)(
    Sculpt *sd, Object *ob, Brush *brush, UnifiedPaintSettings *ups, void *data);

void sculpt_combine_proxies(Sculpt *sd, Object *ob);
static void SCULPT_run_commandlist(
    Sculpt *sd, Object *ob, Brush *brush, BrushCommandList *list, UnifiedPaintSettings *ups);
static void do_symmetrical_brush_actions(
    Sculpt *sd, Object *ob, BrushActionFunc action, UnifiedPaintSettings *ups, void *userdata);

/* Sculpt API to get brush channel data
  If ss->cache exists then ss->cache->channels_final
  will be used, otherwise brush and tool settings channels
  will be used (taking inheritence into account).
*/

static BrushChannelSet *sculpt_get_brush_channels(const SculptSession *ss, const Brush *br)
{
  if (ss->cache && ss->cache->tool_override_channels) {
    return ss->cache->tool_override_channels;
  }
  else {
    return br->channels;
  }
}

float SCULPT_get_float_intern(const SculptSession *ss,
                              const char *idname,
                              const Sculpt *sd,
                              const Brush *br)
{
  BrushMappingData *mapdata = ss->cache ? &ss->cache->input_mapping : NULL;

  if (ss->cache && ss->cache->channels_final) {
    return BKE_brush_channelset_get_float(ss->cache->channels_final, idname, mapdata);
  }
  else if (br && sd && br->channels && sd->channels) {
    return BKE_brush_channelset_get_final_float(
        sculpt_get_brush_channels(ss, br), sd->channels, idname, mapdata);
  }
  else if (br && br->channels) {
    return BKE_brush_channelset_get_float(sculpt_get_brush_channels(ss, br), idname, mapdata);
  }
  else if (sd && sd->channels) {
    return BKE_brush_channelset_get_float(sd->channels, idname, mapdata);
  }
  else {
    // should not happen!
    return 0.0f;
  }
}

int SCULPT_get_int_intern(const SculptSession *ss,
                          const char *idname,
                          const Sculpt *sd,
                          const Brush *br)
{
  BrushMappingData *mapdata = ss->cache ? &ss->cache->input_mapping : NULL;

  if (ss->cache && ss->cache->channels_final) {
    return BKE_brush_channelset_get_int(ss->cache->channels_final, idname, mapdata);
  }
  else if (br && br->channels && sd && sd->channels) {
    return BKE_brush_channelset_get_final_int(
        sculpt_get_brush_channels(ss, br), sd->channels, idname, mapdata);
  }
  else if (br && br->channels) {
    return BKE_brush_channelset_get_int(sculpt_get_brush_channels(ss, br), idname, mapdata);
  }
  else if (sd && sd->channels) {
    return BKE_brush_channelset_get_int(sd->channels, idname, mapdata);
  }
  else {
    // should not happen!
    return 0;
  }
}

int SCULPT_get_vector_intern(
    const SculptSession *ss, const char *idname, float out[4], const Sculpt *sd, const Brush *br)
{
  BrushMappingData *mapdata = ss->cache ? &ss->cache->input_mapping : NULL;

  if (ss->cache && ss->cache->channels_final) {

    return BKE_brush_channelset_get_vector(ss->cache->channels_final, idname, out, mapdata);
  }
  else if (br && br->channels && sd && sd->channels) {
    return BKE_brush_channelset_get_final_vector(
        sculpt_get_brush_channels(ss, br), sd->channels, idname, out, mapdata);
  }
  else if (br && br->channels) {
    return BKE_brush_channelset_get_vector(
        sculpt_get_brush_channels(ss, br), idname, out, mapdata);
  }
  else if (sd && sd->channels) {
    return BKE_brush_channelset_get_vector(sd->channels, idname, out, mapdata);
  }
  else {
    // should not happen!
    return 0;
  }
}

BrushChannel *SCULPT_get_final_channel_intern(const SculptSession *ss,
                                              const char *idname,
                                              const Sculpt *sd,
                                              const Brush *br)
{
  BrushChannel *ch = NULL;

  if (ss->cache && ss->cache->channels_final) {
    ch = BKE_brush_channelset_lookup(ss->cache->channels_final, idname);
  }
  else if (br && br->channels && sd && sd->channels) {
    ch = BKE_brush_channelset_lookup(sculpt_get_brush_channels(ss, br), idname);
    BrushChannel *ch2 = BKE_brush_channelset_lookup(sd->channels, idname);

    if (ch2 && (!ch || (ch->flag & BRUSH_CHANNEL_INHERIT))) {
      ch = ch2;
    }
  }
  else if (br && br->channels) {
    ch = BKE_brush_channelset_lookup(sculpt_get_brush_channels(ss, br), idname);
  }
  else if (sd && sd->channels) {
    ch = BKE_brush_channelset_lookup(sd->channels, idname);
  }

  return ch;
}

/* Sculpt PBVH abstraction API
=======
/* -------------------------------------------------------------------- */
/** \name Sculpt PBVH Abstraction API
>>>>>>> 7afd84df
 *
 * This is read-only, for writing use PBVH vertex iterators. There vd.index matches
 * the indices used here.
 *
 * For multi-resolution, the same vertex in multiple grids is counted multiple times, with
 * different index for each grid.
 * \{ */

void SCULPT_vertex_random_access_ensure(SculptSession *ss)
{
  if (ss->bm) {
    ss->totfaces = ss->totpoly = ss->bm->totface;
    ss->totvert = ss->bm->totvert;

    BM_mesh_elem_index_ensure(ss->bm, BM_VERT | BM_EDGE | BM_FACE);
    BM_mesh_elem_table_ensure(ss->bm, BM_VERT | BM_EDGE | BM_FACE);
  }
}

void SCULPT_face_normal_get(SculptSession *ss, SculptFaceRef face, float no[3])
{
  switch (BKE_pbvh_type(ss->pbvh)) {
    case PBVH_BMESH: {
      BMFace *f = (BMFace *)face.i;

      copy_v3_v3(no, f->no);
      break;
    }

    case PBVH_FACES:
    case PBVH_GRIDS: {
      MPoly *mp = ss->mpoly + face.i;
      BKE_mesh_calc_poly_normal(mp, ss->mloop + mp->loopstart, ss->mvert, no);
      break;
    }
    default:  // failed
      zero_v3(no);
      break;
  }
}

/* Sculpt PBVH abstraction API
 *
 * This is read-only, for writing use PBVH vertex iterators. There vd.index matches
 * the indices used here.
 *
 * For multi-resolution, the same vertex in multiple grids is counted multiple times, with
 * different index for each grid. */

void SCULPT_face_random_access_ensure(SculptSession *ss)
{
  if (ss->bm) {
    ss->totfaces = ss->totpoly = ss->bm->totface;
    ss->totvert = ss->bm->totvert;

    BM_mesh_elem_index_ensure(ss->bm, BM_FACE);
    BM_mesh_elem_table_ensure(ss->bm, BM_FACE);
  }
}

int SCULPT_vertex_count_get(const SculptSession *ss)
{
  return BKE_sculptsession_get_totvert(ss);
}

MSculptVert *SCULPT_vertex_get_sculptvert(const SculptSession *ss, SculptVertRef vertex)
{
  switch (BKE_pbvh_type(ss->pbvh)) {
    case PBVH_BMESH: {
      BMVert *v = (BMVert *)vertex.i;
      return BKE_PBVH_SCULPTVERT(ss->cd_sculpt_vert, v);
    }

    case PBVH_GRIDS:
    case PBVH_FACES: {
      return ss->mdyntopo_verts + vertex.i;
    }
  }

  return NULL;
}

float *SCULPT_vertex_origco_get(SculptSession *ss, SculptVertRef vertex)
{
  switch (BKE_pbvh_type(ss->pbvh)) {
    case PBVH_BMESH: {
      BMVert *v = (BMVert *)vertex.i;
      return BKE_PBVH_SCULPTVERT(ss->cd_sculpt_vert, v)->origco;
    }

    case PBVH_GRIDS:
    case PBVH_FACES: {
      return ss->mdyntopo_verts[vertex.i].origco;
    }
  }

  return NULL;
}

float *SCULPT_vertex_origno_get(SculptSession *ss, SculptVertRef vertex)
{
  switch (BKE_pbvh_type(ss->pbvh)) {
    case PBVH_BMESH: {
      BMVert *v = (BMVert *)vertex.i;
      return BKE_PBVH_SCULPTVERT(ss->cd_sculpt_vert, v)->origno;
    }

    case PBVH_GRIDS:
    case PBVH_FACES: {
      return ss->mdyntopo_verts[vertex.i].origno;
    }
  }

  return NULL;
}

const float *SCULPT_vertex_co_get(SculptSession *ss, SculptVertRef index)
{
  if (ss->bm) {
    return ((BMVert *)index.i)->co;
  }

  switch (BKE_pbvh_type(ss->pbvh)) {
    case PBVH_FACES: {
      if (ss->shapekey_active || ss->deform_modifiers_active) {
        const MVert *mverts = BKE_pbvh_get_verts(ss->pbvh);
        return mverts[index.i].co;
      }
      return ss->mvert[index.i].co;
    }
    case PBVH_BMESH: {
      BMVert *v = (BMVert *)index.i;
      return v->co;
    }
    case PBVH_GRIDS: {
      const CCGKey *key = BKE_pbvh_get_grid_key(ss->pbvh);
      const int grid_index = index.i / key->grid_area;
      const int vertex_index = index.i - grid_index * key->grid_area;
      CCGElem *elem = BKE_pbvh_get_grids(ss->pbvh)[grid_index];
      return CCG_elem_co(key, CCG_elem_offset(key, elem, vertex_index));
    }
  }
  return NULL;
}

bool SCULPT_has_colors(const SculptSession *ss)
{
  return ss->vcol_type != -1;
}

bool SCULPT_vertex_color_get(const SculptSession *ss, SculptVertRef vertex, float out[4])
{
  if (vertex.i == SCULPT_REF_NONE) {
    return false;
  }

  switch (BKE_pbvh_type(ss->pbvh)) {
    case PBVH_FACES:
      if (!(ss->vcol || ss->mcol)) {
        zero_v4(out);
        return false;
      }

      if (ss->vcol_domain == ATTR_DOMAIN_CORNER) {
        zero_v4(out);

        int count = ss->pmap[vertex.i].count;
        for (int i = 0; i < count; i++) {
          MPoly *mp = ss->mpoly + ss->pmap[vertex.i].indices[i];
          MLoop *ml = ss->mloop + mp->loopstart;
          int li = mp->loopstart;

          for (int j = 0; j < mp->totloop; j++, li++, ml++) {
            if (ml->v != vertex.i) {
              continue;
            }

            if (ss->vcol_type == CD_MLOOPCOL) {
              MLoopCol *col = ss->mcol + li;

              float temp[4];

              rgba_uchar_to_float(temp, (const char *)col);
              srgb_to_linearrgb_v3_v3(temp, temp);

              add_v4_v4(out, temp);
            }
            else if (ss->vcol_type == CD_PROP_COLOR) {
              add_v4_v4(out, ss->vcol[li].color);
            }
          }
        }

        if (count) {
          mul_v4_fl(out, 1.0f / (float)count);
        }
      }
      else {
        if (ss->vcol_type == CD_MLOOPCOL) {
          MLoopCol *col = ss->mcol + vertex.i;

          float temp[4];
          rgba_uchar_to_float(temp, (const char *)col);
          srgb_to_linearrgb_v3_v3(temp, temp);

          copy_v4_v4(out, temp);
        }
        if (ss->vcol_type == CD_PROP_COLOR) {
          copy_v4_v4(out, ss->vcol[vertex.i].color);
        }
      }

      return ss->vcol || ss->mcol;
    case PBVH_BMESH: {
      BMVert *v = (BMVert *)vertex.i;

      if (ss->vcol_type == -1) {
        return false;
      }

      if (ss->vcol_domain == ATTR_DOMAIN_POINT) {
        switch (ss->vcol_type) {
          case CD_PROP_COLOR:
            copy_v4_v4(out, (float *)BM_ELEM_CD_GET_VOID_P(v, ss->cd_vcol_offset));
            break;

          case CD_MLOOPCOL: {
            MLoopCol *mp = (MLoopCol *)BM_ELEM_CD_GET_VOID_P(v, ss->cd_vcol_offset);

            float temp[4];
            rgba_uchar_to_float(temp, (const char *)mp);
            srgb_to_linearrgb_v3_v3(temp, temp);

            copy_v4_v4(out, temp);

            break;
          }
        }
      }
      else {
        int tot = 0;

        BMEdge *e = v->e;

        if (!e) {
          return false;
        }

        zero_v4(out);

        do {
          if (!e->l) {
            continue;
          }

          BMLoop *l = e->l;
          do {
            BMLoop *l2 = l->v != v ? l->next : l;

            switch (ss->vcol_type) {
              case CD_PROP_COLOR:
                add_v4_v4(out, (float *)BM_ELEM_CD_GET_VOID_P(l2, ss->cd_vcol_offset));
                tot++;
                break;

              case CD_MLOOPCOL: {
                MLoopCol *mp = (MLoopCol *)BM_ELEM_CD_GET_VOID_P(l2, ss->cd_vcol_offset);

                float temp[4];
                rgba_uchar_to_float(temp, (const char *)mp);

                srgb_to_linearrgb_v3_v3(temp, temp);

                add_v4_v4(out, temp);
                tot++;

                break;
              }
            }
          } while ((l = l->radial_next) != e->l);
        } while ((e = BM_DISK_EDGE_NEXT(e, v)) != v->e);

        if (tot > 0) {
          mul_v4_fl(out, 1.0f / (float)tot);
        }
      }

      return true;
    }

    case PBVH_GRIDS:
      break;
  }

  return false;
}

void SCULPT_vertex_color_set(const SculptSession *ss, SculptVertRef vertex, float color[4])
{
  switch (BKE_pbvh_type(ss->pbvh)) {
    case PBVH_FACES:
      if (!(ss->vcol || ss->mcol)) {
        return;
      }

      if (ss->vcol_domain == ATTR_DOMAIN_CORNER) {
        int count = ss->pmap[vertex.i].count;
        for (int i = 0; i < count; i++) {
          MPoly *mp = ss->mpoly + ss->pmap[vertex.i].indices[i];
          MLoop *ml = ss->mloop + mp->loopstart;
          int li = mp->loopstart;

          for (int j = 0; j < mp->totloop; j++, li++, ml++) {
            if (ml->v != vertex.i) {
              continue;
            }

            if (ss->vcol_type == CD_MLOOPCOL) {
              float temp[4];

              MLoopCol *col = ss->mcol + li;

              linearrgb_to_srgb_v3_v3(temp, color);
              temp[3] = color[3];

              rgba_float_to_uchar((char *)col, temp);
            }
            else if (ss->vcol_type == CD_PROP_COLOR) {
              copy_v4_v4(ss->vcol[li].color, color);
            }
          }
        }
      }
      else {
        if (ss->vcol_type == CD_MLOOPCOL) {
          MLoopCol *col = ss->mcol + vertex.i;
          float temp[4];

          linearrgb_to_srgb_v3_v3(temp, color);
          temp[3] = color[3];

          rgba_float_to_uchar((char *)col, temp);
        }
        else if (ss->vcol_type == CD_PROP_COLOR) {
          copy_v4_v4(ss->vcol[vertex.i].color, color);
        }
      }

      break;
    case PBVH_BMESH: {
      BMVert *v = (BMVert *)vertex.i;

      if (ss->vcol_type == -1) {
        return;
      }

      if (ss->vcol_domain == ATTR_DOMAIN_POINT) {
        switch (ss->vcol_type) {
          case CD_PROP_COLOR:
            copy_v4_v4((float *)BM_ELEM_CD_GET_VOID_P(v, ss->cd_vcol_offset), color);
            break;

          case CD_MLOOPCOL: {
            MLoopCol *mp = (MLoopCol *)BM_ELEM_CD_GET_VOID_P(v, ss->cd_vcol_offset);

            float temp[4];
            linearrgb_to_srgb_v3_v3(temp, color);
            temp[3] = color[3];

            rgba_float_to_uchar((char *)mp, temp);

            break;
          }
        }
      }
      else {
        BMEdge *e = v->e;

        if (!e) {
          return;
        }

        do {
          if (!e->l) {
            continue;
          }

          BMLoop *l = e->l;
          do {
            BMLoop *l2 = l->v != v ? l->next : l;

            switch (ss->vcol_type) {
              case CD_PROP_COLOR:
                copy_v4_v4((float *)BM_ELEM_CD_GET_VOID_P(l2, ss->cd_vcol_offset), color);
                break;

              case CD_MLOOPCOL: {
                MLoopCol *mp = (MLoopCol *)BM_ELEM_CD_GET_VOID_P(l2, ss->cd_vcol_offset);
                float temp[4];

                linearrgb_to_srgb_v3_v3(temp, color);
                temp[3] = color[3];
                rgba_float_to_uchar((char *)mp, temp);

                break;
              }
            }
          } while ((l = l->radial_next) != e->l);
        } while ((e = BM_DISK_EDGE_NEXT(e, v)) != v->e);
      }

      break;
    }
    case PBVH_GRIDS:
      break;
  }
}

void SCULPT_vertex_normal_get(SculptSession *ss, SculptVertRef index, float no[3])
{
  switch (BKE_pbvh_type(ss->pbvh)) {
    case PBVH_FACES: {
      if (ss->shapekey_active || ss->deform_modifiers_active) {
        const MVert *mverts = BKE_pbvh_get_verts(ss->pbvh);
        normal_short_to_float_v3(no, mverts[index.i].no);
      }
      else {
        normal_short_to_float_v3(no, ss->mvert[index.i].no);
      }
      break;
    }
    case PBVH_BMESH: {
      BMVert *v = (BMVert *)index.i;

      copy_v3_v3(no, v->no);
      break;
    }
    case PBVH_GRIDS: {
      const CCGKey *key = BKE_pbvh_get_grid_key(ss->pbvh);
      const int grid_index = index.i / key->grid_area;
      const int vertex_index = index.i - grid_index * key->grid_area;
      CCGElem *elem = BKE_pbvh_get_grids(ss->pbvh)[grid_index];
      copy_v3_v3(no, CCG_elem_no(key, CCG_elem_offset(key, elem, vertex_index)));
      break;
    }
  }
}

bool SCULPT_has_persistent_base(SculptSession *ss)
{
  if (!ss->pbvh) {
    // just see if ss->custom_layer entries exist
    return ss->custom_layers[SCULPT_SCL_PERS_CO] != NULL;
  }

  int idx = -1;

  switch (BKE_pbvh_type(ss->pbvh)) {
    case PBVH_BMESH:
      idx = CustomData_get_named_layer_index(&ss->bm->vdata, CD_PROP_FLOAT3, SCULPT_LAYER_PERS_CO);
      break;
    case PBVH_FACES:
      idx = CustomData_get_named_layer_index(ss->vdata, CD_PROP_FLOAT3, SCULPT_LAYER_PERS_CO);
      break;
    case PBVH_GRIDS:
      return ss->custom_layers[SCULPT_SCL_PERS_CO];
  }

  return idx >= 0;
}

const float *SCULPT_vertex_persistent_co_get(SculptSession *ss, SculptVertRef index)
{
  if (ss->custom_layers[SCULPT_SCL_PERS_CO]) {
    return (float *)SCULPT_temp_cdata_get(index, ss->custom_layers[SCULPT_SCL_PERS_CO]);
  }

  return SCULPT_vertex_co_get(ss, index);
}

const float *SCULPT_vertex_co_for_grab_active_get(SculptSession *ss, SculptVertRef vertex)
{
  /* Always grab active shape key if the sculpt happens on shapekey. */
  if (ss->shapekey_active) {
    const MVert *mverts = BKE_pbvh_get_verts(ss->pbvh);
    return mverts[BKE_pbvh_vertex_index_to_table(ss->pbvh, vertex)].co;
  }

  /* Sculpting on the base mesh. */
  if (ss->mvert) {
    return ss->mvert[BKE_pbvh_vertex_index_to_table(ss->pbvh, vertex)].co;
  }

  /* Everything else, such as sculpting on multires. */
  return SCULPT_vertex_co_get(ss, vertex);
}

void SCULPT_vertex_limit_surface_get(SculptSession *ss, SculptVertRef vertex, float r_co[3])
{
  if (BKE_pbvh_type(ss->pbvh) != PBVH_GRIDS) {
    if (ss->limit_surface) {
      float *f = SCULPT_temp_cdata_get(vertex, ss->limit_surface);
      copy_v3_v3(r_co, f);
    }
    else {
      copy_v3_v3(r_co, SCULPT_vertex_co_get(ss, vertex));
    }

    return;
  }

  const CCGKey *key = BKE_pbvh_get_grid_key(ss->pbvh);
  const int grid_index = vertex.i / key->grid_area;
  const int vertex_index = vertex.i - grid_index * key->grid_area;

  SubdivCCGCoord coord = {.grid_index = grid_index,
                          .x = vertex_index % key->grid_size,
                          .y = vertex_index / key->grid_size};
  BKE_subdiv_ccg_eval_limit_point(ss->subdiv_ccg, &coord, r_co);
}

void SCULPT_vertex_persistent_normal_get(SculptSession *ss, SculptVertRef vertex, float no[3])
{
  if (ss->custom_layers[SCULPT_SCL_PERS_NO]) {
    float *no2 = SCULPT_temp_cdata_get(vertex, ss->custom_layers[SCULPT_SCL_PERS_NO]);
    copy_v3_v3(no, no2);
  }
  else {
    SCULPT_vertex_normal_get(ss, vertex, no);
  }
}

void SCULPT_update_customdata_refs(SculptSession *ss, Object *ob)
{
  BKE_sculptsession_update_attr_refs(ob);
}

float SCULPT_vertex_mask_get(SculptSession *ss, SculptVertRef index)
{
  BMVert *v;
  float *mask;
  switch (BKE_pbvh_type(ss->pbvh)) {
    case PBVH_FACES:
      return ss->vmask[index.i];
    case PBVH_BMESH:
      v = (BMVert *)index.i;
      mask = BM_ELEM_CD_GET_VOID_P(v, ss->cd_vert_mask_offset);
      return *mask;
    case PBVH_GRIDS: {
      const CCGKey *key = BKE_pbvh_get_grid_key(ss->pbvh);
      const int grid_index = index.i / key->grid_area;
      const int vertex_index = index.i - grid_index * key->grid_area;
      CCGElem *elem = BKE_pbvh_get_grids(ss->pbvh)[grid_index];
      return *CCG_elem_mask(key, CCG_elem_offset(key, elem, vertex_index));
    }
  }

  return 0.0f;
}

bool SCULPT_temp_customlayer_ensure(SculptSession *ss,
                                    Object *ob,
                                    AttributeDomain domain,
                                    int proptype,
                                    const char *name,
                                    SculptLayerParams *params)
{
  SculptCustomLayer scl;

  // call SCULPT_update_customdata_refs before and after,
  // thoeretically it can allocate new layers
  SCULPT_update_customdata_refs(ss, ob);

  bool ret = SCULPT_temp_customlayer_get(ss, ob, domain, proptype, name, &scl, params);

  SCULPT_update_customdata_refs(ss, ob);

  return ret;
}

/* TODO: thoroughly test this function */
bool SCULPT_temp_customlayer_has(SculptSession *ss,
                                 AttributeDomain domain,
                                 int proptype,
                                 const char *name)
{
  CustomData *vdata = NULL, *pdata = NULL, *data = NULL;

  switch (BKE_pbvh_type(ss->pbvh)) {
    case PBVH_BMESH:
      vdata = &ss->bm->vdata;
      pdata = &ss->bm->pdata;
      break;
    case PBVH_FACES:
      pdata = ss->pdata;
      vdata = ss->vdata;
      break;
    case PBVH_GRIDS:
      pdata = ss->pdata;
      break;
  }

  switch (domain) {
    case ATTR_DOMAIN_POINT:
      data = vdata;
      break;
    case ATTR_DOMAIN_FACE:
      data = pdata;
      break;
    default:
      return false;
  }

  if (data) {
    return CustomData_get_named_layer_index(data, proptype, name) >= 0;
  }

  return false;
}

bool SCULPT_temp_customlayer_release(SculptSession *ss, Object *ob, SculptCustomLayer *scl)
{
  return BKE_sculptsession_customlayer_release(ob, scl);
}

bool SCULPT_temp_customlayer_get(SculptSession *ss,
                                 Object *ob,
                                 AttributeDomain domain,
                                 int proptype,
                                 const char *name,
                                 SculptCustomLayer *scl,
                                 SculptLayerParams *params)
{
  return BKE_sculptsession_customlayer_get(ob, domain, proptype, name, scl, params);
}

SculptVertRef SCULPT_active_vertex_get(SculptSession *ss)
{
  if (ELEM(BKE_pbvh_type(ss->pbvh), PBVH_FACES, PBVH_BMESH, PBVH_GRIDS)) {
    return ss->active_vertex_index;
  }
  return BKE_pbvh_make_vref(SCULPT_REF_NONE);
}

const float *SCULPT_active_vertex_co_get(SculptSession *ss)
{
  return SCULPT_vertex_co_get(ss, SCULPT_active_vertex_get(ss));
}

void SCULPT_active_vertex_normal_get(SculptSession *ss, float normal[3])
{
  SCULPT_vertex_normal_get(ss, SCULPT_active_vertex_get(ss), normal);
}

MVert *SCULPT_mesh_deformed_mverts_get(SculptSession *ss)
{
  switch (BKE_pbvh_type(ss->pbvh)) {
    case PBVH_FACES:
      if (ss->shapekey_active || ss->deform_modifiers_active) {
        return BKE_pbvh_get_verts(ss->pbvh);
      }
      return ss->mvert;
    case PBVH_BMESH:
    case PBVH_GRIDS:
      return NULL;
  }
  return NULL;
}

float *SCULPT_brush_deform_target_vertex_co_get(SculptSession *ss,
                                                const int deform_target,
                                                PBVHVertexIter *iter)
{
  switch (deform_target) {
    case BRUSH_DEFORM_TARGET_GEOMETRY:
      return iter->co;
    case BRUSH_DEFORM_TARGET_CLOTH_SIM:
      return ss->cache->cloth_sim->deformation_pos[iter->index];
  }
  return iter->co;
}

char SCULPT_mesh_symmetry_xyz_get(Object *object)
{
  const Mesh *mesh = BKE_mesh_from_object(object);
  return mesh->symmetry;
}

/* Sculpt Face Sets and Visibility. */

int SCULPT_active_face_set_get(SculptSession *ss)
{
  if (ss->active_face_index.i == SCULPT_REF_NONE) {
    return SCULPT_FACE_SET_NONE;
  }

  switch (BKE_pbvh_type(ss->pbvh)) {
    case PBVH_FACES:
      return ss->face_sets[ss->active_face_index.i];
    case PBVH_GRIDS: {
      const int face_index = BKE_subdiv_ccg_grid_to_face_index(ss->subdiv_ccg,
                                                               ss->active_grid_index);
      return ss->face_sets[face_index];
    }
    case PBVH_BMESH:
      if (ss->cd_faceset_offset && ss->active_face_index.i) {
        BMFace *f = (BMFace *)ss->active_face_index.i;
        return BM_ELEM_CD_GET_INT(f, ss->cd_faceset_offset);
      }

      return SCULPT_FACE_SET_NONE;
  }
  return SCULPT_FACE_SET_NONE;
}

void SCULPT_vertex_visible_set(SculptSession *ss, SculptVertRef index, bool visible)
{
  switch (BKE_pbvh_type(ss->pbvh)) {
    case PBVH_FACES:
      SET_FLAG_FROM_TEST(ss->mvert[index.i].flag, !visible, ME_HIDE);
      ss->mvert[index.i].flag |= ME_VERT_PBVH_UPDATE;
      break;
    case PBVH_BMESH:
      BM_elem_flag_set((BMVert *)index.i, BM_ELEM_HIDDEN, !visible);
      break;
    case PBVH_GRIDS:
      break;
  }
}

bool SCULPT_vertex_visible_get(SculptSession *ss, SculptVertRef index)
{
  switch (BKE_pbvh_type(ss->pbvh)) {
    case PBVH_FACES:
      return !(ss->mvert[index.i].flag & ME_HIDE);
    case PBVH_BMESH:
      return !BM_elem_flag_test(((BMVert *)index.i), BM_ELEM_HIDDEN);
    case PBVH_GRIDS: {
      const CCGKey *key = BKE_pbvh_get_grid_key(ss->pbvh);
      const int grid_index = index.i / key->grid_area;
      const int vertex_index = index.i - grid_index * key->grid_area;
      BLI_bitmap **grid_hidden = BKE_pbvh_get_grid_visibility(ss->pbvh);
      if (grid_hidden && grid_hidden[grid_index]) {
        return !BLI_BITMAP_TEST(grid_hidden[grid_index], vertex_index);
      }
    }
  }
  return true;
}

void SCULPT_face_set_visibility_set(SculptSession *ss, int face_set, bool visible)
{
  switch (BKE_pbvh_type(ss->pbvh)) {
    case PBVH_FACES:
    case PBVH_GRIDS:
      for (int i = 0; i < ss->totfaces; i++) {
        if (abs(ss->face_sets[i]) != face_set) {
          continue;
        }
        if (visible) {
          ss->face_sets[i] = abs(ss->face_sets[i]);
        }
        else {
          ss->face_sets[i] = -abs(ss->face_sets[i]);
        }
      }
      break;
    case PBVH_BMESH: {
      BMIter iter;
      BMFace *f;

      BM_ITER_MESH (f, &iter, ss->bm, BM_FACES_OF_MESH) {
        int fset = BM_ELEM_CD_GET_INT(f, ss->cd_faceset_offset);
        int node = BM_ELEM_CD_GET_INT(f, ss->cd_face_node_offset);

        if (abs(fset) != face_set) {
          continue;
        }

        if (visible) {
          fset = abs(fset);
        }
        else {
          fset = -abs(fset);
        }

        if (node != DYNTOPO_NODE_NONE) {
          BKE_pbvh_node_mark_update_triangulation(BKE_pbvh_node_from_index(ss->pbvh, node));
        }

        BM_ELEM_CD_SET_INT(f, ss->cd_faceset_offset, fset);
      }
      break;
    }
  }
}

void SCULPT_face_sets_visibility_invert(SculptSession *ss)
{
  switch (BKE_pbvh_type(ss->pbvh)) {
    case PBVH_FACES:
    case PBVH_GRIDS:
      for (int i = 0; i < ss->totfaces; i++) {
        ss->face_sets[i] *= -1;
      }
      break;
    case PBVH_BMESH: {
      BMIter iter;
      BMFace *f;

      BM_ITER_MESH (f, &iter, ss->bm, BM_FACES_OF_MESH) {
        int fset = BM_ELEM_CD_GET_INT(f, ss->cd_faceset_offset);

        fset = -fset;

        BM_ELEM_CD_SET_INT(f, ss->cd_faceset_offset, fset);
      }
      break;
    }
  }
}

void SCULPT_face_sets_visibility_all_set(SculptSession *ss, bool visible)
{
  switch (BKE_pbvh_type(ss->pbvh)) {
    case PBVH_FACES:
    case PBVH_GRIDS:
      for (int i = 0; i < ss->totfaces; i++) {

        /* This can run on geometry without a face set assigned, so its ID sign can't be changed
         * to modify the visibility. Force that geometry to the ID 1 to enable changing the
         * visibility here. */
        if (ss->face_sets[i] == SCULPT_FACE_SET_NONE) {
          ss->face_sets[i] = 1;
        }

        if (visible) {
          ss->face_sets[i] = abs(ss->face_sets[i]);
        }
        else {
          ss->face_sets[i] = -abs(ss->face_sets[i]);
        }
      }
      break;
    case PBVH_BMESH: {
      BMIter iter;
      BMFace *f;

      if (!ss->bm) {
        return;
      }

      // paranoia check of cd_faceset_offset
      if (ss->cd_faceset_offset < 0) {
        ss->cd_faceset_offset = CustomData_get_offset(&ss->bm->pdata, CD_SCULPT_FACE_SETS);
      }
      if (ss->cd_faceset_offset < 0) {
        return;
      }

      BM_ITER_MESH (f, &iter, ss->bm, BM_FACES_OF_MESH) {
        int fset = BM_ELEM_CD_GET_INT(f, ss->cd_faceset_offset);
        int node = BM_ELEM_CD_GET_INT(f, ss->cd_face_node_offset);

        if (node != DYNTOPO_NODE_NONE) {
          BKE_pbvh_node_mark_update_triangulation(BKE_pbvh_node_from_index(ss->pbvh, node));
        }

        /* This can run on geometry without a face set assigned, so its ID sign can't be changed
         * to modify the visibility. Force that geometry to the ID 1 to enable changing the
         * visibility here. */

        if (fset == SCULPT_FACE_SET_NONE) {
          fset = 1;
        }

        if (visible) {
          fset = abs(fset);
        }
        else {
          fset = -abs(fset);
        }

        BM_ELEM_CD_SET_INT(f, ss->cd_faceset_offset, fset);
      }
    }
  }
}

bool SCULPT_vertex_any_face_set_visible_get(SculptSession *ss, SculptVertRef index)
{
  switch (BKE_pbvh_type(ss->pbvh)) {
    case PBVH_FACES: {
      MeshElemMap *vert_map = &ss->pmap[index.i];
      for (int j = 0; j < ss->pmap[index.i].count; j++) {
        if (ss->face_sets[vert_map->indices[j]] > 0) {
          return true;
        }
      }
      return false;
    }
    case PBVH_BMESH: {
      BMIter iter;
      BMLoop *l;
      BMVert *v = (BMVert *)index.i;

      BM_ITER_ELEM (l, &iter, v, BM_LOOPS_OF_VERT) {
        int fset = BM_ELEM_CD_GET_INT(l->f, ss->cd_faceset_offset);
        if (fset >= 0) {
          return true;
        }
      }

      return false;
    }
    case PBVH_GRIDS:
      return true;
  }
  return true;
}

bool SCULPT_vertex_all_face_sets_visible_get(const SculptSession *ss, SculptVertRef index)
{
  switch (BKE_pbvh_type(ss->pbvh)) {
    case PBVH_FACES: {
      MeshElemMap *vert_map = &ss->pmap[index.i];
      for (int j = 0; j < ss->pmap[index.i].count; j++) {
        if (ss->face_sets[vert_map->indices[j]] < 0) {
          return false;
        }
      }
      return true;
    }
    case PBVH_BMESH: {
      BMIter iter;
      BMLoop *l;
      BMVert *v = (BMVert *)index.i;

      BM_ITER_ELEM (l, &iter, v, BM_LOOPS_OF_VERT) {
        int fset = BM_ELEM_CD_GET_INT(l->f, ss->cd_faceset_offset);
        if (fset < 0) {
          return false;
        }
      }

      return true;
    }
    case PBVH_GRIDS: {
      const CCGKey *key = BKE_pbvh_get_grid_key(ss->pbvh);
      const int grid_index = index.i / key->grid_area;
      const int face_index = BKE_subdiv_ccg_grid_to_face_index(ss->subdiv_ccg, grid_index);
      return ss->face_sets[face_index] > 0;
    }
  }
  return true;
}

void SCULPT_vertex_face_set_set(SculptSession *ss, SculptVertRef index, int face_set)
{
  switch (BKE_pbvh_type(ss->pbvh)) {
    case PBVH_FACES: {
      MeshElemMap *vert_map = &ss->pmap[index.i];
      MSculptVert *mv = ss->mdyntopo_verts + index.i;

      MV_ADD_FLAG(mv, SCULPTVERT_NEED_BOUNDARY);

      for (int j = 0; j < ss->pmap[index.i].count; j++) {
        MPoly *mp = ss->mpoly + vert_map->indices[j];
        MLoop *ml = ss->mloop + mp->loopstart;

        for (int k = 0; k < mp->totloop; k++, ml++) {
          MSculptVert *mv2 = ss->mdyntopo_verts + ml->v;
          MV_ADD_FLAG(mv2, SCULPTVERT_NEED_BOUNDARY);
        }

        if (ss->face_sets[vert_map->indices[j]] > 0) {
          ss->face_sets[vert_map->indices[j]] = abs(face_set);
        }
      }
    } break;
    case PBVH_BMESH: {
      BMIter iter;
      BMLoop *l;
      BMVert *v = (BMVert *)index.i;

      MSculptVert *mv = BKE_PBVH_SCULPTVERT(ss->cd_sculpt_vert, v);
      MV_ADD_FLAG(mv, SCULPTVERT_NEED_BOUNDARY);

      BM_ITER_ELEM (l, &iter, v, BM_LOOPS_OF_VERT) {
        int fset = BM_ELEM_CD_GET_INT(l->f, ss->cd_faceset_offset);
        if (fset >= 0 && fset != abs(face_set)) {
          BM_ELEM_CD_SET_INT(l->f, ss->cd_faceset_offset, abs(face_set));
        }

        MSculptVert *mv_l = BKE_PBVH_SCULPTVERT(ss->cd_sculpt_vert, l->v);
        MV_ADD_FLAG(mv_l, SCULPTVERT_NEED_BOUNDARY);
      }

      break;
    }
    case PBVH_GRIDS: {
      const CCGKey *key = BKE_pbvh_get_grid_key(ss->pbvh);
      const int grid_index = index.i / key->grid_area;
      const int face_index = BKE_subdiv_ccg_grid_to_face_index(ss->subdiv_ccg, grid_index);
      if (ss->face_sets[face_index] > 0) {
        ss->face_sets[face_index] = abs(face_set);
      }

    } break;
  }
}

void SCULPT_vertex_face_set_increase(SculptSession *ss, SculptVertRef vertex, const int increase)
{
  switch (BKE_pbvh_type(ss->pbvh)) {
    case PBVH_FACES: {
      int index = (int)vertex.i;
      MeshElemMap *vert_map = &ss->pmap[index];
      for (int j = 0; j < ss->pmap[index].count; j++) {
        if (ss->face_sets[vert_map->indices[j]] > 0) {
          ss->face_sets[vert_map->indices[j]] += increase;
        }
      }
    } break;
    case PBVH_BMESH: {
      BMVert *v = (BMVert *)vertex.i;
      BMIter iter;
      BMFace *f;

      BM_ITER_ELEM (f, &iter, v, BM_FACES_OF_VERT) {
        int fset = BM_ELEM_CD_GET_INT(f, ss->cd_faceset_offset);

        if (fset <= 0) {
          continue;
        }

        fset += increase;

        BM_ELEM_CD_SET_INT(f, ss->cd_faceset_offset, fset);
      }
      break;
    }
    case PBVH_GRIDS: {
      int index = (int)vertex.i;
      const CCGKey *key = BKE_pbvh_get_grid_key(ss->pbvh);
      const int grid_index = index / key->grid_area;
      const int face_index = BKE_subdiv_ccg_grid_to_face_index(ss->subdiv_ccg, grid_index);
      if (ss->face_sets[face_index] > 0) {
        ss->face_sets[face_index] += increase;
      }

    } break;
  }
}

int SCULPT_vertex_face_set_get(SculptSession *ss, SculptVertRef index)
{
  switch (BKE_pbvh_type(ss->pbvh)) {
    case PBVH_FACES: {
      MeshElemMap *vert_map = &ss->pmap[index.i];
      int face_set = 0;
      for (int i = 0; i < ss->pmap[index.i].count; i++) {
        if (ss->face_sets[vert_map->indices[i]] > face_set) {
          face_set = abs(ss->face_sets[vert_map->indices[i]]);
        }
      }
      return face_set;
    }
    case PBVH_BMESH: {
      BMIter iter;
      BMLoop *l;
      BMVert *v = (BMVert *)index.i;
      int ret = -1;

      BM_ITER_ELEM (l, &iter, v, BM_LOOPS_OF_VERT) {
        int fset = BM_ELEM_CD_GET_INT(l->f, ss->cd_faceset_offset);
        fset = abs(fset);

        if (fset > ret) {
          ret = fset;
        }
      }

      return ret;
    }
    case PBVH_GRIDS: {
      const CCGKey *key = BKE_pbvh_get_grid_key(ss->pbvh);
      const int grid_index = index.i / key->grid_area;
      const int face_index = BKE_subdiv_ccg_grid_to_face_index(ss->subdiv_ccg, grid_index);
      return ss->face_sets[face_index];
    }
  }
  return 0;
}

bool SCULPT_vertex_has_face_set(SculptSession *ss, SculptVertRef index, int face_set)
{
  switch (BKE_pbvh_type(ss->pbvh)) {
    case PBVH_FACES: {
      MeshElemMap *vert_map = &ss->pmap[index.i];
      for (int i = 0; i < ss->pmap[index.i].count; i++) {
        if (ss->face_sets[vert_map->indices[i]] == face_set) {
          return true;
        }
      }
      return false;
    }
    case PBVH_BMESH: {
      BMEdge *e;
      BMVert *v = (BMVert *)index.i;

      if (ss->cd_faceset_offset == -1) {
        return false;
      }

      e = v->e;

      if (UNLIKELY(!e)) {
        return false;
      }

      do {
        BMLoop *l = e->l;

        if (UNLIKELY(!l)) {
          continue;
        }

        do {
          BMFace *f = l->f;

          if (abs(BM_ELEM_CD_GET_INT(f, ss->cd_faceset_offset)) == abs(face_set)) {
            return true;
          }
        } while ((l = l->radial_next) != e->l);
      } while ((e = BM_DISK_EDGE_NEXT(e, v)) != v->e);

      return false;
    }
    case PBVH_GRIDS: {
      const CCGKey *key = BKE_pbvh_get_grid_key(ss->pbvh);
      const int grid_index = index.i / key->grid_area;
      const int face_index = BKE_subdiv_ccg_grid_to_face_index(ss->subdiv_ccg, grid_index);
      return ss->face_sets[face_index] == face_set;
    }
  }
  return true;
}

/*
calcs visibility state based on face sets.
todo: also calc a face set boundary flag.
*/
void sculpt_vertex_faceset_update_bmesh(SculptSession *ss, SculptVertRef vert)
{
  if (!ss->bm) {
    return;
  }

  BMVert *v = (BMVert *)vert.i;
  BMEdge *e = v->e;
  bool ok = false;
  const int cd_faceset_offset = ss->cd_faceset_offset;

  if (!e) {
    return;
  }

  do {
    BMLoop *l = e->l;
    if (l) {
      do {
        if (BM_ELEM_CD_GET_INT(l->f, cd_faceset_offset) > 0) {
          ok = true;
          break;
        }

        l = l->radial_next;
      } while (l != e->l);

      if (ok) {
        break;
      }
    }
    e = v == e->v1 ? e->v1_disk_link.next : e->v2_disk_link.next;
  } while (e != v->e);

  MSculptVert *mv = BM_ELEM_CD_GET_VOID_P(v, ss->cd_sculpt_vert);

  if (ok) {
    mv->flag &= ~SCULPTVERT_VERT_FSET_HIDDEN;
  }
  else {
    mv->flag |= SCULPTVERT_VERT_FSET_HIDDEN;
  }
}

void SCULPT_visibility_sync_all_face_sets_to_vertices(Object *ob)
{
  SculptSession *ss = ob->sculpt;
  Mesh *mesh = BKE_object_get_original_mesh(ob);
  switch (BKE_pbvh_type(ss->pbvh)) {
    case PBVH_FACES: {
      BKE_sculpt_sync_face_sets_visibility_to_base_mesh(mesh);
      break;
    }
    case PBVH_GRIDS: {
      BKE_sculpt_sync_face_sets_visibility_to_base_mesh(mesh);
      BKE_sculpt_sync_face_sets_visibility_to_grids(mesh, ss->subdiv_ccg);
      break;
    }
    case PBVH_BMESH: {
      BMIter iter;
      BMFace *f;
      BMVert *v;

      BM_ITER_MESH (f, &iter, ss->bm, BM_FACES_OF_MESH) {
        int fset = BM_ELEM_CD_GET_INT(f, ss->cd_faceset_offset);

        if (fset < 0) {
          BM_elem_flag_enable(f, BM_ELEM_HIDDEN);
        }
        else {
          BM_elem_flag_disable(f, BM_ELEM_HIDDEN);
        }
      }

      BM_ITER_MESH (v, &iter, ss->bm, BM_VERTS_OF_MESH) {
        MSculptVert *mv = BM_ELEM_CD_GET_VOID_P(v, ss->cd_sculpt_vert);

        BMIter iter2;
        BMLoop *l;

        int visible = false;

        BM_ITER_ELEM (l, &iter2, v, BM_LOOPS_OF_VERT) {
          if (!BM_elem_flag_test(l->f, BM_ELEM_HIDDEN)) {
            visible = true;
            break;
          }
        }

        if (!visible) {
          mv->flag |= SCULPTVERT_VERT_FSET_HIDDEN;
          BM_elem_flag_enable(v, BM_ELEM_HIDDEN);
        }
        else {
          mv->flag &= ~SCULPTVERT_VERT_FSET_HIDDEN;
          BM_elem_flag_disable(v, BM_ELEM_HIDDEN);
        }
      }
      break;
    }
  }
}

static void UNUSED_FUNCTION(sculpt_visibility_sync_vertex_to_face_sets)(SculptSession *ss,
                                                                        SculptVertRef vertex)
{
  int index = (int)vertex.i;
  MeshElemMap *vert_map = &ss->pmap[index];
  const bool visible = SCULPT_vertex_visible_get(ss, vertex);

  for (int i = 0; i < ss->pmap[index].count; i++) {
    if (visible) {
      ss->face_sets[vert_map->indices[i]] = abs(ss->face_sets[vert_map->indices[i]]);
    }
    else {
      ss->face_sets[vert_map->indices[i]] = -abs(ss->face_sets[vert_map->indices[i]]);
    }
  }
  ss->mvert[index].flag |= ME_VERT_PBVH_UPDATE;
}

void SCULPT_visibility_sync_all_vertex_to_face_sets(SculptSession *ss)
{
  switch (BKE_pbvh_type(ss->pbvh)) {
    case PBVH_FACES: {
      for (int i = 0; i < ss->totfaces; i++) {
        MPoly *poly = &ss->mpoly[i];
        bool poly_visible = true;
        for (int l = 0; l < poly->totloop; l++) {
          MLoop *loop = &ss->mloop[poly->loopstart + l];
          if (!SCULPT_vertex_visible_get(ss, BKE_pbvh_make_vref(loop->v))) {
            poly_visible = false;
          }
        }
        if (poly_visible) {
          ss->face_sets[i] = abs(ss->face_sets[i]);
        }
        else {
          ss->face_sets[i] = -abs(ss->face_sets[i]);
        }
      }
      break;
    }
    case PBVH_GRIDS:
      break;
    case PBVH_BMESH: {
      BMIter iter;
      BMFace *f;

      if (!ss->bm) {
        return;
      }

      BM_ITER_MESH (f, &iter, ss->bm, BM_FACES_OF_MESH) {
        BMLoop *l = f->l_first;
        bool visible = true;

        do {
          if (BM_elem_flag_test(l->v, BM_ELEM_HIDDEN)) {
            visible = false;
            break;
          }
          l = l->next;
        } while (l != f->l_first);

        int fset = BM_ELEM_CD_GET_INT(f, ss->cd_faceset_offset);
        if (visible) {
          fset = abs(fset);
        }
        else {
          fset = -abs(fset);
        }

        BM_ELEM_CD_SET_INT(f, ss->cd_faceset_offset, fset);
      }

      break;
    }
  }
}

static SculptCornerType sculpt_check_corner_in_base_mesh(const SculptSession *ss,
                                                         SculptVertRef vertex,
                                                         bool check_facesets)
{
  int index = BKE_pbvh_vertex_index_to_table(ss->pbvh, vertex);

  MeshElemMap *vert_map = &ss->pmap[index];
  int face_set = -1;
  int last1 = -1;
  int last2 = -1;

  int ret = 0;

  if (sculpt_check_boundary_vertex_in_base_mesh(ss, vertex) && ss->pmap[index].count < 4) {
    ret |= SCULPT_CORNER_MESH;
  }

  if (check_facesets) {
    for (int i = 0; i < ss->pmap[index].count; i++) {
      if (check_facesets) {
        if (last2 != last1) {
          last2 = last1;
        }
        if (last1 != face_set) {
          last1 = face_set;
        }
        face_set = abs(ss->face_sets[vert_map->indices[i]]);

        bool corner = last1 != -1 && last2 != -1 && face_set != -1;
        corner = corner && last1 != last2 && last1 != face_set;

        if (corner) {
          ret |= SCULPT_CORNER_FACE_SET;
        }
      }
    }
  }

  return ret;
}

static bool sculpt_check_unique_face_set_in_base_mesh(const SculptSession *ss,
                                                      SculptVertRef vertex)
{
  int index = BKE_pbvh_vertex_index_to_table(ss->pbvh, vertex);

  MeshElemMap *vert_map = &ss->pmap[index];
  int face_set = -1;
  for (int i = 0; i < ss->pmap[index].count; i++) {
    if (face_set == -1) {
      face_set = abs(ss->face_sets[vert_map->indices[i]]);
    }
    else {
      if (abs(ss->face_sets[vert_map->indices[i]]) != face_set) {
        return false;
      }
    }
  }
  return true;
}

/**
 * Checks if the face sets of the adjacent faces to the edge between \a v1 and \a v2
 * in the base mesh are equal.
 */
static bool sculpt_check_unique_face_set_for_edge_in_base_mesh(const SculptSession *ss,
                                                               int v1,
                                                               int v2)
{
  MeshElemMap *vert_map = &ss->pmap[v1];
  int p1 = -1, p2 = -1;
  for (int i = 0; i < ss->pmap[v1].count; i++) {
    MPoly *p = &ss->mpoly[vert_map->indices[i]];
    for (int l = 0; l < p->totloop; l++) {
      MLoop *loop = &ss->mloop[p->loopstart + l];
      if (loop->v == v2) {
        if (p1 == -1) {
          p1 = vert_map->indices[i];
          break;
        }

        if (p2 == -1) {
          p2 = vert_map->indices[i];
          break;
        }
      }
    }
  }

  if (p1 != -1 && p2 != -1) {
    return abs(ss->face_sets[p1]) == (ss->face_sets[p2]);
  }
  return true;
}

bool SCULPT_vertex_has_unique_face_set(const SculptSession *ss, SculptVertRef vertex)
{
  return !SCULPT_vertex_is_boundary(ss, vertex, SCULPT_BOUNDARY_FACE_SET);
}

int SCULPT_face_set_next_available_get(SculptSession *ss)
{
  switch (BKE_pbvh_type(ss->pbvh)) {
    case PBVH_FACES:
    case PBVH_GRIDS: {
      int next_face_set = 0;
      for (int i = 0; i < ss->totfaces; i++) {
        if (abs(ss->face_sets[i]) > next_face_set) {
          next_face_set = abs(ss->face_sets[i]);
        }
      }
      next_face_set++;
      return next_face_set;
    }
    case PBVH_BMESH: {
      int next_face_set = 0;
      BMIter iter;
      BMFace *f;
      if (!ss->cd_faceset_offset) {
        return 0;
      }

      BM_ITER_MESH (f, &iter, ss->bm, BM_FACES_OF_MESH) {
        int fset = abs(BM_ELEM_CD_GET_INT(f, ss->cd_faceset_offset));
        if (fset > next_face_set) {
          next_face_set = fset;
        }
      }

      next_face_set++;
      return next_face_set;
    }
  }
  return 0;
}

/* Sculpt Neighbor Iterators */

static void sculpt_vertex_neighbor_add(SculptVertexNeighborIter *iter,
                                       SculptVertRef neighbor,
                                       SculptEdgeRef edge,
                                       int neighbor_index)
{
  for (int i = 0; i < iter->size; i++) {
    if (iter->neighbors[i].vertex.i == neighbor.i) {
      return;
    }
  }

  if (iter->size >= iter->capacity) {
    iter->capacity += SCULPT_VERTEX_NEIGHBOR_FIXED_CAPACITY;

    if (iter->neighbors == iter->neighbors_fixed) {
      iter->neighbors = MEM_mallocN(iter->capacity * sizeof(*iter->neighbors), "neighbor array");
      iter->neighbor_indices = MEM_mallocN(iter->capacity * sizeof(*iter->neighbor_indices),
                                           "neighbor array");

      memcpy(iter->neighbors, iter->neighbors_fixed, sizeof(*iter->neighbors) * iter->size);
      memcpy(iter->neighbor_indices,
             iter->neighbor_indices_fixed,
             sizeof(*iter->neighbor_indices) * iter->size);
    }
    else {
      iter->neighbors = MEM_reallocN_id(
          iter->neighbors, iter->capacity * sizeof(*iter->neighbors), "neighbor array");
      iter->neighbor_indices = MEM_reallocN_id(iter->neighbor_indices,
                                               iter->capacity * sizeof(*iter->neighbor_indices),
                                               "neighbor array");
    }
  }

  iter->neighbors[iter->size].vertex = neighbor;
  iter->neighbors[iter->size].edge = edge;
  iter->neighbor_indices[iter->size] = neighbor_index;
  iter->size++;
}

static void sculpt_vertex_neighbor_add_nocheck(SculptVertexNeighborIter *iter,
                                               SculptVertRef neighbor,
                                               SculptEdgeRef edge,
                                               int neighbor_index)
{
  if (iter->size >= iter->capacity) {
    iter->capacity += SCULPT_VERTEX_NEIGHBOR_FIXED_CAPACITY;

    if (iter->neighbors == iter->neighbors_fixed) {
      iter->neighbors = MEM_mallocN(iter->capacity * sizeof(*iter->neighbors), "neighbor array");
      iter->neighbor_indices = MEM_mallocN(iter->capacity * sizeof(*iter->neighbor_indices),
                                           "neighbor array");

      memcpy(iter->neighbors, iter->neighbors_fixed, sizeof(*iter->neighbors) * iter->size);

      memcpy(iter->neighbor_indices,
             iter->neighbor_indices_fixed,
             sizeof(*iter->neighbor_indices) * iter->size);
    }
    else {
      iter->neighbors = MEM_reallocN_id(
          iter->neighbors, iter->capacity * sizeof(*iter->neighbors), "neighbor array");
      iter->neighbor_indices = MEM_reallocN_id(iter->neighbor_indices,
                                               iter->capacity * sizeof(*iter->neighbor_indices),
                                               "neighbor array");
    }
  }

  iter->neighbors[iter->size].vertex = neighbor;
  iter->neighbors[iter->size].edge = edge;
  iter->neighbor_indices[iter->size] = neighbor_index;
  iter->size++;
}

static void sculpt_vertex_neighbors_get_bmesh(const SculptSession *ss,
                                              SculptVertRef index,
                                              SculptVertexNeighborIter *iter)
{
  BMVert *v = (BMVert *)index.i;

  iter->is_duplicate = false;
  iter->size = 0;
  iter->num_duplicates = 0;
  iter->has_edge = true;
  iter->capacity = SCULPT_VERTEX_NEIGHBOR_FIXED_CAPACITY;
  iter->neighbors = iter->neighbors_fixed;
  iter->neighbor_indices = iter->neighbor_indices_fixed;
  iter->i = 0;
  iter->no_free = false;

  // cache profiling revealed a hotspot here, don't use BM_ITER
  BMEdge *e = v->e;

  if (!v->e) {
    return;
  }

  BMEdge *e2 = NULL;

  do {
    BMVert *v2;
    e2 = BM_DISK_EDGE_NEXT(e, v);
    v2 = v == e->v1 ? e->v2 : e->v1;

    MSculptVert *mv = BKE_PBVH_SCULPTVERT(ss->cd_sculpt_vert, v2);

    if (!(mv->flag & SCULPTVERT_VERT_FSET_HIDDEN)) {  // && (e->head.hflag & BM_ELEM_DRAW)) {
      sculpt_vertex_neighbor_add_nocheck(iter,
                                         BKE_pbvh_make_vref((intptr_t)v2),
                                         BKE_pbvh_make_eref((intptr_t)e),
                                         BM_elem_index_get(v2));
    }
  } while ((e = e2) != v->e);

  if (ss->fake_neighbors.use_fake_neighbors) {
    int index = BM_elem_index_get(v);

    BLI_assert(ss->fake_neighbors.fake_neighbor_index != NULL);
    if (ss->fake_neighbors.fake_neighbor_index[index].i != FAKE_NEIGHBOR_NONE) {
      sculpt_vertex_neighbor_add(iter,
                                 ss->fake_neighbors.fake_neighbor_index[index],
                                 BKE_pbvh_make_eref(SCULPT_REF_NONE),
                                 ss->fake_neighbors.fake_neighbor_index[index].i);
    }
  }
}

static void sculpt_vertex_neighbors_get_faces(const SculptSession *ss,
                                              SculptVertRef vertex,
                                              SculptVertexNeighborIter *iter)
{
  int index = BKE_pbvh_vertex_index_to_table(ss->pbvh, vertex);

  iter->size = 0;
  iter->num_duplicates = 0;
  iter->capacity = SCULPT_VERTEX_NEIGHBOR_FIXED_CAPACITY;
  iter->neighbors = iter->neighbors_fixed;
  iter->neighbor_indices = iter->neighbor_indices_fixed;
  iter->is_duplicate = false;
  iter->has_edge = true;
  iter->no_free = false;

  int *edges = BLI_array_alloca(edges, SCULPT_VERTEX_NEIGHBOR_FIXED_CAPACITY);
  int *unused_polys = BLI_array_alloca(unused_polys, SCULPT_VERTEX_NEIGHBOR_FIXED_CAPACITY * 2);
  bool heap_alloc = false;
  int len = SCULPT_VERTEX_NEIGHBOR_FIXED_CAPACITY;

  BKE_pbvh_pmap_to_edges(ss->pbvh, vertex, &edges, &len, &heap_alloc, &unused_polys);
  /* length of array is now in len */

  for (int i = 0; i < len; i++) {
    MEdge *e = ss->medge + edges[i];
    int v2 = e->v1 == vertex.i ? e->v2 : e->v1;

    sculpt_vertex_neighbor_add(iter, BKE_pbvh_make_vref(v2), BKE_pbvh_make_eref(edges[i]), v2);
  }

  if (heap_alloc) {
    MEM_freeN(unused_polys);
    MEM_freeN(edges);
  }
#if 0
  for (int i = 0; i < ss->pmap[index].count; i++) {
    if (ss->face_sets[vert_map->indices[i]] < 0) {
      /* Skip connectivity from hidden faces. */
      continue;
    }
    const MPoly *p = &ss->mpoly[vert_map->indices[i]];
    uint f_adj_v[2];

    MLoop *l = &ss->mloop[p->loopstart];
    int e1, e2;

    bool ok = false;

    for (int j = 0; j < p->totloop; j++, l++) {
      if (l->v == index) {
        f_adj_v[0] = ME_POLY_LOOP_PREV(ss->mloop, p, j)->v;
        f_adj_v[1] = ME_POLY_LOOP_NEXT(ss->mloop, p, j)->v;

        e1 = ME_POLY_LOOP_PREV(ss->mloop, p, j)->e;
        e2 = l->e;
        ok = true;
        break;
      }
    }

    if (ok) {
      for (int j = 0; j < 2; j += 1) {
        if (f_adj_v[j] != index) {
          sculpt_vertex_neighbor_add(
              iter, BKE_pbvh_make_vref(f_adj_v[j]), BKE_pbvh_make_eref(j ? e2 : e1), f_adj_v[j]);
        }
      }
    }
  }
#endif

  if (ss->fake_neighbors.use_fake_neighbors) {
    BLI_assert(ss->fake_neighbors.fake_neighbor_index != NULL);
    if (ss->fake_neighbors.fake_neighbor_index[index].i != FAKE_NEIGHBOR_NONE) {
      sculpt_vertex_neighbor_add(iter,
                                 ss->fake_neighbors.fake_neighbor_index[index],
                                 BKE_pbvh_make_eref(SCULPT_REF_NONE),
                                 ss->fake_neighbors.fake_neighbor_index[index].i);
    }
  }
}

static void sculpt_vertex_neighbors_get_faces_vemap(const SculptSession *ss,
                                                    SculptVertRef vertex,
                                                    SculptVertexNeighborIter *iter)
{
  int index = BKE_pbvh_vertex_index_to_table(ss->pbvh, vertex);

  MeshElemMap *vert_map = &ss->vemap[index];
  iter->size = 0;
  iter->num_duplicates = 0;
  iter->capacity = SCULPT_VERTEX_NEIGHBOR_FIXED_CAPACITY;
  iter->neighbors = iter->neighbors_fixed;
  iter->neighbor_indices = iter->neighbor_indices_fixed;
  iter->is_duplicate = false;
  iter->no_free = false;

  for (int i = 0; i < vert_map->count; i++) {
    const MEdge *me = &ss->medge[vert_map->indices[i]];

    unsigned int v = me->v1 == (unsigned int)vertex.i ? me->v2 : me->v1;
    MSculptVert *mv = ss->mdyntopo_verts + v;

    if (mv->flag & SCULPTVERT_VERT_FSET_HIDDEN) {
      /* Skip connectivity from hidden faces. */
      continue;
    }

    sculpt_vertex_neighbor_add(
        iter, BKE_pbvh_make_vref(v), BKE_pbvh_make_eref(vert_map->indices[i]), v);
  }

  if (ss->fake_neighbors.use_fake_neighbors) {
    BLI_assert(ss->fake_neighbors.fake_neighbor_index != NULL);
    if (ss->fake_neighbors.fake_neighbor_index[index].i != FAKE_NEIGHBOR_NONE) {
      sculpt_vertex_neighbor_add(iter,
                                 ss->fake_neighbors.fake_neighbor_index[index],
                                 BKE_pbvh_make_eref(SCULPT_REF_NONE),
                                 ss->fake_neighbors.fake_neighbor_index[index].i);
    }
  }
}

static void sculpt_vertex_neighbors_get_grids(const SculptSession *ss,
                                              const SculptVertRef vertex,
                                              const bool include_duplicates,
                                              SculptVertexNeighborIter *iter)
{
  int index = (int)vertex.i;

  /* TODO: optimize this. We could fill #SculptVertexNeighborIter directly,
   * maybe provide coordinate and mask pointers directly rather than converting
   * back and forth between #CCGElem and global index. */
  const CCGKey *key = BKE_pbvh_get_grid_key(ss->pbvh);
  const int grid_index = index / key->grid_area;
  const int vertex_index = index - grid_index * key->grid_area;

  SubdivCCGCoord coord = {.grid_index = grid_index,
                          .x = vertex_index % key->grid_size,
                          .y = vertex_index / key->grid_size};

  SubdivCCGNeighbors neighbors;
  BKE_subdiv_ccg_neighbor_coords_get(ss->subdiv_ccg, &coord, include_duplicates, &neighbors);

  iter->is_duplicate = include_duplicates;

  iter->size = 0;
  iter->num_duplicates = neighbors.num_duplicates;
  iter->capacity = SCULPT_VERTEX_NEIGHBOR_FIXED_CAPACITY;
  iter->neighbors = iter->neighbors_fixed;
  iter->neighbor_indices = iter->neighbor_indices_fixed;
  iter->no_free = false;

  for (int i = 0; i < neighbors.size; i++) {
    int idx = neighbors.coords[i].grid_index * key->grid_area +
              neighbors.coords[i].y * key->grid_size + neighbors.coords[i].x;

    sculpt_vertex_neighbor_add(
        iter, BKE_pbvh_make_vref(idx), BKE_pbvh_make_eref(SCULPT_REF_NONE), idx);
  }

  if (ss->fake_neighbors.use_fake_neighbors) {
    BLI_assert(ss->fake_neighbors.fake_neighbor_index != NULL);
    if (ss->fake_neighbors.fake_neighbor_index[index].i != FAKE_NEIGHBOR_NONE) {
      sculpt_vertex_neighbor_add(iter,
                                 ss->fake_neighbors.fake_neighbor_index[index],
                                 BKE_pbvh_make_eref(SCULPT_REF_NONE),
                                 ss->fake_neighbors.fake_neighbor_index[index].i);
    }
  }

  if (neighbors.coords != neighbors.coords_fixed) {
    MEM_freeN(neighbors.coords);
  }
}

/* still a bit buggy */
/* #define SCULPT_NEIGHBORS_CACHE */

#ifdef SCULPT_NEIGHBORS_CACHE
typedef struct NeighborCacheItem {
  struct _SculptNeighborRef *neighbors;
  int *neighbors_indices;
  short num_duplicates, valence;
  bool has_edge;
} NeighborCacheItem;

typedef struct NeighborCache {
  MemArena **arenas;
  NeighborCacheItem **cache;
  NeighborCacheItem **duplicates;
  int totvert, totthread;
} NeighborCache;

static void neighbor_cache_free(NeighborCache *ncache)
{
  for (int i = 0; i < ncache->totthread; i++) {
    BLI_memarena_free(ncache->arenas[i]);
  }

  MEM_SAFE_FREE(ncache->arenas);
  MEM_SAFE_FREE(ncache->cache);
  MEM_SAFE_FREE(ncache->duplicates);
  MEM_SAFE_FREE(ncache);
}

static bool neighbor_cache_begin(const SculptSession *ss)
{
  if (!ss->cache) {
    return false;
  }

  // return false;
  Brush *brush = ss->cache->brush;

  if (brush && SCULPT_stroke_is_dynamic_topology(ss, brush)) {
    return false;
  }

  if (ss->cache->ncache) {
    return true;
  }

  int totvert = SCULPT_vertex_count_get(ss);

  NeighborCache *ncache = MEM_callocN(sizeof(NeighborCache), "NeighborCache");
  ncache->cache = MEM_calloc_arrayN(totvert, sizeof(void *), "Cache Items");

  if (BKE_pbvh_type(ss->pbvh) == PBVH_GRIDS) {
    ncache->duplicates = MEM_calloc_arrayN(totvert, sizeof(void *), "Cache Items");
  }

  int totthread = BLI_task_scheduler_num_threads() * 4;
  ncache->arenas = MEM_malloc_arrayN(totthread, sizeof(void *), "neighbor cache->arenas");
  ncache->totthread = totthread;

  for (int i = 0; i < totthread; i++) {
    ncache->arenas[i] = BLI_memarena_new(1 << 17, "neighbor cache");
  }

  ncache->totvert = totvert;

  if (atomic_cas_ptr((void **)&ss->cache->ncache, NULL, ncache) != NULL) {
    // another thread got here first?

    neighbor_cache_free(ncache);

    return false;
  }

  return true;
}

static NeighborCacheItem *neighbor_cache_get(const SculptSession *ss,
                                             SculptVertRef vertex,
                                             const bool include_duplicates)
{
  int i = BKE_pbvh_vertex_index_to_table(ss->pbvh, vertex);

  NeighborCache *ncache = ss->cache->ncache;

  if (include_duplicates && !ncache->duplicates) {
    NeighborCacheItem **duplicates = MEM_calloc_arrayN(
        ncache->totvert, sizeof(void *), "ncache->duplicages");

    if (atomic_cas_ptr(&ncache->duplicates, NULL, duplicates) != NULL) {
      /* some other thread got here first */
      MEM_freeN(duplicates);
    }
  }

  NeighborCacheItem **cache = include_duplicates ? ncache->duplicates : ncache->cache;
  int thread_nr = BLI_task_parallel_thread_id(NULL);

  if (!cache[i]) {
    NeighborCacheItem *item = BLI_memarena_calloc(ncache->arenas[thread_nr], sizeof(*item));
    SculptVertexNeighborIter ni = {0};

    ni.neighbors = ni.neighbors_fixed;
    ni.neighbor_indices = ni.neighbor_indices_fixed;
    ni.capacity = SCULPT_VERTEX_NEIGHBOR_FIXED_CAPACITY;

    switch (BKE_pbvh_type(ss->pbvh)) {
      case PBVH_FACES:
        // use vemap if it exists, so result is in disk cycle order
        if (ss->vemap) {
          BKE_pbvh_set_vemap(ss->pbvh, ss->vemap);
          sculpt_vertex_neighbors_get_faces_vemap(ss, vertex, &ni);
        }
        else {
          sculpt_vertex_neighbors_get_faces(ss, vertex, &ni);
        }
        break;
      case PBVH_BMESH:
        sculpt_vertex_neighbors_get_bmesh(ss, vertex, &ni);
        break;
      case PBVH_GRIDS:
        sculpt_vertex_neighbors_get_grids(ss, vertex, include_duplicates, &ni);
        break;
    }

    item->num_duplicates = ni.num_duplicates;
    item->has_edge = ni.has_edge;
    item->valence = ni.size;

    item->neighbors = BLI_memarena_alloc(ncache->arenas[thread_nr],
                                         sizeof(*item->neighbors) * ni.size);
    item->neighbors_indices = BLI_memarena_alloc(ncache->arenas[thread_nr],
                                                 sizeof(*item->neighbors_indices) * ni.size);

    memcpy(item->neighbors, ni.neighbors, sizeof(*item->neighbors) * ni.size);
    memcpy(
        item->neighbors_indices, ni.neighbor_indices, sizeof(*item->neighbors_indices) * ni.size);

    // if (atomic_cas_ptr(&cache[i], NULL, item) != item) {
    // another thread got here first
    //}

    atomic_cas_ptr((void **)&cache[i], NULL, item);
  }

  return cache[i];
}
#endif

void SCULPT_vertex_neighbors_get(const SculptSession *ss,
                                 const SculptVertRef vertex,
                                 const bool include_duplicates,
                                 SculptVertexNeighborIter *iter)
{
#ifdef SCULPT_NEIGHBORS_CACHE
  if (neighbor_cache_begin(ss)) {
    NeighborCacheItem *item = neighbor_cache_get(ss, vertex, include_duplicates);

    // memset(iter, 0, sizeof(*iter));

    iter->no_free = true;
    iter->neighbors = item->neighbors;
    iter->neighbor_indices = item->neighbors_indices;
    iter->num_duplicates = item->num_duplicates;
    iter->size = iter->capacity = item->valence;
    iter->has_edge = item->has_edge;
    iter->is_duplicate = false;

    return;
  }
#endif

  iter->no_free = false;

  switch (BKE_pbvh_type(ss->pbvh)) {
    case PBVH_FACES:
      /* use vemap if it exists, so result is in disk cycle order */
      if (ss->vemap) {
        BKE_pbvh_set_vemap(ss->pbvh, ss->vemap);
        sculpt_vertex_neighbors_get_faces_vemap(ss, vertex, iter);
      }
      else {
        sculpt_vertex_neighbors_get_faces(ss, vertex, iter);
      }
      return;
    case PBVH_BMESH:
      sculpt_vertex_neighbors_get_bmesh(ss, vertex, iter);
      return;
    case PBVH_GRIDS:
      sculpt_vertex_neighbors_get_grids(ss, vertex, include_duplicates, iter);
      return;
  }
}

SculptBoundaryType SCULPT_edge_is_boundary(const SculptSession *ss,
                                           const SculptEdgeRef edge,
                                           SculptBoundaryType typemask)
{

  int ret = 0;

  switch (BKE_pbvh_type(ss->pbvh)) {
    case PBVH_BMESH: {
      BMEdge *e = (BMEdge *)edge.i;

      if (typemask & SCULPT_BOUNDARY_MESH) {
        ret |= (!e->l || e->l == e->l->radial_next) ? SCULPT_BOUNDARY_MESH : 0;
      }

      if ((typemask & SCULPT_BOUNDARY_FACE_SET) && e->l && e->l != e->l->radial_next) {
        if (ss->boundary_symmetry) {
          // TODO: calc and cache this properly
          MSculptVert *mv1 = BKE_PBVH_SCULPTVERT(ss->cd_sculpt_vert, e->v1);
          MSculptVert *mv2 = BKE_PBVH_SCULPTVERT(ss->cd_sculpt_vert, e->v2);

          bool ok = (mv1->flag & SCULPTVERT_FSET_BOUNDARY) &&
                    (mv2->flag & SCULPTVERT_FSET_BOUNDARY);
          ret |= ok ? SCULPT_BOUNDARY_FACE_SET : 0;
        }
        else {
          int fset1 = BM_ELEM_CD_GET_INT(e->l->f, ss->cd_faceset_offset);
          int fset2 = BM_ELEM_CD_GET_INT(e->l->radial_next->f, ss->cd_faceset_offset);

          bool ok = (fset1 < 0) != (fset2 < 0);

          ok = ok || fset1 != fset2;

          ret |= ok ? SCULPT_BOUNDARY_FACE_SET : 0;
        }
      }

      if (typemask & SCULPT_BOUNDARY_UV) {
        MSculptVert *mv1 = BKE_PBVH_SCULPTVERT(ss->cd_sculpt_vert, e->v1);
        MSculptVert *mv2 = BKE_PBVH_SCULPTVERT(ss->cd_sculpt_vert, e->v2);

        bool ok = (mv1->flag & SCULPTVERT_UV_BOUNDARY) && (mv2->flag & SCULPTVERT_UV_BOUNDARY);
        ret |= ok ? SCULPT_BOUNDARY_UV : 0;
      }

      if (typemask & SCULPT_BOUNDARY_SHARP) {
        ret |= !BM_elem_flag_test(e, BM_ELEM_SMOOTH) ? SCULPT_BOUNDARY_SHARP : 0;
      }

      if (typemask & SCULPT_BOUNDARY_SEAM) {
        ret |= BM_elem_flag_test(e, BM_ELEM_SEAM) ? SCULPT_BOUNDARY_SEAM : 0;
      }

      break;
    }
    case PBVH_FACES: {
      int mask = typemask & (SCULPT_BOUNDARY_MESH | SCULPT_BOUNDARY_FACE_SET);
      SculptVertRef v1, v2;

      SCULPT_edge_get_verts(ss, edge, &v1, &v2);

      if (mask) {  // use less accurate approximation for now
        SculptBoundaryType a = SCULPT_vertex_is_boundary(ss, v1, mask);
        SculptBoundaryType b = SCULPT_vertex_is_boundary(ss, v2, mask);

        ret |= a & b;
      }

      if (typemask & SCULPT_BOUNDARY_SHARP) {
        ret |= ss->medge[edge.i].flag & ME_SHARP ? SCULPT_BOUNDARY_SHARP : 0;
      }

      if (typemask & SCULPT_BOUNDARY_SEAM) {
        ret |= ss->medge[edge.i].flag & ME_SEAM ? SCULPT_BOUNDARY_SEAM : 0;
      }

      break;
    }
    case PBVH_GRIDS: {
      // not implemented
      break;
    }
  }

  return (SculptBoundaryType)ret;
}

<<<<<<< HEAD
void SCULPT_edge_get_verts(const SculptSession *ss,
                           const SculptEdgeRef edge,
                           SculptVertRef *r_v1,
                           SculptVertRef *r_v2)
=======
/** \} */

/* -------------------------------------------------------------------- */
/** \name Sculpt Flood Fill API
 *
 * Iterate over connected vertices, starting from one or more initial vertices.
 * \{ */
>>>>>>> 7afd84df

{
  switch (BKE_pbvh_type(ss->pbvh)) {
    case PBVH_BMESH: {
      BMEdge *e = (BMEdge *)edge.i;
      r_v1->i = (intptr_t)e->v1;
      r_v2->i = (intptr_t)e->v2;
      break;
    }

    case PBVH_FACES: {
      r_v1->i = (intptr_t)ss->medge[edge.i].v1;
      r_v2->i = (intptr_t)ss->medge[edge.i].v2;
      break;
    }
    case PBVH_GRIDS:
      // not supported yet
      r_v1->i = r_v2->i = SCULPT_REF_NONE;
      break;
  }
}

SculptVertRef SCULPT_edge_other_vertex(const SculptSession *ss,
                                       const SculptEdgeRef edge,
                                       const SculptVertRef vertex)
{
  SculptVertRef v1, v2;

  SCULPT_edge_get_verts(ss, edge, &v1, &v2);

  return v1.i == vertex.i ? v2 : v1;
}

static bool sculpt_check_boundary_vertex_in_base_mesh(const SculptSession *ss,
                                                      const SculptVertRef index)
{
  BLI_assert(ss->vertex_info.boundary);
  return BLI_BITMAP_TEST(ss->vertex_info.boundary,
                         BKE_pbvh_vertex_index_to_table(ss->pbvh, index));
}

static void grids_update_boundary_flags(const SculptSession *ss, SculptVertRef vertex)
{
  MSculptVert *mv = ss->mdyntopo_verts + vertex.i;

  mv->flag &= ~(SCULPTVERT_CORNER | SCULPTVERT_BOUNDARY | SCULPTVERT_NEED_BOUNDARY |
                SCULPTVERT_FSET_BOUNDARY | SCULPTVERT_FSET_CORNER);

  int index = (int)vertex.i;
  const CCGKey *key = BKE_pbvh_get_grid_key(ss->pbvh);
  const int grid_index = index / key->grid_area;
  const int vertex_index = index - grid_index * key->grid_area;
  const SubdivCCGCoord coord = {.grid_index = grid_index,
                                .x = vertex_index % key->grid_size,
                                .y = vertex_index / key->grid_size};
  int v1, v2;
  const SubdivCCGAdjacencyType adjacency = BKE_subdiv_ccg_coarse_mesh_adjacency_info_get(
      ss->subdiv_ccg, &coord, ss->mloop, ss->mpoly, &v1, &v2);

  switch (adjacency) {
    case SUBDIV_CCG_ADJACENT_VERTEX:
      if (sculpt_check_unique_face_set_in_base_mesh(ss, BKE_pbvh_make_vref(v1))) {
        mv->flag |= SCULPTVERT_FSET_BOUNDARY;
      }
      if (sculpt_check_boundary_vertex_in_base_mesh(ss, BKE_pbvh_make_vref(v1))) {
        mv->flag |= SCULPTVERT_BOUNDARY;
      }
      break;
    case SUBDIV_CCG_ADJACENT_EDGE:
      if (sculpt_check_unique_face_set_for_edge_in_base_mesh(ss, v1, v2)) {
        mv->flag |= SCULPTVERT_FSET_BOUNDARY;
      }

      if (sculpt_check_boundary_vertex_in_base_mesh(ss, BKE_pbvh_make_vref(v1)) &&
          sculpt_check_boundary_vertex_in_base_mesh(ss, BKE_pbvh_make_vref(v2))) {
        mv->flag |= SCULPTVERT_BOUNDARY;
      }
      break;
    case SUBDIV_CCG_ADJACENT_NONE:
      break;
  }
}

static void faces_update_boundary_flags(const SculptSession *ss, const SculptVertRef vertex)
{
  BKE_pbvh_update_vert_boundary_faces(ss->face_sets,
                                      ss->mvert,
                                      ss->medge,
                                      ss->mloop,
                                      ss->mpoly,
                                      ss->mdyntopo_verts,
                                      ss->pmap,
                                      vertex);
  // have to handle boundary here
  MSculptVert *mv = ss->mdyntopo_verts + vertex.i;

  mv->flag &= ~(SCULPTVERT_CORNER | SCULPTVERT_BOUNDARY);

  if (sculpt_check_boundary_vertex_in_base_mesh(ss, vertex)) {
    mv->flag |= SCULPTVERT_BOUNDARY;

    if (ss->pmap[vertex.i].count < 4) {
      bool ok = true;

      for (int i = 0; i < ss->pmap[vertex.i].count; i++) {
        MPoly *mp = ss->mpoly + ss->pmap[vertex.i].indices[i];
        if (mp->totloop < 4) {
          ok = false;
        }
      }
      if (ok) {
        mv->flag |= SCULPTVERT_CORNER;
      }
      else {
        mv->flag &= ~SCULPTVERT_CORNER;
      }
    }
  }
}
SculptCornerType SCULPT_vertex_is_corner(const SculptSession *ss,
                                         const SculptVertRef vertex,
                                         SculptCornerType cornertype)
{
  SculptCornerType ret = 0;
  MSculptVert *mv = NULL;

  switch (BKE_pbvh_type(ss->pbvh)) {
    case PBVH_BMESH: {
      BMVert *v = (BMVert *)vertex.i;
      mv = BKE_PBVH_SCULPTVERT(ss->cd_sculpt_vert, v);

      if (mv->flag & SCULPTVERT_NEED_BOUNDARY) {
        BKE_pbvh_update_vert_boundary(ss->cd_sculpt_vert,
                                      ss->cd_faceset_offset,
                                      ss->cd_vert_node_offset,
                                      ss->cd_face_node_offset,
                                      -1,
                                      (BMVert *)vertex.i,
                                      ss->boundary_symmetry,
                                      &ss->bm->ldata,
                                      ss->totuv,
                                      !ss->ignore_uvs);
      }

      break;
    }
    case PBVH_FACES:
      mv = ss->mdyntopo_verts + vertex.i;

      if (mv->flag & SCULPTVERT_NEED_BOUNDARY) {
        faces_update_boundary_flags(ss, vertex);
      }
      break;
    case PBVH_GRIDS: {
      mv = ss->mdyntopo_verts + vertex.i;

      if (mv->flag & SCULPTVERT_NEED_BOUNDARY) {
        grids_update_boundary_flags(ss, vertex);
      }
      break;
    }
  }

  ret = 0;

  if (cornertype & SCULPT_CORNER_MESH) {
    ret |= (mv->flag & SCULPTVERT_CORNER) ? SCULPT_CORNER_MESH : 0;
  }
  if (cornertype & SCULPT_CORNER_FACE_SET) {
    ret |= (mv->flag & SCULPTVERT_FSET_CORNER) ? SCULPT_CORNER_FACE_SET : 0;
  }
  if (cornertype & SCULPT_CORNER_SEAM) {
    ret |= (mv->flag & SCULPTVERT_SEAM_CORNER) ? SCULPT_CORNER_SEAM : 0;
  }
  if (cornertype & SCULPT_CORNER_SHARP) {
    ret |= (mv->flag & SCULPTVERT_SHARP_CORNER) ? SCULPT_CORNER_SHARP : 0;
  }
  if (cornertype & SCULPT_CORNER_UV) {
    ret |= (mv->flag & SCULPTVERT_UV_CORNER) ? SCULPT_CORNER_UV : 0;
  }

  return ret;
}

SculptBoundaryType SCULPT_vertex_is_boundary(const SculptSession *ss,
                                             const SculptVertRef vertex,
                                             SculptBoundaryType boundary_types)
{
  MSculptVert *mv = NULL;

<<<<<<< HEAD
  switch (BKE_pbvh_type(ss->pbvh)) {
    case PBVH_BMESH: {
      mv = BKE_PBVH_SCULPTVERT(ss->cd_sculpt_vert, ((BMVert *)(vertex.i)));

      if (mv->flag & SCULPTVERT_NEED_BOUNDARY) {
        BKE_pbvh_update_vert_boundary(ss->cd_sculpt_vert,
                                      ss->cd_faceset_offset,
                                      ss->cd_vert_node_offset,
                                      ss->cd_face_node_offset,
                                      -1,
                                      (BMVert *)vertex.i,
                                      ss->boundary_symmetry,
                                      &ss->bm->ldata,
                                      ss->totuv,
                                      !ss->ignore_uvs);
      }
=======
/** \} */

/* -------------------------------------------------------------------- */
/** \name Tool Capabilities
 *
 * Avoid duplicate checks, internal logic only,
 * share logic with #rna_def_sculpt_capabilities where possible.
 * \{ */

static bool sculpt_tool_needs_original(const char sculpt_tool)
{
  return ELEM(sculpt_tool,
              SCULPT_TOOL_GRAB,
              SCULPT_TOOL_ROTATE,
              SCULPT_TOOL_THUMB,
              SCULPT_TOOL_LAYER,
              SCULPT_TOOL_DRAW_SHARP,
              SCULPT_TOOL_ELASTIC_DEFORM,
              SCULPT_TOOL_SMOOTH,
              SCULPT_TOOL_BOUNDARY,
              SCULPT_TOOL_POSE);
}

static bool sculpt_tool_is_proxy_used(const char sculpt_tool)
{
  return ELEM(sculpt_tool,
              SCULPT_TOOL_SMOOTH,
              SCULPT_TOOL_LAYER,
              SCULPT_TOOL_POSE,
              SCULPT_TOOL_DISPLACEMENT_SMEAR,
              SCULPT_TOOL_BOUNDARY,
              SCULPT_TOOL_CLOTH,
              SCULPT_TOOL_PAINT,
              SCULPT_TOOL_SMEAR,
              SCULPT_TOOL_DRAW_FACE_SETS);
}

static bool sculpt_brush_use_topology_rake(const SculptSession *ss, const Brush *brush)
{
  return SCULPT_TOOL_HAS_TOPOLOGY_RAKE(brush->sculpt_tool) &&
         (brush->topology_rake_factor > 0.0f) && (ss->bm != NULL);
}

/**
 * Test whether the #StrokeCache.sculpt_normal needs update in #do_brush_action
 */
static int sculpt_brush_needs_normal(const SculptSession *ss, const Brush *brush)
{
  return ((SCULPT_TOOL_HAS_NORMAL_WEIGHT(brush->sculpt_tool) &&
           (ss->cache->normal_weight > 0.0f)) ||

          ELEM(brush->sculpt_tool,
               SCULPT_TOOL_BLOB,
               SCULPT_TOOL_CREASE,
               SCULPT_TOOL_DRAW,
               SCULPT_TOOL_DRAW_SHARP,
               SCULPT_TOOL_CLOTH,
               SCULPT_TOOL_LAYER,
               SCULPT_TOOL_NUDGE,
               SCULPT_TOOL_ROTATE,
               SCULPT_TOOL_ELASTIC_DEFORM,
               SCULPT_TOOL_THUMB) ||

          (brush->mtex.brush_map_mode == MTEX_MAP_MODE_AREA)) ||
         sculpt_brush_use_topology_rake(ss, brush);
}
>>>>>>> 7afd84df

      break;
    }
    case PBVH_FACES: {
      mv = ss->mdyntopo_verts + vertex.i;

<<<<<<< HEAD
      if (mv->flag & SCULPTVERT_NEED_BOUNDARY) {
        faces_update_boundary_flags(ss, vertex);
      }
      break;
    }
=======
/** \} */

/* -------------------------------------------------------------------- */
/** \name Sculpt Init/Update
 * \{ */

typedef enum StrokeFlags {
  CLIP_X = 1,
  CLIP_Y = 2,
  CLIP_Z = 4,
} StrokeFlags;
>>>>>>> 7afd84df

    case PBVH_GRIDS: {
      int index = (int)vertex.i;
      const CCGKey *key = BKE_pbvh_get_grid_key(ss->pbvh);
      const int grid_index = index / key->grid_area;
      const int vertex_index = index - grid_index * key->grid_area;
      const SubdivCCGCoord coord = {.grid_index = grid_index,
                                    .x = vertex_index % key->grid_size,
                                    .y = vertex_index / key->grid_size};
      int v1, v2;
      const SubdivCCGAdjacencyType adjacency = BKE_subdiv_ccg_coarse_mesh_adjacency_info_get(
          ss->subdiv_ccg, &coord, ss->mloop, ss->mpoly, &v1, &v2);

      switch (adjacency) {
        case SUBDIV_CCG_ADJACENT_VERTEX:
          return sculpt_check_boundary_vertex_in_base_mesh(ss, BKE_pbvh_make_vref(v1)) ?
                     SCULPT_BOUNDARY_MESH :
                     0;
        case SUBDIV_CCG_ADJACENT_EDGE:
          if (sculpt_check_boundary_vertex_in_base_mesh(ss, BKE_pbvh_make_vref(v1)) &&
              sculpt_check_boundary_vertex_in_base_mesh(ss, BKE_pbvh_make_vref(v2))) {
            return SCULPT_BOUNDARY_MESH;
          }
        case SUBDIV_CCG_ADJACENT_NONE:
          return 0;
      }
    }
  }

  int flag = 0;
  if (boundary_types & SCULPT_BOUNDARY_MESH) {
    flag |= (mv->flag & SCULPTVERT_BOUNDARY) ? SCULPT_BOUNDARY_MESH : 0;
  }
  if (boundary_types & SCULPT_BOUNDARY_FACE_SET) {
    flag |= (mv->flag & SCULPTVERT_FSET_BOUNDARY) ? SCULPT_BOUNDARY_FACE_SET : 0;
  }
  if (boundary_types & SCULPT_BOUNDARY_SHARP) {
    flag |= (mv->flag & SCULPTVERT_SHARP_BOUNDARY) ? SCULPT_BOUNDARY_SHARP : 0;
  }
  if (boundary_types & SCULPT_BOUNDARY_SEAM) {
    flag |= (mv->flag & SCULPTVERT_SEAM_BOUNDARY) ? SCULPT_BOUNDARY_SEAM : 0;
  }
  if (boundary_types & SCULPT_BOUNDARY_UV) {
    flag |= (mv->flag & SCULPTVERT_UV_BOUNDARY) ? SCULPT_BOUNDARY_UV : 0;
  }

  return flag;
  return 0;
}

/* Utilities */

bool SCULPT_stroke_is_main_symmetry_pass(StrokeCache *cache)
{
  return cache->mirror_symmetry_pass == 0 && cache->radial_symmetry_pass == 0 &&
         cache->tile_pass == 0;
}

<<<<<<< HEAD
=======
/** \} */

/* -------------------------------------------------------------------- */
/** \name SculptProjectVector
 *
 * Fast-path for #project_plane_v3_v3v3
 * \{ */

typedef struct SculptProjectVector {
  float plane[3];
  float len_sq;
  float len_sq_inv_neg;
  bool is_valid;

} SculptProjectVector;

>>>>>>> 7afd84df
/**
 * Return true only once per stroke on the first symmetry pass, regardless of the symmetry passes
 * enabled.
 *
 * This should be used for functionality that needs to be computed once per stroke of a
 * particular tool (allocating memory, updating random seeds...).
 */
bool SCULPT_stroke_is_first_brush_step(StrokeCache *cache)
{
  return cache->first_time && cache->mirror_symmetry_pass == 0 &&
         cache->radial_symmetry_pass == 0 && cache->tile_pass == 0;
}

bool SCULPT_stroke_is_first_brush_step_of_symmetry_pass(StrokeCache *cache)
{
  return cache->first_time;
}

<<<<<<< HEAD
bool SCULPT_check_vertex_pivot_symmetry(const float vco[3], const float pco[3], const char symm)
=======
/** \} */

/* -------------------------------------------------------------------- */
/** \name Sculpt Dynamic Topology
 * \{ */

bool SCULPT_stroke_is_dynamic_topology(const SculptSession *ss, const Brush *brush)
>>>>>>> 7afd84df
{
  bool is_in_symmetry_area = true;
  for (int i = 0; i < 3; i++) {
    char symm_it = 1 << i;
    if (symm & symm_it) {
      if (pco[i] == 0.0f) {
        if (vco[i] > 0.0f) {
          is_in_symmetry_area = false;
        }
      }
      if (vco[i] * pco[i] < 0.0f) {
        is_in_symmetry_area = false;
      }
    }
  }
  return is_in_symmetry_area;
}

<<<<<<< HEAD
typedef struct NearestVertexTLSData {
  int nearest_vertex_index;
  SculptVertRef nearest_vertex;
  float nearest_vertex_distance_squared;
} NearestVertexTLSData;
=======
/** \} */

/* -------------------------------------------------------------------- */
/** \name Sculpt Paint Mesh
 * \{ */
>>>>>>> 7afd84df

static void do_nearest_vertex_get_task_cb(void *__restrict userdata,
                                          const int n,
                                          const TaskParallelTLS *__restrict tls)
{
  SculptThreadedTaskData *data = userdata;
  SculptSession *ss = data->ob->sculpt;
  NearestVertexTLSData *nvtd = tls->userdata_chunk;
  PBVHVertexIter vd;

  BKE_pbvh_vertex_iter_begin (ss->pbvh, data->nodes[n], vd, PBVH_ITER_UNIQUE) {
    float distance_squared = len_squared_v3v3(vd.co, data->nearest_vertex_search_co);
    if (distance_squared < nvtd->nearest_vertex_distance_squared &&
        distance_squared < data->max_distance_squared) {
      nvtd->nearest_vertex_index = vd.index;
      nvtd->nearest_vertex = vd.vertex;
      nvtd->nearest_vertex_distance_squared = distance_squared;
    }
  }
  BKE_pbvh_vertex_iter_end;
}

static void nearest_vertex_get_reduce(const void *__restrict UNUSED(userdata),
                                      void *__restrict chunk_join,
                                      void *__restrict chunk)
{
  NearestVertexTLSData *join = chunk_join;
  NearestVertexTLSData *nvtd = chunk;
  if (join->nearest_vertex_index == -1) {
    join->nearest_vertex_index = nvtd->nearest_vertex_index;
    join->nearest_vertex = nvtd->nearest_vertex;
    join->nearest_vertex_distance_squared = nvtd->nearest_vertex_distance_squared;
  }
  else if (nvtd->nearest_vertex_distance_squared < join->nearest_vertex_distance_squared) {
    join->nearest_vertex_index = nvtd->nearest_vertex_index;
    join->nearest_vertex = nvtd->nearest_vertex;
    join->nearest_vertex_distance_squared = nvtd->nearest_vertex_distance_squared;
  }
}

SculptVertRef SCULPT_nearest_vertex_get(
    Sculpt *sd, Object *ob, const float co[3], float max_distance, bool use_original)
{
  SculptSession *ss = ob->sculpt;
  PBVHNode **nodes = NULL;
  int totnode;
  SculptSearchSphereData data = {
      .ss = ss,
      .sd = sd,
      .radius_squared = max_distance * max_distance,
      .original = use_original,
      .center = co,
  };
  BKE_pbvh_search_gather(ss->pbvh, SCULPT_search_sphere_cb, &data, &nodes, &totnode);
  if (totnode == 0) {
    return BKE_pbvh_make_vref(-1);
  }

  SculptThreadedTaskData task_data = {
      .sd = sd,
      .ob = ob,
      .nodes = nodes,
      .max_distance_squared = max_distance * max_distance,
  };

  copy_v3_v3(task_data.nearest_vertex_search_co, co);
  NearestVertexTLSData nvtd;
  nvtd.nearest_vertex_index = -1;
  nvtd.nearest_vertex.i = -1;
  nvtd.nearest_vertex_distance_squared = FLT_MAX;

  TaskParallelSettings settings;
  BKE_pbvh_parallel_range_settings(&settings, true, totnode);
  settings.func_reduce = nearest_vertex_get_reduce;
  settings.userdata_chunk = &nvtd;
  settings.userdata_chunk_size = sizeof(NearestVertexTLSData);
  BLI_task_parallel_range(0, totnode, &task_data, do_nearest_vertex_get_task_cb, &settings);

  MEM_SAFE_FREE(nodes);

  return nvtd.nearest_vertex;
}

bool SCULPT_is_symmetry_iteration_valid(char i, char symm)
{
  return i == 0 || (symm & i && (symm != 5 || i != 3) && (symm != 6 || (i != 3 && i != 5)));
}

bool SCULPT_is_vertex_inside_brush_radius_symm(const float vertex[3],
                                               const float br_co[3],
                                               float radius,
                                               char symm)
{
  for (char i = 0; i <= symm; ++i) {
    if (!SCULPT_is_symmetry_iteration_valid(i, symm)) {
      continue;
    }
    float location[3];
    flip_v3_v3(location, br_co, (char)i);
    if (len_squared_v3v3(location, vertex) < radius * radius) {
      return true;
    }
  }
  return false;
}

void SCULPT_tag_update_overlays(bContext *C)
{
  ARegion *region = CTX_wm_region(C);
  ED_region_tag_redraw(region);

  Object *ob = CTX_data_active_object(C);
  WM_event_add_notifier(C, NC_OBJECT | ND_DRAW, ob);

  DEG_id_tag_update(&ob->id, ID_RECALC_SHADING);
  View3D *v3d = CTX_wm_view3d(C);
  if (!BKE_sculptsession_use_pbvh_draw(ob, v3d)) {
    DEG_id_tag_update(&ob->id, ID_RECALC_GEOMETRY);
    DEG_id_tag_update(&ob->id, ID_RECALC_GEOMETRY);
  }
}

/* Sculpt Flood Fill API
 *
 * Iterate over connected vertices, starting from one or more initial vertices. */

void SCULPT_floodfill_init(SculptSession *ss, SculptFloodFill *flood)
{
  int vertex_count = SCULPT_vertex_count_get(ss);
  SCULPT_vertex_random_access_ensure(ss);

  flood->queue = BLI_gsqueue_new(sizeof(SculptVertRef));
  flood->visited_vertices = BLI_BITMAP_NEW(vertex_count, "visited vertices");
}

void SCULPT_floodfill_add_initial(SculptFloodFill *flood, SculptVertRef vertex)
{
  BLI_gsqueue_push(flood->queue, &vertex);
}

void SCULPT_floodfill_add_and_skip_initial(SculptSession *ss,
                                           SculptFloodFill *flood,
                                           SculptVertRef vertex)
{
  BLI_gsqueue_push(flood->queue, &vertex);
  BLI_BITMAP_ENABLE(flood->visited_vertices, BKE_pbvh_vertex_index_to_table(ss->pbvh, vertex));
}

void SCULPT_floodfill_add_initial_with_symmetry(Sculpt *sd,
                                                Object *ob,
                                                SculptSession *ss,
                                                SculptFloodFill *flood,
                                                SculptVertRef vertex,
                                                float radius)
{
  /* Add active vertex and symmetric vertices to the queue. */
  const char symm = SCULPT_mesh_symmetry_xyz_get(ob);
  for (char i = 0; i <= symm; ++i) {
    if (!SCULPT_is_symmetry_iteration_valid(i, symm)) {
      continue;
    }
    SculptVertRef v = {-1};
    if (i == 0) {
      v = vertex;
    }
    else if (radius > 0.0f) {
      float radius_squared = (radius == FLT_MAX) ? FLT_MAX : radius * radius;
      float location[3];
      flip_v3_v3(location, SCULPT_vertex_co_get(ss, vertex), i);
      v = SCULPT_nearest_vertex_get(sd, ob, location, radius_squared, false);
    }

    if (v.i != -1) {
      SCULPT_floodfill_add_initial(flood, v);
    }
  }
}

void SCULPT_floodfill_add_active(
    Sculpt *sd, Object *ob, SculptSession *ss, SculptFloodFill *flood, float radius)
{
  /* Add active vertex and symmetric vertices to the queue. */
  const char symm = SCULPT_mesh_symmetry_xyz_get(ob);
  for (char i = 0; i <= symm; ++i) {
    if (!SCULPT_is_symmetry_iteration_valid(i, symm)) {
      continue;
    }

    SculptVertRef v = {-1};

    if (i == 0) {
      v = SCULPT_active_vertex_get(ss);
    }
    else if (radius > 0.0f) {
      float location[3];
      flip_v3_v3(location, SCULPT_active_vertex_co_get(ss), i);
      v = SCULPT_nearest_vertex_get(sd, ob, location, radius, false);
    }

    if (v.i != -1) {
      SCULPT_floodfill_add_initial(flood, v);
    }
  }
}

void SCULPT_floodfill_execute(SculptSession *ss,
                              SculptFloodFill *flood,
                              bool (*func)(SculptSession *ss,
                                           SculptVertRef from_v,
                                           SculptVertRef to_v,
                                           bool is_duplicate,
                                           void *userdata),
                              void *userdata)
{
  while (!BLI_gsqueue_is_empty(flood->queue)) {
    SculptVertRef from_v;
    BLI_gsqueue_pop(flood->queue, &from_v);
    SculptVertexNeighborIter ni;
    SCULPT_VERTEX_DUPLICATES_AND_NEIGHBORS_ITER_BEGIN (ss, from_v, ni) {
      const SculptVertRef to_v = ni.vertex;

      const int to_index = BKE_pbvh_vertex_index_to_table(ss->pbvh, to_v);

      if (BLI_BITMAP_TEST(flood->visited_vertices, to_index)) {
        continue;
      }

      if (!SCULPT_vertex_visible_get(ss, to_v)) {
        continue;
      }

      BLI_BITMAP_ENABLE(flood->visited_vertices, to_index);

      if (func(ss, from_v, to_v, ni.is_duplicate, userdata)) {
        BLI_gsqueue_push(flood->queue, &to_v);
      }
    }
    SCULPT_VERTEX_NEIGHBORS_ITER_END(ni);
  }
}

void SCULPT_floodfill_free(SculptFloodFill *flood)
{
  MEM_SAFE_FREE(flood->visited_vertices);
  BLI_gsqueue_free(flood->queue);
  flood->queue = NULL;
}

/* -------------------------------------------------------------------- */
/** \name Tool Capabilities
 *
 * Avoid duplicate checks, internal logic only,
 * share logic with #rna_def_sculpt_capabilities where possible.
 *
 * \{ */

static bool sculpt_tool_needs_original(const char sculpt_tool)
{
  return ELEM(sculpt_tool,
              SCULPT_TOOL_GRAB,
              SCULPT_TOOL_ROTATE,
              SCULPT_TOOL_THUMB,
              SCULPT_TOOL_LAYER,
              SCULPT_TOOL_DRAW_SHARP,
              SCULPT_TOOL_ELASTIC_DEFORM,
              SCULPT_TOOL_SMOOTH,
              SCULPT_TOOL_PAINT,
              SCULPT_TOOL_VCOL_BOUNDARY,
              SCULPT_TOOL_BOUNDARY,
              SCULPT_TOOL_FAIRING,
              SCULPT_TOOL_POSE);
}

bool sculpt_tool_is_proxy_used(const char sculpt_tool)
{
  return ELEM(sculpt_tool,
              SCULPT_TOOL_SMOOTH,
              SCULPT_TOOL_LAYER,
              SCULPT_TOOL_FAIRING,
              SCULPT_TOOL_SCENE_PROJECT,
              SCULPT_TOOL_POSE,
              SCULPT_TOOL_ARRAY,
              SCULPT_TOOL_TWIST,
              SCULPT_TOOL_DISPLACEMENT_SMEAR,
              SCULPT_TOOL_BOUNDARY,
              SCULPT_TOOL_CLOTH,
              SCULPT_TOOL_PAINT,
              SCULPT_TOOL_SMEAR,
              SCULPT_TOOL_SYMMETRIZE,
              SCULPT_TOOL_DRAW_FACE_SETS);
}

static bool sculpt_brush_use_topology_rake(const SculptSession *ss, const Brush *brush)
{
  return SCULPT_TOOL_HAS_TOPOLOGY_RAKE(SCULPT_get_tool(ss, brush)) &&
         (brush->topology_rake_factor > 0.0f) && (ss->bm != NULL);
}

/**
 * Test whether the #StrokeCache.sculpt_normal needs update in #do_brush_action
 */
static int sculpt_brush_needs_normal(const SculptSession *ss, const Brush *brush)
{
  return ((SCULPT_TOOL_HAS_NORMAL_WEIGHT(SCULPT_get_tool(ss, brush)) &&
           (ss->cache->normal_weight > 0.0f)) ||

          ELEM(SCULPT_get_tool(ss, brush),
               SCULPT_TOOL_BLOB,
               SCULPT_TOOL_CREASE,
               SCULPT_TOOL_DRAW,
               SCULPT_TOOL_DRAW_SHARP,
               SCULPT_TOOL_SCENE_PROJECT,
               SCULPT_TOOL_CLOTH,
               SCULPT_TOOL_LAYER,
               SCULPT_TOOL_NUDGE,
               SCULPT_TOOL_ROTATE,
               SCULPT_TOOL_ELASTIC_DEFORM,
               SCULPT_TOOL_THUMB) ||

          (brush->mtex.brush_map_mode == MTEX_MAP_MODE_AREA)) ||
         sculpt_brush_use_topology_rake(ss, brush);
}
/** \} */

static bool sculpt_brush_needs_rake_rotation(const SculptSession *ss, const Brush *brush)
{
  return SCULPT_TOOL_HAS_RAKE(SCULPT_get_tool(ss, brush)) &&
         (SCULPT_get_float(ss, rake_factor, NULL, brush) != 0.0f);
}

typedef enum StrokeFlags {
  CLIP_X = 1,
  CLIP_Y = 2,
  CLIP_Z = 4,
} StrokeFlags;

void SCULPT_orig_vert_data_unode_init(SculptOrigVertData *data, Object *ob, SculptUndoNode *unode)
{
  SculptSession *ss = ob->sculpt;

  // do nothing

  BMesh *bm = ss->bm;

  memset(data, 0, sizeof(*data));
  data->unode = unode;
  data->datatype = unode ? unode->type : SCULPT_UNDO_COORDS;

  data->pbvh = ss->pbvh;
  data->ss = ss;

  if (bm) {
    data->bm_log = ss->bm_log;
  }
}

/**
 * Initialize a #SculptOrigVertData for accessing original vertex data;
 * handles #BMesh, #Mesh, and multi-resolution.
 */
void SCULPT_orig_vert_data_init(SculptOrigVertData *data,
                                Object *ob,
                                PBVHNode *node,
                                SculptUndoType type)
{
  SculptUndoNode *unode = NULL;
  data->ss = ob->sculpt;

  // don't need undo node here anymore
  if (!ob->sculpt->bm) {
    // unode = SCULPT_undo_push_node(ob, node, type);
  }

  SCULPT_orig_vert_data_unode_init(data, ob, unode);
  data->datatype = type;
}

bool SCULPT_vertex_check_origdata(SculptSession *ss, SculptVertRef vertex)
{
  // check if we need to update original data for current stroke
  MSculptVert *mv = ss->bm ? BKE_PBVH_SCULPTVERT(ss->cd_sculpt_vert, (BMVert *)vertex.i) :
                             ss->mdyntopo_verts + vertex.i;

  if (mv->stroke_id != ss->stroke_id) {
    mv->stroke_id = ss->stroke_id;

    copy_v3_v3(mv->origco, SCULPT_vertex_co_get(ss, vertex));
    SCULPT_vertex_normal_get(ss, vertex, mv->origno);

    SCULPT_vertex_color_get(ss, vertex, mv->origcolor);

    mv->origmask = unit_float_to_ushort_clamp(SCULPT_vertex_mask_get(ss, vertex));

    return false;
  }

  return true;
}

/**
 * DEPRECATED use Update a #SculptOrigVertData for a particular vertex from the PBVH iterator.
 */
void SCULPT_orig_vert_data_update(SculptOrigVertData *orig_data, SculptVertRef vertex)
{
  // check if we need to update original data for current stroke
  MSculptVert *mv = SCULPT_vertex_get_sculptvert(orig_data->ss, vertex);

  SCULPT_vertex_check_origdata(orig_data->ss, vertex);

  if (orig_data->datatype == SCULPT_UNDO_COORDS) {
    float *no = mv->origno;
    normal_float_to_short_v3(orig_data->_no, no);

    orig_data->no = orig_data->_no;
    orig_data->co = mv->origco;
  }
  else if (orig_data->datatype == SCULPT_UNDO_COLOR) {
    orig_data->col = mv->origcolor;
  }
  else if (orig_data->datatype == SCULPT_UNDO_MASK) {
    orig_data->mask = (float)mv->origmask / 65535.0f;
  }
}

<<<<<<< HEAD
/**********************************************************************/
=======
/** \} */

/* -------------------------------------------------------------------- */
/** \name Calculate Normal and Center
 *
 * Calculate geometry surrounding the brush center.
 * (optionally using original coordinates).
 *
 * Functions are:
 * - #calc_area_center
 * - #calc_area_normal
 * - #calc_area_normal_and_center
 *
 * \note These are all _very_ similar, when changing one, check others.
 * \{ */
>>>>>>> 7afd84df

/* Returns true if the stroke will use dynamic topology, false
 * otherwise.
 */
bool SCULPT_stroke_is_dynamic_topology(const SculptSession *ss, const Brush *brush)
{
  return (
      (BKE_pbvh_type(ss->pbvh) == PBVH_BMESH) &&

      /* Requires mesh restore, which doesn't work with
       * dynamic-topology. */
      !(brush->flag & BRUSH_ANCHORED) && !(brush->flag & BRUSH_DRAG_DOT) &&
      (brush->cached_dyntopo.flag & (DYNTOPO_SUBDIVIDE | DYNTOPO_COLLAPSE | DYNTOPO_CLEANUP)) &&
      !(brush->cached_dyntopo.flag & DYNTOPO_DISABLED) &&
      SCULPT_TOOL_HAS_DYNTOPO(SCULPT_get_tool(ss, brush)));
}

/*** paint mesh ***/

static void paint_mesh_restore_co_task_cb(void *__restrict userdata,
                                          const int n,
                                          const TaskParallelTLS *__restrict UNUSED(tls))
{
  SculptThreadedTaskData *data = userdata;
  SculptSession *ss = data->ob->sculpt;

  SculptUndoType type = 0;

  switch (SCULPT_get_tool(ss, data->brush)) {
    case SCULPT_TOOL_MASK:
      type |= SCULPT_UNDO_MASK;
      break;
    case SCULPT_TOOL_PAINT:
    case SCULPT_TOOL_SMEAR:
      type |= SCULPT_UNDO_COLOR;
      break;
    case SCULPT_TOOL_VCOL_BOUNDARY:
      type |= SCULPT_UNDO_COLOR | SCULPT_UNDO_COORDS;
      break;
    default:
      type |= SCULPT_UNDO_COORDS;
      break;
  }

  PBVHVertexIter vd;

  bool modified = false;

  BKE_pbvh_vertex_iter_begin (ss->pbvh, data->nodes[n], vd, PBVH_ITER_UNIQUE) {
    SCULPT_vertex_check_origdata(ss, vd.vertex);
    MSculptVert *mv = SCULPT_vertex_get_sculptvert(ss, vd.vertex);

    if (type & SCULPT_UNDO_COORDS) {
      if (len_squared_v3v3(vd.co, mv->origco) > FLT_EPSILON) {
        modified = true;
      }

      copy_v3_v3(vd.co, mv->origco);

      if (vd.no) {
        normal_float_to_short_v3(vd.no, mv->origno);
      }
      else {
        copy_v3_v3(vd.fno, mv->origno);
      }
    }

    if (type & SCULPT_UNDO_MASK) {
      if ((*vd.mask - mv->origmask) * (*vd.mask - mv->origmask) > FLT_EPSILON) {
        modified = true;
      }

      *vd.mask = mv->origmask;
    }

    if (type & SCULPT_UNDO_COLOR) {
      float color[4];

      if (SCULPT_vertex_color_get(ss, vd.vertex, color)) {
        if (len_squared_v4v4(color, mv->origcolor) > FLT_EPSILON) {
          modified = true;
        }

        SCULPT_vertex_color_set(ss, vd.vertex, mv->origcolor);
      }
    }

    if (vd.mvert) {
      vd.mvert->flag |= ME_VERT_PBVH_UPDATE;
    }
  }
  BKE_pbvh_vertex_iter_end;

  if (modified) {
    BKE_pbvh_node_mark_update(data->nodes[n]);
  }
}

static void paint_mesh_restore_co(Sculpt *sd, Object *ob)
{
  SculptSession *ss = ob->sculpt;
  Brush *brush = BKE_paint_brush(&sd->paint);

  PBVHNode **nodes;
  int totnode;

  BKE_pbvh_search_gather(ss->pbvh, NULL, NULL, &nodes, &totnode);

  SculptThreadedTaskData data = {
      .sd = sd,
      .ob = ob,
      .brush = brush,
      .nodes = nodes,
  };

  TaskParallelSettings settings;
  BKE_pbvh_parallel_range_settings(&settings, true, totnode);
  BLI_task_parallel_range(0, totnode, &data, paint_mesh_restore_co_task_cb, &settings);

  BKE_pbvh_node_color_buffer_free(ss->pbvh);

  MEM_SAFE_FREE(nodes);
}

/*** BVH Tree ***/

static void sculpt_extend_redraw_rect_previous(Object *ob, rcti *rect)
{
  /* Expand redraw \a rect with redraw \a rect from previous step to
   * prevent partial-redraw issues caused by fast strokes. This is
   * needed here (not in sculpt_flush_update) as it was before
   * because redraw rectangle should be the same in both of
   * optimized PBVH draw function and 3d view redraw, if not -- some
   * mesh parts could disappear from screen (sergey). */
  SculptSession *ss = ob->sculpt;

  if (!ss->cache) {
    return;
  }

  if (BLI_rcti_is_empty(&ss->cache->previous_r)) {
    return;
  }

  BLI_rcti_union(rect, &ss->cache->previous_r);
}

bool SCULPT_get_redraw_rect(ARegion *region, RegionView3D *rv3d, Object *ob, rcti *rect)
{
  PBVH *pbvh = ob->sculpt->pbvh;
  float bb_min[3], bb_max[3];

  if (!pbvh) {
    return false;
  }

  BKE_pbvh_redraw_BB(pbvh, bb_min, bb_max);

  /* Convert 3D bounding box to screen space. */
  if (!paint_convert_bb_to_rect(rect, bb_min, bb_max, region, rv3d, ob)) {
    return false;
  }

  return true;
}

void ED_sculpt_redraw_planes_get(float planes[4][4], ARegion *region, Object *ob)
{
  PBVH *pbvh = ob->sculpt->pbvh;
  /* Copy here, original will be used below. */
  rcti rect = ob->sculpt->cache->current_r;

  sculpt_extend_redraw_rect_previous(ob, &rect);

  paint_calc_redraw_planes(planes, region, ob, &rect);

  /* We will draw this \a rect, so now we can set it as the previous partial \a rect.
   * Note that we don't update with the union of previous/current (\a rect), only with
   * the current. Thus we avoid the rectangle needlessly growing to include
   * all the stroke area. */
  ob->sculpt->cache->previous_r = ob->sculpt->cache->current_r;

  /* Clear redraw flag from nodes. */
  if (pbvh) {
    BKE_pbvh_update_bounds(pbvh, PBVH_UpdateRedraw);
  }
}

/************************ Brush Testing *******************/

void SCULPT_brush_test_init(SculptSession *ss, SculptBrushTest *test)
{
  RegionView3D *rv3d = ss->cache ? ss->cache->vc->rv3d : ss->rv3d;
  View3D *v3d = ss->cache ? ss->cache->vc->v3d : ss->v3d;

  test->radius_squared = ss->cache ? ss->cache->radius_squared :
                                     ss->cursor_radius * ss->cursor_radius;
  test->radius = sqrtf(test->radius_squared);

  if (ss->cache) {
    copy_v3_v3(test->location, ss->cache->location);
    test->mirror_symmetry_pass = ss->cache->mirror_symmetry_pass;
    test->radial_symmetry_pass = ss->cache->radial_symmetry_pass;
    copy_m4_m4(test->symm_rot_mat_inv, ss->cache->symm_rot_mat_inv);
  }
  else {
    copy_v3_v3(test->location, ss->cursor_location);
    test->mirror_symmetry_pass = 0;
    test->radial_symmetry_pass = 0;
    unit_m4(test->symm_rot_mat_inv);
  }

  /* Just for initialize. */
  test->dist = 0.0f;

  /* Only for 2D projection. */
  zero_v4(test->plane_view);
  zero_v4(test->plane_tool);

  if (RV3D_CLIPPING_ENABLED(v3d, rv3d)) {
    test->clip_rv3d = rv3d;
  }
  else {
    test->clip_rv3d = NULL;
  }
}

<<<<<<< HEAD
BLI_INLINE bool sculpt_brush_test_clipping(const SculptBrushTest *test, const float co[3])
=======
/**
 * This calculates flatten center and area normal together,
 * amortizing the memory bandwidth and loop overhead to calculate both at the same time.
 */
static void calc_area_normal_and_center(
    Sculpt *sd, Object *ob, PBVHNode **nodes, int totnode, float r_area_no[3], float r_area_co[3])
>>>>>>> 7afd84df
{
  RegionView3D *rv3d = test->clip_rv3d;
  if (!rv3d) {
    return false;
  }
  float symm_co[3];
  flip_v3_v3(symm_co, co, test->mirror_symmetry_pass);
  if (test->radial_symmetry_pass) {
    mul_m4_v3(test->symm_rot_mat_inv, symm_co);
  }
  return ED_view3d_clipping_test(rv3d, symm_co, true);
}

bool SCULPT_brush_test_sphere(SculptBrushTest *test, const float co[3])
{
  float distsq = len_squared_v3v3(co, test->location);

  if (distsq > test->radius_squared) {
    return false;
  }

  if (sculpt_brush_test_clipping(test, co)) {
    return false;
  }

  test->dist = sqrtf(distsq);
  return true;
}

bool SCULPT_brush_test_sphere_sq(SculptBrushTest *test, const float co[3])
{
  float distsq = len_squared_v3v3(co, test->location);

  if (distsq > test->radius_squared) {
    return false;
  }
  if (sculpt_brush_test_clipping(test, co)) {
    return false;
  }
  test->dist = distsq;
  return true;
}

bool SCULPT_brush_test_sphere_fast(const SculptBrushTest *test, const float co[3])
{
  if (sculpt_brush_test_clipping(test, co)) {
    return false;
  }
  return len_squared_v3v3(co, test->location) <= test->radius_squared;
}

<<<<<<< HEAD
bool SCULPT_brush_test_circle_sq(SculptBrushTest *test, const float co[3])
=======
/** \} */

/* -------------------------------------------------------------------- */
/** \name Generic Brush Utilities
 * \{ */

/**
 * Return modified brush strength. Includes the direction of the brush, positive
 * values pull vertices, negative values push. Uses tablet pressure and a
 * special multiplier found experimentally to scale the strength factor.
 */
static float brush_strength(const Sculpt *sd,
                            const StrokeCache *cache,
                            const float feather,
                            const UnifiedPaintSettings *ups)
>>>>>>> 7afd84df
{
  float co_proj[3];
  closest_to_plane_normalized_v3(co_proj, test->plane_view, co);
  float distsq = len_squared_v3v3(co_proj, test->location);

  if (distsq > test->radius_squared) {
    return false;
  }

  if (sculpt_brush_test_clipping(test, co)) {
    return false;
  }

  test->dist = distsq;
  return true;
}

bool SCULPT_brush_test_cube(SculptBrushTest *test,
                            const float co[3],
                            const float local[4][4],
                            const float roundness)
{
  float side = M_SQRT1_2;
  float local_co[3];

  if (sculpt_brush_test_clipping(test, co)) {
    return false;
  }

  mul_v3_m4v3(local_co, local, co);

  local_co[0] = fabsf(local_co[0]);
  local_co[1] = fabsf(local_co[1]);
  local_co[2] = fabsf(local_co[2]);

  /* Keep the square and circular brush tips the same size. */
  side += (1.0f - side) * roundness;

  const float hardness = 1.0f - roundness;
  const float constant_side = hardness * side;
  const float falloff_side = roundness * side;

  if (!(local_co[0] <= side && local_co[1] <= side && local_co[2] <= side)) {
    /* Outside the square. */
    return false;
  }
  if (min_ff(local_co[0], local_co[1]) > constant_side) {
    /* Corner, distance to the center of the corner circle. */
    float r_point[3];
    copy_v3_fl(r_point, constant_side);
    test->dist = len_v2v2(r_point, local_co) / falloff_side;
    return true;
  }
  if (max_ff(local_co[0], local_co[1]) > constant_side) {
    /* Side, distance to the square XY axis. */
    test->dist = (max_ff(local_co[0], local_co[1]) - constant_side) / falloff_side;
    return true;
  }

  /* Inside the square, constant distance. */
  test->dist = 0.0f;
  return true;
}

SculptBrushTestFn SCULPT_brush_test_init_with_falloff_shape(SculptSession *ss,
                                                            SculptBrushTest *test,
                                                            char falloff_shape)
{
  SCULPT_brush_test_init(ss, test);
  SculptBrushTestFn sculpt_brush_test_sq_fn;
  if (falloff_shape == PAINT_FALLOFF_SHAPE_SPHERE) {
    sculpt_brush_test_sq_fn = SCULPT_brush_test_sphere_sq;
  }
  else {
    /* PAINT_FALLOFF_SHAPE_TUBE */
    plane_from_point_normal_v3(test->plane_view, test->location, ss->cache->view_normal);
    sculpt_brush_test_sq_fn = SCULPT_brush_test_circle_sq;
  }
  return sculpt_brush_test_sq_fn;
}

const float *SCULPT_brush_frontface_normal_from_falloff_shape(SculptSession *ss,
                                                              char falloff_shape)
{
  if (falloff_shape == PAINT_FALLOFF_SHAPE_SPHERE) {
    return ss->cache->sculpt_normal_symm;
  }
  /* PAINT_FALLOFF_SHAPE_TUBE */
  return ss->cache->view_normal;
}

static float frontface(const Brush *br,
                       const float sculpt_normal[3],
                       const short no[3],
                       const float fno[3])
{
  if (!(br->flag & BRUSH_FRONTFACE)) {
    return 1.0f;
  }

  float dot;
  if (no) {
    float tmp[3];

    normal_short_to_float_v3(tmp, no);
    dot = dot_v3v3(tmp, sculpt_normal);
  }
  else {
    dot = dot_v3v3(fno, sculpt_normal);
  }
  return dot > 0.0f ? dot : 0.0f;
}

#if 0

static bool sculpt_brush_test_cyl(SculptBrushTest *test,
                                  float co[3],
                                  float location[3],
                                  const float area_no[3])
{
  if (sculpt_brush_test_sphere_fast(test, co)) {
    float t1[3], t2[3], t3[3], dist;

    sub_v3_v3v3(t1, location, co);
    sub_v3_v3v3(t2, x2, location);

    cross_v3_v3v3(t3, area_no, t1);

    dist = len_v3(t3) / len_v3(t2);

    test->dist = dist;

    return true;
  }

  return false;
}

#endif

/* ===== Sculpting =====
 */
void flip_v3(float v[3], const ePaintSymmetryFlags symm)
{
  flip_v3_v3(v, v, symm);
}

void flip_qt(float quat[4], const ePaintSymmetryFlags symm)
{
  flip_qt_qt(quat, quat, symm);
}

static float calc_overlap(StrokeCache *cache, const char symm, const char axis, const float angle)
{
  float mirror[3];
  float distsq;

  flip_v3_v3(mirror, cache->true_location, symm);

  if (axis != 0) {
    float mat[3][3];
    axis_angle_to_mat3_single(mat, axis, angle);
    mul_m3_v3(mat, mirror);
  }

  distsq = len_squared_v3v3(mirror, cache->true_location);

  if (cache->radius > 0.0f && distsq <= 4.0f * (cache->radius_squared)) {
    return (2.0f * (cache->radius) - sqrtf(distsq)) / (2.0f * (cache->radius));
  }
  return 0.0f;
}

static float calc_radial_symmetry_feather(Sculpt *sd,
                                          StrokeCache *cache,
                                          const char symm,
                                          const char axis)
{
  float overlap = 0.0f;

  for (int i = 1; i < sd->radial_symm[axis - 'X']; i++) {
    const float angle = 2.0f * M_PI * i / sd->radial_symm[axis - 'X'];
    overlap += calc_overlap(cache, symm, axis, angle);
  }

  return overlap;
}

static float calc_symmetry_feather(Sculpt *sd, StrokeCache *cache)
{
  if (!(sd->paint.symmetry_flags & PAINT_SYMMETRY_FEATHER)) {
    return 1.0f;
  }
  float overlap;
  const int symm = cache->symmetry;

  overlap = 0.0f;
  for (int i = 0; i <= symm; i++) {
    if (!SCULPT_is_symmetry_iteration_valid(i, symm)) {
      continue;
    }

    overlap += calc_overlap(cache, i, 0, 0);

    overlap += calc_radial_symmetry_feather(sd, cache, i, 'X');
    overlap += calc_radial_symmetry_feather(sd, cache, i, 'Y');
    overlap += calc_radial_symmetry_feather(sd, cache, i, 'Z');
  }

  /* mathwise divice by zero is infinity, so use maximum value (1) in that case? */
  return overlap != 0.0f ? 1.0f / overlap : 1.0f;
}

/* -------------------------------------------------------------------- */
/** \name Calculate Normal and Center
 *
 * Calculate geometry surrounding the brush center.
 * (optionally using original coordinates).
 *
 * Functions are:
 * - #calc_area_center
 * - #calc_area_normal
 * - #calc_area_normal_and_center
 *
 * \note These are all _very_ similar, when changing one, check others.
 * \{ */

typedef struct AreaNormalCenterTLSData {
  /* 0 = towards view, 1 = flipped */
  float area_cos[2][3];
  float area_nos[2][3];
  int count_no[2];
  int count_co[2];
} AreaNormalCenterTLSData;

static void calc_area_normal_and_center_task_cb(void *__restrict userdata,
                                                const int n,
                                                const TaskParallelTLS *__restrict tls)
{
  SculptThreadedTaskData *data = userdata;
  SculptSession *ss = data->ob->sculpt;
  AreaNormalCenterTLSData *anctd = tls->userdata_chunk;
  const bool use_area_nos = data->use_area_nos;
  const bool use_area_cos = data->use_area_cos;

  PBVHVertexIter vd;
  SculptUndoNode *unode = NULL;

  bool use_original = false;
  bool normal_test_r, area_test_r;

  if (ss->cache && ss->cache->original) {
    unode = SCULPT_undo_push_node(data->ob, data->nodes[n], SCULPT_UNDO_COORDS);
    use_original = (unode->co || unode->bm_entry);
  }

  SculptBrushTest normal_test;
  SculptBrushTestFn sculpt_brush_normal_test_sq_fn = SCULPT_brush_test_init_with_falloff_shape(
      ss, &normal_test, data->brush->falloff_shape);

  /* Update the test radius to sample the normal using the normal radius of the brush. */
  if (data->brush->ob_mode == OB_MODE_SCULPT) {
    float test_radius = sqrtf(normal_test.radius_squared);
    test_radius *= data->brush->normal_radius_factor;
    normal_test.radius = test_radius;
    normal_test.radius_squared = test_radius * test_radius;
  }

  SculptBrushTest area_test;
  SculptBrushTestFn sculpt_brush_area_test_sq_fn = SCULPT_brush_test_init_with_falloff_shape(
      ss, &area_test, data->brush->falloff_shape);

  if (data->brush->ob_mode == OB_MODE_SCULPT) {
    float test_radius = sqrtf(area_test.radius_squared);
    /* Layer brush produces artifacts with normal and area radius */
    /* Enable area radius control only on Scrape for now */
    if (ELEM(SCULPT_get_tool(ss, data->brush), SCULPT_TOOL_SCRAPE, SCULPT_TOOL_FILL) &&
        data->brush->area_radius_factor > 0.0f) {
      test_radius *= data->brush->area_radius_factor;
      if (ss->cache && data->brush->flag2 & BRUSH_AREA_RADIUS_PRESSURE) {
        test_radius *= ss->cache->pressure;
      }
    }
    else {
      test_radius *= data->brush->normal_radius_factor;
    }
    area_test.radius = test_radius;
    area_test.radius_squared = test_radius * test_radius;
  }

  /* When the mesh is edited we can't rely on original coords
   * (original mesh may not even have verts in brush radius). */
  if (use_original && data->has_bm_orco) {
    PBVHTriBuf *tribuf = BKE_pbvh_bmesh_get_tris(ss->pbvh, data->nodes[n]);

    for (int i = 0; i < tribuf->tottri; i++) {
      PBVHTri *tri = tribuf->tris + i;
      SculptVertRef v1 = tribuf->verts[tri->v[0]];
      SculptVertRef v2 = tribuf->verts[tri->v[1]];
      SculptVertRef v3 = tribuf->verts[tri->v[2]];

      const float(*co_tri[3]) = {
          SCULPT_vertex_origco_get(ss, v1),
          SCULPT_vertex_origco_get(ss, v2),
          SCULPT_vertex_origco_get(ss, v3),
      };
      float co[3];

      closest_on_tri_to_point_v3(co, normal_test.location, UNPACK3(co_tri));

      normal_test_r = sculpt_brush_normal_test_sq_fn(&normal_test, co);
      area_test_r = sculpt_brush_area_test_sq_fn(&area_test, co);

      if (!normal_test_r && !area_test_r) {
        continue;
      }

      float no[3];
      int flip_index;

      normal_tri_v3(no, UNPACK3(co_tri));

      flip_index = (dot_v3v3(ss->cache->view_normal, no) <= 0.0f);
      if (use_area_cos && area_test_r) {
        /* Weight the coordinates towards the center. */
        float p = 1.0f - (sqrtf(area_test.dist) / area_test.radius);
        const float afactor = clamp_f(3.0f * p * p - 2.0f * p * p * p, 0.0f, 1.0f);

        float disp[3];
        sub_v3_v3v3(disp, co, area_test.location);
        mul_v3_fl(disp, 1.0f - afactor);
        add_v3_v3v3(co, area_test.location, disp);
        add_v3_v3(anctd->area_cos[flip_index], co);

        anctd->count_co[flip_index] += 1;
      }
      if (use_area_nos && normal_test_r) {
        /* Weight the normals towards the center. */
        float p = 1.0f - (sqrtf(normal_test.dist) / normal_test.radius);
        const float nfactor = clamp_f(3.0f * p * p - 2.0f * p * p * p, 0.0f, 1.0f);
        mul_v3_fl(no, nfactor);

        add_v3_v3(anctd->area_nos[flip_index], no);
        anctd->count_no[flip_index] += 1;
      }
    }
  }
<<<<<<< HEAD
  else {
    BKE_pbvh_vertex_iter_begin (ss->pbvh, data->nodes[n], vd, PBVH_ITER_UNIQUE) {
      float co[3];
=======
}

/** \} */

/* -------------------------------------------------------------------- */
/** \name Sculpt Topology Rake (Shared Utility)
 * \{ */

typedef struct {
  SculptSession *ss;
  const float *ray_start;
  const float *ray_normal;
  bool hit;
  float depth;
  bool original;

  int active_vertex_index;
  float *face_normal;

  int active_face_grid_index;

  struct IsectRayPrecalc isect_precalc;
} SculptRaycastData;

typedef struct {
  SculptSession *ss;
  const float *ray_start, *ray_normal;
  bool hit;
  float depth;
  float dist_sq_to_ray;
  bool original;
} SculptFindNearestToRayData;
>>>>>>> 7afd84df

      /* For bm_vert only. */
      short no_s[3];

      if (use_original) {
        if (unode->bm_entry) {
          BMVert *v = vd.bm_vert;
          MSculptVert *mv = BKE_PBVH_SCULPTVERT(vd.cd_sculpt_vert, v);

          normal_float_to_short_v3(no_s, mv->origno);
          copy_v3_v3(co, mv->origco);
        }
        else {
          copy_v3_v3(co, unode->co[vd.i]);
          copy_v3_v3_short(no_s, unode->no[vd.i]);
        }
      }
      else {
        copy_v3_v3(co, vd.co);
      }

      normal_test_r = sculpt_brush_normal_test_sq_fn(&normal_test, co);
      area_test_r = sculpt_brush_area_test_sq_fn(&area_test, co);

      if (!normal_test_r && !area_test_r) {
        continue;
      }

      float no[3];
      int flip_index;

      data->any_vertex_sampled = true;

      if (use_original) {
        normal_short_to_float_v3(no, no_s);
      }
      else {
        if (vd.no) {
          normal_short_to_float_v3(no, vd.no);
        }
        else {
          copy_v3_v3(no, vd.fno);
        }
      }

      flip_index = (dot_v3v3(ss->cache ? ss->cache->view_normal : ss->cursor_view_normal, no) <=
                    0.0f);

      if (use_area_cos && area_test_r) {
        /* Weight the coordinates towards the center. */
        float p = 1.0f - (sqrtf(area_test.dist) / area_test.radius);
        const float afactor = clamp_f(3.0f * p * p - 2.0f * p * p * p, 0.0f, 1.0f);

        float disp[3];
        sub_v3_v3v3(disp, co, area_test.location);
        mul_v3_fl(disp, 1.0f - afactor);
        add_v3_v3v3(co, area_test.location, disp);

        add_v3_v3(anctd->area_cos[flip_index], co);
        anctd->count_co[flip_index] += 1;
      }
      if (use_area_nos && normal_test_r) {
        /* Weight the normals towards the center. */
        float p = 1.0f - (sqrtf(normal_test.dist) / normal_test.radius);
        const float nfactor = clamp_f(3.0f * p * p - 2.0f * p * p * p, 0.0f, 1.0f);
        mul_v3_fl(no, nfactor);

        add_v3_v3(anctd->area_nos[flip_index], no);
        anctd->count_no[flip_index] += 1;
      }
    }
    BKE_pbvh_vertex_iter_end;
  }
}

static void calc_area_normal_and_center_reduce(const void *__restrict UNUSED(userdata),
                                               void *__restrict chunk_join,
                                               void *__restrict chunk)
{
  AreaNormalCenterTLSData *join = chunk_join;
  AreaNormalCenterTLSData *anctd = chunk;

  /* For flatten center. */
  add_v3_v3(join->area_cos[0], anctd->area_cos[0]);
  add_v3_v3(join->area_cos[1], anctd->area_cos[1]);

  /* For area normal. */
  add_v3_v3(join->area_nos[0], anctd->area_nos[0]);
  add_v3_v3(join->area_nos[1], anctd->area_nos[1]);

  /* Weights. */
  add_v2_v2_int(join->count_no, anctd->count_no);
  add_v2_v2_int(join->count_co, anctd->count_co);
}

<<<<<<< HEAD
void SCULPT_calc_area_center(
    Sculpt *sd, Object *ob, PBVHNode **nodes, int totnode, float r_area_co[3])
=======
/** \} */

/* -------------------------------------------------------------------- */
/** \name Sculpt Mask Brush
 * \{ */

static void do_mask_brush_draw_task_cb_ex(void *__restrict userdata,
                                          const int n,
                                          const TaskParallelTLS *__restrict tls)
>>>>>>> 7afd84df
{
  SculptSession *ss = ob->sculpt;
  const Brush *brush = BKE_paint_brush(&sd->paint);
  const bool has_bm_orco = ss->bm && SCULPT_stroke_is_dynamic_topology(ss, brush);
  int n;

  /* Intentionally set 'sd' to NULL since we share logic with vertex paint. */
  SculptThreadedTaskData data = {
      .sd = NULL,
      .ob = ob,
      .brush = brush,
      .nodes = nodes,
      .totnode = totnode,
      .has_bm_orco = has_bm_orco,
      .use_area_cos = true,
  };

  AreaNormalCenterTLSData anctd = {{{0}}};

  TaskParallelSettings settings;
  BKE_pbvh_parallel_range_settings(&settings, true, totnode);
  settings.func_reduce = calc_area_normal_and_center_reduce;
  settings.userdata_chunk = &anctd;
  settings.userdata_chunk_size = sizeof(AreaNormalCenterTLSData);
  BLI_task_parallel_range(0, totnode, &data, calc_area_normal_and_center_task_cb, &settings);

  /* For flatten center. */
  for (n = 0; n < ARRAY_SIZE(anctd.area_cos); n++) {
    if (anctd.count_co[n] == 0) {
      continue;
    }

    mul_v3_v3fl(r_area_co, anctd.area_cos[n], 1.0f / anctd.count_co[n]);
    break;
  }

  if (n == 2) {
    zero_v3(r_area_co);
  }

  if (anctd.count_co[0] == 0 && anctd.count_co[1] == 0) {
    if (ss->cache) {
      copy_v3_v3(r_area_co, ss->cache->location);
    }
  }
}

void SCULPT_calc_area_normal(
    Sculpt *sd, Object *ob, PBVHNode **nodes, int totnode, float r_area_no[3])
{
  const Brush *brush = BKE_paint_brush(&sd->paint);
  SCULPT_pbvh_calc_area_normal(brush, ob, nodes, totnode, true, r_area_no);
}

bool SCULPT_pbvh_calc_area_normal(const Brush *brush,
                                  Object *ob,
                                  PBVHNode **nodes,
                                  int totnode,
                                  bool use_threading,
                                  float r_area_no[3])
{
  SculptSession *ss = ob->sculpt;
  const bool has_bm_orco = ss->bm && SCULPT_stroke_is_dynamic_topology(ss, brush);

  /* Intentionally set 'sd' to NULL since this is used for vertex paint too. */
  SculptThreadedTaskData data = {
      .sd = NULL,
      .ob = ob,
      .brush = brush,
      .nodes = nodes,
      .totnode = totnode,
      .has_bm_orco = has_bm_orco,
      .use_area_nos = true,
      .any_vertex_sampled = false,
  };

  AreaNormalCenterTLSData anctd = {{{0}}};

  TaskParallelSettings settings;
  BKE_pbvh_parallel_range_settings(&settings, use_threading, totnode);
  settings.func_reduce = calc_area_normal_and_center_reduce;
  settings.userdata_chunk = &anctd;
  settings.userdata_chunk_size = sizeof(AreaNormalCenterTLSData);
  BLI_task_parallel_range(0, totnode, &data, calc_area_normal_and_center_task_cb, &settings);

  /* For area normal. */
  for (int i = 0; i < ARRAY_SIZE(anctd.area_nos); i++) {
    if (normalize_v3_v3(r_area_no, anctd.area_nos[i]) != 0.0f) {
      break;
<<<<<<< HEAD
=======
  }
}

/** \} */

/* -------------------------------------------------------------------- */
/** \name Sculpt Multires Displacement Eraser Brush
 * \{ */

static void do_displacement_eraser_brush_task_cb_ex(void *__restrict userdata,
                                                    const int n,
                                                    const TaskParallelTLS *__restrict tls)
{
  SculptThreadedTaskData *data = userdata;
  SculptSession *ss = data->ob->sculpt;
  const Brush *brush = data->brush;
  const float bstrength = clamp_f(ss->cache->bstrength, 0.0f, 1.0f);

  float(*proxy)[3] = BKE_pbvh_node_add_proxy(ss->pbvh, data->nodes[n])->co;

  SculptBrushTest test;
  SculptBrushTestFn sculpt_brush_test_sq_fn = SCULPT_brush_test_init_with_falloff_shape(
      ss, &test, data->brush->falloff_shape);
  const int thread_id = BLI_task_parallel_thread_id(tls);

  PBVHVertexIter vd;
  BKE_pbvh_vertex_iter_begin (ss->pbvh, data->nodes[n], vd, PBVH_ITER_UNIQUE) {
    if (!sculpt_brush_test_sq_fn(&test, vd.co)) {
      continue;
    }
    const float fade = bstrength * SCULPT_brush_strength_factor(ss,
                                                                brush,
                                                                vd.co,
                                                                sqrtf(test.dist),
                                                                vd.no,
                                                                vd.fno,
                                                                vd.mask ? *vd.mask : 0.0f,
                                                                vd.index,
                                                                thread_id);

    float limit_co[3];
    float disp[3];
    SCULPT_vertex_limit_surface_get(ss, vd.index, limit_co);
    sub_v3_v3v3(disp, limit_co, vd.co);
    mul_v3_v3fl(proxy[vd.i], disp, fade);

    if (vd.mvert) {
      vd.mvert->flag |= ME_VERT_PBVH_UPDATE;
>>>>>>> 7afd84df
    }
  }

  return data.any_vertex_sampled;
}

/* This calculates flatten center and area normal together,
 * amortizing the memory bandwidth and loop overhead to calculate both at the same time. */
void SCULPT_calc_area_normal_and_center(
    Sculpt *sd, Object *ob, PBVHNode **nodes, int totnode, float r_area_no[3], float r_area_co[3])
{
  SculptSession *ss = ob->sculpt;
  const Brush *brush = BKE_paint_brush(&sd->paint);
  const bool has_bm_orco = ss->bm && SCULPT_stroke_is_dynamic_topology(ss, brush);
  int n;

  /* Intentionally set 'sd' to NULL since this is used for vertex paint too. */
  SculptThreadedTaskData data = {
      .sd = NULL,
      .ob = ob,
      .brush = brush,
      .nodes = nodes,
      .totnode = totnode,
      .has_bm_orco = has_bm_orco,
      .use_area_cos = true,
      .use_area_nos = true,
  };

  AreaNormalCenterTLSData anctd = {{{0}}};

  TaskParallelSettings settings;
  BKE_pbvh_parallel_range_settings(&settings, true, totnode);
<<<<<<< HEAD
  settings.func_reduce = calc_area_normal_and_center_reduce;
  settings.userdata_chunk = &anctd;
  settings.userdata_chunk_size = sizeof(AreaNormalCenterTLSData);
  BLI_task_parallel_range(0, totnode, &data, calc_area_normal_and_center_task_cb, &settings);
=======
  BLI_task_parallel_range(0, totnode, &data, do_displacement_eraser_brush_task_cb_ex, &settings);
}

/** \} */

/* -------------------------------------------------------------------- */
/** \name Sculpt Multires Displacement Smear Brush
 * \{ */

static void do_displacement_smear_brush_task_cb_ex(void *__restrict userdata,
                                                   const int n,
                                                   const TaskParallelTLS *__restrict tls)
{
  SculptThreadedTaskData *data = userdata;
  SculptSession *ss = data->ob->sculpt;
  const Brush *brush = data->brush;
  const float bstrength = clamp_f(ss->cache->bstrength, 0.0f, 1.0f);

  SculptBrushTest test;
  SculptBrushTestFn sculpt_brush_test_sq_fn = SCULPT_brush_test_init_with_falloff_shape(
      ss, &test, data->brush->falloff_shape);
  const int thread_id = BLI_task_parallel_thread_id(tls);
>>>>>>> 7afd84df

  /* For flatten center. */
  for (n = 0; n < ARRAY_SIZE(anctd.area_cos); n++) {
    if (anctd.count_co[n] == 0) {
      continue;
    }

    mul_v3_v3fl(r_area_co, anctd.area_cos[n], 1.0f / anctd.count_co[n]);
    break;
  }

  if (n == 2) {
    zero_v3(r_area_co);
  }

  if (anctd.count_co[0] == 0 && anctd.count_co[1] == 0) {
    if (ss->cache) {
      copy_v3_v3(r_area_co, ss->cache->location);
    }
  }

  /* For area normal. */
  for (n = 0; n < ARRAY_SIZE(anctd.area_nos); n++) {
    if (normalize_v3_v3(r_area_no, anctd.area_nos[n]) != 0.0f) {
      break;
    }
  }
}

/** \} */

/**
 * Return modified brush strength. Includes the direction of the brush, positive
 * values pull vertices, negative values push. Uses tablet pressure and a
 * special multiplier found experimentally to scale the strength factor.
 */
static float brush_strength(const Sculpt *sd,
                            const StrokeCache *cache,
                            const float feather,
                            const UnifiedPaintSettings *ups)
{
  const Brush *brush = cache->brush;  // BKE_paint_brush((Paint *)&sd->paint);

  /* Primary strength input; square it to make lower values more sensitive. */
  const float root_alpha = brush->alpha;  // BKE_brush_alpha_get(scene, brush);
  const float alpha = root_alpha * root_alpha;
  const float dir = (brush->flag & BRUSH_DIR_IN) ? -1.0f : 1.0f;
  const float pen_flip = cache->pen_flip ? -1.0f : 1.0f;
  const float invert = cache->invert ? -1.0f : 1.0f;
  float overlap = ups->overlap_factor;
  /* Spacing is integer percentage of radius, divide by 50 to get
   * normalized diameter. */

  float flip = dir * invert * pen_flip;
  if (brush->flag & BRUSH_INVERT_TO_SCRAPE_FILL) {
    flip = 1.0f;
  }

<<<<<<< HEAD
  // float pressure = BKE_brush_use_alpha_pressure(brush) ? cache->pressure : 1.0f;
  float pressure = 1.0f;
=======
/* -------------------------------------------------------------------- */
/** \name Sculpt Draw Brush
 * \{ */

static void do_draw_brush_task_cb_ex(void *__restrict userdata,
                                     const int n,
                                     const TaskParallelTLS *__restrict tls)
{
  SculptThreadedTaskData *data = userdata;
  SculptSession *ss = data->ob->sculpt;
  const Brush *brush = data->brush;
  const float *offset = data->offset;
>>>>>>> 7afd84df

  /* Pressure final value after being tweaked depending on the brush. */
  float final_pressure = pressure;

  int tool = cache->tool_override ? cache->tool_override : brush->sculpt_tool;

  switch (tool) {
    case SCULPT_TOOL_CLAY:
      // final_pressure = pow4f(pressure);
      overlap = (1.0f + overlap) / 2.0f;
      return 0.25f * alpha * flip * pressure * overlap * feather;
    case SCULPT_TOOL_DRAW:
    case SCULPT_TOOL_DRAW_SHARP:
    case SCULPT_TOOL_LAYER:
    case SCULPT_TOOL_SYMMETRIZE:
      return alpha * flip * pressure * overlap * feather;
    case SCULPT_TOOL_DISPLACEMENT_ERASER:
      return alpha * pressure * overlap * feather;
    case SCULPT_TOOL_FAIRING:
    case SCULPT_TOOL_SCENE_PROJECT:
      return alpha * pressure * overlap * feather;
    case SCULPT_TOOL_CLOTH:
      if (brush->cloth_deform_type == BRUSH_CLOTH_DEFORM_GRAB) {
        /* Grab deform uses the same falloff as a regular grab brush. */
        return root_alpha * feather;
      }
      else if (brush->cloth_deform_type == BRUSH_CLOTH_DEFORM_SNAKE_HOOK) {
        return root_alpha * feather * pressure * overlap;
      }
      else if (brush->cloth_deform_type == BRUSH_CLOTH_DEFORM_EXPAND) {
        /* Expand is more sensible to strength as it keeps expanding the cloth when sculpting
         * over the same vertices. */
        return 0.1f * alpha * flip * pressure * overlap * feather;
      }
      else {
        /* Multiply by 10 by default to get a larger range of strength depending on the size of
         * the brush and object. */
        return 10.0f * alpha * flip * pressure * overlap * feather;
      }
    case SCULPT_TOOL_DRAW_FACE_SETS:
      return alpha * pressure * overlap * feather;
    case SCULPT_TOOL_RELAX:
    case SCULPT_TOOL_SLIDE_RELAX:
      return alpha * pressure * overlap * feather * 2.0f;
    case SCULPT_TOOL_PAINT:
      final_pressure = pressure * pressure;
      return alpha * final_pressure * overlap * feather;
    case SCULPT_TOOL_SMEAR:
    case SCULPT_TOOL_DISPLACEMENT_SMEAR:
      return alpha * pressure * overlap * feather;
    case SCULPT_TOOL_CLAY_STRIPS:
      /* Clay Strips needs less strength to compensate the curve. */
      // final_pressure = powf(pressure, 1.5f);
      return alpha * flip * pressure * overlap * feather * 0.3f;
    case SCULPT_TOOL_TWIST:
      return alpha * flip * pressure * overlap * feather * 0.3f;
    case SCULPT_TOOL_CLAY_THUMB:
      // final_pressure = pressure * pressure;
      return alpha * flip * pressure * overlap * feather * 1.3f;

    case SCULPT_TOOL_MASK:
      overlap = (1.0f + overlap) / 2.0f;
      switch ((BrushMaskTool)brush->mask_tool) {
        case BRUSH_MASK_DRAW:
          return alpha * flip * pressure * overlap * feather;
        case BRUSH_MASK_SMOOTH:
          return alpha * pressure * feather;
      }
      BLI_assert_msg(0, "Not supposed to happen");
      return 0.0f;

    case SCULPT_TOOL_CREASE:
    case SCULPT_TOOL_BLOB:
      return alpha * flip * pressure * overlap * feather;

    case SCULPT_TOOL_INFLATE:
      if (flip > 0.0f) {
        return 0.250f * alpha * flip * pressure * overlap * feather;
      }
      else {
        return 0.125f * alpha * flip * pressure * overlap * feather;
      }

    case SCULPT_TOOL_MULTIPLANE_SCRAPE:
      overlap = (1.0f + overlap) / 2.0f;
      return alpha * flip * pressure * overlap * feather;

    case SCULPT_TOOL_FILL:
    case SCULPT_TOOL_SCRAPE:
    case SCULPT_TOOL_FLATTEN:
      if (flip > 0.0f) {
        overlap = (1.0f + overlap) / 2.0f;
        return alpha * flip * pressure * overlap * feather;
      }
      else {
        /* Reduce strength for DEEPEN, PEAKS, and CONTRAST. */
        return 0.5f * alpha * flip * pressure * overlap * feather;
      }

    case SCULPT_TOOL_ENHANCE_DETAILS:
    case SCULPT_TOOL_SMOOTH: {
      const float smooth_strength_base = flip * pressure * feather;
      // if (cache->alt_smooth) {
      //  return smooth_strength_base * sd->smooth_strength_factor;
      //}
      return smooth_strength_base * alpha;
    }

    case SCULPT_TOOL_VCOL_BOUNDARY:
      return flip * alpha * pressure * feather;
    case SCULPT_TOOL_UV_SMOOTH:
      return flip * alpha * pressure * feather;
    case SCULPT_TOOL_PINCH:
      if (flip > 0.0f) {
        return alpha * flip * pressure * overlap * feather;
      }
      else {
        return 0.25f * alpha * flip * pressure * overlap * feather;
      }

    case SCULPT_TOOL_NUDGE:
      overlap = (1.0f + overlap) / 2.0f;
      return alpha * pressure * overlap * feather;

    case SCULPT_TOOL_THUMB:
      return alpha * pressure * feather;

    case SCULPT_TOOL_SNAKE_HOOK:
      return root_alpha * feather;

    case SCULPT_TOOL_GRAB:
      return root_alpha * feather;

    case SCULPT_TOOL_ARRAY:
      // return root_alpha * feather;
      return alpha * pressure;

    case SCULPT_TOOL_ROTATE:
      return alpha * pressure * feather;

    case SCULPT_TOOL_ELASTIC_DEFORM:
    case SCULPT_TOOL_POSE:
    case SCULPT_TOOL_BOUNDARY:
      return root_alpha * feather;
    case SCULPT_TOOL_TOPOLOGY_RAKE:
      return root_alpha;
    default:
      return alpha * flip * overlap * feather;
      ;
  }
}

float SCULPT_brush_strength_factor(SculptSession *ss,
                                   const Brush *br,
                                   const float brush_point[3],
                                   const float len,
                                   const short vno[3],
                                   const float fno[3],
                                   const float mask,
                                   const SculptVertRef vertex_index,
                                   const int thread_id)
{
  StrokeCache *cache = ss->cache;
  const Scene *scene = cache->vc->scene;
  const MTex *mtex = &br->mtex;
  float avg = 1.0f;
  float rgba[4];
  float point[3];

  sub_v3_v3v3(point, brush_point, cache->plane_offset);

  if (!mtex->tex) {
    avg = 1.0f;
  }
  else if (mtex->brush_map_mode == MTEX_MAP_MODE_3D) {
    /* Get strength by feeding the vertex location directly into a texture. */
    avg = BKE_brush_sample_tex_3d(scene, br, point, rgba, 0, ss->tex_pool);
  }
  else if (ss->texcache) {
    float symm_point[3], point_2d[2];
    /* Quite warnings. */
    float x = 0.0f, y = 0.0f;

    /* If the active area is being applied for symmetry, flip it
     * across the symmetry axis and rotate it back to the original
     * position in order to project it. This insures that the
     * brush texture will be oriented correctly. */
    if (cache->radial_symmetry_pass) {
      mul_m4_v3(cache->symm_rot_mat_inv, point);
    }
    flip_v3_v3(symm_point, point, cache->mirror_symmetry_pass);

<<<<<<< HEAD
    ED_view3d_project_float_v2_m4(cache->vc->region, symm_point, point_2d, cache->projection_mat);
=======
/** \} */

/* -------------------------------------------------------------------- */
/** \name Sculpt Topology Brush
 * \{ */
>>>>>>> 7afd84df

    /* Still no symmetry supported for other paint modes.
     * Sculpt does it DIY. */
    if (mtex->brush_map_mode == MTEX_MAP_MODE_AREA) {
      /* Similar to fixed mode, but projects from brush angle
       * rather than view direction. */

      mul_m4_v3(cache->brush_local_mat, symm_point);

      x = symm_point[0];
      y = symm_point[1];

      x *= br->mtex.size[0];
      y *= br->mtex.size[1];

      x += br->mtex.ofs[0];
      y += br->mtex.ofs[1];

      avg = paint_get_tex_pixel(&br->mtex, x, y, ss->tex_pool, thread_id);

      avg += br->texture_sample_bias;
    }
    else {
      const float point_3d[3] = {point_2d[0], point_2d[1], 0.0f};
      avg = BKE_brush_sample_tex_3d(scene, br, point_3d, rgba, 0, ss->tex_pool);
    }
  }

  /* Hardness. */
  float final_len = len;
  const float hardness = cache->paint_brush.hardness;
  float p = len / cache->radius;
  if (p < hardness) {
    final_len = 0.0f;
  }
  else if (hardness == 1.0f) {
    final_len = cache->radius;
  }
  else {
    p = (p - hardness) / (1.0f - hardness);
    final_len = p * cache->radius;
  }

  /* Falloff curve. */
  avg *= BKE_brush_curve_strength(br, final_len, cache->radius);
  avg *= frontface(br, cache->view_normal, vno, fno);

  /* Paint mask. */
  avg *= 1.0f - mask;

  /* Auto-masking. */
  avg *= SCULPT_automasking_factor_get(cache->automasking, ss, vertex_index);

  return avg;
}

bool SCULPT_search_sphere_cb(PBVHNode *node, void *data_v)
{
  SculptSearchSphereData *data = data_v;
  const float *center;
  float nearest[3];
  if (data->center) {
    center = data->center;
  }
  else {
    center = data->ss->cache ? data->ss->cache->location : data->ss->cursor_location;
  }
  float t[3], bb_min[3], bb_max[3];

  if (data->ignore_fully_ineffective) {
    if (BKE_pbvh_node_fully_hidden_get(node)) {
      return false;
    }
    if (BKE_pbvh_node_fully_masked_get(node)) {
      return false;
    }
  }

  if (data->original) {
    BKE_pbvh_node_get_original_BB(node, bb_min, bb_max);
  }
  else {
    BKE_pbvh_node_get_BB(node, bb_min, bb_max);
  }

  for (int i = 0; i < 3; i++) {
    if (bb_min[i] > center[i]) {
      nearest[i] = bb_min[i];
    }
    else if (bb_max[i] < center[i]) {
      nearest[i] = bb_max[i];
    }
    else {
      nearest[i] = center[i];
    }
  }

  sub_v3_v3v3(t, center, nearest);

  return len_squared_v3(t) < data->radius_squared;
}

bool SCULPT_search_circle_cb(PBVHNode *node, void *data_v)
{
  SculptSearchCircleData *data = data_v;
  float bb_min[3], bb_max[3];

  if (data->ignore_fully_ineffective) {
    if (BKE_pbvh_node_fully_masked_get(node)) {
      return false;
    }
  }

  if (data->original) {
    BKE_pbvh_node_get_original_BB(node, bb_min, bb_max);
  }
  else {
    BKE_pbvh_node_get_BB(node, bb_min, bb_min);
  }

  float dummy_co[3], dummy_depth;
  const float dist_sq = dist_squared_ray_to_aabb_v3(
      data->dist_ray_to_aabb_precalc, bb_min, bb_max, dummy_co, &dummy_depth);

  /* Seems like debug code.
   * Maybe this function can just return true if the node is not fully masked. */
  return dist_sq < data->radius_squared || true;
}

void SCULPT_clip(Sculpt *sd, SculptSession *ss, float co[3], const float val[3])
{
  for (int i = 0; i < 3; i++) {
    if (sd->flags & (SCULPT_LOCK_X << i)) {
      continue;
    }

    if (ss->cache && (ss->cache->flag & (CLIP_X << i)) &&
        (fabsf(co[i]) <= ss->cache->clip_tolerance[i])) {
      co[i] = 0.0f;
    }
    else {
      co[i] = val[i];
    }
  }
}

static PBVHNode **sculpt_pbvh_gather_cursor_update(Object *ob,
                                                   Sculpt *sd,
                                                   bool use_original,
                                                   int *r_totnode)
{
  SculptSession *ss = ob->sculpt;
  PBVHNode **nodes = NULL;
  SculptSearchSphereData data = {
      .ss = ss,
      .sd = sd,
      .radius_squared = ss->cursor_radius,
      .original = use_original,
      .ignore_fully_ineffective = false,
      .center = NULL,
  };
  BKE_pbvh_search_gather(ss->pbvh, SCULPT_search_sphere_cb, &data, &nodes, r_totnode);
  return nodes;
}

static PBVHNode **sculpt_pbvh_gather_generic(Object *ob,
                                             Sculpt *sd,
                                             const Brush *brush,
                                             bool use_original,
                                             float radius_scale,
                                             int *r_totnode)
{
  SculptSession *ss = ob->sculpt;
  PBVHNode **nodes = NULL;

  /* Build a list of all nodes that are potentially within the cursor or brush's area of
   * influence.
   */
  if (brush->falloff_shape == PAINT_FALLOFF_SHAPE_SPHERE) {
    SculptSearchSphereData data = {
        .ss = ss,
        .sd = sd,
        .radius_squared = square_f(ss->cache->radius * radius_scale),
        .original = use_original,
        .ignore_fully_ineffective = SCULPT_get_tool(ss, brush) != SCULPT_TOOL_MASK,
        .center = NULL,
    };
    BKE_pbvh_search_gather(ss->pbvh, SCULPT_search_sphere_cb, &data, &nodes, r_totnode);
  }
  else {
    struct DistRayAABB_Precalc dist_ray_to_aabb_precalc;
    dist_squared_ray_to_aabb_v3_precalc(
        &dist_ray_to_aabb_precalc, ss->cache->location, ss->cache->view_normal);
    SculptSearchCircleData data = {
        .ss = ss,
        .sd = sd,
        .radius_squared = ss->cache ? square_f(ss->cache->radius * radius_scale) :
                                      ss->cursor_radius,
        .original = use_original,
        .dist_ray_to_aabb_precalc = &dist_ray_to_aabb_precalc,
        .ignore_fully_ineffective = SCULPT_get_tool(ss, brush) != SCULPT_TOOL_MASK,
    };
    BKE_pbvh_search_gather(ss->pbvh, SCULPT_search_circle_cb, &data, &nodes, r_totnode);
  }
  return nodes;
}

/* Calculate primary direction of movement for many brushes. */
static void calc_sculpt_normal(
    Sculpt *sd, Object *ob, PBVHNode **nodes, int totnode, float r_area_no[3])
{
  const SculptSession *ss = ob->sculpt;
  const Brush *brush = BKE_paint_brush(&sd->paint);

  switch (brush->sculpt_plane) {
    case SCULPT_DISP_DIR_VIEW:
      copy_v3_v3(r_area_no, ss->cache->true_view_normal);
      break;

    case SCULPT_DISP_DIR_X:
      ARRAY_SET_ITEMS(r_area_no, 1.0f, 0.0f, 0.0f);
      break;

    case SCULPT_DISP_DIR_Y:
      ARRAY_SET_ITEMS(r_area_no, 0.0f, 1.0f, 0.0f);
      break;

    case SCULPT_DISP_DIR_Z:
      ARRAY_SET_ITEMS(r_area_no, 0.0f, 0.0f, 1.0f);
      break;

    case SCULPT_DISP_DIR_AREA:
      SCULPT_calc_area_normal(sd, ob, nodes, totnode, r_area_no);
      break;

    default:
      break;
  }
}

static void update_sculpt_normal(Sculpt *sd, Object *ob, PBVHNode **nodes, int totnode)
{
  StrokeCache *cache = ob->sculpt->cache;
  const Brush *brush = cache->brush;  // BKE_paint_brush(&sd->paint);
  int tool = SCULPT_get_tool(ob->sculpt, brush);

  /* Grab brush does not update the sculpt normal during a stroke. */
  const bool update_normal = !(brush->flag & BRUSH_ORIGINAL_NORMAL) &&
                             !(tool == SCULPT_TOOL_GRAB) &&
                             !(tool == SCULPT_TOOL_THUMB && !(brush->flag & BRUSH_ANCHORED)) &&
                             !(tool == SCULPT_TOOL_ELASTIC_DEFORM) &&
                             !(tool == SCULPT_TOOL_SNAKE_HOOK && cache->normal_weight > 0.0f);

  if (cache->mirror_symmetry_pass == 0 && cache->radial_symmetry_pass == 0 &&
      (SCULPT_stroke_is_first_brush_step_of_symmetry_pass(cache) || update_normal)) {
    calc_sculpt_normal(sd, ob, nodes, totnode, cache->sculpt_normal);
    if (brush->falloff_shape == PAINT_FALLOFF_SHAPE_TUBE) {
      project_plane_v3_v3v3(cache->sculpt_normal, cache->sculpt_normal, cache->view_normal);
      normalize_v3(cache->sculpt_normal);
    }
    copy_v3_v3(cache->sculpt_normal_symm, cache->sculpt_normal);
  }
  else {
    copy_v3_v3(cache->sculpt_normal_symm, cache->sculpt_normal);
    flip_v3(cache->sculpt_normal_symm, cache->mirror_symmetry_pass);
    mul_m4_v3(cache->symm_rot_mat, cache->sculpt_normal_symm);
  }
}

<<<<<<< HEAD
static void calc_local_y(ViewContext *vc, const float center[3], float y[3])
=======
/** \} */

/* -------------------------------------------------------------------- */
/** \name Sculpt Crease & Blob Brush
 * \{ */

/**
 * Used for 'SCULPT_TOOL_CREASE' and 'SCULPT_TOOL_BLOB'
 */
static void do_crease_brush_task_cb_ex(void *__restrict userdata,
                                       const int n,
                                       const TaskParallelTLS *__restrict tls)
>>>>>>> 7afd84df
{
  Object *ob = vc->obact;
  float loc[3], mval_f[2] = {0.0f, 1.0f};
  float zfac;

  mul_v3_m4v3(loc, ob->imat, center);
  zfac = ED_view3d_calc_zfac(vc->rv3d, loc, NULL);

  ED_view3d_win_to_delta(vc->region, mval_f, y, zfac);
  normalize_v3(y);

  add_v3_v3(y, ob->loc);
  mul_m4_v3(ob->imat, y);
}

static void calc_brush_local_mat(const Brush *brush, Object *ob, float local_mat[4][4])
{
  const StrokeCache *cache = ob->sculpt->cache;
  float tmat[4][4];
  float mat[4][4];
  float scale[4][4];
  float angle, v[3];
  float up[3];

  /* Ensure `ob->imat` is up to date. */
  invert_m4_m4(ob->imat, ob->obmat);

  /* Initialize last column of matrix. */
  mat[0][3] = 0.0f;
  mat[1][3] = 0.0f;
  mat[2][3] = 0.0f;
  mat[3][3] = 1.0f;

  /* Get view's up vector in object-space. */
  calc_local_y(cache->vc, cache->location, up);

  /* Calculate the X axis of the local matrix. */
  cross_v3_v3v3(v, up, cache->sculpt_normal);
  /* Apply rotation (user angle, rake, etc.) to X axis. */
  angle = brush->mtex.rot - cache->special_rotation;
  rotate_v3_v3v3fl(mat[0], v, cache->sculpt_normal, angle);

  /* Get other axes. */
  cross_v3_v3v3(mat[1], cache->sculpt_normal, mat[0]);
  copy_v3_v3(mat[2], cache->sculpt_normal);

  /* Set location. */
  copy_v3_v3(mat[3], cache->location);

  /* Scale by brush radius. */
  normalize_m4(mat);
  scale_m4_fl(scale, cache->radius);
  mul_m4_m4m4(tmat, mat, scale);

  /* Return inverse (for converting from model-space coords to local area coords). */
  invert_m4_m4(local_mat, tmat);
}

#define SCULPT_TILT_SENSITIVITY 0.7f
void SCULPT_tilt_apply_to_normal(float r_normal[3], StrokeCache *cache, const float tilt_strength)
{
  if (!U.experimental.use_sculpt_tools_tilt) {
    return;
  }
  const float rot_max = M_PI_2 * tilt_strength * SCULPT_TILT_SENSITIVITY;
  mul_v3_mat3_m4v3(r_normal, cache->vc->obact->obmat, r_normal);
  float normal_tilt_y[3];
  rotate_v3_v3v3fl(normal_tilt_y, r_normal, cache->vc->rv3d->viewinv[0], cache->y_tilt * rot_max);
  float normal_tilt_xy[3];
  rotate_v3_v3v3fl(
      normal_tilt_xy, normal_tilt_y, cache->vc->rv3d->viewinv[1], cache->x_tilt * rot_max);
  mul_v3_mat3_m4v3(r_normal, cache->vc->obact->imat, normal_tilt_xy);
  normalize_v3(r_normal);
}

void SCULPT_tilt_effective_normal_get(const SculptSession *ss, const Brush *brush, float r_no[3])
{
  copy_v3_v3(r_no, ss->cache->sculpt_normal_symm);
  SCULPT_tilt_apply_to_normal(r_no, ss->cache, brush->tilt_strength_factor);
}

static void update_brush_local_mat(Sculpt *sd, Object *ob)
{
  StrokeCache *cache = ob->sculpt->cache;

  if (cache->mirror_symmetry_pass == 0 && cache->radial_symmetry_pass == 0) {
    calc_brush_local_mat(cache->brush, ob, cache->brush_local_mat);
  }
}

typedef struct {
  SculptSession *ss;
  const float *ray_start;
  const float *ray_normal;
  bool hit;
  int hit_count;
  bool back_hit;
  float depth;
  bool original;

  /* Depth of the second raycast hit. */
  float back_depth;

  /* When the back depth is not needed, this can be set to false to avoid traversing unnecesary
   * nodes. */
  bool use_back_depth;

  SculptVertRef active_vertex_index;
  float *face_normal;

  SculptFaceRef active_face_grid_index;

  struct IsectRayPrecalc isect_precalc;
} SculptRaycastData;

typedef struct {
  SculptSession *ss;
  const float *ray_start, *ray_normal;
  bool hit;
  float depth;
  float dist_sq_to_ray;
  bool original;
} SculptFindNearestToRayData;

ePaintSymmetryAreas SCULPT_get_vertex_symm_area(const float co[3])
{
  ePaintSymmetryAreas symm_area = PAINT_SYMM_AREA_DEFAULT;
  if (co[0] < 0.0f) {
    symm_area |= PAINT_SYMM_AREA_X;
  }
  if (co[1] < 0.0f) {
    symm_area |= PAINT_SYMM_AREA_Y;
  }
  if (co[2] < 0.0f) {
    symm_area |= PAINT_SYMM_AREA_Z;
  }
  return symm_area;
}

void SCULPT_flip_v3_by_symm_area(float v[3],
                                 const ePaintSymmetryFlags symm,
                                 const ePaintSymmetryAreas symmarea,
                                 const float pivot[3])
{
  for (int i = 0; i < 3; i++) {
    ePaintSymmetryFlags symm_it = 1 << i;
    if (!(symm & symm_it)) {
      continue;
    }
    if (symmarea & symm_it) {
      flip_v3(v, symm_it);
    }
    if (pivot[i] < 0.0f) {
      flip_v3(v, symm_it);
    }
  }
}

void SCULPT_flip_quat_by_symm_area(float quat[4],
                                   const ePaintSymmetryFlags symm,
                                   const ePaintSymmetryAreas symmarea,
                                   const float pivot[3])
{
  for (int i = 0; i < 3; i++) {
    ePaintSymmetryFlags symm_it = 1 << i;
    if (!(symm & symm_it)) {
      continue;
    }
    if (symmarea & symm_it) {
      flip_qt(quat, symm_it);
    }
    if (pivot[i] < 0.0f) {
      flip_qt(quat, symm_it);
    }
  }
}

void SCULPT_calc_brush_plane(
    Sculpt *sd, Object *ob, PBVHNode **nodes, int totnode, float r_area_no[3], float r_area_co[3])
{
  SculptSession *ss = ob->sculpt;
  Brush *brush = BKE_paint_brush(&sd->paint);

  zero_v3(r_area_co);
  zero_v3(r_area_no);

  if (SCULPT_stroke_is_main_symmetry_pass(ss->cache) &&
      (SCULPT_stroke_is_first_brush_step_of_symmetry_pass(ss->cache) ||
       !(brush->flag & BRUSH_ORIGINAL_PLANE) || !(brush->flag & BRUSH_ORIGINAL_NORMAL))) {
    switch (brush->sculpt_plane) {
      case SCULPT_DISP_DIR_VIEW:
        copy_v3_v3(r_area_no, ss->cache->true_view_normal);
        break;

      case SCULPT_DISP_DIR_X:
        ARRAY_SET_ITEMS(r_area_no, 1.0f, 0.0f, 0.0f);
        break;

      case SCULPT_DISP_DIR_Y:
        ARRAY_SET_ITEMS(r_area_no, 0.0f, 1.0f, 0.0f);
        break;

      case SCULPT_DISP_DIR_Z:
        ARRAY_SET_ITEMS(r_area_no, 0.0f, 0.0f, 1.0f);
        break;

      case SCULPT_DISP_DIR_AREA:
        SCULPT_calc_area_normal_and_center(sd, ob, nodes, totnode, r_area_no, r_area_co);
        if (brush->falloff_shape == PAINT_FALLOFF_SHAPE_TUBE) {
          project_plane_v3_v3v3(r_area_no, r_area_no, ss->cache->view_normal);
          normalize_v3(r_area_no);
        }
        break;

      default:
        break;
    }

    /* For flatten center. */
    /* Flatten center has not been calculated yet if we are not using the area normal. */
    if (brush->sculpt_plane != SCULPT_DISP_DIR_AREA) {
      SCULPT_calc_area_center(sd, ob, nodes, totnode, r_area_co);
    }

    /* For area normal. */
    if ((!SCULPT_stroke_is_first_brush_step_of_symmetry_pass(ss->cache)) &&
        (brush->flag & BRUSH_ORIGINAL_NORMAL)) {
      copy_v3_v3(r_area_no, ss->cache->sculpt_normal);
    }
    else {
      copy_v3_v3(ss->cache->sculpt_normal, r_area_no);
    }

    /* For flatten center. */
    if ((!SCULPT_stroke_is_first_brush_step_of_symmetry_pass(ss->cache)) &&
        (brush->flag & BRUSH_ORIGINAL_PLANE)) {
      copy_v3_v3(r_area_co, ss->cache->last_center);
    }
    else {
      copy_v3_v3(ss->cache->last_center, r_area_co);
    }
  }
  else {
    /* For area normal. */
    copy_v3_v3(r_area_no, ss->cache->sculpt_normal);

    /* For flatten center. */
    copy_v3_v3(r_area_co, ss->cache->last_center);

    /* For area normal. */
    flip_v3(r_area_no, ss->cache->mirror_symmetry_pass);

    /* For flatten center. */
    flip_v3(r_area_co, ss->cache->mirror_symmetry_pass);

    /* For area normal. */
    mul_m4_v3(ss->cache->symm_rot_mat, r_area_no);

    /* For flatten center. */
    mul_m4_v3(ss->cache->symm_rot_mat, r_area_co);

    /* Shift the plane for the current tile. */
    add_v3_v3(r_area_co, ss->cache->plane_offset);
  }
}

int SCULPT_plane_trim(const StrokeCache *cache, const Brush *brush, const float val[3])
{
  return (!(cache->use_plane_trim) ||
          ((dot_v3v3(val, val) <= cache->radius_squared * cache->plane_trim_squared)));
}

int SCULPT_plane_point_side(const float co[3], const float plane[4])
{
  float d = plane_point_side_v3(plane, co);
  return d <= 0.0f;
}

float SCULPT_brush_plane_offset_get(Sculpt *sd, SculptSession *ss)
{
  Brush *brush = BKE_paint_brush(&sd->paint);

  float rv = brush->plane_offset;

  if (brush->flag & BRUSH_OFFSET_PRESSURE) {
    rv *= ss->cache->pressure;
  }

  return rv;
}

/** \} */

static void do_gravity_task_cb_ex(void *__restrict userdata,
                                  const int n,
                                  const TaskParallelTLS *__restrict tls)
{
  SculptThreadedTaskData *data = userdata;
  SculptSession *ss = data->ob->sculpt;
  const Brush *brush = data->brush;
  float *offset = data->offset;

  PBVHVertexIter vd;
  float(*proxy)[3];

  proxy = BKE_pbvh_node_add_proxy(ss->pbvh, data->nodes[n])->co;

  SculptBrushTest test;
  SculptBrushTestFn sculpt_brush_test_sq_fn = SCULPT_brush_test_init_with_falloff_shape(
      ss, &test, data->brush->falloff_shape);
  const int thread_id = BLI_task_parallel_thread_id(tls);

  BKE_pbvh_vertex_iter_begin (ss->pbvh, data->nodes[n], vd, PBVH_ITER_UNIQUE) {
    if (!sculpt_brush_test_sq_fn(&test, vd.co)) {
      continue;
    }
    const float fade = SCULPT_brush_strength_factor(ss,
                                                    brush,
                                                    vd.co,
                                                    sqrtf(test.dist),
                                                    vd.no,
                                                    vd.fno,
                                                    vd.mask ? *vd.mask : 0.0f,
                                                    vd.vertex,
                                                    thread_id);

    mul_v3_v3fl(proxy[vd.i], offset, fade);

    if (vd.mvert) {
      vd.mvert->flag |= ME_VERT_PBVH_UPDATE;
    }
  }
  BKE_pbvh_vertex_iter_end;
}

static void do_gravity(Sculpt *sd, Object *ob, PBVHNode **nodes, int totnode, float bstrength)
{
  SculptSession *ss = ob->sculpt;
  Brush *brush = BKE_paint_brush(&sd->paint);

  float offset[3];
  float gravity_vector[3];

  mul_v3_v3fl(gravity_vector, ss->cache->gravity_direction, -ss->cache->radius_squared);

  /* Offset with as much as possible factored in already. */
  mul_v3_v3v3(offset, gravity_vector, ss->cache->scale);
  mul_v3_fl(offset, bstrength);

  /* Threaded loop over nodes. */
  SculptThreadedTaskData data = {
      .sd = sd,
      .ob = ob,
      .brush = brush,
      .nodes = nodes,
      .offset = offset,
  };

  TaskParallelSettings settings;
  BKE_pbvh_parallel_range_settings(&settings, true, totnode);
  BLI_task_parallel_range(0, totnode, &data, do_gravity_task_cb_ex, &settings);
}

void SCULPT_vertcos_to_key(Object *ob, KeyBlock *kb, const float (*vertCos)[3])
{
  Mesh *me = (Mesh *)ob->data;
  float(*ofs)[3] = NULL;
  int a;
  const int kb_act_idx = ob->shapenr - 1;
  KeyBlock *currkey;

  /* For relative keys editing of base should update other keys. */
  if (BKE_keyblock_is_basis(me->key, kb_act_idx)) {
    ofs = BKE_keyblock_convert_to_vertcos(ob, kb);

    /* Calculate key coord offsets (from previous location). */
    for (a = 0; a < me->totvert; a++) {
      sub_v3_v3v3(ofs[a], vertCos[a], ofs[a]);
    }

    /* Apply offsets on other keys. */
    for (currkey = me->key->block.first; currkey; currkey = currkey->next) {
      if ((currkey != kb) && (currkey->relative == kb_act_idx)) {
        BKE_keyblock_update_from_offset(ob, currkey, ofs);
      }
    }

    MEM_freeN(ofs);
  }

  /* Modifying of basis key should update mesh. */
  if (kb == me->key->refkey) {
    MVert *mvert = me->mvert;

    for (a = 0; a < me->totvert; a++, mvert++) {
      copy_v3_v3(mvert->co, vertCos[a]);
    }

    BKE_mesh_calc_normals(me);
  }

  /* Apply new coords on active key block, no need to re-allocate kb->data here! */
  BKE_keyblock_update_from_vertcos(ob, kb, vertCos);
}

static void topology_undopush_cb(PBVHNode *node, void *data)
{
  SculptSearchSphereData *sdata = (SculptSearchSphereData *)data;

  SCULPT_ensure_dyntopo_node_undo(
      sdata->ob,
      node,
      SCULPT_get_tool(sdata->ob->sculpt, sdata->brush) == SCULPT_TOOL_MASK ? SCULPT_UNDO_MASK :
                                                                             SCULPT_UNDO_COORDS,
      0);

  BKE_pbvh_node_mark_update(node);
}

int SCULPT_get_symmetry_pass(const SculptSession *ss)
{
  int symidx = ss->cache->mirror_symmetry_pass + (ss->cache->radial_symmetry_pass * 8);

  if (symidx >= SCULPT_MAX_SYMMETRY_PASSES) {
    symidx = SCULPT_MAX_SYMMETRY_PASSES - 1;
  }

  return symidx;
}

typedef struct DynTopoAutomaskState {
  AutomaskingCache *cache;
  SculptSession *ss;
  AutomaskingCache _fixed;
  bool free_automasking;
} DynTopoAutomaskState;

static float sculpt_topology_automasking_cb(SculptVertRef vertex, void *vdata)
{
  DynTopoAutomaskState *state = (DynTopoAutomaskState *)vdata;
  float mask = SCULPT_automasking_factor_get(state->cache, state->ss, vertex);
  float mask2 = 1.0f - SCULPT_vertex_mask_get(state->ss, vertex);

  return mask * mask2;
}

static float sculpt_topology_automasking_mask_cb(SculptVertRef vertex, void *vdata)
{
  DynTopoAutomaskState *state = (DynTopoAutomaskState *)vdata;
  return 1.0f - SCULPT_vertex_mask_get(state->ss, vertex);
}

bool SCULPT_dyntopo_automasking_init(const SculptSession *ss,
                                     Sculpt *sd,
                                     const Brush *br,
                                     Object *ob,
                                     DyntopoMaskCB *r_mask_cb,
                                     void **r_mask_cb_data)
{
  if (!SCULPT_is_automasking_enabled(sd, ss, br)) {
    if (CustomData_has_layer(&ss->bm->vdata, CD_PAINT_MASK)) {
      DynTopoAutomaskState *state = MEM_callocN(sizeof(DynTopoAutomaskState),
                                                "DynTopoAutomaskState");

      if (!ss->cache) {
        state->cache = SCULPT_automasking_cache_init(sd, br, ob);
      }
      else {
        state->cache = ss->cache->automasking;
      }

      state->ss = (SculptSession *)ss;

      *r_mask_cb_data = (void *)state;
      *r_mask_cb = sculpt_topology_automasking_mask_cb;

      return true;
    }
    else {
      *r_mask_cb = NULL;
      *r_mask_cb_data = NULL;
      return false;
    }
  }

  DynTopoAutomaskState *state = MEM_callocN(sizeof(DynTopoAutomaskState), "DynTopoAutomaskState");
  if (!ss->cache) {
    state->cache = SCULPT_automasking_cache_init(sd, br, ob);
    state->free_automasking = true;
  }
  else {
    state->cache = ss->cache->automasking;
  }

  state->ss = (SculptSession *)ss;

  *r_mask_cb_data = (void *)state;
  *r_mask_cb = sculpt_topology_automasking_cb;

  return true;
}

void SCULPT_dyntopo_automasking_end(void *mask_data)
{
  MEM_SAFE_FREE(mask_data);
}

/* Note: we do the topology update before any brush actions to avoid
 * issues with the proxies. The size of the proxy can't change, so
 * topology must be updated first. */
static void sculpt_topology_update(Sculpt *sd,
                                   Object *ob,
                                   Brush *brush,
                                   UnifiedPaintSettings *UNUSED(ups),
                                   void *UNUSED(userdata))
{
  SculptSession *ss = ob->sculpt;

  /* build brush radius scale */
  float radius_scale = 1.0f;

  /* Build a list of all nodes that are potentially within the brush's area of influence. */
  const bool use_original = sculpt_tool_needs_original(SCULPT_get_tool(ss, brush)) ?
                                true :
                                ss->cache->original;

  /* Free index based vertex info as it will become invalid after modifying the topology during
   * the stroke. */
  MEM_SAFE_FREE(ss->vertex_info.boundary);
  MEM_SAFE_FREE(ss->vertex_info.symmetrize_map);
  MEM_SAFE_FREE(ss->vertex_info.connected_component);

  PBVHTopologyUpdateMode mode = 0;
  float location[3];

  int dyntopo_mode = SCULPT_get_int(ss, dyntopo_mode, sd, brush);
  int dyntopo_detail_mode = SCULPT_get_int(ss, dyntopo_detail_mode, sd, brush);

  if (dyntopo_detail_mode != DYNTOPO_DETAIL_MANUAL) {
    if (dyntopo_mode & DYNTOPO_SUBDIVIDE) {
      mode |= PBVH_Subdivide;
    }
    else if (dyntopo_mode & DYNTOPO_LOCAL_SUBDIVIDE) {
      mode |= PBVH_LocalSubdivide | PBVH_Subdivide;
    }

    if (dyntopo_mode & DYNTOPO_COLLAPSE) {
      mode |= PBVH_Collapse;
    }
    else if (dyntopo_mode & DYNTOPO_LOCAL_COLLAPSE) {
      mode |= PBVH_LocalCollapse | PBVH_Collapse;
    }
  }

  if (dyntopo_mode & DYNTOPO_CLEANUP) {
    mode |= PBVH_Cleanup;
  }

  SculptSearchSphereData sdata = {
      .ss = ss,
      .sd = sd,
      .ob = ob,
      .radius_squared = square_f(ss->cache->radius * radius_scale * 1.25f),
      .original = use_original,
      .ignore_fully_ineffective = SCULPT_get_tool(ss, brush) != SCULPT_TOOL_MASK,
      .center = NULL,
      .brush = brush};

  int symidx = SCULPT_get_symmetry_pass(ss);

  bool modified;
  void *mask_cb_data;
  DyntopoMaskCB mask_cb;

  BKE_pbvh_set_bm_log(ss->pbvh, ss->bm_log);

  SCULPT_dyntopo_automasking_init(ss, sd, brush, ob, &mask_cb, &mask_cb_data);

  /* do nodes under the brush cursor */
  modified = BKE_pbvh_bmesh_update_topology_nodes(
      ss->pbvh,
      SCULPT_search_sphere_cb,
      topology_undopush_cb,
      &sdata,
      mode,
      ss->cache->location,
      ss->cache->view_normal,
      ss->cache->radius * radius_scale,
      (brush->flag & BRUSH_FRONTFACE) != 0,
      (brush->falloff_shape != PAINT_FALLOFF_SHAPE_SPHERE),
      symidx,
      DYNTOPO_HAS_DYNAMIC_SPLIT(SCULPT_get_tool(ss, brush)),
      mask_cb,
      mask_cb_data,
      SCULPT_get_int(ss, dyntopo_disable_smooth, sd, brush));

  SCULPT_dyntopo_automasking_end(mask_cb_data);

  /* Update average stroke position. */
  copy_v3_v3(location, ss->cache->true_location);
  mul_m4_v3(ob->obmat, location);

  ss->totfaces = ss->totpoly = ss->bm->totface;
  ss->totvert = ss->bm->totvert;
}

static void do_check_origco_cb(void *__restrict userdata,
                               const int n,
                               const TaskParallelTLS *__restrict UNUSED(tls))
{
  SculptThreadedTaskData *data = userdata;
  SculptSession *ss = data->ob->sculpt;
  PBVHVertexIter vd;

  bool modified = false;

  BKE_pbvh_vertex_iter_begin (ss->pbvh, data->nodes[n], vd, PBVH_ITER_UNIQUE) {
    modified |= SCULPT_vertex_check_origdata(ss, vd.vertex);
  }
  BKE_pbvh_vertex_iter_end;

  if (modified) {
    BKE_pbvh_node_mark_original_update(data->nodes[n]);
  }
}

static void do_brush_action_task_cb(void *__restrict userdata,
                                    const int n,
                                    const TaskParallelTLS *__restrict UNUSED(tls))
{
  SculptThreadedTaskData *data = userdata;
  SculptSession *ss = data->ob->sculpt;

  /* Face Sets modifications do a single undo push */
  if (ELEM(SCULPT_get_tool(ss, data->brush), SCULPT_TOOL_DRAW_FACE_SETS, SCULPT_TOOL_AUTO_FSET)) {
    BKE_pbvh_node_mark_redraw(data->nodes[n]);
    /* Draw face sets in smooth mode moves the vertices. */
    if (ss->cache->alt_smooth) {
      SCULPT_undo_push_node(data->ob, data->nodes[n], SCULPT_UNDO_COORDS);
      BKE_pbvh_node_mark_update(data->nodes[n]);
    }
  }
  else if (SCULPT_get_tool(ss, data->brush) == SCULPT_TOOL_ARRAY) {
    /* Do nothing, array brush does a single geometry undo push. */
  }
  else if (SCULPT_get_tool(ss, data->brush) == SCULPT_TOOL_MASK) {
    SCULPT_undo_push_node(data->ob, data->nodes[n], SCULPT_UNDO_MASK);
    BKE_pbvh_node_mark_update_mask(data->nodes[n]);
  }
  else if (ELEM(SCULPT_get_tool(ss, data->brush), SCULPT_TOOL_PAINT, SCULPT_TOOL_SMEAR)) {
    if (!ss->bm) {
      if (data->brush->vcol_boundary_factor > 0.0f) {
        SCULPT_undo_push_node(data->ob, data->nodes[n], SCULPT_UNDO_COORDS);
      }

      SCULPT_undo_push_node(data->ob, data->nodes[n], SCULPT_UNDO_COLOR);
    }

    BKE_pbvh_node_mark_update_color(data->nodes[n]);
  }
  else {
    if (!ss->bm) {
      SCULPT_undo_push_node(data->ob, data->nodes[n], SCULPT_UNDO_COORDS);
    }
    BKE_pbvh_node_mark_update(data->nodes[n]);
  }
}

static bool brush_uses_commandlist(Brush *brush, int tool)
{
  bool ok = false;

  switch (tool) {
    case SCULPT_TOOL_DRAW:
    case SCULPT_TOOL_DRAW_SHARP:
    case SCULPT_TOOL_CLAY_STRIPS:
    case SCULPT_TOOL_CLAY:
    case SCULPT_TOOL_CREASE:
    case SCULPT_TOOL_ROTATE:
    case SCULPT_TOOL_ELASTIC_DEFORM:
    case SCULPT_TOOL_FAIRING:
    case SCULPT_TOOL_FILL:
    case SCULPT_TOOL_BLOB:
    case SCULPT_TOOL_FLATTEN:
    case SCULPT_TOOL_GRAB:
    case SCULPT_TOOL_LAYER:
    case SCULPT_TOOL_DRAW_FACE_SETS:
    case SCULPT_TOOL_CLOTH:
    case SCULPT_TOOL_SMOOTH:
    case SCULPT_TOOL_PINCH:
    case SCULPT_TOOL_SIMPLIFY:
    case SCULPT_TOOL_SNAKE_HOOK:
    case SCULPT_TOOL_SLIDE_RELAX:
    case SCULPT_TOOL_RELAX:
    case SCULPT_TOOL_INFLATE:
    case SCULPT_TOOL_PAINT:
    case SCULPT_TOOL_TWIST:
    case SCULPT_TOOL_SMEAR:
      ok = true;
      break;
  }

  ok = ok && !(brush->flag & (BRUSH_ANCHORED | BRUSH_DRAG_DOT));

  return ok;
}

void do_brush_action(
    Sculpt *sd, Object *ob, Brush *brush, UnifiedPaintSettings *ups, void *UNUSED(userdata))
{
  SculptSession *ss = ob->sculpt;

  int totnode;
  PBVHNode **nodes;

  float radius_scale = 1.0f;

  if (!ELEM(SCULPT_get_tool(ss, brush), SCULPT_TOOL_SMOOTH, SCULPT_TOOL_MASK) &&
      brush->autosmooth_factor > 0 && brush->autosmooth_radius_factor != 1.0f) {
    radius_scale = MAX2(radius_scale, brush->autosmooth_radius_factor);
  }

  if (sculpt_brush_use_topology_rake(ss, brush)) {
    radius_scale = MAX2(radius_scale, brush->topology_rake_radius_factor);
  }

  /* Check for unsupported features. */
  PBVHType type = BKE_pbvh_type(ss->pbvh);
  if (ELEM(SCULPT_get_tool(ss, brush), SCULPT_TOOL_PAINT, SCULPT_TOOL_SMEAR) &&
      !ELEM(type, PBVH_BMESH, PBVH_FACES)) {
    return;
  }

  if (SCULPT_get_tool(ss, brush) == SCULPT_TOOL_ARRAY && !ELEM(type, PBVH_FACES, PBVH_BMESH)) {
    return;
  }

  /* Build a list of all nodes that are potentially within the brush's area of influence */
  const bool use_original = sculpt_tool_needs_original(SCULPT_get_tool(ss, brush)) ?
                                true :
                                ss->cache->original;

  if (SCULPT_tool_needs_all_pbvh_nodes(brush)) {
    /* These brushes need to update all nodes as they are not constrained by the brush radius */
    BKE_pbvh_search_gather(ss->pbvh, NULL, NULL, &nodes, &totnode);
  }
  else if (SCULPT_get_tool(ss, brush) == SCULPT_TOOL_CLOTH) {
    nodes = SCULPT_cloth_brush_affected_nodes_gather(ss, brush, &totnode);
  }
  else {
    /* With these options enabled not all required nodes are inside the original brush radius, so
     * the brush can produce artifacts in some situations. */
    if (SCULPT_get_tool(ss, brush) == SCULPT_TOOL_DRAW && brush->flag & BRUSH_ORIGINAL_NORMAL) {
      radius_scale = MAX2(radius_scale, 2.0f);
    }
    nodes = sculpt_pbvh_gather_generic(ob, sd, brush, use_original, radius_scale * 1.2, &totnode);
  }
<<<<<<< HEAD
=======
  BKE_pbvh_vertex_iter_end;
}

static void do_flatten_brush(Sculpt *sd, Object *ob, PBVHNode **nodes, int totnode)
{
  SculptSession *ss = ob->sculpt;
  Brush *brush = BKE_paint_brush(&sd->paint);

  const float radius = ss->cache->radius;

  float area_no[3];
  float area_co[3];

  float offset = SCULPT_brush_plane_offset_get(sd, ss);
  float displace;
  float temp[3];

  SCULPT_calc_brush_plane(sd, ob, nodes, totnode, area_no, area_co);

  SCULPT_tilt_apply_to_normal(area_no, ss->cache, brush->tilt_strength_factor);

  displace = radius * offset;

  mul_v3_v3v3(temp, area_no, ss->cache->scale);
  mul_v3_fl(temp, displace);
  add_v3_v3(area_co, temp);

  SculptThreadedTaskData data = {
      .sd = sd,
      .ob = ob,
      .brush = brush,
      .nodes = nodes,
      .area_no = area_no,
      .area_co = area_co,
  };

  TaskParallelSettings settings;
  BKE_pbvh_parallel_range_settings(&settings, true, totnode);
  BLI_task_parallel_range(0, totnode, &data, do_flatten_brush_task_cb_ex, &settings);
}

/** \} */

/* -------------------------------------------------------------------- */
/** \name Sculpt Clay Brush
 * \{ */

typedef struct ClaySampleData {
  float plane_dist[2];
} ClaySampleData;

static void calc_clay_surface_task_cb(void *__restrict userdata,
                                      const int n,
                                      const TaskParallelTLS *__restrict tls)
{
  SculptThreadedTaskData *data = userdata;
  SculptSession *ss = data->ob->sculpt;
  const Brush *brush = data->brush;
  ClaySampleData *csd = tls->userdata_chunk;
  const float *area_no = data->area_no;
  const float *area_co = data->area_co;
  float plane[4];

  PBVHVertexIter vd;

  SculptBrushTest test;
  SculptBrushTestFn sculpt_brush_test_sq_fn = SCULPT_brush_test_init_with_falloff_shape(
      ss, &test, brush->falloff_shape);
>>>>>>> 7afd84df

  /* Draw Face Sets in draw mode makes a single undo push, in alt-smooth mode deforms the
   * vertices and uses regular coords undo. */
  /* It also assigns the paint_face_set here as it needs to be done regardless of the stroke type
   * and the number of nodes under the brush influence. */
  if (SCULPT_get_tool(ss, brush) == SCULPT_TOOL_DRAW_FACE_SETS &&
      SCULPT_stroke_is_first_brush_step(ss->cache) && !ss->cache->alt_smooth) {

    // faceset undo node is created below for pbvh_bmesh
    if (BKE_pbvh_type(ss->pbvh) != PBVH_BMESH) {
      SCULPT_undo_push_node(ob, NULL, SCULPT_UNDO_FACE_SETS);
    }

    if (ss->cache->invert) {
      /* When inverting the brush, pick the paint face mask ID from the mesh. */
      ss->cache->paint_face_set = SCULPT_active_face_set_get(ss);
    }
    else {
      /* By default create a new Face Sets. */
      ss->cache->paint_face_set = SCULPT_face_set_next_available_get(ss);
    }
  }

  /*
   * Check that original data is for anchored and drag dot modes
   */
  if (brush->flag & (BRUSH_ANCHORED | BRUSH_DRAG_DOT)) {
    if (SCULPT_stroke_is_first_brush_step(ss->cache) &&
        SCULPT_get_tool(ss, brush) == SCULPT_TOOL_DRAW_FACE_SETS) {

      SCULPT_face_ensure_original(ss, ob);

      for (int i = 0; i < ss->totfaces; i++) {
        SculptFaceRef face = BKE_pbvh_table_index_to_face(ss->pbvh, i);
        SCULPT_face_check_origdata(ss, face);
      }
    }

    for (int i = 0; i < totnode; i++) {
      PBVHVertexIter vd;

      BKE_pbvh_vertex_iter_begin (ss->pbvh, nodes[i], vd, PBVH_ITER_UNIQUE) {
        SCULPT_vertex_check_origdata(ss, vd.vertex);
      }
      BKE_pbvh_vertex_iter_end;
    }
  }

  /* Initialize automasking cache. For anchored brushes with spherical falloff, we start off with
   * zero radius, thus we have no pbvh nodes on the first brush step. */
  if (totnode ||
      ((brush->falloff_shape == PAINT_FALLOFF_SHAPE_SPHERE) && (brush->flag & BRUSH_ANCHORED))) {
    if (SCULPT_stroke_is_first_brush_step(ss->cache)) {
      if (SCULPT_is_automasking_enabled(sd, ss, brush)) {
        ss->cache->automasking = SCULPT_automasking_cache_init(sd, brush, ob);
      }
    }
  }

  /* Only act if some verts are inside the brush area. */
  if (totnode == 0) {
    return;
  }
  float location[3];

  // dyntopo can't push undo nodes inside a thread
  if (ss->bm) {
    if (ELEM(SCULPT_get_tool(ss, brush), SCULPT_TOOL_PAINT, SCULPT_TOOL_SMEAR)) {
      for (int i = 0; i < totnode; i++) {
        int other = brush->vcol_boundary_factor > 0.0f ? SCULPT_UNDO_COORDS : -1;

        SCULPT_ensure_dyntopo_node_undo(ob, nodes[i], SCULPT_UNDO_COLOR, other);
        BKE_pbvh_node_mark_update_color(nodes[i]);
      }
    }
    else if (SCULPT_get_tool(ss, brush) == SCULPT_TOOL_DRAW_FACE_SETS) {
      for (int i = 0; i < totnode; i++) {
        if (ss->cache->alt_smooth) {
          SCULPT_ensure_dyntopo_node_undo(ob, nodes[i], SCULPT_UNDO_FACE_SETS, SCULPT_UNDO_COORDS);
        }
        else {
          SCULPT_ensure_dyntopo_node_undo(ob, nodes[i], SCULPT_UNDO_FACE_SETS, -1);
        }

        BKE_pbvh_node_mark_update(nodes[i]);
      }
    }
    else if (SCULPT_get_tool(ss, brush) != SCULPT_TOOL_ARRAY) {
      for (int i = 0; i < totnode; i++) {
        SCULPT_ensure_dyntopo_node_undo(ob, nodes[i], SCULPT_UNDO_COORDS, -1);

        BKE_pbvh_node_mark_update(nodes[i]);
      }
    }
  }
  else {
    SculptThreadedTaskData task_data = {
        .sd = sd,
        .ob = ob,
        .brush = brush,
        .nodes = nodes,
    };

    TaskParallelSettings settings;
    BKE_pbvh_parallel_range_settings(&settings, true, totnode);
    BLI_task_parallel_range(0, totnode, &task_data, do_brush_action_task_cb, &settings);
  }

  if (sculpt_brush_needs_normal(ss, brush)) {
    update_sculpt_normal(sd, ob, nodes, totnode);
  }

  if (brush->mtex.brush_map_mode == MTEX_MAP_MODE_AREA) {
    update_brush_local_mat(sd, ob);
  }

  if (SCULPT_get_tool(ss, brush) == SCULPT_TOOL_POSE &&
      SCULPT_stroke_is_first_brush_step(ss->cache)) {
    SCULPT_pose_brush_init(sd, ob, ss, brush);
  }

  if (SCULPT_get_int(ss, deform_target, sd, brush) == BRUSH_DEFORM_TARGET_CLOTH_SIM) {
    if (!ss->cache->cloth_sim) {
      ss->cache->cloth_sim = SCULPT_cloth_brush_simulation_create(
          ss,
          ob,
          1.0f,
          1.0f,
          0.0f,
          SCULPT_get_bool(ss, cloth_use_collision, sd, brush),
          true,
          SCULPT_get_bool(ss, cloth_solve_bending, sd, brush));
      ss->cache->cloth_sim->bend_stiffness = SCULPT_get_float(
          ss, cloth_bending_stiffness, sd, brush);
      SCULPT_cloth_brush_simulation_init(ss, ss->cache->cloth_sim);
    }
    SCULPT_cloth_brush_store_simulation_state(ss, ss->cache->cloth_sim);
    SCULPT_cloth_brush_ensure_nodes_constraints(
        sd, ob, nodes, totnode, ss->cache->cloth_sim, ss->cache->location, FLT_MAX);
  }

  bool invert = ss->cache->pen_flip || ss->cache->invert || brush->flag & BRUSH_DIR_IN;

  SCULPT_replay_log_append(sd, ss, ob);

<<<<<<< HEAD
  /* Apply one type of brush action. */
  switch (SCULPT_get_tool(ss, brush)) {
    case SCULPT_TOOL_DRAW:
      SCULPT_do_draw_brush(sd, ob, nodes, totnode);
      break;
    case SCULPT_TOOL_SMOOTH:
      if (brush->smooth_deform_type == BRUSH_SMOOTH_DEFORM_LAPLACIAN) {
        SCULPT_do_smooth_brush(
            sd,
            ob,
            nodes,
            totnode,
            brush->autosmooth_projection,
            SCULPT_stroke_needs_original(
                brush));  // TODO: extract need original from commandlist and not parent brush
=======
static void do_clay_strips_brush_task_cb_ex(void *__restrict userdata,
                                            const int n,
                                            const TaskParallelTLS *__restrict tls)
{
  SculptThreadedTaskData *data = userdata;
  SculptSession *ss = data->ob->sculpt;
  const Brush *brush = data->brush;
  float(*mat)[4] = data->mat;
  const float *area_no_sp = data->area_no_sp;
  const float *area_co = data->area_co;

  PBVHVertexIter vd;
  SculptBrushTest test;
  float(*proxy)[3];
  const bool flip = (ss->cache->bstrength < 0.0f);
  const float bstrength = flip ? -ss->cache->bstrength : ss->cache->bstrength;

  proxy = BKE_pbvh_node_add_proxy(ss->pbvh, data->nodes[n])->co;

  SCULPT_brush_test_init(ss, &test);
  plane_from_point_normal_v3(test.plane_tool, area_co, area_no_sp);
  const int thread_id = BLI_task_parallel_thread_id(tls);

  BKE_pbvh_vertex_iter_begin (ss->pbvh, data->nodes[n], vd, PBVH_ITER_UNIQUE) {
    if (!SCULPT_brush_test_cube(&test, vd.co, mat, brush->tip_roundness)) {
      continue;
    }

    if (!plane_point_side_flip(vd.co, test.plane_tool, flip)) {
      continue;
    }

    float intr[3];
    float val[3];
    closest_to_plane_normalized_v3(intr, test.plane_tool, vd.co);
    sub_v3_v3v3(val, intr, vd.co);

    if (!SCULPT_plane_trim(ss->cache, brush, val)) {
      continue;
    }
    /* The normal from the vertices is ignored, it causes glitch with planes, see: T44390. */
    const float fade = bstrength * SCULPT_brush_strength_factor(ss,
                                                                brush,
                                                                vd.co,
                                                                ss->cache->radius * test.dist,
                                                                vd.no,
                                                                vd.fno,
                                                                vd.mask ? *vd.mask : 0.0f,
                                                                vd.index,
                                                                thread_id);

    mul_v3_v3fl(proxy[vd.i], val, fade);

    if (vd.mvert) {
      vd.mvert->flag |= ME_VERT_PBVH_UPDATE;
    }
  }
  BKE_pbvh_vertex_iter_end;
}

static void do_clay_strips_brush(Sculpt *sd, Object *ob, PBVHNode **nodes, int totnode)
{
  SculptSession *ss = ob->sculpt;
  Brush *brush = BKE_paint_brush(&sd->paint);

  const bool flip = (ss->cache->bstrength < 0.0f);
  const float radius = flip ? -ss->cache->radius : ss->cache->radius;
  const float offset = SCULPT_brush_plane_offset_get(sd, ss);
  const float displace = radius * (0.18f + offset);

  /* The sculpt-plane normal (whatever its set to). */
  float area_no_sp[3];

  /* Geometry normal */
  float area_no[3];
  float area_co[3];

  float temp[3];
  float mat[4][4];
  float scale[4][4];
  float tmat[4][4];

  SCULPT_calc_brush_plane(sd, ob, nodes, totnode, area_no_sp, area_co);
  SCULPT_tilt_apply_to_normal(area_no_sp, ss->cache, brush->tilt_strength_factor);

  if (brush->sculpt_plane != SCULPT_DISP_DIR_AREA || (brush->flag & BRUSH_ORIGINAL_NORMAL)) {
    SCULPT_calc_area_normal(sd, ob, nodes, totnode, area_no);
  }
  else {
    copy_v3_v3(area_no, area_no_sp);
  }

  /* Delay the first daub because grab delta is not setup. */
  if (SCULPT_stroke_is_first_brush_step_of_symmetry_pass(ss->cache)) {
    return;
  }

  if (is_zero_v3(ss->cache->grab_delta_symmetry)) {
    return;
  }

  mul_v3_v3v3(temp, area_no_sp, ss->cache->scale);
  mul_v3_fl(temp, displace);
  add_v3_v3(area_co, temp);

  /* Clay Strips uses a cube test with falloff in the XY axis (not in Z) and a plane to deform the
   * vertices. When in Add mode, vertices that are below the plane and inside the cube are move
   * towards the plane. In this situation, there may be cases where a vertex is outside the cube
   * but below the plane, so won't be deformed, causing artifacts. In order to prevent these
   * artifacts, this displaces the test cube space in relation to the plane in order to
   * deform more vertices that may be below it. */
  /* The 0.7 and 1.25 factors are arbitrary and don't have any relation between them, they were set
   * by doing multiple tests using the default "Clay Strips" brush preset. */
  float area_co_displaced[3];
  madd_v3_v3v3fl(area_co_displaced, area_co, area_no, -radius * 0.7f);

  /* Initialize brush local-space matrix. */
  cross_v3_v3v3(mat[0], area_no, ss->cache->grab_delta_symmetry);
  mat[0][3] = 0.0f;
  cross_v3_v3v3(mat[1], area_no, mat[0]);
  mat[1][3] = 0.0f;
  copy_v3_v3(mat[2], area_no);
  mat[2][3] = 0.0f;
  copy_v3_v3(mat[3], area_co_displaced);
  mat[3][3] = 1.0f;
  normalize_m4(mat);

  /* Scale brush local space matrix. */
  scale_m4_fl(scale, ss->cache->radius);
  mul_m4_m4m4(tmat, mat, scale);

  /* Deform the local space in Z to scale the test cube. As the test cube does not have falloff in
   * Z this does not produce artifacts in the falloff cube and allows to deform extra vertices
   * during big deformation while keeping the surface as uniform as possible. */
  mul_v3_fl(tmat[2], 1.25f);

  invert_m4_m4(mat, tmat);

  SculptThreadedTaskData data = {
      .sd = sd,
      .ob = ob,
      .brush = brush,
      .nodes = nodes,
      .area_no_sp = area_no_sp,
      .area_co = area_co,
      .mat = mat,
  };

  TaskParallelSettings settings;
  BKE_pbvh_parallel_range_settings(&settings, true, totnode);
  BLI_task_parallel_range(0, totnode, &data, do_clay_strips_brush_task_cb_ex, &settings);
}

static void do_fill_brush_task_cb_ex(void *__restrict userdata,
                                     const int n,
                                     const TaskParallelTLS *__restrict tls)
{
  SculptThreadedTaskData *data = userdata;
  SculptSession *ss = data->ob->sculpt;
  const Brush *brush = data->brush;
  const float *area_no = data->area_no;
  const float *area_co = data->area_co;

  PBVHVertexIter vd;
  float(*proxy)[3];
  const float bstrength = ss->cache->bstrength;

  proxy = BKE_pbvh_node_add_proxy(ss->pbvh, data->nodes[n])->co;

  SculptBrushTest test;
  SculptBrushTestFn sculpt_brush_test_sq_fn = SCULPT_brush_test_init_with_falloff_shape(
      ss, &test, data->brush->falloff_shape);
  const int thread_id = BLI_task_parallel_thread_id(tls);

  plane_from_point_normal_v3(test.plane_tool, area_co, area_no);

  BKE_pbvh_vertex_iter_begin (ss->pbvh, data->nodes[n], vd, PBVH_ITER_UNIQUE) {
    if (!sculpt_brush_test_sq_fn(&test, vd.co)) {
      continue;
    }

    if (!SCULPT_plane_point_side(vd.co, test.plane_tool)) {
      continue;
    }

    float intr[3];
    float val[3];
    closest_to_plane_normalized_v3(intr, test.plane_tool, vd.co);
    sub_v3_v3v3(val, intr, vd.co);

    if (!SCULPT_plane_trim(ss->cache, brush, val)) {
      continue;
    }

    const float fade = bstrength * SCULPT_brush_strength_factor(ss,
                                                                brush,
                                                                vd.co,
                                                                sqrtf(test.dist),
                                                                vd.no,
                                                                vd.fno,
                                                                vd.mask ? *vd.mask : 0.0f,
                                                                vd.index,
                                                                thread_id);

    mul_v3_v3fl(proxy[vd.i], val, fade);

    if (vd.mvert) {
      vd.mvert->flag |= ME_VERT_PBVH_UPDATE;
    }
  }
  BKE_pbvh_vertex_iter_end;
}

static void do_fill_brush(Sculpt *sd, Object *ob, PBVHNode **nodes, int totnode)
{
  SculptSession *ss = ob->sculpt;
  Brush *brush = BKE_paint_brush(&sd->paint);

  const float radius = ss->cache->radius;

  float area_no[3];
  float area_co[3];
  float offset = SCULPT_brush_plane_offset_get(sd, ss);

  float displace;

  float temp[3];

  SCULPT_calc_brush_plane(sd, ob, nodes, totnode, area_no, area_co);

  SCULPT_tilt_apply_to_normal(area_no, ss->cache, brush->tilt_strength_factor);

  displace = radius * offset;

  mul_v3_v3v3(temp, area_no, ss->cache->scale);
  mul_v3_fl(temp, displace);
  add_v3_v3(area_co, temp);

  SculptThreadedTaskData data = {
      .sd = sd,
      .ob = ob,
      .brush = brush,
      .nodes = nodes,
      .area_no = area_no,
      .area_co = area_co,
  };

  TaskParallelSettings settings;
  BKE_pbvh_parallel_range_settings(&settings, true, totnode);
  BLI_task_parallel_range(0, totnode, &data, do_fill_brush_task_cb_ex, &settings);
}

static void do_scrape_brush_task_cb_ex(void *__restrict userdata,
                                       const int n,
                                       const TaskParallelTLS *__restrict tls)
{
  SculptThreadedTaskData *data = userdata;
  SculptSession *ss = data->ob->sculpt;
  const Brush *brush = data->brush;
  const float *area_no = data->area_no;
  const float *area_co = data->area_co;

  PBVHVertexIter vd;
  float(*proxy)[3];
  const float bstrength = ss->cache->bstrength;

  proxy = BKE_pbvh_node_add_proxy(ss->pbvh, data->nodes[n])->co;

  SculptBrushTest test;
  SculptBrushTestFn sculpt_brush_test_sq_fn = SCULPT_brush_test_init_with_falloff_shape(
      ss, &test, data->brush->falloff_shape);
  const int thread_id = BLI_task_parallel_thread_id(tls);
  plane_from_point_normal_v3(test.plane_tool, area_co, area_no);

  BKE_pbvh_vertex_iter_begin (ss->pbvh, data->nodes[n], vd, PBVH_ITER_UNIQUE) {
    if (!sculpt_brush_test_sq_fn(&test, vd.co)) {
      continue;
    }

    if (SCULPT_plane_point_side(vd.co, test.plane_tool)) {
      continue;
    }

    float intr[3];
    float val[3];
    closest_to_plane_normalized_v3(intr, test.plane_tool, vd.co);
    sub_v3_v3v3(val, intr, vd.co);

    if (!SCULPT_plane_trim(ss->cache, brush, val)) {
      continue;
    }

    const float fade = bstrength * SCULPT_brush_strength_factor(ss,
                                                                brush,
                                                                vd.co,
                                                                sqrtf(test.dist),
                                                                vd.no,
                                                                vd.fno,
                                                                vd.mask ? *vd.mask : 0.0f,
                                                                vd.index,
                                                                thread_id);

    mul_v3_v3fl(proxy[vd.i], val, fade);

    if (vd.mvert) {
      vd.mvert->flag |= ME_VERT_PBVH_UPDATE;
    }
  }
  BKE_pbvh_vertex_iter_end;
}

static void do_scrape_brush(Sculpt *sd, Object *ob, PBVHNode **nodes, int totnode)
{
  SculptSession *ss = ob->sculpt;
  Brush *brush = BKE_paint_brush(&sd->paint);

  const float radius = ss->cache->radius;

  float area_no[3];
  float area_co[3];
  float offset = SCULPT_brush_plane_offset_get(sd, ss);

  float displace;

  float temp[3];

  SCULPT_calc_brush_plane(sd, ob, nodes, totnode, area_no, area_co);

  SCULPT_tilt_apply_to_normal(area_no, ss->cache, brush->tilt_strength_factor);

  displace = -radius * offset;

  mul_v3_v3v3(temp, area_no, ss->cache->scale);
  mul_v3_fl(temp, displace);
  add_v3_v3(area_co, temp);

  SculptThreadedTaskData data = {
      .sd = sd,
      .ob = ob,
      .brush = brush,
      .nodes = nodes,
      .area_no = area_no,
      .area_co = area_co,
  };

  TaskParallelSettings settings;
  BKE_pbvh_parallel_range_settings(&settings, true, totnode);
  BLI_task_parallel_range(0, totnode, &data, do_scrape_brush_task_cb_ex, &settings);
}

/** \} */

/* -------------------------------------------------------------------- */
/** \name Sculpt Clay Thumb Brush
 * \{ */

static void do_clay_thumb_brush_task_cb_ex(void *__restrict userdata,
                                           const int n,
                                           const TaskParallelTLS *__restrict tls)
{
  SculptThreadedTaskData *data = userdata;
  SculptSession *ss = data->ob->sculpt;
  const Brush *brush = data->brush;
  float(*mat)[4] = data->mat;
  const float *area_no_sp = data->area_no_sp;
  const float *area_co = data->area_co;

  PBVHVertexIter vd;
  float(*proxy)[3];
  const float bstrength = data->clay_strength;

  proxy = BKE_pbvh_node_add_proxy(ss->pbvh, data->nodes[n])->co;

  SculptBrushTest test;
  SculptBrushTestFn sculpt_brush_test_sq_fn = SCULPT_brush_test_init_with_falloff_shape(
      ss, &test, data->brush->falloff_shape);
  const int thread_id = BLI_task_parallel_thread_id(tls);

  float plane_tilt[4];
  float normal_tilt[3];
  float imat[4][4];

  invert_m4_m4(imat, mat);
  rotate_v3_v3v3fl(normal_tilt, area_no_sp, imat[0], DEG2RADF(-ss->cache->clay_thumb_front_angle));

  /* Plane aligned to the geometry normal (back part of the brush). */
  plane_from_point_normal_v3(test.plane_tool, area_co, area_no_sp);
  /* Tilted plane (front part of the brush). */
  plane_from_point_normal_v3(plane_tilt, area_co, normal_tilt);

  BKE_pbvh_vertex_iter_begin (ss->pbvh, data->nodes[n], vd, PBVH_ITER_UNIQUE) {
    if (!sculpt_brush_test_sq_fn(&test, vd.co)) {
      continue;
    }
    float local_co[3];
    mul_v3_m4v3(local_co, mat, vd.co);
    float intr[3], intr_tilt[3];
    float val[3];

    closest_to_plane_normalized_v3(intr, test.plane_tool, vd.co);
    closest_to_plane_normalized_v3(intr_tilt, plane_tilt, vd.co);

    /* Mix the deformation of the aligned and the tilted plane based on the brush space vertex
     * coordinates. */
    /* We can also control the mix with a curve if it produces noticeable artifacts in the center
     * of the brush. */
    const float tilt_mix = local_co[1] > 0.0f ? 0.0f : 1.0f;
    interp_v3_v3v3(intr, intr, intr_tilt, tilt_mix);
    sub_v3_v3v3(val, intr_tilt, vd.co);

    const float fade = bstrength * SCULPT_brush_strength_factor(ss,
                                                                brush,
                                                                vd.co,
                                                                sqrtf(test.dist),
                                                                vd.no,
                                                                vd.fno,
                                                                vd.mask ? *vd.mask : 0.0f,
                                                                vd.index,
                                                                thread_id);

    mul_v3_v3fl(proxy[vd.i], val, fade);

    if (vd.mvert) {
      vd.mvert->flag |= ME_VERT_PBVH_UPDATE;
    }
  }
  BKE_pbvh_vertex_iter_end;
}

static float sculpt_clay_thumb_get_stabilized_pressure(StrokeCache *cache)
{
  float final_pressure = 0.0f;
  for (int i = 0; i < SCULPT_CLAY_STABILIZER_LEN; i++) {
    final_pressure += cache->clay_pressure_stabilizer[i];
  }
  return final_pressure / SCULPT_CLAY_STABILIZER_LEN;
}

static void do_clay_thumb_brush(Sculpt *sd, Object *ob, PBVHNode **nodes, int totnode)
{
  SculptSession *ss = ob->sculpt;
  Brush *brush = BKE_paint_brush(&sd->paint);

  const float radius = ss->cache->radius;
  const float offset = SCULPT_brush_plane_offset_get(sd, ss);
  const float displace = radius * (0.25f + offset);

  /* Sampled geometry normal and area center. */
  float area_no_sp[3];
  float area_no[3];
  float area_co[3];

  float temp[3];
  float mat[4][4];
  float scale[4][4];
  float tmat[4][4];

  SCULPT_calc_brush_plane(sd, ob, nodes, totnode, area_no_sp, area_co);

  if (brush->sculpt_plane != SCULPT_DISP_DIR_AREA || (brush->flag & BRUSH_ORIGINAL_NORMAL)) {
    SCULPT_calc_area_normal(sd, ob, nodes, totnode, area_no);
  }
  else {
    copy_v3_v3(area_no, area_no_sp);
  }

  /* Delay the first daub because grab delta is not setup. */
  if (SCULPT_stroke_is_first_brush_step_of_symmetry_pass(ss->cache)) {
    ss->cache->clay_thumb_front_angle = 0.0f;
    return;
  }

  /* Simulate the clay accumulation by increasing the plane angle as more samples are added to the
   * stroke. */
  if (SCULPT_stroke_is_main_symmetry_pass(ss->cache)) {
    ss->cache->clay_thumb_front_angle += 0.8f;
    ss->cache->clay_thumb_front_angle = clamp_f(ss->cache->clay_thumb_front_angle, 0.0f, 60.0f);
  }

  if (is_zero_v3(ss->cache->grab_delta_symmetry)) {
    return;
  }

  /* Displace the brush planes. */
  copy_v3_v3(area_co, ss->cache->location);
  mul_v3_v3v3(temp, area_no_sp, ss->cache->scale);
  mul_v3_fl(temp, displace);
  add_v3_v3(area_co, temp);

  /* Initialize brush local-space matrix. */
  cross_v3_v3v3(mat[0], area_no, ss->cache->grab_delta_symmetry);
  mat[0][3] = 0.0f;
  cross_v3_v3v3(mat[1], area_no, mat[0]);
  mat[1][3] = 0.0f;
  copy_v3_v3(mat[2], area_no);
  mat[2][3] = 0.0f;
  copy_v3_v3(mat[3], ss->cache->location);
  mat[3][3] = 1.0f;
  normalize_m4(mat);

  /* Scale brush local space matrix. */
  scale_m4_fl(scale, ss->cache->radius);
  mul_m4_m4m4(tmat, mat, scale);
  invert_m4_m4(mat, tmat);

  float clay_strength = ss->cache->bstrength *
                        sculpt_clay_thumb_get_stabilized_pressure(ss->cache);

  SculptThreadedTaskData data = {
      .sd = sd,
      .ob = ob,
      .brush = brush,
      .nodes = nodes,
      .area_no_sp = area_no_sp,
      .area_co = ss->cache->location,
      .mat = mat,
      .clay_strength = clay_strength,
  };

  TaskParallelSettings settings;
  BKE_pbvh_parallel_range_settings(&settings, true, totnode);
  BLI_task_parallel_range(0, totnode, &data, do_clay_thumb_brush_task_cb_ex, &settings);
}

/** \} */

/* -------------------------------------------------------------------- */
/** \name Sculpt Gravity Brush
 * \{ */

static void do_gravity_task_cb_ex(void *__restrict userdata,
                                  const int n,
                                  const TaskParallelTLS *__restrict tls)
{
  SculptThreadedTaskData *data = userdata;
  SculptSession *ss = data->ob->sculpt;
  const Brush *brush = data->brush;
  float *offset = data->offset;

  PBVHVertexIter vd;
  float(*proxy)[3];

  proxy = BKE_pbvh_node_add_proxy(ss->pbvh, data->nodes[n])->co;

  SculptBrushTest test;
  SculptBrushTestFn sculpt_brush_test_sq_fn = SCULPT_brush_test_init_with_falloff_shape(
      ss, &test, data->brush->falloff_shape);
  const int thread_id = BLI_task_parallel_thread_id(tls);

  BKE_pbvh_vertex_iter_begin (ss->pbvh, data->nodes[n], vd, PBVH_ITER_UNIQUE) {
    if (!sculpt_brush_test_sq_fn(&test, vd.co)) {
      continue;
    }
    const float fade = SCULPT_brush_strength_factor(ss,
                                                    brush,
                                                    vd.co,
                                                    sqrtf(test.dist),
                                                    vd.no,
                                                    vd.fno,
                                                    vd.mask ? *vd.mask : 0.0f,
                                                    vd.index,
                                                    thread_id);

    mul_v3_v3fl(proxy[vd.i], offset, fade);

    if (vd.mvert) {
      vd.mvert->flag |= ME_VERT_PBVH_UPDATE;
    }
  }
  BKE_pbvh_vertex_iter_end;
}

static void do_gravity(Sculpt *sd, Object *ob, PBVHNode **nodes, int totnode, float bstrength)
{
  SculptSession *ss = ob->sculpt;
  Brush *brush = BKE_paint_brush(&sd->paint);

  float offset[3];
  float gravity_vector[3];

  mul_v3_v3fl(gravity_vector, ss->cache->gravity_direction, -ss->cache->radius_squared);

  /* Offset with as much as possible factored in already. */
  mul_v3_v3v3(offset, gravity_vector, ss->cache->scale);
  mul_v3_fl(offset, bstrength);

  /* Threaded loop over nodes. */
  SculptThreadedTaskData data = {
      .sd = sd,
      .ob = ob,
      .brush = brush,
      .nodes = nodes,
      .offset = offset,
  };

  TaskParallelSettings settings;
  BKE_pbvh_parallel_range_settings(&settings, true, totnode);
  BLI_task_parallel_range(0, totnode, &data, do_gravity_task_cb_ex, &settings);
}

/** \} */

/* -------------------------------------------------------------------- */
/** \name Sculpt Prush Utilities
 * \{ */

void SCULPT_vertcos_to_key(Object *ob, KeyBlock *kb, const float (*vertCos)[3])
{
  Mesh *me = (Mesh *)ob->data;
  float(*ofs)[3] = NULL;
  int a;
  const int kb_act_idx = ob->shapenr - 1;
  KeyBlock *currkey;

  /* For relative keys editing of base should update other keys. */
  if (BKE_keyblock_is_basis(me->key, kb_act_idx)) {
    ofs = BKE_keyblock_convert_to_vertcos(ob, kb);

    /* Calculate key coord offsets (from previous location). */
    for (a = 0; a < me->totvert; a++) {
      sub_v3_v3v3(ofs[a], vertCos[a], ofs[a]);
    }

    /* Apply offsets on other keys. */
    for (currkey = me->key->block.first; currkey; currkey = currkey->next) {
      if ((currkey != kb) && (currkey->relative == kb_act_idx)) {
        BKE_keyblock_update_from_offset(ob, currkey, ofs);
>>>>>>> 7afd84df
      }
      else if (brush->smooth_deform_type == BRUSH_SMOOTH_DEFORM_SURFACE) {
        SCULPT_do_surface_smooth_brush(sd, ob, nodes, totnode);
      }
      else if (brush->smooth_deform_type == BRUSH_SMOOTH_DEFORM_DIRECTIONAL) {
        SCULPT_do_directional_smooth_brush(sd, ob, nodes, totnode);
      }
      else if (brush->smooth_deform_type == BRUSH_SMOOTH_DEFORM_UNIFORM_WEIGHTS) {
        SCULPT_do_uniform_weights_smooth_brush(sd, ob, nodes, totnode);
      }
      break;
    case SCULPT_TOOL_CREASE:
      SCULPT_do_crease_brush(sd, ob, nodes, totnode);
      break;
    case SCULPT_TOOL_BLOB:
      SCULPT_do_crease_brush(sd, ob, nodes, totnode);
      break;
    case SCULPT_TOOL_PINCH:
      SCULPT_do_pinch_brush(sd, ob, nodes, totnode);
      break;
    case SCULPT_TOOL_INFLATE:
      SCULPT_do_inflate_brush(sd, ob, nodes, totnode);
      break;
    case SCULPT_TOOL_GRAB:
      SCULPT_do_grab_brush(sd, ob, nodes, totnode);
      break;
    case SCULPT_TOOL_ROTATE:
      SCULPT_do_rotate_brush(sd, ob, nodes, totnode);
      break;
    case SCULPT_TOOL_SNAKE_HOOK:
      SCULPT_do_snake_hook_brush(sd, ob, nodes, totnode);
      break;
    case SCULPT_TOOL_NUDGE:
      SCULPT_do_nudge_brush(sd, ob, nodes, totnode);
      break;
    case SCULPT_TOOL_THUMB:
      SCULPT_do_thumb_brush(sd, ob, nodes, totnode);
      break;
    case SCULPT_TOOL_LAYER:
      SCULPT_do_layer_brush(sd, ob, nodes, totnode);
      break;
    case SCULPT_TOOL_FLATTEN:
      SCULPT_do_flatten_brush(sd, ob, nodes, totnode);
      break;
    case SCULPT_TOOL_CLAY:
      SCULPT_do_clay_brush(sd, ob, nodes, totnode);
      break;
    case SCULPT_TOOL_CLAY_STRIPS:
      SCULPT_do_clay_strips_brush(sd, ob, nodes, totnode);
      break;
    case SCULPT_TOOL_TWIST:
      SCULPT_do_twist_brush(sd, ob, nodes, totnode);
      break;
    case SCULPT_TOOL_MULTIPLANE_SCRAPE:
      SCULPT_do_multiplane_scrape_brush(sd, ob, nodes, totnode);
      break;
    case SCULPT_TOOL_CLAY_THUMB:
      SCULPT_do_clay_thumb_brush(sd, ob, nodes, totnode);
      break;
    case SCULPT_TOOL_FILL:
      if (invert && brush->flag & BRUSH_INVERT_TO_SCRAPE_FILL) {
        SCULPT_do_scrape_brush(sd, ob, nodes, totnode);
      }
      else {
        SCULPT_do_fill_brush(sd, ob, nodes, totnode);
      }
      break;
    case SCULPT_TOOL_SCRAPE:
      if (invert && brush->flag & BRUSH_INVERT_TO_SCRAPE_FILL) {
        SCULPT_do_fill_brush(sd, ob, nodes, totnode);
      }
      else {
        SCULPT_do_scrape_brush(sd, ob, nodes, totnode);
      }
      break;
    case SCULPT_TOOL_MASK:
      SCULPT_do_mask_brush(sd, ob, nodes, totnode);
      break;
    case SCULPT_TOOL_POSE:
      SCULPT_do_pose_brush(sd, ob, nodes, totnode);
      break;
    case SCULPT_TOOL_DRAW_SHARP:
      SCULPT_do_draw_sharp_brush(sd, ob, nodes, totnode);
      break;
    case SCULPT_TOOL_ELASTIC_DEFORM:
      SCULPT_do_elastic_deform_brush(sd, ob, nodes, totnode);
      break;
    case SCULPT_TOOL_SLIDE_RELAX:
      SCULPT_do_slide_brush(sd, ob, nodes, totnode);
      break;
    case SCULPT_TOOL_RELAX:
      SCULPT_do_relax_brush(sd, ob, nodes, totnode);
      break;
    case SCULPT_TOOL_BOUNDARY:
      SCULPT_do_boundary_brush(sd, ob, nodes, totnode);
      break;
    case SCULPT_TOOL_CLOTH:
      SCULPT_do_cloth_brush(sd, ob, nodes, totnode);
      break;
    case SCULPT_TOOL_DRAW_FACE_SETS:
      SCULPT_do_draw_face_sets_brush(sd, ob, nodes, totnode);
      break;
    case SCULPT_TOOL_DISPLACEMENT_ERASER:
      SCULPT_do_displacement_eraser_brush(sd, ob, nodes, totnode);
      break;
    case SCULPT_TOOL_DISPLACEMENT_SMEAR:
      SCULPT_do_displacement_smear_brush(sd, ob, nodes, totnode);
      break;
    case SCULPT_TOOL_PAINT:
      SCULPT_do_paint_brush(sd, ob, nodes, totnode);
      break;
    case SCULPT_TOOL_SMEAR:
      SCULPT_do_smear_brush(sd, ob, nodes, totnode);
      break;
    case SCULPT_TOOL_FAIRING:
      SCULPT_do_fairing_brush(sd, ob, nodes, totnode);
      break;
    case SCULPT_TOOL_SCENE_PROJECT:
      SCULPT_do_scene_project_brush(sd, ob, nodes, totnode);
      break;
    case SCULPT_TOOL_SYMMETRIZE:
      SCULPT_do_symmetrize_brush(sd, ob, nodes, totnode);
      break;
    case SCULPT_TOOL_ARRAY:
      SCULPT_do_array_brush(sd, ob, nodes, totnode);
    case SCULPT_TOOL_VCOL_BOUNDARY:
      SCULPT_smooth_vcol_boundary(sd, ob, nodes, totnode, ss->cache->bstrength);
      break;
    case SCULPT_TOOL_UV_SMOOTH:
      SCULPT_uv_brush(sd, ob, nodes, totnode);
      break;
    case SCULPT_TOOL_ENHANCE_DETAILS:
      SCULPT_enhance_details_brush(
          sd, ob, nodes, totnode, SCULPT_get_int(ss, enhance_detail_presteps, sd, brush));
      break;
  }

  bool apply_autosmooth = !ELEM(SCULPT_get_tool(ss, brush),
                                SCULPT_TOOL_BOUNDARY,
                                SCULPT_TOOL_SMOOTH,
                                SCULPT_TOOL_MASK) &&
                          brush->autosmooth_factor > 0;

  if (brush->flag2 & BRUSH_CUSTOM_AUTOSMOOTH_SPACING) {
    float spacing = (float)brush->autosmooth_spacing / 100.0f;

    apply_autosmooth = apply_autosmooth &&
                       paint_stroke_apply_subspacing(
                           ss->cache->stroke,
                           spacing,
                           PAINT_MODE_SCULPT,
                           &ss->cache->last_smooth_t[SCULPT_get_symmetry_pass(ss)]);
  }

  if (apply_autosmooth) {
    float start_radius = ss->cache->radius;

    if (brush->autosmooth_radius_factor != 1.0f) {
      // note that we expanded the pbvh node search radius earlier in this function
      // so we just have to adjust the brush radius that's inside ss->cache

      ss->cache->radius *= brush->autosmooth_radius_factor;
      ss->cache->radius_squared = ss->cache->radius * ss->cache->radius;
    }

    if (brush->flag & BRUSH_INVERSE_SMOOTH_PRESSURE) {
      SCULPT_smooth(sd,
                    ob,
                    nodes,
                    totnode,
                    brush->autosmooth_factor * (1.0f - ss->cache->pressure),
                    false,
                    brush->autosmooth_projection,
                    false);
    }
    else {
      SCULPT_smooth(sd,
                    ob,
                    nodes,
                    totnode,
                    brush->autosmooth_factor,
                    false,
                    brush->autosmooth_projection,
                    false);
    }

    if (brush->autosmooth_radius_factor != 1.0f) {
      ss->cache->radius = start_radius;
      ss->cache->radius_squared = ss->cache->radius * ss->cache->radius;
    }
  }

  bool use_topology_rake = sculpt_brush_use_topology_rake(ss, brush);

  if (brush->flag2 & BRUSH_CUSTOM_TOPOLOGY_RAKE_SPACING) {
    float spacing = (float)brush->topology_rake_spacing / 100.0f;

    use_topology_rake = use_topology_rake &&
                        paint_stroke_apply_subspacing(
                            ss->cache->stroke,
                            spacing,
                            PAINT_MODE_SCULPT,
                            &ss->cache->last_rake_t[SCULPT_get_symmetry_pass(ss)]);
  }

  if (use_topology_rake) {
    float start_radius = ss->cache->radius;

    if (brush->topology_rake_radius_factor != 1.0f) {
      // note that we expanded the pbvh node search radius earlier in this function
      // so we just have to adjust the brush radius that's inside ss->cache

      ss->cache->radius *= brush->topology_rake_radius_factor;
      ss->cache->radius_squared = ss->cache->radius * ss->cache->radius;
    }

    SCULPT_bmesh_topology_rake(
        sd, ob, nodes, totnode, brush->topology_rake_factor, SCULPT_stroke_needs_original(brush));

    if (brush->topology_rake_radius_factor != 1.0f) {
      ss->cache->radius = start_radius;
      ss->cache->radius_squared = ss->cache->radius * ss->cache->radius;
    }
  }

  /* The cloth brush adds the gravity as a regular force and it is processed in the solver. */
  if (ss->cache->supports_gravity && !ELEM(SCULPT_get_tool(ss, brush),
                                           SCULPT_TOOL_CLOTH,
                                           SCULPT_TOOL_DRAW_FACE_SETS,
                                           SCULPT_TOOL_BOUNDARY)) {
    do_gravity(sd, ob, nodes, totnode, sd->gravity_factor);
  }

  if (SCULPT_get_int(ss, deform_target, sd, brush) == BRUSH_DEFORM_TARGET_CLOTH_SIM) {
    if (SCULPT_stroke_is_main_symmetry_pass(ss->cache)) {
      SCULPT_cloth_sim_activate_nodes(ss->cache->cloth_sim, nodes, totnode);
      SCULPT_cloth_brush_do_simulation_step(sd, ob, ss->cache->cloth_sim, nodes, totnode);
    }
  }

  MEM_SAFE_FREE(nodes);

  /* Update average stroke position. */
  copy_v3_v3(location, ss->cache->true_location);
  mul_m4_v3(ob->obmat, location);

  add_v3_v3(ups->average_stroke_accum, location);
  ups->average_stroke_counter++;
  /* Update last stroke position. */
  ups->last_stroke_valid = true;
}

typedef struct BrushRunCommandData {
  BrushCommand *cmd;
  PBVHNode **nodes;
  int totnode;
  float radius_max;
} BrushRunCommandData;

static void get_nodes_undo(Sculpt *sd,
                           Object *ob,
                           Brush *brush,
                           UnifiedPaintSettings *ups,
                           BrushRunCommandData *data,
                           int tool)
{
  PBVHNode **nodes = NULL;
  int totnode = 0;
  BrushCommand *cmd = data->cmd;
  SculptSession *ss = ob->sculpt;
  float start_radius = ss->cache->radius;
  float radius_scale = 1.0f;
  const bool use_original = sculpt_tool_needs_original(cmd->tool) ? true : ss->cache->original;

  if (SCULPT_tool_needs_all_pbvh_nodes(brush)) {
    /* These brushes need to update all nodes as they are not constrained by the brush radius
     */
    BKE_pbvh_search_gather(ss->pbvh, NULL, NULL, &nodes, &totnode);
  }
  else if (tool == SCULPT_TOOL_CLOTH) {
    nodes = SCULPT_cloth_brush_affected_nodes_gather(ss, brush, &totnode);
  }
  else {
    /* With these options enabled not all required nodes are inside the original brush radius,
     * so the brush can produce artifacts in some situations. */
    if (tool == SCULPT_TOOL_DRAW && brush->flag & BRUSH_ORIGINAL_NORMAL) {
      radius_scale = MAX2(radius_scale, 2.0f);
    }
    nodes = sculpt_pbvh_gather_generic(ob, sd, brush, use_original, radius_scale, &totnode);
  }

  /* Draw Face Sets in draw mode makes a single undo push, in alt-smooth mode deforms the
   * vertices and uses regular coords undo. */
  /* It also assigns the paint_face_set here as it needs to be done regardless of the stroke type
   * and the number of nodes under the brush influence. */
  if (tool == SCULPT_TOOL_DRAW_FACE_SETS && SCULPT_stroke_is_first_brush_step(ss->cache) &&
      !ss->cache->alt_smooth) {

    // faceset undo node is created below for pbvh_bmesh
    if (BKE_pbvh_type(ss->pbvh) != PBVH_BMESH) {
      SCULPT_undo_push_node(ob, NULL, SCULPT_UNDO_FACE_SETS);
    }

    if (ss->cache->invert) {
      /* When inverting the brush, pick the paint face mask ID from the mesh. */
      ss->cache->paint_face_set = SCULPT_active_face_set_get(ss);
    }
    else {
      /* By default create a new Face Sets. */
      ss->cache->paint_face_set = SCULPT_face_set_next_available_get(ss);
    }
  }

  /* Initialize automasking cache. For anchored brushes with spherical falloff, we start off with
   * zero radius, thus we have no pbvh nodes on the first brush step. */
  if (totnode ||
      ((brush->falloff_shape == PAINT_FALLOFF_SHAPE_SPHERE) && (brush->flag & BRUSH_ANCHORED))) {
    if (SCULPT_is_automasking_enabled(sd, ss, brush)) {
      if (SCULPT_stroke_is_first_brush_step(ss->cache)) {
        ss->cache->automasking = SCULPT_automasking_cache_init(sd, brush, ob);
      }
      else {
        SCULPT_automasking_step_update(ss->cache->automasking, ss, sd, brush);
      }
    }
  }

  data->nodes = nodes;
  data->totnode = totnode;

  /* Only act if some verts are inside the brush area. */
  if (totnode == 0) {
    ss->cache->radius = start_radius;
    ss->cache->radius_squared = start_radius * start_radius;

    return;
  }

  // dyntopo can't push undo nodes inside a thread
  if (ss->bm) {
    if (ELEM(tool, SCULPT_TOOL_PAINT, SCULPT_TOOL_SMEAR)) {
      for (int i = 0; i < totnode; i++) {
        int other = brush->vcol_boundary_factor > 0.0f ? SCULPT_UNDO_COORDS : -1;

        SCULPT_ensure_dyntopo_node_undo(ob, nodes[i], SCULPT_UNDO_COLOR, other);
        BKE_pbvh_node_mark_update_color(nodes[i]);
      }
    }
    else if (ELEM(tool, SCULPT_TOOL_DRAW_FACE_SETS, SCULPT_TOOL_AUTO_FSET)) {
      for (int i = 0; i < totnode; i++) {
        if (ss->cache->alt_smooth) {
          SCULPT_ensure_dyntopo_node_undo(ob, nodes[i], SCULPT_UNDO_FACE_SETS, SCULPT_UNDO_COORDS);
        }
        else {
          SCULPT_ensure_dyntopo_node_undo(ob, nodes[i], SCULPT_UNDO_FACE_SETS, -1);
        }

        BKE_pbvh_node_mark_update(nodes[i]);
      }
    }
    else {
      for (int i = 0; i < totnode; i++) {
        SCULPT_ensure_dyntopo_node_undo(ob, nodes[i], SCULPT_UNDO_COORDS, -1);

        BKE_pbvh_node_mark_update(nodes[i]);
      }
    }
  }
  else {
    SculptThreadedTaskData task_data = {
        .sd = sd,
        .ob = ob,
        .brush = brush,
        .nodes = nodes,
    };

    TaskParallelSettings settings;
    BKE_pbvh_parallel_range_settings(&settings, true, totnode);
    BLI_task_parallel_range(0, totnode, &task_data, do_brush_action_task_cb, &settings);
  }

  if (ss->cache->original) {
    SculptThreadedTaskData task_data = {
        .sd = sd,
        .ob = ob,
        .brush = brush,
        .nodes = nodes,
    };

    TaskParallelSettings settings;
    BKE_pbvh_parallel_range_settings(&settings, true, totnode);
    BLI_task_parallel_range(0, totnode, &task_data, do_check_origco_cb, &settings);

    BKE_pbvh_update_bounds(ss->pbvh, PBVH_UpdateOriginalBB);
  }

  data->nodes = nodes;
  data->totnode = totnode;
}

static void sculpt_apply_alt_smmoth_settings(SculptSession *ss, Sculpt *sd, Brush *brush)
{
  float factor = BRUSHSET_GET_FLOAT(ss->cache->channels_final, smooth_strength_factor, NULL);
  float projection = BRUSHSET_GET_FLOAT(
      ss->cache->channels_final, smooth_strength_projection, NULL);

  BRUSHSET_SET_FLOAT(ss->cache->channels_final, strength, factor);
  BRUSHSET_SET_FLOAT(ss->cache->channels_final, projection, projection);

  BrushChannel *ch = BRUSHSET_LOOKUP(brush->channels, smooth_strength_factor);
  BrushChannel *parentch = BRUSHSET_LOOKUP(sd->channels, smooth_strength_factor);

  BKE_brush_channel_copy_final_data(
      BRUSHSET_LOOKUP(ss->cache->channels_final, strength), ch, parentch, false, true);

  ch = BRUSHSET_LOOKUP(brush->channels, smooth_strength_projection);
  parentch = BRUSHSET_LOOKUP(sd->channels, smooth_strength_projection);

  BKE_brush_channel_copy_final_data(
      BRUSHSET_LOOKUP(ss->cache->channels_final, projection), ch, parentch, false, true);
}

static void SCULPT_run_command(
    Sculpt *sd, Object *ob, Brush *brush, UnifiedPaintSettings *ups, void *userdata)
{
  SculptSession *ss = ob->sculpt;
  BrushRunCommandData *data = userdata;
  BrushCommand *cmd = data->cmd;

  float radius;

  if (BRUSHSET_GET_INT(cmd->params_mapped, radius_unit, NULL)) {
    radius = BRUSHSET_GET_FLOAT(cmd->params_mapped, unprojected_radius, NULL);
  }
  else {
    radius = BRUSHSET_GET_FLOAT(cmd->params_mapped, radius, NULL);
    radius = paint_calc_object_space_radius(ss->cache->vc, ss->cache->true_location, radius);
  }

  ss->cache->radius = radius;
  ss->cache->radius_squared = radius * radius;
  ss->cache->initial_radius = radius;

  get_nodes_undo(sd, ob, ss->cache->brush, ups, data, cmd->tool);

  PBVHNode **nodes = data->nodes;
  int totnode = data->totnode;

  Brush _brush2, *brush2 = &_brush2;
  float radius_scale;

  /*create final, input mapped parameter list*/

  radius_scale = 1.0f;

  *brush2 = *brush;

  BrushChannel *ch = BRUSHSET_LOOKUP(cmd->params_final, falloff_curve);
  if (ch) {
    brush2->curve_preset = ch->curve.preset;
    brush2->curve = ch->curve.curve;
  }

  // Load parameters into brush2 for compatibility with old code
  // Make sure to remove all pen pressure/tilt old code
  BKE_brush_channelset_compat_load(cmd->params_mapped, brush2, false);

  ss->cache->use_plane_trim = BRUSHSET_GET_INT(cmd->params_mapped, use_plane_trim, NULL);
  float plane_trim = BRUSHSET_GET_FLOAT(cmd->params_mapped, plane_trim, NULL);
  ss->cache->plane_trim_squared = plane_trim * plane_trim;

  brush2->flag &= ~(BRUSH_ALPHA_PRESSURE | BRUSH_SIZE_PRESSURE | BRUSH_SPACING_PRESSURE |
                    BRUSH_JITTER_PRESSURE | BRUSH_OFFSET_PRESSURE | BRUSH_INVERSE_SMOOTH_PRESSURE);
  brush2->flag2 &= ~BRUSH_AREA_RADIUS_PRESSURE;

  brush2->sculpt_tool = cmd->tool;
  BrushChannelSet *channels_final = ss->cache->channels_final;

  ss->cache->channels_final = brush2->channels = cmd->params_mapped;

  ss->cache->brush = brush2;
  sd->paint.brush_eval = brush2;

  ups->alpha = BRUSHSET_GET_FLOAT(cmd->params_final, strength, NULL);

  if (cmd->tool == SCULPT_TOOL_SMOOTH) {
    ss->cache->bstrength = BRUSHSET_GET_FLOAT(cmd->params_mapped, strength, NULL);
    if (ss->cache->invert) {
      ss->cache->bstrength = -ss->cache->bstrength;
    }
  }
  else {
    ss->cache->bstrength = brush_strength(
        sd, ss->cache, calc_symmetry_feather(sd, ss->cache), ups);
  }

  // do not pressure map brush2->alpha now that we've used it to build ss->cache->bstrength
  brush2->alpha = BRUSHSET_GET_FLOAT(cmd->params_final, strength, NULL);

  if (!BRUSHSET_GET_INT(cmd->params_mapped, use_ctrl_invert, NULL)) {
    ss->cache->bstrength = fabsf(ss->cache->bstrength);
  }
  // brush2->alpha = fabs(ss->cache->bstrength);

  // printf("brush2->alpha: %f\n", brush2->alpha);
  // printf("ss->cache->bstrength: %f\n", ss->cache->bstrength);

  /*Search PBVH*/

  if (sculpt_brush_needs_normal(ss, brush2)) {
    update_sculpt_normal(sd, ob, nodes, totnode);
  }
  if (brush2->mtex.brush_map_mode == MTEX_MAP_MODE_AREA) {
    update_brush_local_mat(sd, ob);
  }
  if (brush2->sculpt_tool == SCULPT_TOOL_POSE && SCULPT_stroke_is_first_brush_step(ss->cache)) {
    SCULPT_pose_brush_init(sd, ob, ss, brush2);
  }

  if (brush2->deform_target == BRUSH_DEFORM_TARGET_CLOTH_SIM) {
    if (!ss->cache->cloth_sim) {
      ss->cache->cloth_sim = SCULPT_cloth_brush_simulation_create(
          ss,
          ob,
          1.0f,
          1.0f,
          0.0f,
          SCULPT_get_bool(ss, cloth_use_collision, sd, brush),
          true,
          SCULPT_get_bool(ss, cloth_solve_bending, sd, brush));
      ss->cache->cloth_sim->bend_stiffness = SCULPT_get_float(
          ss, cloth_bending_stiffness, sd, brush);
      SCULPT_cloth_brush_simulation_init(ss, ss->cache->cloth_sim);
    }
    SCULPT_cloth_brush_store_simulation_state(ss, ss->cache->cloth_sim);
    SCULPT_cloth_brush_ensure_nodes_constraints(
        sd, ob, nodes, totnode, ss->cache->cloth_sim, ss->cache->location, FLT_MAX);
  }

  bool invert = ss->cache->pen_flip || ss->cache->invert || brush2->flag & BRUSH_DIR_IN;
  SCULPT_replay_log_append(sd, ss, ob);

  /* Apply one type of brush action. */
  switch (brush2->sculpt_tool) {
    case SCULPT_TOOL_DRAW:
      SCULPT_do_draw_brush(sd, ob, nodes, totnode);
      break;
    case SCULPT_TOOL_SMOOTH:
      if (brush2->smooth_deform_type == BRUSH_SMOOTH_DEFORM_LAPLACIAN) {
        SCULPT_do_smooth_brush(sd,
                               ob,
                               nodes,
                               totnode,
                               BRUSHSET_GET_FLOAT(cmd->params_mapped, projection, NULL),
                               SCULPT_stroke_needs_original(brush));
      }
      else if (brush2->smooth_deform_type == BRUSH_SMOOTH_DEFORM_SURFACE) {
        SCULPT_do_surface_smooth_brush(sd, ob, nodes, totnode);
      }
      else if (brush2->smooth_deform_type == BRUSH_SMOOTH_DEFORM_DIRECTIONAL) {
        SCULPT_do_directional_smooth_brush(sd, ob, nodes, totnode);
      }
      else if (brush2->smooth_deform_type == BRUSH_SMOOTH_DEFORM_UNIFORM_WEIGHTS) {
        SCULPT_do_uniform_weights_smooth_brush(sd, ob, nodes, totnode);
      }
      break;
    case SCULPT_TOOL_CREASE:
      SCULPT_do_crease_brush(sd, ob, nodes, totnode);
      break;
    case SCULPT_TOOL_BLOB:
      SCULPT_do_crease_brush(sd, ob, nodes, totnode);
      break;
    case SCULPT_TOOL_PINCH:
      SCULPT_do_pinch_brush(sd, ob, nodes, totnode);
      break;
    case SCULPT_TOOL_INFLATE:
      SCULPT_do_inflate_brush(sd, ob, nodes, totnode);
      break;
    case SCULPT_TOOL_GRAB:
      SCULPT_do_grab_brush(sd, ob, nodes, totnode);
      break;
    case SCULPT_TOOL_ROTATE:
      SCULPT_do_rotate_brush(sd, ob, nodes, totnode);
      break;
    case SCULPT_TOOL_SNAKE_HOOK:
      SCULPT_do_snake_hook_brush(sd, ob, nodes, totnode);
      break;
    case SCULPT_TOOL_NUDGE:
      SCULPT_do_nudge_brush(sd, ob, nodes, totnode);
      break;
    case SCULPT_TOOL_THUMB:
      SCULPT_do_thumb_brush(sd, ob, nodes, totnode);
      break;
    case SCULPT_TOOL_LAYER:
      SCULPT_do_layer_brush(sd, ob, nodes, totnode);
      break;
    case SCULPT_TOOL_FLATTEN:
      SCULPT_do_flatten_brush(sd, ob, nodes, totnode);
      break;
    case SCULPT_TOOL_CLAY:
      SCULPT_do_clay_brush(sd, ob, nodes, totnode);
      break;
    case SCULPT_TOOL_CLAY_STRIPS:
      SCULPT_do_clay_strips_brush(sd, ob, nodes, totnode);
      break;
    case SCULPT_TOOL_TWIST:
      SCULPT_do_twist_brush(sd, ob, nodes, totnode);
      break;
    case SCULPT_TOOL_MULTIPLANE_SCRAPE:
      SCULPT_do_multiplane_scrape_brush(sd, ob, nodes, totnode);
      break;
    case SCULPT_TOOL_CLAY_THUMB:
      SCULPT_do_clay_thumb_brush(sd, ob, nodes, totnode);
      break;
    case SCULPT_TOOL_FILL:
      if (invert && brush2->flag & BRUSH_INVERT_TO_SCRAPE_FILL) {
        SCULPT_do_scrape_brush(sd, ob, nodes, totnode);
      }
      else {
        SCULPT_do_fill_brush(sd, ob, nodes, totnode);
      }
      break;
    case SCULPT_TOOL_SCRAPE:
      if (invert && brush2->flag & BRUSH_INVERT_TO_SCRAPE_FILL) {
        SCULPT_do_fill_brush(sd, ob, nodes, totnode);
      }
      else {
        SCULPT_do_scrape_brush(sd, ob, nodes, totnode);
      }
      break;
    case SCULPT_TOOL_MASK:
      SCULPT_do_mask_brush(sd, ob, nodes, totnode);
      break;
    case SCULPT_TOOL_POSE:
      SCULPT_do_pose_brush(sd, ob, nodes, totnode);
      break;
    case SCULPT_TOOL_DRAW_SHARP:
      SCULPT_do_draw_sharp_brush(sd, ob, nodes, totnode);
      break;
    case SCULPT_TOOL_ELASTIC_DEFORM:
      SCULPT_do_elastic_deform_brush(sd, ob, nodes, totnode);
      break;
    case SCULPT_TOOL_SLIDE_RELAX:
      SCULPT_do_slide_brush(sd, ob, nodes, totnode);
      break;
    case SCULPT_TOOL_RELAX:
      SCULPT_do_relax_brush(sd, ob, nodes, totnode);
      break;
    case SCULPT_TOOL_BOUNDARY:
      SCULPT_do_boundary_brush(sd, ob, nodes, totnode);
      break;
    case SCULPT_TOOL_CLOTH:
      SCULPT_do_cloth_brush(sd, ob, nodes, totnode);
      break;
    case SCULPT_TOOL_DRAW_FACE_SETS:
      SCULPT_do_draw_face_sets_brush(sd, ob, nodes, totnode);
      break;
    case SCULPT_TOOL_DISPLACEMENT_ERASER:
      SCULPT_do_displacement_eraser_brush(sd, ob, nodes, totnode);
      break;
    case SCULPT_TOOL_DISPLACEMENT_SMEAR:
      SCULPT_do_displacement_smear_brush(sd, ob, nodes, totnode);
      break;
    case SCULPT_TOOL_PAINT:
      SCULPT_do_paint_brush(sd, ob, nodes, totnode);
      break;
    case SCULPT_TOOL_SMEAR:
      SCULPT_do_smear_brush(sd, ob, nodes, totnode);
      break;
    case SCULPT_TOOL_FAIRING:
      SCULPT_do_fairing_brush(sd, ob, nodes, totnode);
      break;
    case SCULPT_TOOL_SCENE_PROJECT:
      SCULPT_do_scene_project_brush(sd, ob, nodes, totnode);
      break;
    case SCULPT_TOOL_SYMMETRIZE:
      SCULPT_do_symmetrize_brush(sd, ob, nodes, totnode);
      break;
    case SCULPT_TOOL_ARRAY:
      SCULPT_do_array_brush(sd, ob, nodes, totnode);
    case SCULPT_TOOL_VCOL_BOUNDARY:
      SCULPT_smooth_vcol_boundary(sd, ob, nodes, totnode, ss->cache->bstrength);
      break;
    case SCULPT_TOOL_UV_SMOOTH:
      SCULPT_uv_brush(sd, ob, nodes, totnode);
      break;
    case SCULPT_TOOL_TOPOLOGY_RAKE:
      if (ss->bm) {
        SCULPT_bmesh_topology_rake(
            sd, ob, nodes, totnode, ss->cache->bstrength, SCULPT_stroke_needs_original(brush));
      }
      break;
    case SCULPT_TOOL_DYNTOPO:
      sculpt_topology_update(sd, ob, brush, ups, NULL);
      break;
    case SCULPT_TOOL_AUTO_FSET:
      SCULPT_do_auto_face_set(sd, ob, nodes, totnode);
      break;
    case SCULPT_TOOL_ENHANCE_DETAILS:
      SCULPT_enhance_details_brush(
          sd, ob, nodes, totnode, SCULPT_get_int(ss, enhance_detail_presteps, sd, brush));
      break;
  }

  if (ss->needs_pbvh_rebuild) {
    bContext *C = ss->cache->vc->C;

    /* The mesh was modified, rebuild the PBVH. */
    BKE_particlesystem_reset_all(ob);
    BKE_ptcache_object_reset(CTX_data_scene(C), ob, PTCACHE_RESET_OUTDATED);
    DEG_id_tag_update(&ob->id, ID_RECALC_GEOMETRY);
    BKE_scene_graph_update_tagged(CTX_data_ensure_evaluated_depsgraph(C), CTX_data_main(C));
    SCULPT_pbvh_clear(ob);
    Depsgraph *depsgraph = CTX_data_ensure_evaluated_depsgraph(C);
    BKE_sculpt_update_object_for_edit(depsgraph, ob, true, false, false);
    if (cmd->tool == SCULPT_TOOL_ARRAY) {
      SCULPT_tag_update_overlays(C);
    }
    ss->needs_pbvh_rebuild = false;
  }

  BKE_pbvh_update_bounds(ss->pbvh, PBVH_UpdateBB | PBVH_UpdateOriginalBB);

  ss->cache->channels_final = channels_final;
  ss->cache->brush = brush;
  sd->paint.brush_eval = NULL;

  MEM_SAFE_FREE(nodes);
}

static void SCULPT_run_commandlist(
    Sculpt *sd, Object *ob, Brush *brush, BrushCommandList *list, UnifiedPaintSettings *ups)
{
  SculptSession *ss = ob->sculpt;
  Brush *oldbrush = ss->cache->brush;

  int totnode = 0;
  PBVHNode **nodes = NULL;

  float start_radius = ss->cache->radius;

  float radius_scale = 1.0f;
  float radius_max = 0.0f;

  if (ss->cache && ss->cache->alt_smooth && ss->cache->tool_override == SCULPT_TOOL_SMOOTH) {
    sculpt_apply_alt_smmoth_settings(ss, sd, brush);
  }

  BKE_brush_commandlist_start(list, brush, ss->cache->channels_final);

  // this does a more high-level check then SCULPT_TOOL_HAS_DYNTOPO;
  bool has_dyntopo = ss->bm && SCULPT_stroke_is_dynamic_topology(ss, brush);
  bool all_nodes_undo = false;
  bool cloth_nodes_undo = false;

  // get maximum radius
  for (int i = 0; i < list->totcommand; i++) {
    BrushCommand *cmd = list->commands + i;

    Brush brush2 = *brush;
    brush2.sculpt_tool = cmd->tool;

    // Load parameters into brush2 for compatibility with old code
    BKE_brush_channelset_compat_load(cmd->params_final, &brush2, false);

    /* With these options enabled not all required nodes are inside the original brush radius, so
     * the brush can produce artifacts in some situations. */
    if (cmd->tool == SCULPT_TOOL_DRAW && BKE_brush_channelset_get_int(cmd->params_final,
                                                                      "original_normal",
                                                                      &ss->cache->input_mapping)) {
      radius_scale = MAX2(radius_scale, 2.0f);
    }

    if (SCULPT_tool_needs_all_pbvh_nodes(&brush2)) {
      all_nodes_undo = true;
    }
    else if (cmd->tool == SCULPT_TOOL_CLOTH) {
      cloth_nodes_undo = true;
    }

    if (!SCULPT_TOOL_HAS_DYNTOPO(cmd->tool) || SCULPT_get_int(ss, dyntopo_disabled, sd, brush)) {
      has_dyntopo = false;
    }

    float radius;

    if (BRUSHSET_GET_INT(cmd->params_final, radius_unit, NULL)) {
      radius = BRUSHSET_GET_FLOAT(
          cmd->params_final, unprojected_radius, &ss->cache->input_mapping);
    }
    else {
      radius = BRUSHSET_GET_FLOAT(cmd->params_final, radius, &ss->cache->input_mapping);
      radius = paint_calc_object_space_radius(ss->cache->vc, ss->cache->true_location, radius);
    };

    radius_max = max_ff(radius_max, radius);
    ss->cache->brush = brush;
  }

  /* Check for unsupported features. */
  PBVHType type = BKE_pbvh_type(ss->pbvh);
  if (ELEM(SCULPT_get_tool(ss, brush), SCULPT_TOOL_PAINT, SCULPT_TOOL_SMEAR) &&
      !ELEM(type, PBVH_BMESH, PBVH_FACES)) {
    ss->cache->brush = oldbrush;
    sd->paint.brush_eval = NULL;
    return;
  }

  if (SCULPT_get_tool(ss, brush) == SCULPT_TOOL_ARRAY && !ELEM(type, PBVH_FACES, PBVH_BMESH)) {
    ss->cache->brush = oldbrush;
    sd->paint.brush_eval = NULL;
    return;
  }

  for (int step = 0; step < list->totcommand; step++) {
    BrushCommand *cmd = list->commands + step;

    if (cmd->tool == SCULPT_TOOL_DYNTOPO && !has_dyntopo) {
      continue;
    }

    /* clang-format off */
    float spacing = BRUSHSET_GET_FINAL_FLOAT(cmd->params,
                                             ss->cache->channels_final,
                                             spacing,
                                             &ss->cache->input_mapping) / 100.0f;
    /* clang-format on */

    bool noskip = paint_stroke_apply_subspacing(
        ss->cache->stroke,
        spacing,
        PAINT_MODE_SCULPT,
        &cmd->last_spacing_t[SCULPT_get_symmetry_pass(ss)]);

    if (!noskip) {
      continue;
    }

    BrushRunCommandData data = {
        .cmd = cmd,
        .nodes = NULL,
        .totnode = 0,
        .radius_max = radius_max};  //, .nodes = nodes, .totnode = totnode};

    if (cmd->params_mapped) {
      BKE_brush_channelset_free(cmd->params_mapped);
    }

    cmd->params_mapped = BKE_brush_channelset_copy(cmd->params_final);
    BKE_brush_channelset_apply_mapping(cmd->params_mapped, &ss->cache->input_mapping);
    BKE_brush_channelset_clear_inherit(cmd->params_mapped);

    do_symmetrical_brush_actions(sd, ob, SCULPT_run_command, ups, &data);

    sculpt_combine_proxies(sd, ob);
  }

  /*
                           paint_stroke_apply_subspacing(
                               ss->cache->stroke,
                               spacing,
                               PAINT_MODE_SCULPT,
                               &ss->cache->last_smooth_t[SCULPT_get_symmetry_pass(ss)]);

    */

  /* The cloth brush adds the gravity as a regular force and it is processed in the solver. */
  if (ss->cache->supports_gravity && !ELEM(SCULPT_get_tool(ss, brush),
                                           SCULPT_TOOL_CLOTH,
                                           SCULPT_TOOL_DRAW_FACE_SETS,
                                           SCULPT_TOOL_BOUNDARY)) {
    do_gravity(sd, ob, nodes, totnode, sd->gravity_factor);
  }

  if (SCULPT_get_int(ss, deform_target, sd, brush) == BRUSH_DEFORM_TARGET_CLOTH_SIM) {
    if (SCULPT_stroke_is_main_symmetry_pass(ss->cache)) {
      SCULPT_cloth_sim_activate_nodes(ss->cache->cloth_sim, nodes, totnode);
      SCULPT_cloth_brush_do_simulation_step(sd, ob, ss->cache->cloth_sim, nodes, totnode);
    }
  }

  ss->cache->brush = oldbrush;
  sd->paint.brush_eval = NULL;
  ss->cache->radius = start_radius;
  ss->cache->radius_squared = start_radius * start_radius;
}

/* Flush displacement from deformed PBVH vertex to original mesh. */
static void sculpt_flush_pbvhvert_deform(Object *ob, PBVHVertexIter *vd)
{
  SculptSession *ss = ob->sculpt;
  Mesh *me = ob->data;
  float disp[3], newco[3];
  int index = vd->vert_indices[vd->i];

  sub_v3_v3v3(disp, vd->co, ss->deform_cos[index]);
  mul_m3_v3(ss->deform_imats[index], disp);
  add_v3_v3v3(newco, disp, ss->orig_cos[index]);

  copy_v3_v3(ss->deform_cos[index], vd->co);
  copy_v3_v3(ss->orig_cos[index], newco);

  if (!ss->shapekey_active) {
    copy_v3_v3(me->mvert[index].co, newco);
  }
}

static void sculpt_combine_proxies_task_cb(void *__restrict userdata,
                                           const int n,
                                           const TaskParallelTLS *__restrict UNUSED(tls))
{
  SculptThreadedTaskData *data = userdata;
  SculptSession *ss = data->ob->sculpt;
  Sculpt *sd = data->sd;
  Object *ob = data->ob;
  const bool use_orco = data->use_proxies_orco;

  PBVHVertexIter vd;
  PBVHProxyNode *proxies;
  int proxy_count;

  BKE_pbvh_node_get_proxies(data->nodes[n], &proxies, &proxy_count);

  BKE_pbvh_vertex_iter_begin (ss->pbvh, data->nodes[n], vd, PBVH_ITER_UNIQUE) {
    float val[3];

    if (use_orco) {
      if (ss->bm) {
        float *co = BKE_PBVH_SCULPTVERT(ss->cd_sculpt_vert, vd.bm_vert)->origco;
        copy_v3_v3(val, co);
      }
      else {
        float *co = ss->mdyntopo_verts[vd.index].origco;
        copy_v3_v3(val, co);
      }
    }
    else {
      copy_v3_v3(val, vd.co);
    }

    for (int p = 0; p < proxy_count; p++) {
      add_v3_v3(val, proxies[p].co[vd.i]);
    }

    PBVH_CHECK_NAN(val);

    if (ss->filter_cache && ss->filter_cache->cloth_sim) {
      /* When there is a simulation running in the filter cache that was created by a tool,
       * combine the proxies into the simulation instead of directly into the mesh. */
      SCULPT_clip(sd, ss, ss->filter_cache->cloth_sim->pos[vd.index], val);
    }
    else {
      SCULPT_clip(sd, ss, vd.co, val);
    }

    if (ss->deform_modifiers_active) {
      sculpt_flush_pbvhvert_deform(ob, &vd);
    }
  }
  BKE_pbvh_vertex_iter_end;

  BKE_pbvh_node_free_proxies(data->nodes[n]);
}

void sculpt_combine_proxies(Sculpt *sd, Object *ob)
{
  SculptSession *ss = ob->sculpt;
  Brush *brush = BKE_paint_brush(&sd->paint);
  PBVHNode **nodes;
  int totnode;

  if (!ss->cache ||
      !ss->cache->supports_gravity && sculpt_tool_is_proxy_used(brush->sculpt_tool)) {
    /* First line is tools that don't support proxies. */
    return;
  }

  BKE_pbvh_gather_proxies(ss->pbvh, &nodes, &totnode);

  const bool use_orco = ELEM(brush->sculpt_tool,
                             SCULPT_TOOL_GRAB,
                             SCULPT_TOOL_ROTATE,
                             SCULPT_TOOL_THUMB,
                             SCULPT_TOOL_BOUNDARY,
                             SCULPT_TOOL_ELASTIC_DEFORM,

                             SCULPT_TOOL_POSE);
  SculptThreadedTaskData data = {
      .sd = sd,
      .ob = ob,
      .brush = brush,
      .nodes = nodes,
      .use_proxies_orco = use_orco,
  };

  TaskParallelSettings settings;
  BKE_pbvh_parallel_range_settings(&settings, true, totnode);
  BLI_task_parallel_range(0, totnode, &data, sculpt_combine_proxies_task_cb, &settings);
  MEM_SAFE_FREE(nodes);
}

void SCULPT_combine_transform_proxies(Sculpt *sd, Object *ob)
{
  SculptSession *ss = ob->sculpt;
  PBVHNode **nodes;
  int totnode;

  BKE_pbvh_gather_proxies(ss->pbvh, &nodes, &totnode);
  SculptThreadedTaskData data = {
      .sd = sd,
      .ob = ob,
      .nodes = nodes,
      .use_proxies_orco = false,
  };

  TaskParallelSettings settings;
  BKE_pbvh_parallel_range_settings(&settings, true, totnode);
  BLI_task_parallel_range(0, totnode, &data, sculpt_combine_proxies_task_cb, &settings);

  MEM_SAFE_FREE(nodes);
}

/**
 * Copy the modified vertices from the #PBVH to the active key.
 */
static void sculpt_update_keyblock(Object *ob)
{
  SculptSession *ss = ob->sculpt;
  float(*vertCos)[3];

  /* Key-block update happens after handling deformation caused by modifiers,
   * so ss->orig_cos would be updated with new stroke. */
  if (ss->orig_cos) {
    vertCos = ss->orig_cos;
  }
  else {
    vertCos = BKE_pbvh_vert_coords_alloc(ss->pbvh);
  }

  if (!vertCos) {
    return;
  }

  SCULPT_vertcos_to_key(ob, ss->shapekey_active, vertCos);

  if (vertCos != ss->orig_cos) {
    MEM_freeN(vertCos);
  }
}

static void SCULPT_flush_stroke_deform_task_cb(void *__restrict userdata,
                                               const int n,
                                               const TaskParallelTLS *__restrict UNUSED(tls))
{
  SculptThreadedTaskData *data = userdata;
  SculptSession *ss = data->ob->sculpt;
  Object *ob = data->ob;
  float(*vertCos)[3] = data->vertCos;

  PBVHVertexIter vd;

  if (BKE_pbvh_type(ss->pbvh) == PBVH_BMESH) {
    BM_mesh_elem_index_ensure(ss->bm, BM_VERT);
  }

  BKE_pbvh_vertex_iter_begin (ss->pbvh, data->nodes[n], vd, PBVH_ITER_UNIQUE) {
    sculpt_flush_pbvhvert_deform(ob, &vd);

    if (!vertCos) {
      continue;
    }

    int index = vd.vert_indices[vd.i];
    copy_v3_v3(vertCos[index], ss->orig_cos[index]);
  }
  BKE_pbvh_vertex_iter_end;
}

void SCULPT_flush_stroke_deform(Sculpt *sd, Object *ob, bool is_proxy_used)
{
  SculptSession *ss = ob->sculpt;
  Brush *brush = BKE_paint_brush(&sd->paint);

  if (is_proxy_used && ss->deform_modifiers_active) {
    /* This brushes aren't using proxies, so sculpt_combine_proxies() wouldn't propagate needed
     * deformation to original base. */

    int totnode;
    Mesh *me = (Mesh *)ob->data;
    PBVHNode **nodes;
    float(*vertCos)[3] = NULL;

    if (ss->shapekey_active) {
      vertCos = MEM_mallocN(sizeof(*vertCos) * me->totvert, "flushStrokeDeofrm keyVerts");

      /* Mesh could have isolated verts which wouldn't be in BVH, to deal with this we copy old
       * coordinates over new ones and then update coordinates for all vertices from BVH. */
      memcpy(vertCos, ss->orig_cos, sizeof(*vertCos) * me->totvert);
    }

    BKE_pbvh_search_gather(ss->pbvh, NULL, NULL, &nodes, &totnode);

    SculptThreadedTaskData data = {
        .sd = sd,
        .ob = ob,
        .brush = brush,
        .nodes = nodes,
        .vertCos = vertCos,
    };

    TaskParallelSettings settings;
    BKE_pbvh_parallel_range_settings(&settings, true, totnode);
    BLI_task_parallel_range(0, totnode, &data, SCULPT_flush_stroke_deform_task_cb, &settings);

    if (vertCos) {
      SCULPT_vertcos_to_key(ob, ss->shapekey_active, vertCos);
      MEM_freeN(vertCos);
    }

    MEM_SAFE_FREE(nodes);

    /* Modifiers could depend on mesh normals, so we should update them.
     * NOTE: then if sculpting happens on locked key, normals should be re-calculate after
     * applying coords from key-block on base mesh. */
    BKE_mesh_calc_normals(me);
  }
  else if (ss->shapekey_active) {
    sculpt_update_keyblock(ob);
  }
}

void SCULPT_cache_calc_brushdata_symm(StrokeCache *cache,
                                      const char symm,
                                      const char axis,
                                      const float angle)
{
  flip_v3_v3(cache->location, cache->true_location, symm);
  flip_v3_v3(cache->last_location, cache->true_last_location, symm);
  flip_v3_v3(cache->grab_delta_symmetry, cache->grab_delta, symm);
  flip_v3_v3(cache->view_normal, cache->true_view_normal, symm);
  flip_v3_v3(cache->view_origin, cache->true_view_origin, symm);

  flip_v3_v3(cache->prev_grab_delta_symmetry, cache->prev_grab_delta, symm);
  flip_v3_v3(cache->next_grab_delta_symmetry, cache->next_grab_delta, symm);

  flip_v3_v3(cache->initial_location, cache->true_initial_location, symm);
  flip_v3_v3(cache->initial_normal, cache->true_initial_normal, symm);

  /* XXX This reduces the length of the grab delta if it approaches the line of symmetry
   * XXX However, a different approach appears to be needed. */
#if 0
  if (sd->paint.symmetry_flags & PAINT_SYMMETRY_FEATHER) {
    float frac = 1.0f / max_overlap_count(sd);
    float reduce = (feather - frac) / (1.0f - frac);

    printf("feather: %f frac: %f reduce: %f\n", feather, frac, reduce);

    if (frac < 1.0f) {
      mul_v3_fl(cache->grab_delta_symmetry, reduce);
    }
  }
#endif

  unit_m4(cache->symm_rot_mat);
  unit_m4(cache->symm_rot_mat_inv);
  zero_v3(cache->plane_offset);

  /* Expects XYZ. */
  if (axis) {
    rotate_m4(cache->symm_rot_mat, axis, angle);
    rotate_m4(cache->symm_rot_mat_inv, axis, -angle);
  }

  mul_m4_v3(cache->symm_rot_mat, cache->location);
  mul_m4_v3(cache->symm_rot_mat, cache->grab_delta_symmetry);

  if (cache->supports_gravity) {
    flip_v3_v3(cache->gravity_direction, cache->true_gravity_direction, symm);
    mul_m4_v3(cache->symm_rot_mat, cache->gravity_direction);
  }

  if (cache->is_rake_rotation_valid) {
    flip_qt_qt(cache->rake_rotation_symmetry, cache->rake_rotation, symm);
  }
}

static void do_tiled(Sculpt *sd,
                     Object *ob,
                     Brush *brush,
                     UnifiedPaintSettings *ups,
                     BrushActionFunc action,
                     void *userdata)
{
  SculptSession *ss = ob->sculpt;
  StrokeCache *cache = ss->cache;
  const float radius = cache->radius;
  BoundBox *bb = BKE_object_boundbox_get(ob);
  const float *bbMin = bb->vec[0];
  const float *bbMax = bb->vec[6];
  const float *step = sd->paint.tile_offset;

  /* These are integer locations, for real location: multiply with step and add orgLoc.
   * So 0,0,0 is at orgLoc. */
  int start[3];
  int end[3];
  int cur[3];

  /* Position of the "prototype" stroke for tiling. */
  float orgLoc[3];
  float original_initial_location[3];
  copy_v3_v3(orgLoc, cache->location);
  copy_v3_v3(original_initial_location, cache->initial_location);

  for (int dim = 0; dim < 3; dim++) {
    if ((sd->paint.symmetry_flags & (PAINT_TILE_X << dim)) && step[dim] > 0) {
      start[dim] = (bbMin[dim] - orgLoc[dim] - radius) / step[dim];
      end[dim] = (bbMax[dim] - orgLoc[dim] + radius) / step[dim];
    }
    else {
      start[dim] = end[dim] = 0;
    }
  }

  /* First do the "un-tiled" position to initialize the stroke for this location. */
  cache->tile_pass = 0;
  action(sd, ob, brush, ups, userdata);

  /* Now do it for all the tiles. */
  copy_v3_v3_int(cur, start);
  for (cur[0] = start[0]; cur[0] <= end[0]; cur[0]++) {
    for (cur[1] = start[1]; cur[1] <= end[1]; cur[1]++) {
      for (cur[2] = start[2]; cur[2] <= end[2]; cur[2]++) {
        if (!cur[0] && !cur[1] && !cur[2]) {
          /* Skip tile at orgLoc, this was already handled before all others. */
          continue;
        }

        ++cache->tile_pass;

        for (int dim = 0; dim < 3; dim++) {
          cache->location[dim] = cur[dim] * step[dim] + orgLoc[dim];
          cache->plane_offset[dim] = cur[dim] * step[dim];
          cache->initial_location[dim] = cur[dim] * step[dim] + original_initial_location[dim];
        }
        action(sd, ob, brush, ups, userdata);
      }
    }
  }
}

static void do_radial_symmetry(Sculpt *sd,
                               Object *ob,
                               Brush *brush,
                               UnifiedPaintSettings *ups,
                               BrushActionFunc action,
                               const char symm,
                               const int axis,
                               const float UNUSED(feather),
                               void *userdata)
{
  SculptSession *ss = ob->sculpt;

  for (int i = 1; i < sd->radial_symm[axis - 'X']; i++) {
    const float angle = 2.0f * M_PI * i / sd->radial_symm[axis - 'X'];
    ss->cache->radial_symmetry_pass = i;
    SCULPT_cache_calc_brushdata_symm(ss->cache, symm, axis, angle);
    do_tiled(sd, ob, brush, ups, action, userdata);
  }
}

/**
 * Noise texture gives different values for the same input coord; this
 * can tear a multi-resolution mesh during sculpting so do a stitch in this case.
 */
static void sculpt_fix_noise_tear(Sculpt *sd, Object *ob)
{
  SculptSession *ss = ob->sculpt;
  Brush *brush = BKE_paint_brush(&sd->paint);
  MTex *mtex = &brush->mtex;

  if (ss->multires.active && mtex->tex && mtex->tex->type == TEX_NOISE) {
    multires_stitch_grids(ob);
  }
}

static void do_symmetrical_brush_actions(
    Sculpt *sd, Object *ob, BrushActionFunc action, UnifiedPaintSettings *ups, void *userdata)
{
  Brush *brush = BKE_paint_brush(&sd->paint);
  SculptSession *ss = ob->sculpt;
  StrokeCache *cache = ss->cache;
  const char symm = SCULPT_mesh_symmetry_xyz_get(ob);

  float feather = calc_symmetry_feather(sd, ss->cache);

  cache->bstrength = brush_strength(sd, cache, feather, ups);
  cache->symmetry = symm;

  /* `symm` is a bit combination of XYZ -
   * 1 is mirror X; 2 is Y; 3 is XY; 4 is Z; 5 is XZ; 6 is YZ; 7 is XYZ */
  for (int i = 0; i <= symm; i++) {
    if (!SCULPT_is_symmetry_iteration_valid(i, symm)) {
      continue;
    }
    cache->mirror_symmetry_pass = i;
    cache->radial_symmetry_pass = 0;

    SCULPT_cache_calc_brushdata_symm(cache, i, 0, 0);
    do_tiled(sd, ob, brush, ups, action, userdata);

    do_radial_symmetry(sd, ob, brush, ups, action, i, 'X', feather, userdata);
    do_radial_symmetry(sd, ob, brush, ups, action, i, 'Y', feather, userdata);
    do_radial_symmetry(sd, ob, brush, ups, action, i, 'Z', feather, userdata);
  }
}

static void sculpt_update_tex(const Scene *scene, Sculpt *sd, SculptSession *ss)
{
  Brush *brush = BKE_paint_brush(&sd->paint);
  const int radius = BKE_brush_size_get(scene, brush, true);

  MEM_SAFE_FREE(ss->texcache);

  if (ss->tex_pool) {
    BKE_image_pool_free(ss->tex_pool);
    ss->tex_pool = NULL;
  }

  /* Need to allocate a bigger buffer for bigger brush size. */
  ss->texcache_side = 2 * radius;
  if (!ss->texcache || ss->texcache_side > ss->texcache_actual) {
    ss->texcache = BKE_brush_gen_texture_cache(brush, radius, false);
    ss->texcache_actual = ss->texcache_side;
    ss->tex_pool = BKE_image_pool_new();
  }
}

bool SCULPT_mode_poll(bContext *C)
{
  Object *ob = CTX_data_active_object(C);
  return ob && ob->mode & OB_MODE_SCULPT;
}

bool SCULPT_vertex_colors_poll(bContext *C)
{
  return SCULPT_mode_poll(C);
}

bool SCULPT_vertex_colors_poll_no_bmesh(bContext *C)
{
  if (!U.experimental.use_sculpt_vertex_colors) {
    return false;
  }

  Object *ob = CTX_data_active_object(C);

  if (ob && ob->sculpt && ob->sculpt->bm) {
    return false;
  }

  return SCULPT_mode_poll(C);
}

bool SCULPT_mode_poll_view3d(bContext *C)
{
  return (SCULPT_mode_poll(C) && CTX_wm_region_view3d(C));
}

bool SCULPT_poll_view3d(bContext *C)
{
  return (SCULPT_poll(C) && CTX_wm_region_view3d(C));
}

bool SCULPT_poll(bContext *C)
{
  return SCULPT_mode_poll(C) && PAINT_brush_tool_poll(C);
}

static const char *sculpt_tool_name(Sculpt *sd)
{
  Brush *brush = BKE_paint_brush(&sd->paint);

  switch ((eBrushSculptTool)brush->sculpt_tool) {
    case SCULPT_TOOL_DRAW:
      return "Draw Brush";
    case SCULPT_TOOL_SMOOTH:
      return "Smooth Brush";
    case SCULPT_TOOL_CREASE:
      return "Crease Brush";
    case SCULPT_TOOL_BLOB:
      return "Blob Brush";
    case SCULPT_TOOL_PINCH:
      return "Pinch Brush";
    case SCULPT_TOOL_INFLATE:
      return "Inflate Brush";
    case SCULPT_TOOL_GRAB:
      return "Grab Brush";
    case SCULPT_TOOL_NUDGE:
      return "Nudge Brush";
    case SCULPT_TOOL_THUMB:
      return "Thumb Brush";
    case SCULPT_TOOL_LAYER:
      return "Layer Brush";
    case SCULPT_TOOL_FLATTEN:
      return "Flatten Brush";
    case SCULPT_TOOL_CLAY:
      return "Clay Brush";
    case SCULPT_TOOL_CLAY_STRIPS:
      return "Clay Strips Brush";
    case SCULPT_TOOL_CLAY_THUMB:
      return "Clay Thumb Brush";
    case SCULPT_TOOL_FILL:
      return "Fill Brush";
    case SCULPT_TOOL_SCRAPE:
      return "Scrape Brush";
    case SCULPT_TOOL_SNAKE_HOOK:
      return "Snake Hook Brush";
    case SCULPT_TOOL_ROTATE:
      return "Rotate Brush";
    case SCULPT_TOOL_MASK:
      return "Mask Brush";
    case SCULPT_TOOL_SIMPLIFY:
      return "Simplify Brush";
    case SCULPT_TOOL_DRAW_SHARP:
      return "Draw Sharp Brush";
    case SCULPT_TOOL_ELASTIC_DEFORM:
      return "Elastic Deform Brush";
    case SCULPT_TOOL_POSE:
      return "Pose Brush";
    case SCULPT_TOOL_MULTIPLANE_SCRAPE:
      return "Multi-plane Scrape Brush";
    case SCULPT_TOOL_SLIDE_RELAX:
      return "Slide/Relax Brush";
    case SCULPT_TOOL_BOUNDARY:
      return "Boundary Brush";
    case SCULPT_TOOL_CLOTH:
      return "Cloth Brush";
    case SCULPT_TOOL_DRAW_FACE_SETS:
      return "Draw Face Sets";
    case SCULPT_TOOL_DISPLACEMENT_ERASER:
      return "Multires Displacement Eraser";
    case SCULPT_TOOL_DISPLACEMENT_SMEAR:
      return "Multires Displacement Smear";
    case SCULPT_TOOL_PAINT:
      return "Paint Brush";
    case SCULPT_TOOL_SMEAR:
      return "Smear Brush";
    case SCULPT_TOOL_FAIRING:
      return "Fairing Brush";
    case SCULPT_TOOL_SCENE_PROJECT:
      return "Scene Project";
    case SCULPT_TOOL_SYMMETRIZE:
      return "Symmetrize Brush";
    case SCULPT_TOOL_TWIST:
      return "Clay Strips Brush";
    case SCULPT_TOOL_ARRAY:
      return "Array Brush";
    case SCULPT_TOOL_VCOL_BOUNDARY:
      return "Color Boundary";
    case SCULPT_TOOL_UV_SMOOTH:
      return "UV Smooth";
    case SCULPT_TOOL_TOPOLOGY_RAKE:
      return "Topology Rake";
    case SCULPT_TOOL_DYNTOPO:
      return "DynTopo";
    case SCULPT_TOOL_AUTO_FSET:
      return "Auto Face Set";
    case SCULPT_TOOL_RELAX:
      return "Relax";
    case SCULPT_TOOL_ENHANCE_DETAILS:
      return "Enhance Details";
  }

  return "Sculpting";
}

/**
 * Operator for applying a stroke (various attributes including mouse path)
 * using the current brush. */

void SCULPT_cache_free(SculptSession *ss, Object *ob, StrokeCache *cache)
{
  MEM_SAFE_FREE(cache->dial);
  MEM_SAFE_FREE(cache->surface_smooth_laplacian_disp);

#ifdef SCULPT_NEIGHBORS_CACHE
  if (ss->cache->ncache) {
    neighbor_cache_free(ss->cache->ncache);
    ss->cache->ncache = NULL;
  }
#endif

  if (ss->custom_layers[SCULPT_SCL_LAYER_DISP]) {
    SCULPT_temp_customlayer_release(ss, ob, ss->custom_layers[SCULPT_SCL_LAYER_DISP]);
    MEM_freeN(ss->custom_layers[SCULPT_SCL_LAYER_DISP]);
    ss->custom_layers[SCULPT_SCL_LAYER_DISP] = NULL;
  }

  if (ss->custom_layers[SCULPT_SCL_LAYER_STROKE_ID]) {
    SCULPT_temp_customlayer_release(ss, ob, ss->custom_layers[SCULPT_SCL_LAYER_STROKE_ID]);
    MEM_freeN(ss->custom_layers[SCULPT_SCL_LAYER_STROKE_ID]);
    ss->custom_layers[SCULPT_SCL_LAYER_STROKE_ID] = NULL;
  }

  MEM_SAFE_FREE(cache->prev_colors);
  MEM_SAFE_FREE(cache->detail_directions);

  if (ss->cache->commandlist) {
    BKE_brush_commandlist_free(ss->cache->commandlist);
  }

  if (ss->custom_layers[SCULPT_SCL_FAIRING_MASK]) {
    SCULPT_temp_customlayer_release(ss, ob, ss->custom_layers[SCULPT_SCL_FAIRING_MASK]);
    MEM_freeN(ss->custom_layers[SCULPT_SCL_FAIRING_MASK]);
    ss->custom_layers[SCULPT_SCL_FAIRING_MASK] = NULL;
  }

  if (ss->custom_layers[SCULPT_SCL_FAIRING_FADE]) {
    SCULPT_temp_customlayer_release(ss, ob, ss->custom_layers[SCULPT_SCL_FAIRING_FADE]);

    MEM_freeN(ss->custom_layers[SCULPT_SCL_FAIRING_FADE]);
    ss->custom_layers[SCULPT_SCL_FAIRING_FADE] = NULL;
  }

  if (ss->custom_layers[SCULPT_SCL_PREFAIRING_CO]) {
    SCULPT_temp_customlayer_release(ss, ob, ss->custom_layers[SCULPT_SCL_PREFAIRING_CO]);

    MEM_freeN(ss->custom_layers[SCULPT_SCL_PREFAIRING_CO]);
    ss->custom_layers[SCULPT_SCL_PREFAIRING_CO] = NULL;
  }

  if (ss->cache->channels_final) {
    BKE_brush_channelset_free(ss->cache->channels_final);
  }

  MEM_SAFE_FREE(cache->prev_displacement);
  MEM_SAFE_FREE(cache->limit_surface_co);

  if (cache->snap_context) {
    ED_transform_snap_object_context_destroy(cache->snap_context);
  }

  MEM_SAFE_FREE(cache->layer_disp_map);
  cache->layer_disp_map = NULL;
  cache->layer_disp_map_size = 0;

  if (cache->pose_ik_chain) {
    SCULPT_pose_ik_chain_free(cache->pose_ik_chain);
  }

  for (int i = 0; i < PAINT_SYMM_AREAS; i++) {
    if (cache->boundaries[i]) {
      SCULPT_boundary_data_free(cache->boundaries[i]);
      cache->boundaries[i] = NULL;
    }
    if (cache->geodesic_dists[i]) {
      MEM_SAFE_FREE(cache->geodesic_dists[i]);
    }
  }

  if (cache->cloth_sim) {
    SCULPT_cloth_simulation_free(cache->cloth_sim);
  }

  if (cache->tool_override_channels) {
    BKE_brush_channelset_free(cache->tool_override_channels);
  }

  MEM_freeN(cache);
}

void SCULPT_release_customlayers(SculptSession *ss, Object *ob, bool non_customdata_only)
{
  for (int i = 0; i < SCULPT_SCL_LAYER_MAX; i++) {
    if (ss->custom_layers[i]) {
      if (non_customdata_only && !ss->custom_layers[i]->params.simple_array) {
        continue;
      }

      SCULPT_temp_customlayer_release(ss, ob, ss->custom_layers[i]);

      MEM_freeN(ss->custom_layers[i]);
      ss->custom_layers[i] = NULL;
    }
  }
}

void SCULPT_clear_scl_pointers(SculptSession *ss)
{
  for (int i = 0; i < SCULPT_SCL_LAYER_MAX; i++) {
    MEM_SAFE_FREE(ss->custom_layers[i]);
    ss->custom_layers[i] = NULL;
  }
}

/* Initialize mirror modifier clipping. */
static void sculpt_init_mirror_clipping(Object *ob, SculptSession *ss)
{
  ModifierData *md;

  for (md = ob->modifiers.first; md; md = md->next) {
    if (!(md->type == eModifierType_Mirror && (md->mode & eModifierMode_Realtime))) {
      continue;
    }
    MirrorModifierData *mmd = (MirrorModifierData *)md;

    if (!(mmd->flag & MOD_MIR_CLIPPING)) {
      continue;
    }
    /* Check each axis for mirroring. */
    for (int i = 0; i < 3; i++) {
      if (!(mmd->flag & (MOD_MIR_AXIS_X << i))) {
        continue;
      }
      /* Enable sculpt clipping. */
      ss->cache->flag |= CLIP_X << i;

      /* Update the clip tolerance. */
      if (mmd->tolerance > ss->cache->clip_tolerance[i]) {
        ss->cache->clip_tolerance[i] = mmd->tolerance;
      }
    }
  }
}

static BrushChannelSet *sculpt_init_tool_override_channels(Sculpt *sd, SculptSession *ss, int tool)
{
  BrushChannelSet *chset = NULL;
  Brush *newbrush = NULL;

  for (int i = 0; i < sd->paint.tool_slots_len; i++) {
    if (sd->paint.tool_slots[i].brush && sd->paint.tool_slots[i].brush->sculpt_tool == tool) {
      newbrush = sd->paint.tool_slots[i].brush;
    }
  }

  if (!newbrush) {
    Brush dummy = {.sculpt_tool = tool};

    BKE_brush_builtin_create(&dummy, tool);
    chset = dummy.channels;
  }
  else {
    chset = BKE_brush_channelset_copy(newbrush->channels);
  }

  /* paranoid check, make sure all needed channels exist */
  Brush dummy2 = {.sculpt_tool = tool, .channels = chset};

  BKE_brush_builtin_patch(&dummy2, tool);

  return chset;
}

int SCULPT_get_tool(const SculptSession *ss, const Brush *br)
{
  if (ss->cache && ss->cache->tool_override) {
    return ss->cache->tool_override;
  }

  return br->sculpt_tool;
}

/* Initialize the stroke cache invariants from operator properties. */
static void sculpt_update_cache_invariants(
    bContext *C, Sculpt *sd, SculptSession *ss, wmOperator *op, const float mouse[2])
{
  StrokeCache *cache = MEM_callocN(sizeof(StrokeCache), "stroke cache");
  // Main *bmain = CTX_data_main(C);
  // Scene *scene = CTX_data_scene(C);
  UnifiedPaintSettings *ups = &CTX_data_tool_settings(C)->unified_paint_settings;
  Brush *brush = BKE_paint_brush(&sd->paint);
  ViewContext *vc = paint_stroke_view_context(op->customdata);
  Object *ob = CTX_data_active_object(C);
  float mat[3][3];
  float viewDir[3] = {0.0f, 0.0f, 1.0f};
  float max_scale;
  int mode;

  Mesh *me = BKE_object_get_original_mesh(ob);
  BKE_sculptsession_ignore_uvs_set(ob, me->flag & ME_SCULPT_IGNORE_UVS);

  cache->tool_override = RNA_enum_get(op->ptr, "tool_override");

  if (cache->tool_override) {
    cache->tool_override_channels = sculpt_init_tool_override_channels(
        sd, ss, cache->tool_override);
  }

  BrushChannelSet *channels = cache->tool_override ? cache->tool_override_channels :
                                                     brush->channels;

  if (!sd->channels) {
    BKE_brush_init_toolsettings(sd);
  }

  cache->C = C;
  ss->cache = cache;

  /* Set scaling adjustment. */
  max_scale = 0.0f;
  for (int i = 0; i < 3; i++) {
    max_scale = max_ff(max_scale, fabsf(ob->scale[i]));
  }
  cache->scale[0] = max_scale / ob->scale[0];
  cache->scale[1] = max_scale / ob->scale[1];
  cache->scale[2] = max_scale / ob->scale[2];

  float plane_trim = BRUSHSET_GET_FINAL_FLOAT(sd->channels, channels, plane_trim, NULL);
  cache->plane_trim_squared = plane_trim * plane_trim;

  cache->flag = 0;

  sculpt_init_mirror_clipping(ob, ss);

  /* Initial mouse location. */
  if (mouse) {
    copy_v2_v2(cache->initial_mouse, mouse);
  }
  else {
    zero_v2(cache->initial_mouse);
  }

  /* initialize speed moving average */
  for (int i = 0; i < SCULPT_SPEED_MA_SIZE; i++) {
    cache->speed_avg[i] = -1.0f;
  }
  cache->last_speed_time = PIL_check_seconds_timer();

  copy_v3_v3(cache->initial_location, ss->cursor_location);
  copy_v3_v3(cache->true_initial_location, ss->cursor_location);

  copy_v3_v3(cache->initial_normal, ss->cursor_normal);
  copy_v3_v3(cache->true_initial_normal, ss->cursor_normal);

  mode = RNA_enum_get(op->ptr, "mode");
  cache->invert = mode == BRUSH_STROKE_INVERT;
  cache->alt_smooth = mode == BRUSH_STROKE_SMOOTH;
  cache->normal_weight = brush->normal_weight;

  /* Interpret invert as following normal, for grab brushes. */
  if (SCULPT_TOOL_HAS_NORMAL_WEIGHT(SCULPT_get_tool(ss, brush))) {
    if (cache->invert) {
      cache->invert = false;
      cache->normal_weight = (cache->normal_weight == 0.0f);
    }
  }

  /* Not very nice, but with current events system implementation
   * we can't handle brush appearance inversion hotkey separately (sergey). */
  if (cache->invert) {
    ups->draw_inverted = true;
  }
  else {
    ups->draw_inverted = false;
  }

  /* Alt-Smooth. */
  if (cache->alt_smooth) {
    if (SCULPT_get_tool(ss, brush) == SCULPT_TOOL_MASK) {
      cache->saved_mask_brush_tool = brush->mask_tool;
      brush->mask_tool = BRUSH_MASK_SMOOTH;
    }
    else if (ELEM(SCULPT_get_tool(ss, brush),
                  SCULPT_TOOL_SLIDE_RELAX,
                  SCULPT_TOOL_RELAX,
                  SCULPT_TOOL_DRAW_FACE_SETS,
                  SCULPT_TOOL_PAINT,
                  SCULPT_TOOL_SMEAR)) {
      /* Do nothing, this tool has its own smooth mode. */
    }
    else {
      if (!cache->tool_override_channels) {
        cache->tool_override_channels = sculpt_init_tool_override_channels(
            sd, ss, SCULPT_TOOL_SMOOTH);
        cache->tool_override = SCULPT_TOOL_SMOOTH;
      }
#if 0
      Paint *p = &sd->paint;
      Brush *br;
      int size = BKE_brush_size_get(scene, brush, true);

      BLI_strncpy(cache->saved_active_brush_name,
                  brush->id.name + 2,
                  sizeof(cache->saved_active_brush_name));

      br = (Brush *)BKE_libblock_find_name(bmain, ID_BR, "Smooth");
      if (br) {
        BKE_paint_brush_set(p, br);
        brush = br;
        cache->saved_smooth_size = BKE_brush_size_get(scene, brush, true);
        BKE_brush_size_set(scene, brush, size, paint_use_channels(C));
        BKE_curvemapping_init(brush->curve);
      }
#endif
    }
  }

  copy_v2_v2(cache->mouse, cache->initial_mouse);
  copy_v2_v2(cache->mouse_event, cache->initial_mouse);
  copy_v2_v2(ups->tex_mouse, cache->initial_mouse);

  /* Truly temporary data that isn't stored in properties. */

  cache->vc = vc;

  cache->brush = brush;

  /* Cache projection matrix. */
  ED_view3d_ob_project_mat_get(cache->vc->rv3d, ob, cache->projection_mat);

  invert_m4_m4(ob->imat, ob->obmat);
  copy_m3_m4(mat, cache->vc->rv3d->viewinv);
  mul_m3_v3(mat, viewDir);
  copy_m3_m4(mat, ob->imat);
  mul_m3_v3(mat, viewDir);
  normalize_v3_v3(cache->true_view_normal, viewDir);

  copy_v3_v3(cache->true_view_origin, cache->vc->rv3d->viewinv[3]);

  cache->supports_gravity = (!ELEM(SCULPT_get_tool(ss, brush),
                                   SCULPT_TOOL_MASK,
                                   SCULPT_TOOL_SMOOTH,
                                   SCULPT_TOOL_SIMPLIFY,
                                   SCULPT_TOOL_DISPLACEMENT_SMEAR,
                                   SCULPT_TOOL_DISPLACEMENT_ERASER) &&
                             (sd->gravity_factor > 0.0f));
  /* Get gravity vector in world space. */
  if (cache->supports_gravity) {
    if (sd->gravity_object) {
      Object *gravity_object = sd->gravity_object;

      copy_v3_v3(cache->true_gravity_direction, gravity_object->obmat[2]);
    }
    else {
      cache->true_gravity_direction[0] = cache->true_gravity_direction[1] = 0.0f;
      cache->true_gravity_direction[2] = 1.0f;
    }

    /* Transform to sculpted object space. */
    mul_m3_v3(mat, cache->true_gravity_direction);
    normalize_v3(cache->true_gravity_direction);
  }

  /* Make copies of the mesh vertex locations and normals for some tools. */
  if (brush->flag & BRUSH_ANCHORED) {
    cache->original = true;
  }

  /* Draw sharp does not need the original coordinates to produce the accumulate effect, so it
   * should work the opposite way. */
  if (SCULPT_get_tool(ss, brush) == SCULPT_TOOL_DRAW_SHARP) {
    cache->original = true;
  }

  if (SCULPT_TOOL_HAS_ACCUMULATE(SCULPT_get_tool(ss, brush))) {
    if (!(BRUSHSET_GET_INT(channels, accumulate, &ss->cache->input_mapping))) {
      cache->original = true;
      if (SCULPT_get_tool(ss, brush) == SCULPT_TOOL_DRAW_SHARP) {
        cache->original = false;
      }
    }
  }

  cache->first_time = true;

#define PIXEL_INPUT_THRESHHOLD 5
  if (SCULPT_get_tool(ss, brush) == SCULPT_TOOL_ROTATE) {
    cache->dial = BLI_dial_init(cache->initial_mouse, PIXEL_INPUT_THRESHHOLD);
  }

#undef PIXEL_INPUT_THRESHHOLD
}

static float sculpt_brush_dynamic_size_get(Brush *brush, StrokeCache *cache, float initial_size)
{
  return initial_size;
#if 0
  if (brush->pressure_size_curve) {
    return initial_size *
           BKE_curvemapping_evaluateF(brush->pressure_size_curve, 0, cache->pressure);
  }

  switch (brush->sculpt_tool) {
    case SCULPT_TOOL_CLAY:
      return max_ff(initial_size * 0.20f, initial_size * pow3f(cache->pressure));
    case SCULPT_TOOL_CLAY_STRIPS:
      return max_ff(initial_size * 0.30f, initial_size * powf(cache->pressure, 1.5f));
    case SCULPT_TOOL_CLAY_THUMB: {
      float clay_stabilized_pressure = sculpt_clay_thumb_get_stabilized_pressure(cache);
      return initial_size * clay_stabilized_pressure;
    }
    default:
      return initial_size * cache->pressure;
  }
#endif
}

/* In these brushes the grab delta is calculated always from the initial stroke location, which
 * is generally used to create grab deformations. */
static bool sculpt_needs_delta_from_anchored_origin(SculptSession *ss, Brush *brush)
{
  if (ELEM(SCULPT_get_tool(ss, brush),
           SCULPT_TOOL_GRAB,
           SCULPT_TOOL_POSE,
           SCULPT_TOOL_BOUNDARY,
           SCULPT_TOOL_ARRAY,
           SCULPT_TOOL_THUMB,
           SCULPT_TOOL_ELASTIC_DEFORM)) {
    return true;
  }
  if (SCULPT_get_tool(ss, brush) == SCULPT_TOOL_CLOTH &&
      brush->cloth_deform_type == BRUSH_CLOTH_DEFORM_GRAB) {
    return true;
  }
  return false;
}

/* In these brushes the grab delta is calculated from the previous stroke location, which is used
 * to calculate to orientate the brush tip and deformation towards the stroke direction. */
static bool sculpt_needs_delta_for_tip_orientation(SculptSession *ss, Brush *brush)
{
  if (SCULPT_get_tool(ss, brush) == SCULPT_TOOL_CLOTH) {
    return SCULPT_get_int(ss, cloth_deform_type, NULL, brush) != BRUSH_CLOTH_DEFORM_GRAB;
  }
  return ELEM(SCULPT_get_tool(ss, brush),
              SCULPT_TOOL_CLAY_STRIPS,
              SCULPT_TOOL_TWIST,
              SCULPT_TOOL_PINCH,
              SCULPT_TOOL_MULTIPLANE_SCRAPE,
              SCULPT_TOOL_CLAY_THUMB,
              SCULPT_TOOL_NUDGE,
              SCULPT_TOOL_SNAKE_HOOK);
}

static void sculpt_rake_data_update(struct SculptRakeData *srd, const float co[3])
{
  float rake_dist = len_v3v3(srd->follow_co, co);
  if (rake_dist > srd->follow_dist) {
    interp_v3_v3v3(srd->follow_co, srd->follow_co, co, rake_dist - srd->follow_dist);
  }
}

static void sculpt_update_brush_delta(UnifiedPaintSettings *ups, Object *ob, Brush *brush)
{
  SculptSession *ss = ob->sculpt;
  StrokeCache *cache = ss->cache;
  const float mouse[2] = {
      cache->mouse_event[0],
      cache->mouse_event[1],
  };

  int tool = SCULPT_get_tool(ss, brush);

  bool bad = !ELEM(tool,
                   SCULPT_TOOL_PAINT,
                   SCULPT_TOOL_GRAB,
                   SCULPT_TOOL_ELASTIC_DEFORM,
                   SCULPT_TOOL_CLOTH,
                   SCULPT_TOOL_NUDGE,
                   SCULPT_TOOL_CLAY_STRIPS,
                   SCULPT_TOOL_TWIST,
                   SCULPT_TOOL_PINCH,
                   SCULPT_TOOL_MULTIPLANE_SCRAPE,
                   SCULPT_TOOL_CLAY_THUMB,
                   SCULPT_TOOL_SNAKE_HOOK,
                   SCULPT_TOOL_POSE,
                   SCULPT_TOOL_BOUNDARY,
                   SCULPT_TOOL_ARRAY,
                   SCULPT_TOOL_THUMB);

  bad = bad && !sculpt_brush_use_topology_rake(ss, brush);
  bad = bad && !SCULPT_get_bool(ss, use_autofset, NULL, brush);

  if (bad) {
    return;
  }

  float grab_location[3], imat[4][4], delta[3], loc[3];

  if (SCULPT_stroke_is_first_brush_step_of_symmetry_pass(ss->cache)) {
    if (tool == SCULPT_TOOL_GRAB && brush->flag & BRUSH_GRAB_ACTIVE_VERTEX) {
      copy_v3_v3(cache->orig_grab_location,
                 SCULPT_vertex_co_for_grab_active_get(ss, SCULPT_active_vertex_get(ss)));
    }
    else {
      copy_v3_v3(cache->orig_grab_location, cache->true_location);
    }
  }
  else if (tool == SCULPT_TOOL_SNAKE_HOOK ||
           (tool == SCULPT_TOOL_CLOTH &&
            brush->cloth_deform_type == BRUSH_CLOTH_DEFORM_SNAKE_HOOK)) {
    add_v3_v3(cache->true_location, cache->grab_delta);
  }

  copy_v3_v3(cache->prev_grab_delta, cache->grab_delta);

  /* Compute 3d coordinate at same z from original location + mouse. */
  mul_v3_m4v3(loc, ob->obmat, cache->orig_grab_location);
  ED_view3d_win_to_3d(cache->vc->v3d, cache->vc->region, loc, mouse, grab_location);

  /* Compute delta to move verts by. */
  if (!SCULPT_stroke_is_first_brush_step_of_symmetry_pass(ss->cache)) {
    if (sculpt_needs_delta_from_anchored_origin(ss, brush)) {
      sub_v3_v3v3(delta, grab_location, cache->old_grab_location);
      invert_m4_m4(imat, ob->obmat);
      mul_mat3_m4_v3(imat, delta);
      add_v3_v3(cache->grab_delta, delta);
    }
    else if (sculpt_needs_delta_for_tip_orientation(ss, brush)) {
      if (brush->flag & (BRUSH_ANCHORED | BRUSH_DRAG_DOT)) {
        float orig[3];
        mul_v3_m4v3(orig, ob->obmat, cache->orig_grab_location);
        sub_v3_v3v3(cache->grab_delta, grab_location, orig);
      }
      else {
        if (SCULPT_get_int(ss, use_smoothed_rake, NULL, brush)) {
          float tmp1[3];
          float tmp2[3];

          sub_v3_v3v3(tmp1, grab_location, cache->old_grab_location);
          copy_v3_v3(tmp2, ss->cache->grab_delta);

          normalize_v3(tmp1);
          normalize_v3(tmp2);

          bool bad = len_v3v3(grab_location, cache->old_grab_location) < 0.0001f;
          bad = bad || saacos(dot_v3v3(tmp1, tmp2) > 0.35f);

          float t = bad ? 0.1f : 0.5f;

          sub_v3_v3v3(tmp1, grab_location, cache->old_grab_location);
          interp_v3_v3v3(cache->grab_delta, cache->grab_delta, tmp1, t);
        }
        else {
          sub_v3_v3v3(ss->cache->grab_delta, grab_location, cache->old_grab_location);
        }
        // cache->grab_delta
      }
      invert_m4_m4(imat, ob->obmat);
      mul_mat3_m4_v3(imat, cache->grab_delta);
    }
    else {
      /* Use for 'Brush.topology_rake_factor'. */
      sub_v3_v3v3(cache->grab_delta, grab_location, cache->old_grab_location);
    }
  }
  else {
    zero_v3(cache->grab_delta);
  }

  if (brush->falloff_shape == PAINT_FALLOFF_SHAPE_TUBE) {
    project_plane_v3_v3v3(cache->grab_delta, cache->grab_delta, ss->cache->true_view_normal);
  }

  copy_v3_v3(cache->old_grab_location, grab_location);

  if (tool == SCULPT_TOOL_GRAB) {
    if (brush->flag & BRUSH_GRAB_ACTIVE_VERTEX) {
      copy_v3_v3(cache->anchored_location, cache->orig_grab_location);
    }
    else {
      copy_v3_v3(cache->anchored_location, cache->true_location);
    }
  }
  else if (tool == SCULPT_TOOL_ELASTIC_DEFORM || SCULPT_is_cloth_deform_brush(brush)) {
    copy_v3_v3(cache->anchored_location, cache->true_location);
  }
  else if (tool == SCULPT_TOOL_THUMB) {
    copy_v3_v3(cache->anchored_location, cache->orig_grab_location);
  }

  if (sculpt_needs_delta_from_anchored_origin(ss, brush)) {
    /* Location stays the same for finding vertices in brush radius. */
    copy_v3_v3(cache->true_location, cache->orig_grab_location);

    ups->draw_anchored = true;
    copy_v2_v2(ups->anchored_initial_mouse, cache->initial_mouse);
    ups->anchored_size = ups->pixel_radius;
  }

  /* Handle 'rake' */
  cache->is_rake_rotation_valid = false;

  invert_m4_m4(imat, ob->obmat);
  mul_mat3_m4_v3(imat, grab_location);

  if (SCULPT_stroke_is_first_brush_step_of_symmetry_pass(ss->cache)) {
    copy_v3_v3(cache->rake_data.follow_co, grab_location);
  }

  if (SCULPT_stroke_is_first_brush_step(cache)) {
    copy_v3_v3(cache->prev_grab_delta, cache->grab_delta);

    for (int i = 0; i < GRAB_DELTA_MA_SIZE; i++) {
      copy_v3_v3(cache->grab_delta_avg[i], cache->grab_delta);
    }
  }

  // XXX implement me

  if (SCULPT_get_int(ss, use_smoothed_rake, NULL, brush)) {
    // delay by one so we can have a useful value for next_grab_delta
    float grab_delta[3] = {0.0f, 0.0f, 0.0f};

    for (int i = 0; i < GRAB_DELTA_MA_SIZE; i++) {
      add_v3_v3(grab_delta, cache->grab_delta_avg[i]);
    }

    mul_v3_fl(grab_delta, 1.0f / (float)GRAB_DELTA_MA_SIZE);

    copy_v3_v3(cache->grab_delta_avg[cache->grab_delta_avg_cur], cache->grab_delta);
    cache->grab_delta_avg_cur = (cache->grab_delta_avg_cur + 1) % GRAB_DELTA_MA_SIZE;
    copy_v3_v3(cache->grab_delta, grab_delta);

    zero_v3(cache->next_grab_delta);

    for (int i = 0; i < GRAB_DELTA_MA_SIZE; i++) {
      add_v3_v3(cache->next_grab_delta, cache->grab_delta_avg[i]);
    }
    mul_v3_fl(cache->next_grab_delta, 1.0f / (float)GRAB_DELTA_MA_SIZE);
  }
  else {
    copy_v3_v3(cache->next_grab_delta, cache->grab_delta);
  }

  if (!sculpt_brush_needs_rake_rotation(ss, brush)) {
    return;
  }
  cache->rake_data.follow_dist = cache->radius * SCULPT_RAKE_BRUSH_FACTOR;

  if (!is_zero_v3(cache->grab_delta)) {
    const float eps = 0.00001f;

    float v1[3], v2[3];

    copy_v3_v3(v1, cache->rake_data.follow_co);
    copy_v3_v3(v2, cache->rake_data.follow_co);
    sub_v3_v3(v2, cache->grab_delta);

    sub_v3_v3(v1, grab_location);
    sub_v3_v3(v2, grab_location);

    if ((normalize_v3(v2) > eps) && (normalize_v3(v1) > eps) && (len_squared_v3v3(v1, v2) > eps)) {
      const float rake_dist_sq = len_squared_v3v3(cache->rake_data.follow_co, grab_location);
      const float rake_fade = (rake_dist_sq > square_f(cache->rake_data.follow_dist)) ?
                                  1.0f :
                                  sqrtf(rake_dist_sq) / cache->rake_data.follow_dist;

      float axis[3], angle;
      float tquat[4];

      rotation_between_vecs_to_quat(tquat, v1, v2);

      /* Use axis-angle to scale rotation since the factor may be above 1. */
      quat_to_axis_angle(axis, &angle, tquat);
      normalize_v3(axis);

      angle *= brush->rake_factor * rake_fade;
      axis_angle_normalized_to_quat(cache->rake_rotation, axis, angle);
      cache->is_rake_rotation_valid = true;
    }
  }

  sculpt_rake_data_update(&cache->rake_data, grab_location);
}

static void sculpt_update_cache_paint_variants(StrokeCache *cache, const Brush *brush)
{
  cache->paint_brush.hardness = brush->hardness;
  if (brush->paint_flags & BRUSH_PAINT_HARDNESS_PRESSURE) {
    cache->paint_brush.hardness *= brush->paint_flags & BRUSH_PAINT_HARDNESS_PRESSURE_INVERT ?
                                       1.0f - cache->pressure :
                                       cache->pressure;
  }

  cache->paint_brush.flow = brush->flow;
  if (brush->paint_flags & BRUSH_PAINT_FLOW_PRESSURE) {
    cache->paint_brush.flow *= brush->paint_flags & BRUSH_PAINT_FLOW_PRESSURE_INVERT ?
                                   1.0f - cache->pressure :
                                   cache->pressure;
  }

  cache->paint_brush.wet_mix = brush->wet_mix;
  if (brush->paint_flags & BRUSH_PAINT_WET_MIX_PRESSURE) {
    cache->paint_brush.wet_mix *= brush->paint_flags & BRUSH_PAINT_WET_MIX_PRESSURE_INVERT ?
                                      1.0f - cache->pressure :
                                      cache->pressure;

    /* This makes wet mix more sensible in higher values, which allows to create brushes that
     * have a wider pressure range were they only blend colors without applying too much of the
     * brush color. */
    cache->paint_brush.wet_mix = 1.0f - pow2f(1.0f - cache->paint_brush.wet_mix);
  }

  cache->paint_brush.wet_persistence = brush->wet_persistence;
  if (brush->paint_flags & BRUSH_PAINT_WET_PERSISTENCE_PRESSURE) {
    cache->paint_brush.wet_persistence = brush->paint_flags &
                                                 BRUSH_PAINT_WET_PERSISTENCE_PRESSURE_INVERT ?
                                             1.0f - cache->pressure :
                                             cache->pressure;
  }

  cache->paint_brush.density = brush->density;
  if (brush->paint_flags & BRUSH_PAINT_DENSITY_PRESSURE) {
    cache->paint_brush.density = brush->paint_flags & BRUSH_PAINT_DENSITY_PRESSURE_INVERT ?
                                     1.0f - cache->pressure :
                                     cache->pressure;
  }
}

static float sculpt_update_speed_average(SculptSession *ss, float speed)
{
  int tot = 0.0;
  bool found = false;

  for (int i = 0; i < SCULPT_SPEED_MA_SIZE; i++) {
    tot++;

    if (ss->cache->speed_avg[i] == -1.0f) {
      ss->cache->speed_avg[i] = speed;
      found = true;
      break;
    }
  }

  if (!found) {
    ss->cache->speed_avg[ss->cache->speed_avg_cur] = speed;
    ss->cache->speed_avg_cur = (ss->cache->speed_avg_cur + 1) % SCULPT_SPEED_MA_SIZE;
  }

  speed = 0.0f;
  tot = 0;
  for (int i = 0; i < SCULPT_SPEED_MA_SIZE; i++) {
    if (ss->cache->speed_avg[i] != -1.0f) {
      speed += ss->cache->speed_avg[i];
      tot++;
    }
  }

  return speed / (float)tot;
}
/* Initialize the stroke cache variants from operator properties. */
static void sculpt_update_cache_variants(bContext *C, Sculpt *sd, Object *ob, PointerRNA *ptr)
{
  Scene *scene = CTX_data_scene(C);
  UnifiedPaintSettings *ups = &scene->toolsettings->unified_paint_settings;
  SculptSession *ss = ob->sculpt;
  StrokeCache *cache = ss->cache;
  Brush *brush = BKE_paint_brush(&sd->paint);

  if (SCULPT_stroke_is_first_brush_step_of_symmetry_pass(ss->cache) ||
      !((brush->flag & BRUSH_ANCHORED) || (SCULPT_get_tool(ss, brush) == SCULPT_TOOL_SNAKE_HOOK) ||
        (SCULPT_get_tool(ss, brush) == SCULPT_TOOL_ROTATE) ||
        SCULPT_is_cloth_deform_brush(brush))) {
    RNA_float_get_array(ptr, "location", cache->true_location);
  }

  float last_mouse[2];
  copy_v2_v2(last_mouse, cache->mouse);

  cache->pen_flip = RNA_boolean_get(ptr, "pen_flip");
  RNA_float_get_array(ptr, "mouse", cache->mouse);
  RNA_float_get_array(ptr, "mouse_event", cache->mouse_event);

  float delta_mouse[2];

  sub_v2_v2v2(delta_mouse, cache->mouse, cache->mouse_event);
  float speed = len_v2(delta_mouse) / (800000.0f); /*get a reasonably usable value*/
  speed /= PIL_check_seconds_timer() - cache->last_speed_time;

  cache->input_mapping.speed = sculpt_update_speed_average(ss, speed);
  cache->last_speed_time = PIL_check_seconds_timer();

  /* XXX: Use pressure value from first brush step for brushes which don't support strokes (grab,
   * thumb). They depends on initial state and brush coord/pressure/etc.
   * It's more an events design issue, which doesn't split coordinate/pressure/angle changing
   * events. We should avoid this after events system re-design. */
  if (paint_supports_dynamic_size(brush, PAINT_MODE_SCULPT) || cache->first_time) {
    cache->pressure = RNA_float_get(ptr, "pressure");
    cache->input_mapping.pressure = sqrtf(cache->pressure);
    // printf("pressure: %f\n", cache->pressure);
  }

  cache->input_mapping.random = BLI_thread_frand(0);

  cache->x_tilt = RNA_float_get(ptr, "x_tilt");
  cache->y_tilt = RNA_float_get(ptr, "y_tilt");
  cache->input_mapping.xtilt = cache->x_tilt;
  cache->input_mapping.ytilt = cache->y_tilt;

  {
    float direction[4];
    copy_v3_v3(direction, ss->cache->grab_delta_symmetry);

    float tmp[3];
    mul_v3_v3fl(
        tmp, ss->cache->sculpt_normal_symm, dot_v3v3(ss->cache->sculpt_normal_symm, direction));
    sub_v3_v3(direction, tmp);
    normalize_v3(direction);

    /* If the active area is being applied for symmetry, flip it
     * across the symmetry axis and rotate it back to the original
     * position in order to project it. This insures that the
     * brush texture will be oriented correctly. */
    direction[3] = 0.0f;
    mul_v4_m4v4(direction, cache->projection_mat, direction);

    cache->input_mapping.angle = (atan2(direction[1], direction[0]) / (float)M_PI) * 0.5 + 0.5;
    // cache->vc
  }

  /* Truly temporary data that isn't stored in properties. */
  if (SCULPT_stroke_is_first_brush_step_of_symmetry_pass(ss->cache)) {
    if (!BKE_brush_use_locked_size(scene, brush, true)) {
      cache->initial_radius = paint_calc_object_space_radius(
          cache->vc, cache->true_location, BKE_brush_size_get(scene, brush, true));
      BKE_brush_unprojected_radius_set(scene, brush, cache->initial_radius, true);
    }
    else {
      cache->initial_radius = BKE_brush_unprojected_radius_get(scene, brush, true);
    }
  }

  /* Clay stabilized pressure. */
  if (SCULPT_get_tool(ss, brush) == SCULPT_TOOL_CLAY_THUMB) {
    if (SCULPT_stroke_is_first_brush_step_of_symmetry_pass(ss->cache)) {
      for (int i = 0; i < SCULPT_CLAY_STABILIZER_LEN; i++) {
        ss->cache->clay_pressure_stabilizer[i] = 0.0f;
      }
      ss->cache->clay_pressure_stabilizer_index = 0;
    }
    else {
      cache->clay_pressure_stabilizer[cache->clay_pressure_stabilizer_index] = cache->pressure;
      cache->clay_pressure_stabilizer_index += 1;
      if (cache->clay_pressure_stabilizer_index >= SCULPT_CLAY_STABILIZER_LEN) {
        cache->clay_pressure_stabilizer_index = 0;
      }
    }
  }

  if (BKE_brush_use_size_pressure(
          scene->toolsettings,
          brush,
          BKE_paint_uses_channels(BKE_paintmode_get_active_from_context(C))) &&
      paint_supports_dynamic_size(brush, PAINT_MODE_SCULPT)) {
    cache->radius = sculpt_brush_dynamic_size_get(brush, cache, cache->initial_radius);
    cache->dyntopo_pixel_radius = sculpt_brush_dynamic_size_get(
        brush, cache, ups->initial_pixel_radius);
  }
  else {
    cache->radius = cache->initial_radius;
    cache->dyntopo_pixel_radius = ups->initial_pixel_radius;
  }

  sculpt_update_cache_paint_variants(cache, brush);

  cache->radius_squared = cache->radius * cache->radius;

  if (brush->flag & BRUSH_ANCHORED) {
    /* True location has been calculated as part of the stroke system already here. */
    if (brush->flag & BRUSH_EDGE_TO_EDGE) {
      RNA_float_get_array(ptr, "location", cache->true_location);
    }

    cache->radius = paint_calc_object_space_radius(
        cache->vc, cache->true_location, ups->pixel_radius);
    cache->radius_squared = cache->radius * cache->radius;

    copy_v3_v3(cache->anchored_location, cache->true_location);
  }

  sculpt_update_brush_delta(ups, ob, brush);

  if (SCULPT_get_tool(ss, brush) == SCULPT_TOOL_ROTATE) {
    cache->vertex_rotation = -BLI_dial_angle(cache->dial, cache->mouse) * cache->bstrength;

    ups->draw_anchored = true;
    copy_v2_v2(ups->anchored_initial_mouse, cache->initial_mouse);
    copy_v3_v3(cache->anchored_location, cache->true_location);
    ups->anchored_size = ups->pixel_radius;
  }

  cache->special_rotation = ups->brush_rotation;
  cache->iteration_count++;

  cache->input_mapping.stroke_t = cache->stroke_distance_t /
                                  10.0f; /*scale to a more user-friendly value*/
}

/* Returns true if any of the smoothing modes are active (currently
 * one of smooth brush, autosmooth, mask smooth, or shift-key
 * smooth). */
static bool sculpt_needs_connectivity_info(Sculpt *sd,
                                           const Brush *brush,
                                           SculptSession *ss,
                                           int stroke_mode)
{
  //  if (ss && ss->pbvh && SCULPT_is_automasking_enabled(sd, ss, brush)) {
  return true;
  //  }
  return ((stroke_mode == BRUSH_STROKE_SMOOTH) || (ss && ss->cache && ss->cache->alt_smooth) ||
          (brush->sculpt_tool == SCULPT_TOOL_SMOOTH) || (brush->autosmooth_factor > 0) ||
          ((brush->sculpt_tool == SCULPT_TOOL_MASK) && (brush->mask_tool == BRUSH_MASK_SMOOTH)) ||
          (brush->sculpt_tool == SCULPT_TOOL_POSE) || (brush->sculpt_tool == SCULPT_TOOL_PAINT) ||
          (brush->sculpt_tool == SCULPT_TOOL_SMEAR) ||
          (brush->sculpt_tool == SCULPT_TOOL_BOUNDARY) ||
          (brush->sculpt_tool == SCULPT_TOOL_SLIDE_RELAX) ||
          (brush->sculpt_tool == SCULPT_TOOL_CLOTH) || (brush->sculpt_tool == SCULPT_TOOL_SMEAR) ||
          (brush->sculpt_tool == SCULPT_TOOL_DRAW_FACE_SETS) ||
          (brush->sculpt_tool == SCULPT_TOOL_DISPLACEMENT_SMEAR));
}

void SCULPT_stroke_modifiers_check(const bContext *C, Object *ob, const Brush *brush)
{
  SculptSession *ss = ob->sculpt;
  View3D *v3d = CTX_wm_view3d(C);
  Sculpt *sd = CTX_data_tool_settings(C)->sculpt;

  bool need_pmap = sculpt_needs_connectivity_info(sd, brush, ss, 0);
  if (ss->shapekey_active || ss->deform_modifiers_active ||
      (!BKE_sculptsession_use_pbvh_draw(ob, v3d) && need_pmap)) {
    Depsgraph *depsgraph = CTX_data_depsgraph_pointer(C);
    BKE_sculpt_update_object_for_edit(depsgraph, ob, need_pmap, false, false);
  }
}

static void sculpt_raycast_cb(PBVHNode *node, void *data_v, float *tmin)
{
  SculptRaycastData *srd = data_v;
  if (!srd->use_back_depth && BKE_pbvh_node_get_tmin(node) >= *tmin) {
    return;
  }

  float(*origco)[3] = NULL;
  bool use_origco = false;

  if (srd->original && srd->ss->cache) {
    if (BKE_pbvh_type(srd->ss->pbvh) == PBVH_BMESH) {
      use_origco = true;
    }
    else {
      /* Intersect with coordinates from before we started stroke. */
      SculptUndoNode *unode = SCULPT_undo_get_node(node, SCULPT_UNDO_COORDS);
      origco = (unode) ? unode->co : NULL;
      use_origco = origco ? true : false;
    }
  }

  if (BKE_pbvh_node_raycast(srd->ss->pbvh,
                            node,
                            origco,
                            use_origco,
                            srd->ray_start,
                            srd->ray_normal,
                            &srd->isect_precalc,
                            &srd->hit_count,
                            &srd->depth,
                            &srd->back_depth,
                            &srd->active_vertex_index,
                            &srd->active_face_grid_index,
                            srd->face_normal,
                            srd->ss->stroke_id)) {
    srd->hit = true;
    *tmin = srd->depth;
  }

  if (srd->hit_count >= 2) {
    srd->back_hit = true;
  }
}

static void sculpt_find_nearest_to_ray_cb(PBVHNode *node, void *data_v, float *tmin)
{
  if (BKE_pbvh_node_get_tmin(node) >= *tmin) {
    return;
  }
  SculptFindNearestToRayData *srd = data_v;
  float(*origco)[3] = NULL;
  bool use_origco = false;

  if (srd->original && srd->ss->cache) {
    if (BKE_pbvh_type(srd->ss->pbvh) == PBVH_BMESH) {
      use_origco = true;
    }
    else {
      /* Intersect with coordinates from before we started stroke. */
      SculptUndoNode *unode = SCULPT_undo_get_node(node, SCULPT_UNDO_COORDS);
      origco = (unode) ? unode->co : NULL;
      use_origco = origco ? true : false;
    }
  }

  if (BKE_pbvh_node_find_nearest_to_ray(srd->ss->pbvh,
                                        node,
                                        origco,
                                        use_origco,
                                        srd->ray_start,
                                        srd->ray_normal,
                                        &srd->depth,
                                        &srd->dist_sq_to_ray,
                                        srd->ss->stroke_id)) {
    srd->hit = true;
    *tmin = srd->dist_sq_to_ray;
  }
}

float SCULPT_raycast_init(ViewContext *vc,
                          const float mouse[2],
                          float ray_start[3],
                          float ray_end[3],
                          float ray_normal[3],
                          bool original)
{
  float obimat[4][4];
  float dist;
  Object *ob = vc->obact;
  RegionView3D *rv3d = vc->region->regiondata;
  View3D *v3d = vc->v3d;

  /* TODO: what if the segment is totally clipped? (return == 0). */
  ED_view3d_win_to_segment_clipped(
      vc->depsgraph, vc->region, vc->v3d, mouse, ray_start, ray_end, true);

  invert_m4_m4(obimat, ob->obmat);
  mul_m4_v3(obimat, ray_start);
  mul_m4_v3(obimat, ray_end);

  sub_v3_v3v3(ray_normal, ray_end, ray_start);
  dist = normalize_v3(ray_normal);

  if ((rv3d->is_persp == false) &&
      /* If the ray is clipped, don't adjust its start/end. */
      !RV3D_CLIPPING_ENABLED(v3d, rv3d)) {
    BKE_pbvh_raycast_project_ray_root(ob->sculpt->pbvh, original, ray_start, ray_end, ray_normal);

    /* rRecalculate the normal. */
    sub_v3_v3v3(ray_normal, ray_end, ray_start);
    dist = normalize_v3(ray_normal);
  }

  return dist;
}

/* Gets the normal, location and active vertex location of the geometry under the cursor. This
 * also updates the active vertex and cursor related data of the SculptSession using the mouse
 * position
 */
bool SCULPT_cursor_geometry_info_update(bContext *C,
                                        SculptCursorGeometryInfo *out,
                                        const float mouse[2],
                                        bool use_sampled_normal,
                                        bool use_back_depth)
{
  Depsgraph *depsgraph = CTX_data_depsgraph_pointer(C);
  Scene *scene = CTX_data_scene(C);
  Sculpt *sd = scene->toolsettings->sculpt;
  Object *ob;
  SculptSession *ss;
  ViewContext vc;
  const Brush *brush = BKE_paint_brush(BKE_paint_get_active_from_context(C));
  float ray_start[3], ray_end[3], ray_normal[3], depth, face_normal[3], sampled_normal[3],
      mat[3][3];
  float viewDir[3] = {0.0f, 0.0f, 1.0f};
  int totnode;
  bool original = false;

  ED_view3d_viewcontext_init(C, &vc, depsgraph);

  ob = vc.obact;
  ss = ob->sculpt;

  if (!ss->pbvh) {
    zero_v3(out->location);
    zero_v3(out->normal);
    zero_v3(out->active_vertex_co);
    return false;
  }

  /* PBVH raycast to get active vertex and face normal. */
  depth = SCULPT_raycast_init(&vc, mouse, ray_start, ray_end, ray_normal, original);
  SCULPT_stroke_modifiers_check(C, ob, brush);
  float back_depth = depth;

  SculptRaycastData srd = {
      .original = original,
      .ss = ob->sculpt,
      .hit = false,
      .back_hit = false,
      .ray_start = ray_start,
      .ray_normal = ray_normal,
      .depth = depth,
      .back_depth = back_depth,
      .hit_count = 0,
      .use_back_depth = use_back_depth,
      .face_normal = face_normal,
  };
  isect_ray_tri_watertight_v3_precalc(&srd.isect_precalc, ray_normal);
  BKE_pbvh_raycast(
      ss->pbvh, sculpt_raycast_cb, &srd, ray_start, ray_normal, srd.original, srd.ss->stroke_id);

  /* Cursor is not over the mesh, return default values. */
  if (!srd.hit) {
    zero_v3(out->location);
    zero_v3(out->normal);
    zero_v3(out->active_vertex_co);
    return false;
  }

  /* Update the active vertex of the SculptSession. */
  ss->active_vertex_index = srd.active_vertex_index;

  // SCULPT_vertex_random_access_ensure(ss);
  copy_v3_v3(out->active_vertex_co, SCULPT_active_vertex_co_get(ss));

  switch (BKE_pbvh_type(ss->pbvh)) {
    case PBVH_FACES:
      ss->active_face_index = srd.active_face_grid_index;
      ss->active_grid_index = 0;
      break;
    case PBVH_GRIDS:
      ss->active_face_index.i = 0;
      ss->active_grid_index = srd.active_face_grid_index.i;
      break;
    case PBVH_BMESH:
      ss->active_face_index = srd.active_face_grid_index;
      ss->active_grid_index = 0;
      break;
  }

  copy_v3_v3(out->location, ray_normal);
  mul_v3_fl(out->location, srd.depth);
  add_v3_v3(out->location, ray_start);

  if (use_back_depth) {
    copy_v3_v3(out->back_location, ray_normal);
    if (srd.back_hit) {
      mul_v3_fl(out->back_location, srd.back_depth);
    }
    else {
      mul_v3_fl(out->back_location, srd.depth);
    }
    add_v3_v3(out->back_location, ray_start);
  }

  /* Option to return the face normal directly for performance o accuracy reasons. */
  if (!use_sampled_normal) {
    copy_v3_v3(out->normal, srd.face_normal);
    return srd.hit;
  }

  /* Sampled normal calculation. */
  float radius;

  /* Update cursor data in SculptSession. */
  invert_m4_m4(ob->imat, ob->obmat);
  copy_m3_m4(mat, vc.rv3d->viewinv);
  mul_m3_v3(mat, viewDir);
  copy_m3_m4(mat, ob->imat);
  mul_m3_v3(mat, viewDir);
  normalize_v3_v3(ss->cursor_view_normal, viewDir);
  copy_v3_v3(ss->cursor_normal, srd.face_normal);
  copy_v3_v3(ss->cursor_location, out->location);
  ss->rv3d = vc.rv3d;
  ss->v3d = vc.v3d;

  if (!BKE_brush_use_locked_size(scene, brush, true)) {
    radius = paint_calc_object_space_radius(
        &vc, out->location, BKE_brush_size_get(scene, brush, true));
  }
  else {
    radius = BKE_brush_unprojected_radius_get(scene, brush, true);
  }
  ss->cursor_radius = radius;

  PBVHNode **nodes = sculpt_pbvh_gather_cursor_update(ob, sd, original, &totnode);

  /* In case there are no nodes under the cursor, return the face normal. */
  if (!totnode) {
    MEM_SAFE_FREE(nodes);
    copy_v3_v3(out->normal, srd.face_normal);
    return true;
  }

  /* Calculate the sampled normal. */
  if (SCULPT_pbvh_calc_area_normal(brush, ob, nodes, totnode, true, sampled_normal)) {
    copy_v3_v3(out->normal, sampled_normal);
    copy_v3_v3(ss->cursor_sampled_normal, sampled_normal);
  }
  else {
    /* Use face normal when there are no vertices to sample inside the cursor radius. */
    copy_v3_v3(out->normal, srd.face_normal);
  }
  MEM_SAFE_FREE(nodes);
  return true;
}

bool SCULPT_stroke_get_location(bContext *C, float out[3], const float mouse[2])
{
  Depsgraph *depsgraph = CTX_data_depsgraph_pointer(C);
  Object *ob;
  SculptSession *ss;
  StrokeCache *cache;
  float ray_start[3], ray_end[3], ray_normal[3], depth, face_normal[3];
  bool original;
  ViewContext vc;

  ED_view3d_viewcontext_init(C, &vc, depsgraph);

  ob = vc.obact;

  ss = ob->sculpt;
  cache = ss->cache;
  original = (cache) ? cache->original : false;

  const Brush *brush = BKE_paint_brush(BKE_paint_get_active_from_context(C));

  SCULPT_stroke_modifiers_check(C, ob, brush);

  depth = SCULPT_raycast_init(&vc, mouse, ray_start, ray_end, ray_normal, original);

  bool hit = false;
  {
    SculptRaycastData srd;
    srd.ss = ob->sculpt;
    srd.ray_start = ray_start;
    srd.ray_normal = ray_normal;
    srd.hit = false;
    srd.depth = depth;
    srd.original = original;
    srd.face_normal = face_normal;
    isect_ray_tri_watertight_v3_precalc(&srd.isect_precalc, ray_normal);

    BKE_pbvh_raycast(
        ss->pbvh, sculpt_raycast_cb, &srd, ray_start, ray_normal, srd.original, srd.ss->stroke_id);
    if (srd.hit) {
      hit = true;
      copy_v3_v3(out, ray_normal);
      mul_v3_fl(out, srd.depth);
      add_v3_v3(out, ray_start);
    }
  }

  if (hit) {
    return hit;
  }

  if (!ELEM(brush->falloff_shape, PAINT_FALLOFF_SHAPE_TUBE)) {
    return hit;
  }

  SculptFindNearestToRayData srd = {
      .original = original,
      .ss = ob->sculpt,
      .hit = false,
      .ray_start = ray_start,
      .ray_normal = ray_normal,
      .depth = FLT_MAX,
      .dist_sq_to_ray = FLT_MAX,
  };
  BKE_pbvh_find_nearest_to_ray(
      ss->pbvh, sculpt_find_nearest_to_ray_cb, &srd, ray_start, ray_normal, srd.original);
  if (srd.hit) {
    hit = true;
    copy_v3_v3(out, ray_normal);
    mul_v3_fl(out, srd.depth);
    add_v3_v3(out, ray_start);
  }

  return hit;
}

static void sculpt_brush_init_tex(const Scene *scene, Sculpt *sd, SculptSession *ss)
{
  Brush *brush = BKE_paint_brush(&sd->paint);
  MTex *mtex = &brush->mtex;

  /* Init mtex nodes. */
  if (mtex->tex && mtex->tex->nodetree) {
    /* Has internal flag to detect it only does it once. */
    ntreeTexBeginExecTree(mtex->tex->nodetree);
  }

  /* TODO: Shouldn't really have to do this at the start of every stroke, but sculpt would need
   * some sort of notification when changes are made to the texture. */
  sculpt_update_tex(scene, sd, ss);
}

static void sculpt_brush_stroke_init(bContext *C, wmOperator *op)
{
  Scene *scene = CTX_data_scene(C);
  Object *ob = CTX_data_active_object(C);
  Sculpt *sd = CTX_data_tool_settings(C)->sculpt;
  SculptSession *ss = CTX_data_active_object(C)->sculpt;
  Brush *brush = BKE_paint_brush(&sd->paint);
  int mode = RNA_enum_get(op->ptr, "mode");
  bool is_smooth, needs_colors;
  bool need_mask = false;

  if (SCULPT_get_tool(ss, brush) == SCULPT_TOOL_MASK) {
    need_mask = true;
  }

  if (SCULPT_get_tool(ss, brush) == SCULPT_TOOL_CLOTH ||
      SCULPT_get_int(ss, deform_target, sd, brush) == BRUSH_DEFORM_TARGET_CLOTH_SIM) {
    need_mask = true;
  }

  view3d_operator_needs_opengl(C);
  sculpt_brush_init_tex(scene, sd, ss);

  is_smooth = sculpt_needs_connectivity_info(sd, brush, ss, mode);
  needs_colors = ELEM(SCULPT_get_tool(ss, brush), SCULPT_TOOL_PAINT, SCULPT_TOOL_SMEAR);

  if (needs_colors) {
    BKE_sculpt_color_layer_create_if_needed(ob);
  }

  /* CTX_data_ensure_evaluated_depsgraph should be used at the end to include the updates of
   * earlier steps modifying the data. */
  Depsgraph *depsgraph = CTX_data_ensure_evaluated_depsgraph(C);
  BKE_sculpt_update_object_for_edit(depsgraph, ob, is_smooth, need_mask, needs_colors);
}

static void sculpt_restore_mesh(Scene *scene, Sculpt *sd, Object *ob)
{
  SculptSession *ss = ob->sculpt;
  Brush *brush = BKE_paint_brush(&sd->paint);

  /* For the cloth brush it makes more sense to not restore the mesh state to keep running the
   * simulation from the previous state. */
  if (SCULPT_get_tool(ss, brush) == SCULPT_TOOL_CLOTH) {
    return;
  }

  /* Restore the mesh before continuing with anchored stroke. */
  if ((brush->flag & BRUSH_ANCHORED) ||
      ((ELEM(SCULPT_get_tool(ss, brush), SCULPT_TOOL_GRAB, SCULPT_TOOL_ELASTIC_DEFORM)) &&
       BKE_brush_use_size_pressure(scene->toolsettings, brush, true)) ||
      (brush->flag & BRUSH_DRAG_DOT)) {

    for (int i = 0; i < ss->totfaces; i++) {
      SculptFaceRef face = BKE_pbvh_table_index_to_face(ss->pbvh, i);
      int origf = SCULPT_face_set_original_get(ss, face);

      SCULPT_face_set_set(ss, face, origf);
    }

    paint_mesh_restore_co(sd, ob);
  }
}

void SCULPT_update_object_bounding_box(Object *ob)
{
  if (ob->runtime.bb) {
    float bb_min[3], bb_max[3];

    BKE_pbvh_bounding_box(ob->sculpt->pbvh, bb_min, bb_max);
    BKE_boundbox_init_from_minmax(ob->runtime.bb, bb_min, bb_max);
  }
}

void SCULPT_flush_update_step(bContext *C, SculptUpdateType update_flags)
{
  Depsgraph *depsgraph = CTX_data_depsgraph_pointer(C);
  Object *ob = CTX_data_active_object(C);
  SculptSession *ss = ob->sculpt;
  ARegion *region = CTX_wm_region(C);
  MultiresModifierData *mmd = ss->multires.modifier;
  View3D *v3d = CTX_wm_view3d(C);
  RegionView3D *rv3d = CTX_wm_region_view3d(C);

  if (rv3d) {
    /* Mark for faster 3D viewport redraws. */
    rv3d->rflag |= RV3D_PAINTING;
  }

  if (mmd != NULL) {
    multires_mark_as_modified(depsgraph, ob, MULTIRES_COORDS_MODIFIED);
  }

  DEG_id_tag_update(&ob->id, ID_RECALC_SHADING);

  /* Only current viewport matters, slower update for all viewports will
   * be done in sculpt_flush_update_done. */
  if (!BKE_sculptsession_use_pbvh_draw(ob, v3d)) {
    /* Slow update with full dependency graph update and all that comes with it.
     * Needed when there are modifiers or full shading in the 3D viewport. */
    DEG_id_tag_update(&ob->id, ID_RECALC_GEOMETRY);
    Sculpt *sd = CTX_data_tool_settings(C)->sculpt;
    Brush *brush = BKE_paint_brush(&sd->paint);
    if (SCULPT_get_tool(ss, brush) == SCULPT_TOOL_ARRAY) {
      BKE_pbvh_update_bounds(ss->pbvh, PBVH_UpdateBB);
      SCULPT_update_object_bounding_box(ob);
    }
    ED_region_tag_redraw(region);
  }
  else {
    /* Fast path where we just update the BVH nodes that changed, and redraw
     * only the part of the 3D viewport where changes happened. */
    rcti r;

    if (update_flags & SCULPT_UPDATE_COORDS) {
      BKE_pbvh_update_bounds(ss->pbvh, PBVH_UpdateBB);
      /* Update the object's bounding box too so that the object
       * doesn't get incorrectly clipped during drawing in
       * draw_mesh_object(). T33790. */
      SCULPT_update_object_bounding_box(ob);
    }

    if (CTX_wm_region_view3d(C) &&
        SCULPT_get_redraw_rect(region, CTX_wm_region_view3d(C), ob, &r)) {
      if (ss->cache) {
        ss->cache->current_r = r;
      }

      /* previous is not set in the current cache else
       * the partial rect will always grow */
      sculpt_extend_redraw_rect_previous(ob, &r);

      r.xmin += region->winrct.xmin - 2;
      r.xmax += region->winrct.xmin + 2;
      r.ymin += region->winrct.ymin - 2;
      r.ymax += region->winrct.ymin + 2;
      ED_region_tag_redraw_partial(region, &r, true);
    }
  }
}

bool all_nodes_callback(PBVHNode *node, void *data)
{
  return true;
}

void sculpt_undo_print_nodes(void *active);

void SCULPT_flush_update_done(const bContext *C, Object *ob, SculptUpdateType update_flags)
{
  /* After we are done drawing the stroke, check if we need to do a more
   * expensive depsgraph tag to update geometry. */
  wmWindowManager *wm = CTX_wm_manager(C);
  View3D *current_v3d = CTX_wm_view3d(C);
  RegionView3D *rv3d = CTX_wm_region_view3d(C);
  SculptSession *ss = ob->sculpt;
  Mesh *mesh = ob->data;

  /* Always needed for linked duplicates. */
  bool need_tag = (ID_REAL_USERS(&mesh->id) > 1);

  if (rv3d) {
    rv3d->rflag &= ~RV3D_PAINTING;
  }

  LISTBASE_FOREACH (wmWindow *, win, &wm->windows) {
    bScreen *screen = WM_window_get_active_screen(win);
    LISTBASE_FOREACH (ScrArea *, area, &screen->areabase) {
      SpaceLink *sl = area->spacedata.first;
      if (sl->spacetype != SPACE_VIEW3D) {
        continue;
      }
      View3D *v3d = (View3D *)sl;
      if (v3d != current_v3d) {
        need_tag |= !BKE_sculptsession_use_pbvh_draw(ob, v3d);
      }

      /* Tag all 3D viewports for redraw now that we are done. Others
       * viewports did not get a full redraw, and anti-aliasing for the
       * current viewport was deactivated. */
      LISTBASE_FOREACH (ARegion *, region, &area->regionbase) {
        if (region->regiontype == RGN_TYPE_WINDOW) {
          ED_region_tag_redraw(region);
        }
      }
    }
  }

  if (update_flags & SCULPT_UPDATE_COORDS) {
    BKE_pbvh_update_bounds(ss->pbvh, PBVH_UpdateOriginalBB);

    /* Coordinates were modified, so fake neighbors are not longer valid. */
    SCULPT_fake_neighbors_free(ob);
  }

  if (update_flags & SCULPT_UPDATE_MASK) {
    BKE_pbvh_update_vertex_data(ss->pbvh, PBVH_UpdateMask);
  }

  if (BKE_pbvh_type(ss->pbvh) == PBVH_BMESH) {
    BKE_pbvh_bmesh_after_stroke(ss->pbvh, false);
#if 0
    if (update_flags & SCULPT_UPDATE_COLOR) {
      PBVHNode **nodes;
      int totnode = 0;

      // BKE_pbvh_get_nodes(ss->pbvh, PBVH_UpdateColor, &nodes, &totnode);
      BKE_pbvh_search_gather(ss->pbvh, all_nodes_callback, NULL, &nodes, &totnode);

      for (int i = 0; i < totnode; i++) {
        SCULPT_undo_push_node(ob, nodes[i], SCULPT_UNDO_COLOR);
      }

      if (nodes) {
        MEM_freeN(nodes);
      }
    }
#endif

    sculpt_undo_print_nodes(NULL);
  }

  if (update_flags & SCULPT_UPDATE_COLOR) {
    BKE_pbvh_update_vertex_data(ss->pbvh, PBVH_UpdateColor);
  }

  /* Optimization: if there is locked key and active modifiers present in */
  /* the stack, keyblock is updating at each step. otherwise we could update */
  /* keyblock only when stroke is finished. */
  if (ss->shapekey_active && !ss->deform_modifiers_active) {
    sculpt_update_keyblock(ob);
  }

  if (need_tag) {
    DEG_id_tag_update(&ob->id, ID_RECALC_GEOMETRY);
  }
}

/* Returns whether the mouse/stylus is over the mesh (1)
 * or over the background (0). */
static bool over_mesh(bContext *C, struct wmOperator *UNUSED(op), float x, float y)
{
  float mouse[2], co[3];

  mouse[0] = x;
  mouse[1] = y;

  return SCULPT_stroke_get_location(C, co, mouse);
}

static bool sculpt_stroke_test_start(bContext *C, struct wmOperator *op, const float mouse[2])
{
  if (BKE_paintmode_get_active_from_context(C) == PAINT_MODE_SCULPT) {
    /* load brush settings into old Brush fields so the
       paint API can get at then */
    Sculpt *sd = CTX_data_tool_settings(C)->sculpt;
    Brush *brush = BKE_paint_brush(&sd->paint);
    Object *ob = CTX_data_active_object(C);

    if (brush && brush->channels) {
      int tool = RNA_enum_get(op->ptr, "tool_override");
      BrushChannelSet *channels = brush->channels;

      if (tool) { /* note that ss->cache does not exist at this point */
        channels = sculpt_init_tool_override_channels(sd, ob->sculpt, tool);
      }

      // paranoia check to correct corrupted brushes
      BKE_brush_builtin_patch(brush, brush->sculpt_tool);

      BKE_brush_channelset_compat_load(sculpt_get_brush_channels(ob->sculpt, brush), brush, false);

      if (tool) {
        BKE_brush_channelset_free(channels);
      }
    }
  }

  /* Don't start the stroke until mouse goes over the mesh.
   * NOTE: mouse will only be null when re-executing the saved stroke.
   * We have exception for 'exec' strokes since they may not set 'mouse',
   * only 'location', see: T52195. */
  if (((op->flag & OP_IS_INVOKE) == 0) || (mouse == NULL) ||
      over_mesh(C, op, mouse[0], mouse[1])) {
    Object *ob = CTX_data_active_object(C);
    SculptSession *ss = ob->sculpt;
    Sculpt *sd = CTX_data_tool_settings(C)->sculpt;

    // increment stroke_id to flag origdata update
    ss->stroke_id++;

    if (ss->pbvh) {
      BKE_pbvh_set_stroke_id(ss->pbvh, ss->stroke_id);
    }

    ED_view3d_init_mats_rv3d(ob, CTX_wm_region_view3d(C));

    sculpt_update_cache_invariants(C, sd, ss, op, mouse);

    SculptCursorGeometryInfo sgi;
    SCULPT_cursor_geometry_info_update(C, &sgi, mouse, false, false);

    SCULPT_undo_push_begin(ob, sculpt_tool_name(sd));

    Brush *brush = BKE_paint_brush(&sd->paint);
    if (SCULPT_get_tool(ss, brush) == SCULPT_TOOL_ARRAY) {
      SCULPT_undo_push_node(ob, NULL, SCULPT_UNDO_GEOMETRY);
    }

    return true;
  }
  return false;
}

/* fills in r_settings with brush channel values pulled from
   chset.*/
static void sculpt_cache_dyntopo_settings(BrushChannelSet *chset,
                                          DynTopoSettings *r_settings,
                                          BrushMappingData *input_data)
{
  memset(r_settings, 0, sizeof(*r_settings));

  if (BRUSHSET_GET_BOOL(chset, dyntopo_disabled, NULL)) {
    r_settings->flag |= DYNTOPO_DISABLED;
  }

  r_settings->flag = BRUSHSET_GET_INT(chset, dyntopo_mode, NULL);
  r_settings->mode = BRUSHSET_GET_INT(chset, dyntopo_detail_mode, NULL);
  r_settings->radius_scale = BRUSHSET_GET_FLOAT(chset, dyntopo_radius_scale, input_data);
  r_settings->spacing = BRUSHSET_GET_FLOAT(chset, dyntopo_spacing, input_data);
  r_settings->detail_size = BRUSHSET_GET_FLOAT(chset, dyntopo_detail_size, input_data);
  r_settings->detail_range = BRUSHSET_GET_FLOAT(chset, dyntopo_detail_range, input_data);
  r_settings->detail_percent = BRUSHSET_GET_FLOAT(chset, dyntopo_detail_percent, input_data);
  r_settings->constant_detail = BRUSHSET_GET_FLOAT(chset, dyntopo_constant_detail, input_data);
};

void sculpt_stroke_update_step(bContext *C, struct PaintStroke *stroke, PointerRNA *itemptr)
{

  UnifiedPaintSettings *ups = &CTX_data_tool_settings(C)->unified_paint_settings;
  Sculpt *sd = CTX_data_tool_settings(C)->sculpt;
  Object *ob = CTX_data_active_object(C);
  SculptSession *ss = ob->sculpt;
  Brush *brush = BKE_paint_brush(&sd->paint);

  if (ss->cache->channels_final) {
    BKE_brush_channelset_free(ss->cache->channels_final);
  }

  if (!brush->channels) {
    // should not happen!
    printf("had to create brush->channels for brush '%s'!", brush->id.name + 2);

    brush->channels = BKE_brush_channelset_create("brush 0");
    BKE_brush_builtin_patch(brush, brush->sculpt_tool);
    BKE_brush_channelset_compat_load(brush->channels, brush, true);
  }

  if (brush->channels && sd->channels) {
    ss->cache->channels_final = BKE_brush_channelset_create("channels_final");
    BKE_brush_channelset_merge(
        ss->cache->channels_final, sculpt_get_brush_channels(ss, brush), sd->channels);
  }
  else if (brush->channels) {
    ss->cache->channels_final = BKE_brush_channelset_copy(sculpt_get_brush_channels(ss, brush));
  }

  // bad debug global
  extern bool pbvh_show_orig_co;
  pbvh_show_orig_co = BRUSHSET_GET_INT(ss->cache->channels_final, show_origco, NULL);

  ss->cache->use_plane_trim = BRUSHSET_GET_INT(
      ss->cache->channels_final, use_plane_trim, &ss->cache->input_mapping);

  if (ss->cache->alt_smooth && ss->cache->tool_override == SCULPT_TOOL_SMOOTH) {
    sculpt_apply_alt_smmoth_settings(ss, sd, brush);
  }

  // load settings into brush and unified paint settings
  BKE_brush_channelset_compat_load(ss->cache->channels_final, brush, false);

  if (!(brush->flag & (BRUSH_ANCHORED | BRUSH_DRAG_DOT))) {
    BKE_brush_channelset_to_unified_settings(ss->cache->channels_final, ups);
  }

  // paranoia check that global dyntopo flag is always respected
  if (!(sd->flags & SCULPT_DYNTOPO_ENABLED)) {
    BRUSHSET_SET_BOOL(ss->cache->channels_final, dyntopo_disabled, true);
  }

  sd->smooth_strength_factor = BRUSHSET_GET_FLOAT(
      ss->cache->channels_final, smooth_strength_factor, NULL);

  ss->cache->bstrength = brush_strength(sd, ss->cache, calc_symmetry_feather(sd, ss->cache), ups);

  // we have to evaluate channel mappings here manually
  BrushChannel *ch = BRUSHSET_LOOKUP_FINAL(brush->channels, sd->channels, strength);
  ss->cache->bstrength = BKE_brush_channel_eval_mappings(
      ch, &ss->cache->input_mapping, (double)ss->cache->bstrength, 0);

  if (ss->cache->invert) {
    brush->alpha = fabs(brush->alpha);
    ss->cache->bstrength = -fabs(ss->cache->bstrength);

    // BKE_brush_channelset_set_float(ss->cache->channels_final, "strength",
    // ss->cache->bstrength);
  }

  ss->cache->stroke_distance = stroke->stroke_distance;
  ss->cache->stroke_distance_t = stroke->stroke_distance_t;
  ss->cache->stroke = stroke;

  if (SCULPT_stroke_is_first_brush_step(ss->cache)) {
    ss->cache->last_dyntopo_t = 0.0f;

    memset((void *)ss->cache->last_smooth_t, 0, sizeof(ss->cache->last_smooth_t));
    memset((void *)ss->cache->last_rake_t, 0, sizeof(ss->cache->last_rake_t));
  }

  sculpt_cache_dyntopo_settings(ss->cache->channels_final,
                                &brush->cached_dyntopo,
                                ss->cache ? &ss->cache->input_mapping : NULL);

  if (SCULPT_get_tool(ss, brush) == SCULPT_TOOL_SCENE_PROJECT) {
    SCULPT_stroke_cache_snap_context_init(C, ob);
  }

  SCULPT_stroke_modifiers_check(C, ob, brush);
  if (itemptr) {
    sculpt_update_cache_variants(C, sd, ob, itemptr);
  }
  sculpt_restore_mesh(CTX_data_scene(C), sd, ob);

  int boundsym = BKE_get_fset_boundary_symflag(ob);
  ss->cache->boundary_symmetry = boundsym;
  ss->boundary_symmetry = boundsym;

  if (ss->pbvh) {
    BKE_pbvh_set_symmetry(ss->pbvh, SCULPT_mesh_symmetry_xyz_get(ob), boundsym);
  }

  int detail_mode = SCULPT_get_int(ss, dyntopo_detail_mode, sd, brush);

  float detail_size = SCULPT_get_float(ss, dyntopo_detail_size, sd, brush);
  float detail_percent = SCULPT_get_float(ss, dyntopo_detail_percent, sd, brush);
  float detail_range = SCULPT_get_float(ss, dyntopo_detail_range, sd, brush);
  float constant_detail = SCULPT_get_float(ss, dyntopo_constant_detail, sd, brush);

  float dyntopo_pixel_radius = ss->cache->radius;
  float dyntopo_radius = paint_calc_object_space_radius(
      ss->cache->vc, ss->cache->true_location, dyntopo_pixel_radius);

  if (detail_mode == DYNTOPO_DETAIL_CONSTANT || detail_mode == DYNTOPO_DETAIL_MANUAL) {
    float object_space_constant_detail = 1.0f / (constant_detail * mat4_to_scale(ob->obmat));

    BKE_pbvh_bmesh_detail_size_set(ss->pbvh, object_space_constant_detail, detail_range);
  }
  else if (detail_mode == DYNTOPO_DETAIL_BRUSH) {
    BKE_pbvh_bmesh_detail_size_set(
        ss->pbvh, ss->cache->radius * detail_percent / 100.0f, detail_range);
  }
  else {
    BKE_pbvh_bmesh_detail_size_set(ss->pbvh,
                                   (dyntopo_radius / dyntopo_pixel_radius) *
                                       (detail_size * U.pixelsize) / 0.4f,
                                   detail_range);
  }

  bool run_commandlist = brush_uses_commandlist(brush, SCULPT_get_tool(ss, brush));

  if (run_commandlist) {
    if (SCULPT_stroke_is_first_brush_step(ss->cache)) {
      if (ss->cache->commandlist) {
        BKE_brush_commandlist_free(ss->cache->commandlist);
      }

      BrushCommandList *list = ss->cache->commandlist = BKE_brush_commandlist_create();
      int tool = ss->cache && ss->cache->tool_override ? ss->cache->tool_override :
                                                         brush->sculpt_tool;

      if (tool == SCULPT_TOOL_SLIDE_RELAX && ss->cache->alt_smooth) {
        tool = SCULPT_TOOL_RELAX;
      }

      if (ss->cache->alt_smooth && ss->cache->tool_override == SCULPT_TOOL_SMOOTH) {
        sculpt_apply_alt_smmoth_settings(ss, sd, brush);
      }

      BKE_builtin_commandlist_create(
          brush, ss->cache->channels_final, list, tool, &ss->cache->input_mapping);
    }

    SCULPT_run_commandlist(sd, ob, brush, ss->cache->commandlist, ups);

    float location[3];

    /* Update average stroke position. */
    copy_v3_v3(location, ss->cache->true_location);
    mul_m4_v3(ob->obmat, location);

    add_v3_v3(ups->average_stroke_accum, location);
    ups->average_stroke_counter++;
    /* Update last stroke position. */
    ups->last_stroke_valid = true;

    // copy_v3_v3(ss->cache->true_last_location, ss->cache->true_location);
  }
  else {
    do_symmetrical_brush_actions(sd, ob, do_brush_action, ups, NULL);
  }

  if (ss->needs_pbvh_rebuild) {
    /* The mesh was modified, rebuild the PBVH. */
    BKE_particlesystem_reset_all(ob);
    BKE_ptcache_object_reset(CTX_data_scene(C), ob, PTCACHE_RESET_OUTDATED);

    DEG_id_tag_update(&ob->id, ID_RECALC_GEOMETRY);
    BKE_scene_graph_update_tagged(CTX_data_ensure_evaluated_depsgraph(C), CTX_data_main(C));
    SCULPT_pbvh_clear(ob);
    Depsgraph *depsgraph = CTX_data_ensure_evaluated_depsgraph(C);
    BKE_sculpt_update_object_for_edit(depsgraph, ob, true, false, false);

    if (SCULPT_get_tool(ss, brush) == SCULPT_TOOL_ARRAY) {
      SCULPT_tag_update_overlays(C);
    }
    ss->needs_pbvh_rebuild = false;
  }

  if (!run_commandlist) {
    sculpt_combine_proxies(sd, ob);
  }

  if (SCULPT_get_tool(ss, brush) == SCULPT_TOOL_FAIRING) {
    SCULPT_fairing_brush_exec_fairing_for_cache(sd, ob);
  }

  /* Hack to fix noise texture tearing mesh. */
  sculpt_fix_noise_tear(sd, ob);

  /* TODO(sergey): This is not really needed for the solid shading,
   * which does use pBVH drawing anyway, but texture and wireframe
   * requires this.
   *
   * Could be optimized later, but currently don't think it's so
   * much common scenario.
   *
   * Same applies to the DEG_id_tag_update() invoked from
   * sculpt_flush_update_step().
   */
  if (ss->deform_modifiers_active) {
    SCULPT_flush_stroke_deform(sd, ob, sculpt_tool_is_proxy_used(SCULPT_get_tool(ss, brush)));
  }
  else if (ss->shapekey_active) {
    sculpt_update_keyblock(ob);
  }

  ss->cache->first_time = false;
  copy_v3_v3(ss->cache->true_last_location, ss->cache->true_location);

  /* Cleanup. */
  if (SCULPT_get_tool(ss, brush) == SCULPT_TOOL_MASK) {
    SCULPT_flush_update_step(C, SCULPT_UPDATE_MASK);
  }
  else if (ELEM(SCULPT_get_tool(ss, brush), SCULPT_TOOL_PAINT, SCULPT_TOOL_SMEAR)) {
    SCULPT_flush_update_step(C, SCULPT_UPDATE_COLOR);
  }
  else {
    SCULPT_flush_update_step(C, SCULPT_UPDATE_COORDS);
  }
}

static void sculpt_brush_exit_tex(Sculpt *sd)
{
  Brush *brush = BKE_paint_brush(&sd->paint);
  MTex *mtex = &brush->mtex;

  if (mtex->tex && mtex->tex->nodetree) {
    ntreeTexEndExecTree(mtex->tex->nodetree->execdata);
  }
}

static void sculpt_stroke_done(const bContext *C, struct PaintStroke *UNUSED(stroke))
{
  Object *ob = CTX_data_active_object(C);
  SculptSession *ss = ob->sculpt;
  Sculpt *sd = CTX_data_tool_settings(C)->sculpt;

  /* Finished. */
  if (!ss->cache) {
    sculpt_brush_exit_tex(sd);
    return;
  }
  UnifiedPaintSettings *ups = &CTX_data_tool_settings(C)->unified_paint_settings;
  Brush *brush = BKE_paint_brush(&sd->paint);
  BLI_assert(brush == ss->cache->brush); /* const, so we shouldn't change. */
  ups->draw_inverted = false;

  SCULPT_stroke_modifiers_check(C, ob, brush);

  /* Alt-Smooth. */
  if (ss->cache->alt_smooth) {
    if (SCULPT_get_tool(ss, brush) == SCULPT_TOOL_MASK) {
      brush->mask_tool = ss->cache->saved_mask_brush_tool;
    }
    else if (ELEM(SCULPT_get_tool(ss, brush),
                  SCULPT_TOOL_SLIDE_RELAX,
                  SCULPT_TOOL_RELAX,
                  SCULPT_TOOL_DRAW_FACE_SETS,
                  SCULPT_TOOL_PAINT,
                  SCULPT_TOOL_SMEAR)) {
      /* Do nothing. */
    }
    else {
      /*
      BKE_brush_size_set(scene, brush, ss->cache->saved_smooth_size, true);
      brush = (Brush *)BKE_libblock_find_name(bmain, ID_BR, ss->cache->saved_active_brush_name);
      if (brush) {
        BKE_paint_brush_set(&sd->paint, brush);
      }*/
    }
  }

  if (SCULPT_is_automasking_enabled(sd, ss, brush)) {
    SCULPT_automasking_cache_free(ss, ob, ss->cache->automasking);
  }

  int tool = SCULPT_get_tool(ss, brush);  // save tool for after we've freed ss->cache

  BKE_pbvh_node_color_buffer_free(ss->pbvh);
  SCULPT_cache_free(ss, ob, ss->cache);
  ss->cache = NULL;

  if (tool == SCULPT_TOOL_ARRAY) {
    SCULPT_undo_push_node(ob, NULL, SCULPT_UNDO_GEOMETRY);
    SCULPT_array_datalayers_free(ss->array, ob);
  }

  SCULPT_undo_push_end(ob);

  if (tool == SCULPT_TOOL_MASK) {
    SCULPT_flush_update_done(C, ob, SCULPT_UPDATE_MASK);
  }
  else {
    SCULPT_flush_update_done(C, ob, SCULPT_UPDATE_COORDS);
  }

  WM_event_add_notifier(C, NC_OBJECT | ND_DRAW, ob);
  sculpt_brush_exit_tex(sd);
}

static int sculpt_brush_stroke_invoke(bContext *C, wmOperator *op, const wmEvent *event)
{
  struct PaintStroke *stroke;
  int ignore_background_click;
  int retval;

  sculpt_brush_stroke_init(C, op);

  stroke = paint_stroke_new(C,
                            op,
                            SCULPT_stroke_get_location,
                            sculpt_stroke_test_start,
                            sculpt_stroke_update_step,
                            NULL,
                            sculpt_stroke_done,
                            event->type);

  op->customdata = stroke;

  /* For tablet rotation. */
  ignore_background_click = RNA_boolean_get(op->ptr, "ignore_background_click");

  if (ignore_background_click && !over_mesh(C, op, event->xy[0], event->xy[1])) {
    paint_stroke_free(C, op);
    return OPERATOR_PASS_THROUGH;
  }

  if ((retval = op->type->modal(C, op, event)) == OPERATOR_FINISHED) {
    paint_stroke_free(C, op);
    return OPERATOR_FINISHED;
  }
  /* Add modal handler. */
  WM_event_add_modal_handler(C, op);

  OPERATOR_RETVAL_CHECK(retval);
  BLI_assert(retval == OPERATOR_RUNNING_MODAL);

  return OPERATOR_RUNNING_MODAL;
}

static int sculpt_brush_stroke_exec(bContext *C, wmOperator *op)
{
  sculpt_brush_stroke_init(C, op);

  op->customdata = paint_stroke_new(C,
                                    op,
                                    SCULPT_stroke_get_location,
                                    sculpt_stroke_test_start,
                                    sculpt_stroke_update_step,
                                    NULL,
                                    sculpt_stroke_done,
                                    0);

  /* Frees op->customdata. */
  paint_stroke_exec(C, op);

  return OPERATOR_FINISHED;
}

static void sculpt_brush_stroke_cancel(bContext *C, wmOperator *op)
{
  Object *ob = CTX_data_active_object(C);
  SculptSession *ss = ob->sculpt;
  Sculpt *sd = CTX_data_tool_settings(C)->sculpt;
  const Brush *brush = BKE_paint_brush(&sd->paint);

  /* XXX Canceling strokes that way does not work with dynamic topology,
   *     user will have to do real undo for now. See T46456. */
  if (ss->cache && !SCULPT_stroke_is_dynamic_topology(ss, brush)) {
    paint_mesh_restore_co(sd, ob);
  }

  paint_stroke_cancel(C, op);

  if (ss->cache) {
    SCULPT_cache_free(ss, ob, ss->cache);
    ss->cache = NULL;
  }

  sculpt_brush_exit_tex(sd);
}

extern const EnumPropertyItem rna_enum_brush_sculpt_tool_items[];
static EnumPropertyItem *stroke_tool_items = NULL;

void SCULPT_OT_brush_stroke(wmOperatorType *ot)
{
  /* Identifiers. */
  ot->name = "Sculpt";
  ot->idname = "SCULPT_OT_brush_stroke";
  ot->description = "Sculpt a stroke into the geometry";

  /* API callbacks. */
  ot->invoke = sculpt_brush_stroke_invoke;
  ot->modal = paint_stroke_modal;
  ot->exec = sculpt_brush_stroke_exec;
  ot->poll = SCULPT_poll;
  ot->cancel = sculpt_brush_stroke_cancel;

  /* Flags (sculpt does own undo? (ton)). */
  ot->flag = OPTYPE_BLOCKING;

  /* Properties. */

  paint_stroke_operator_properties(ot, true);

  RNA_def_boolean(ot->srna,
                  "ignore_background_click",
                  0,
                  "Ignore Background Click",
                  "Clicks on the background do not start the stroke");

  if (!stroke_tool_items) {
    int count = 0;
    while (rna_enum_brush_sculpt_tool_items[count++].identifier) {
    }

    stroke_tool_items = calloc(count + 1, sizeof(*stroke_tool_items));

    stroke_tool_items[0].identifier = "NONE";
    stroke_tool_items[0].icon = ICON_NONE;
    stroke_tool_items[0].value = 0;
    stroke_tool_items[0].name = "None";
    stroke_tool_items[0].description = "Unset";
    memcpy(stroke_tool_items + 1,
           rna_enum_brush_sculpt_tool_items,
           sizeof(*stroke_tool_items) * count);
  }

  PropertyRNA *prop = RNA_def_enum(
      ot->srna, "tool_override", stroke_tool_items, 0, "Tool Override", "Set custom brush tool");
  RNA_def_property_flag(prop, PROP_SKIP_SAVE);
}

/**** Toggle operator for turning sculpt mode on or off ****/

static void sculpt_init_session(Main *bmain, Depsgraph *depsgraph, Scene *scene, Object *ob)
{
  /* Create persistent sculpt mode data. */
  BKE_sculpt_toolsettings_data_ensure(scene);

  /* Create sculpt mode session data. */
  if (ob->sculpt != NULL) {
    BKE_sculptsession_free(ob);
  }

  ob->sculpt = MEM_callocN(sizeof(SculptSession), "sculpt session");
  ob->sculpt->mode_type = OB_MODE_SCULPT;
  ob->sculpt->active_face_index.i = SCULPT_REF_NONE;
  ob->sculpt->active_vertex_index.i = SCULPT_REF_NONE;

  CustomData_reset(&ob->sculpt->temp_vdata);
  CustomData_reset(&ob->sculpt->temp_pdata);

  BKE_sculpt_ensure_orig_mesh_data(scene, ob);

  BKE_scene_graph_evaluated_ensure(depsgraph, bmain);

  /* This function expects a fully evaluated depsgraph. */
  BKE_sculpt_update_object_for_edit(depsgraph, ob, false, false, false);

  /* Here we can detect geometry that was just added to Sculpt Mode as it has the
   * SCULPT_FACE_SET_NONE assigned, so we can create a new Face Set for it. */
  /* In sculpt mode all geometry that is assigned to SCULPT_FACE_SET_NONE is considered as not
   * initialized, which is used is some operators that modify the mesh topology to perform
   * certain actions in the new polys. After these operations are finished, all polys should have
   * a valid face set ID assigned (different from SCULPT_FACE_SET_NONE) to manage their
   * visibility correctly. */
  /* TODO(pablodp606): Based on this we can improve the UX in future tools for creating new
   * objects, like moving the transform pivot position to the new area or masking existing
   * geometry. */
  SculptSession *ss = ob->sculpt;
  const int new_face_set = SCULPT_face_set_next_available_get(ss);
  for (int i = 0; i < ss->totfaces; i++) {
    if (ss->face_sets[i] == SCULPT_FACE_SET_NONE) {
      ss->face_sets[i] = new_face_set;
    }
  }
}

void ED_object_sculptmode_enter_ex(Main *bmain,
                                   Depsgraph *depsgraph,
                                   Scene *scene,
                                   Object *ob,
                                   const bool force_dyntopo,
                                   ReportList *reports,
                                   bool do_undo)
{
  const int mode_flag = OB_MODE_SCULPT;
  Mesh *me = BKE_mesh_from_object(ob);

  /* Enter sculpt mode. */
  ob->mode |= mode_flag;

  sculpt_init_session(bmain, depsgraph, scene, ob);

  if (!(fabsf(ob->scale[0] - ob->scale[1]) < 1e-4f &&
        fabsf(ob->scale[1] - ob->scale[2]) < 1e-4f)) {
    BKE_report(
        reports, RPT_WARNING, "Object has non-uniform scale, sculpting may be unpredictable");
  }
  else if (is_negative_m4(ob->obmat)) {
    BKE_report(reports, RPT_WARNING, "Object has negative scale, sculpting may be unpredictable");
  }

  Paint *paint = BKE_paint_get_active_from_paintmode(scene, PAINT_MODE_SCULPT);
  BKE_paint_init(bmain, scene, PAINT_MODE_SCULPT, PAINT_CURSOR_SCULPT);

  paint_cursor_start(paint, SCULPT_mode_poll_view3d);

  bool has_multires = false;

  /* Check dynamic-topology flag; re-enter dynamic-topology mode when changing modes,
   * As long as no data was added that is not supported. */
  if (me->flag & ME_SCULPT_DYNAMIC_TOPOLOGY) {
    MultiresModifierData *mmd = BKE_sculpt_multires_active(scene, ob);

    const char *message_unsupported = NULL;
    if (mmd != NULL) {
      message_unsupported = TIP_("multi-res modifier");
      has_multires = true;
    }
    else {
      enum eDynTopoWarnFlag flag = SCULPT_dynamic_topology_check(scene, ob);
      if (flag == 0) {
        /* pass */
      }
      else if (flag & DYNTOPO_WARN_EDATA) {
        message_unsupported = TIP_("edge data");
      }
      else if (flag & DYNTOPO_WARN_MODIFIER) {
        message_unsupported = TIP_("constructive modifier");
      }
      else {
        BLI_assert(0);
      }
    }

    if (!has_multires && ((message_unsupported == NULL) || force_dyntopo)) {
      /* Needed because we may be entering this mode before the undo system loads. */
      wmWindowManager *wm = bmain->wm.first;
      bool has_undo = do_undo && wm->undo_stack != NULL;

      /* Undo push is needed to prevent memory leak. */
      if (has_undo) {
        SCULPT_undo_push_begin(ob, "Dynamic topology enable");
      }

      bool need_bmlog = !ob->sculpt->bm_log;

      SCULPT_dynamic_topology_enable_ex(bmain, depsgraph, scene, ob);

      if (has_undo) {
        SCULPT_undo_push_node(ob, NULL, SCULPT_UNDO_DYNTOPO_BEGIN);
        SCULPT_undo_push_end(ob);
      }
      else if (need_bmlog) {
        if (ob->sculpt->bm_log) {
          BM_log_free(ob->sculpt->bm_log, true);
          ob->sculpt->bm_log = NULL;
        }

        SCULPT_undo_ensure_bmlog(ob);

        // SCULPT_undo_ensure_bmlog failed to find a sculpt undo step
        if (!ob->sculpt->bm_log) {
          ob->sculpt->bm_log = BM_log_create(ob->sculpt->bm, ob->sculpt->cd_sculpt_vert);
        }
      }
    }
    else {
      BKE_reportf(
          reports, RPT_WARNING, "Dynamic Topology found: %s, disabled", message_unsupported);
      me->flag &= ~ME_SCULPT_DYNAMIC_TOPOLOGY;
    }
  }

  /* Flush object mode. */
  DEG_id_tag_update(&ob->id, ID_RECALC_COPY_ON_WRITE);
}

void ED_object_sculptmode_enter(struct bContext *C, Depsgraph *depsgraph, ReportList *reports)
{
  Main *bmain = CTX_data_main(C);
  Scene *scene = CTX_data_scene(C);
  ViewLayer *view_layer = CTX_data_view_layer(C);
  Object *ob = OBACT(view_layer);
  ED_object_sculptmode_enter_ex(bmain, depsgraph, scene, ob, false, reports, true);
}

void ED_object_sculptmode_exit_ex(Main *bmain, Depsgraph *depsgraph, Scene *scene, Object *ob)
{
  const int mode_flag = OB_MODE_SCULPT;
  Mesh *me = BKE_mesh_from_object(ob);

  multires_flush_sculpt_updates(ob);

  /* Not needed for now. */
#if 0
  MultiresModifierData *mmd = BKE_sculpt_multires_active(scene, ob);
  const int flush_recalc = ed_object_sculptmode_flush_recalc_flag(scene, ob, mmd);
#endif

  /* Always for now, so leaving sculpt mode always ensures scene is in
   * a consistent state. */
  if (true || /* flush_recalc || */ (ob->sculpt && ob->sculpt->bm)) {
    DEG_id_tag_update(&ob->id, ID_RECALC_GEOMETRY);
  }

  if (me->flag & ME_SCULPT_DYNAMIC_TOPOLOGY) {
    /* Dynamic topology must be disabled before exiting sculpt
     * mode to ensure the undo stack stays in a consistent
     * state. */
    sculpt_dynamic_topology_disable_with_undo(bmain, depsgraph, scene, ob);

    /* Store so we know to re-enable when entering sculpt mode. */
    me->flag |= ME_SCULPT_DYNAMIC_TOPOLOGY;
  }

  /* Leave sculpt mode. */
  ob->mode &= ~mode_flag;

  BKE_sculptsession_free(ob);

  paint_cursor_delete_textures();

  /* Never leave derived meshes behind. */
  BKE_object_free_derived_caches(ob);

  /* Flush object mode. */
  DEG_id_tag_update(&ob->id, ID_RECALC_COPY_ON_WRITE);
}

void ED_object_sculptmode_exit(bContext *C, Depsgraph *depsgraph)
{
  Main *bmain = CTX_data_main(C);
  Scene *scene = CTX_data_scene(C);
  ViewLayer *view_layer = CTX_data_view_layer(C);
  Object *ob = OBACT(view_layer);
  ED_object_sculptmode_exit_ex(bmain, depsgraph, scene, ob);
}

void SCULPT_geometry_preview_lines_update(bContext *C, SculptSession *ss, float radius)
{
  Depsgraph *depsgraph = CTX_data_depsgraph_pointer(C);
  Object *ob = CTX_data_active_object(C);

  ss->preview_vert_index_count = 0;
  int totpoints = 0;

  /* This function is called from the cursor drawing code, so the PBVH may not be build yet. */
  if (!ss->pbvh) {
    return;
  }

  if (!ss->deform_modifiers_active) {
    return;
  }

  if (BKE_pbvh_type(ss->pbvh) == PBVH_GRIDS) {
    return;
  }

  BKE_sculpt_update_object_for_edit(depsgraph, ob, true, true, false);

  if (!ss->pmap) {
    return;
  }

  float brush_co[3];
  copy_v3_v3(brush_co, SCULPT_active_vertex_co_get(ss));

  BLI_bitmap *visited_vertices = BLI_BITMAP_NEW(SCULPT_vertex_count_get(ss), "visited_vertices");

  /* Assuming an average of 6 edges per vertex in a triangulated mesh. */
  const int max_preview_vertices = SCULPT_vertex_count_get(ss) * 3 * 2;

  if (ss->preview_vert_index_list == NULL) {
    ss->preview_vert_index_list = MEM_callocN(max_preview_vertices * sizeof(SculptVertRef),
                                              "preview lines");
  }

  GSQueue *not_visited_vertices = BLI_gsqueue_new(sizeof(SculptVertRef));
  SculptVertRef active_v = SCULPT_active_vertex_get(ss);
  BLI_gsqueue_push(not_visited_vertices, &active_v);

  while (!BLI_gsqueue_is_empty(not_visited_vertices)) {
    SculptVertRef from_v;

    BLI_gsqueue_pop(not_visited_vertices, &from_v);

    SculptVertexNeighborIter ni;
    SCULPT_VERTEX_NEIGHBORS_ITER_BEGIN (ss, from_v, ni) {
      if (totpoints + (ni.size * 2) < max_preview_vertices) {
        SculptVertRef to_v = ni.vertex;
        int to_v_i = BKE_pbvh_vertex_index_to_table(ss->pbvh, to_v);

        ss->preview_vert_index_list[totpoints] = from_v;
        totpoints++;
        ss->preview_vert_index_list[totpoints] = to_v;
        totpoints++;

        if (BLI_BITMAP_TEST(visited_vertices, to_v_i)) {
          continue;
        }

        BLI_BITMAP_ENABLE(visited_vertices, to_v_i);

        const float *co = SCULPT_vertex_co_for_grab_active_get(ss, to_v);

        if (len_squared_v3v3(brush_co, co) < radius * radius) {
          BLI_gsqueue_push(not_visited_vertices, &to_v);
        }
      }
    }
    SCULPT_VERTEX_NEIGHBORS_ITER_END(ni);
  }

  BLI_gsqueue_free(not_visited_vertices);

  MEM_freeN(visited_vertices);

  ss->preview_vert_index_count = totpoints;
}

/* Fake Neighbors. */
/* This allows the sculpt tools to work on meshes with multiple connected components as they had
 * only one connected component. When initialized and enabled, the sculpt API will return extra
 * connectivity neighbors that are not in the real mesh. These neighbors are calculated for each
 * vertex using the minimum distance to a vertex that is in a different connected component. */

/* The fake neighbors first need to be ensured to be initialized.
 * After that tools which needs fake neighbors functionality need to
 * temporarily enable it:
 *
 *   void my_awesome_sculpt_tool() {
 *     SCULPT_fake_neighbors_ensure(sd, object, brush->disconnected_distance_max);
 *     SCULPT_fake_neighbors_enable(ob);
 *
 *     ... Logic of the tool ...
 *     SCULPT_fake_neighbors_disable(ob);
 *   }
 *
 * Such approach allows to keep all the connectivity information ready for reuse
 * (without having lag prior to every stroke), but also makes it so the affect
 * is localized to a specific brushes and tools only. */

enum {
  SCULPT_TOPOLOGY_ID_NONE,
  SCULPT_TOPOLOGY_ID_DEFAULT,
};

static int SCULPT_vertex_get_connected_component(SculptSession *ss, SculptVertRef vertex)
{
  if (BKE_pbvh_type(ss->pbvh) == PBVH_BMESH) {
    vertex.i = BM_elem_index_get((BMVert *)vertex.i);
  }

  if (ss->vertex_info.connected_component) {
    return ss->vertex_info.connected_component[vertex.i];
  }
  return SCULPT_TOPOLOGY_ID_DEFAULT;
}

static void SCULPT_fake_neighbor_init(SculptSession *ss, const float max_dist)
{
  const int totvert = SCULPT_vertex_count_get(ss);
  ss->fake_neighbors.fake_neighbor_index = MEM_malloc_arrayN(
      totvert, sizeof(SculptVertRef), "fake neighbor");
  for (int i = 0; i < totvert; i++) {
    ss->fake_neighbors.fake_neighbor_index[i].i = FAKE_NEIGHBOR_NONE;
  }

  ss->fake_neighbors.current_max_distance = max_dist;
}

static void SCULPT_fake_neighbor_add(SculptSession *ss,
                                     SculptVertRef v_index_a,
                                     SculptVertRef v_index_b)
{
  int tablea = (int)v_index_a.i, tableb = (int)v_index_b.i;

  if (BKE_pbvh_type(ss->pbvh) == PBVH_BMESH) {
    tablea = BM_elem_index_get((BMVert *)v_index_a.i);
    tableb = BM_elem_index_get((BMVert *)v_index_b.i);
  }

  if (ss->fake_neighbors.fake_neighbor_index[tablea].i == FAKE_NEIGHBOR_NONE) {
    ss->fake_neighbors.fake_neighbor_index[tablea] = v_index_b;
    ss->fake_neighbors.fake_neighbor_index[tableb] = v_index_a;
  }
}

static void sculpt_pose_fake_neighbors_free(SculptSession *ss)
{
  MEM_SAFE_FREE(ss->fake_neighbors.fake_neighbor_index);
}

typedef struct NearestVertexFakeNeighborTLSData {
  int nearest_vertex_index;
  SculptVertRef nearest_vertex;
  float nearest_vertex_distance_squared;
  int current_topology_id;
} NearestVertexFakeNeighborTLSData;

static void do_fake_neighbor_search_task_cb(void *__restrict userdata,
                                            const int n,
                                            const TaskParallelTLS *__restrict tls)
{
  SculptThreadedTaskData *data = userdata;
  SculptSession *ss = data->ob->sculpt;
  NearestVertexFakeNeighborTLSData *nvtd = tls->userdata_chunk;
  PBVHVertexIter vd;

  SCULPT_vertex_random_access_ensure(ss);

  BKE_pbvh_vertex_iter_begin (ss->pbvh, data->nodes[n], vd, PBVH_ITER_UNIQUE) {
    int vd_topology_id = SCULPT_vertex_get_connected_component(ss, vd.vertex);
    if (vd_topology_id != nvtd->current_topology_id &&
        ss->fake_neighbors.fake_neighbor_index[vd.index].i == FAKE_NEIGHBOR_NONE) {
      float distance_squared = len_squared_v3v3(vd.co, data->nearest_vertex_search_co);
      if (distance_squared < nvtd->nearest_vertex_distance_squared &&
          distance_squared < data->max_distance_squared) {
        nvtd->nearest_vertex_index = vd.index;
        nvtd->nearest_vertex = vd.vertex;
        nvtd->nearest_vertex_distance_squared = distance_squared;
      }
    }
  }
  BKE_pbvh_vertex_iter_end;
}

static void fake_neighbor_search_reduce(const void *__restrict UNUSED(userdata),
                                        void *__restrict chunk_join,
                                        void *__restrict chunk)
{
  NearestVertexFakeNeighborTLSData *join = chunk_join;
  NearestVertexFakeNeighborTLSData *nvtd = chunk;

  if (join->nearest_vertex_index == -1) {
    join->nearest_vertex_index = nvtd->nearest_vertex_index;
    join->nearest_vertex = nvtd->nearest_vertex;
    join->nearest_vertex_distance_squared = nvtd->nearest_vertex_distance_squared;
  }
  else if (nvtd->nearest_vertex_distance_squared < join->nearest_vertex_distance_squared) {
    join->nearest_vertex_index = nvtd->nearest_vertex_index;
    join->nearest_vertex = nvtd->nearest_vertex;
    join->nearest_vertex_distance_squared = nvtd->nearest_vertex_distance_squared;
  }
}

static SculptVertRef SCULPT_fake_neighbor_search(Sculpt *sd,
                                                 Object *ob,
                                                 const SculptVertRef index,
                                                 float max_distance)
{
  SculptSession *ss = ob->sculpt;
  PBVHNode **nodes = NULL;
  int totnode;
  SculptSearchSphereData data = {
      .ss = ss,
      .sd = sd,
      .radius_squared = max_distance * max_distance,
      .original = false,
      .center = SCULPT_vertex_co_get(ss, index),
  };
  BKE_pbvh_search_gather(ss->pbvh, SCULPT_search_sphere_cb, &data, &nodes, &totnode);

  if (totnode == 0) {
    return BKE_pbvh_make_vref(-1);
  }

  SculptThreadedTaskData task_data = {
      .sd = sd,
      .ob = ob,
      .nodes = nodes,
      .max_distance_squared = max_distance * max_distance,
  };

  copy_v3_v3(task_data.nearest_vertex_search_co, SCULPT_vertex_co_get(ss, index));

  NearestVertexFakeNeighborTLSData nvtd;
  nvtd.nearest_vertex_index = -1;
  nvtd.nearest_vertex.i = -1;
  nvtd.nearest_vertex_distance_squared = FLT_MAX;
  nvtd.current_topology_id = SCULPT_vertex_get_connected_component(ss, index);

  TaskParallelSettings settings;
  BKE_pbvh_parallel_range_settings(&settings, true, totnode);
  settings.func_reduce = fake_neighbor_search_reduce;
  settings.userdata_chunk = &nvtd;
  settings.userdata_chunk_size = sizeof(NearestVertexFakeNeighborTLSData);
  BLI_task_parallel_range(0, totnode, &task_data, do_fake_neighbor_search_task_cb, &settings);

  MEM_SAFE_FREE(nodes);

  return nvtd.nearest_vertex;
}

typedef struct SculptTopologyIDFloodFillData {
  int next_id;
} SculptTopologyIDFloodFillData;

static bool SCULPT_connected_components_floodfill_cb(SculptSession *ss,
                                                     SculptVertRef from_v,
                                                     SculptVertRef to_v,
                                                     bool UNUSED(is_duplicate),
                                                     void *userdata)
{
  SculptTopologyIDFloodFillData *data = userdata;
  ss->vertex_info.connected_component[BKE_pbvh_vertex_index_to_table(ss->pbvh, from_v)] =
      data->next_id;
  ss->vertex_info.connected_component[BKE_pbvh_vertex_index_to_table(ss->pbvh, to_v)] =
      data->next_id;
  return true;
}

void SCULPT_connected_components_ensure(Object *ob)
{
  SculptSession *ss = ob->sculpt;

  SCULPT_vertex_random_access_ensure(ss);

  /* Topology IDs already initialized. They only need to be recalculated when the PBVH is
   * rebuild.
   */
  if (ss->vertex_info.connected_component) {
    return;
  }

  const int totvert = SCULPT_vertex_count_get(ss);
  ss->vertex_info.connected_component = MEM_malloc_arrayN(totvert, sizeof(int), "topology ID");

  for (int i = 0; i < totvert; i++) {
    ss->vertex_info.connected_component[i] = SCULPT_TOPOLOGY_ID_NONE;
  }

  int next_id = 0;
  for (int i = 0; i < totvert; i++) {
    SculptVertRef vertex = BKE_pbvh_table_index_to_vertex(ss->pbvh, i);

    if (!SCULPT_vertex_visible_get(ss, vertex)) {
      continue;
    }

    if (ss->vertex_info.connected_component[i] == SCULPT_TOPOLOGY_ID_NONE) {
      SculptFloodFill flood;
      SCULPT_floodfill_init(ss, &flood);
      SCULPT_floodfill_add_initial(&flood, vertex);
      SculptTopologyIDFloodFillData data;
      data.next_id = next_id;
      SCULPT_floodfill_execute(ss, &flood, SCULPT_connected_components_floodfill_cb, &data);
      SCULPT_floodfill_free(&flood);
      next_id++;
    }
  }
}

/* builds topological boundary bitmap. TODO: eliminate this function
   and just used modern boundary API */
void SCULPT_boundary_info_ensure(Object *object)
{
  SculptSession *ss = object->sculpt;

  // PBVH_BMESH now handles boundaries itself
  if (ss->bm) {
    return;
  }
  else {
    if (ss->vertex_info.boundary) {
      return;
    }

    Mesh *base_mesh = BKE_mesh_from_object(object);
    ss->vertex_info.boundary = BLI_BITMAP_NEW(base_mesh->totvert, "Boundary info");
    int *adjacent_faces_edge_count = MEM_calloc_arrayN(
        base_mesh->totedge, sizeof(int), "Adjacent face edge count");

    for (int p = 0; p < base_mesh->totpoly; p++) {
      MPoly *poly = &base_mesh->mpoly[p];
      for (int l = 0; l < poly->totloop; l++) {
        MLoop *loop = &base_mesh->mloop[l + poly->loopstart];
        adjacent_faces_edge_count[loop->e]++;
      }
    }

    for (int e = 0; e < base_mesh->totedge; e++) {
      if (adjacent_faces_edge_count[e] < 2) {
        MEdge *edge = &base_mesh->medge[e];
        BLI_BITMAP_SET(ss->vertex_info.boundary, edge->v1, true);
        BLI_BITMAP_SET(ss->vertex_info.boundary, edge->v2, true);
      }
    }

    MEM_freeN(adjacent_faces_edge_count);
  }
}

void SCULPT_fake_neighbors_ensure(Sculpt *sd, Object *ob, const float max_dist)
{
  SculptSession *ss = ob->sculpt;
  const int totvert = SCULPT_vertex_count_get(ss);

  /* Fake neighbors were already initialized with the same distance, so no need to be
   * recalculated.
   */
  if (ss->fake_neighbors.fake_neighbor_index &&
      ss->fake_neighbors.current_max_distance == max_dist) {
    return;
  }

  SCULPT_connected_components_ensure(ob);
  SCULPT_fake_neighbor_init(ss, max_dist);

  for (int i = 0; i < totvert; i++) {
    const SculptVertRef from_v = BKE_pbvh_table_index_to_vertex(ss->pbvh, i);

    /* This vertex does not have a fake neighbor yet, seach one for it. */
    if (ss->fake_neighbors.fake_neighbor_index[i].i == FAKE_NEIGHBOR_NONE) {
      const SculptVertRef to_v = SCULPT_fake_neighbor_search(sd, ob, from_v, max_dist);

      if (to_v.i != -1) {
        /* Add the fake neighbor if available. */
        SCULPT_fake_neighbor_add(ss, from_v, to_v);
      }
    }
  }
}

void SCULPT_fake_neighbors_enable(Object *ob)
{
  SculptSession *ss = ob->sculpt;
  BLI_assert(ss->fake_neighbors.fake_neighbor_index != NULL);
  ss->fake_neighbors.use_fake_neighbors = true;
}

void SCULPT_fake_neighbors_disable(Object *ob)
{
  SculptSession *ss = ob->sculpt;
  BLI_assert(ss->fake_neighbors.fake_neighbor_index != NULL);
  ss->fake_neighbors.use_fake_neighbors = false;
}

void SCULPT_fake_neighbors_free(Object *ob)
{
  SculptSession *ss = ob->sculpt;
  sculpt_pose_fake_neighbors_free(ss);
}

void SCULPT_ensure_epmap(SculptSession *ss)
{
  if (BKE_pbvh_type(ss->pbvh) != PBVH_BMESH && !ss->epmap) {
    BKE_mesh_edge_poly_map_create(&ss->epmap,
                                  &ss->epmap_mem,
                                  ss->medge,
                                  ss->totedges,
                                  ss->mpoly,
                                  ss->totfaces,
                                  ss->mloop,
                                  ss->totloops);
  }
}

#if 0
/* -------------------------------------------------------------------- */
/** \name Dyntopo Detail Size Edit Operator
 * \{ */

/* Defines how much the mouse movement will modify the detail size value. */
#  define DETAIL_SIZE_DELTA_SPEED 0.08f
#  define DETAIL_SIZE_DELTA_ACCURATE_SPEED 0.004f

typedef struct DyntopoDetailSizeEditCustomData {
  void *draw_handle;
  Object *active_object;

  float init_mval[2];
  float accurate_mval[2];

  float outline_col[4];

  bool accurate_mode;
  bool sample_mode;

  float init_detail_size;
  float accurate_detail_size;
  float detail_size;
  float radius;

  float preview_tri[3][3];
  float gizmo_mat[4][4];
} DyntopoDetailSizeEditCustomData;

static void dyntopo_detail_size_parallel_lines_draw(uint pos3d,
                                                    DyntopoDetailSizeEditCustomData *cd,
                                                    const float start_co[3],
                                                    const float end_co[3],
                                                    bool flip,
                                                    const float angle)
{
  float object_space_constant_detail = 1.0f /
                                       (cd->detail_size * mat4_to_scale(cd->active_object->obmat));

  /* The constant detail represents the maximum edge length allowed before subdividing it. If the
   * triangle grid preview is created with this value it will represent an ideal mesh density where
   * all edges have the exact maximum length, which never happens in practice. As the minimum edge
   * length for dyntopo is 0.4 * max_edge_length, this adjust the detail size to the average
   * between max and min edge length so the preview is more accurate. */
  object_space_constant_detail *= 0.7f;

  const float total_len = len_v3v3(cd->preview_tri[0], cd->preview_tri[1]);
  const int tot_lines = (int)(total_len / object_space_constant_detail) + 1;
  const float tot_lines_fl = total_len / object_space_constant_detail;
  float spacing_disp[3];
  sub_v3_v3v3(spacing_disp, end_co, start_co);
  normalize_v3(spacing_disp);

  float line_disp[3];
  rotate_v2_v2fl(line_disp, spacing_disp, DEG2RAD(angle));
  mul_v3_fl(spacing_disp, total_len / tot_lines_fl);

  immBegin(GPU_PRIM_LINES, (uint)tot_lines * 2);
  for (int i = 0; i < tot_lines; i++) {
    float line_length;
    if (flip) {
      line_length = total_len * ((float)i / (float)tot_lines_fl);
    }
    else {
      line_length = total_len * (1.0f - ((float)i / (float)tot_lines_fl));
    }
    float line_start[3];
    copy_v3_v3(line_start, start_co);
    madd_v3_v3v3fl(line_start, line_start, spacing_disp, i);
    float line_end[3];
    madd_v3_v3v3fl(line_end, line_start, line_disp, line_length);
    immVertex3fv(pos3d, line_start);
    immVertex3fv(pos3d, line_end);
  }
  immEnd();
}

static void dyntopo_detail_size_edit_draw(const bContext *UNUSED(C),
                                          ARegion *UNUSED(ar),
                                          void *arg)
{
  DyntopoDetailSizeEditCustomData *cd = arg;
  GPU_blend(GPU_BLEND_ALPHA);
  GPU_line_smooth(true);

  uint pos3d = GPU_vertformat_attr_add(immVertexFormat(), "pos", GPU_COMP_F32, 3, GPU_FETCH_FLOAT);
  immBindBuiltinProgram(GPU_SHADER_3D_UNIFORM_COLOR);
  GPU_matrix_push();
  GPU_matrix_mul(cd->gizmo_mat);

  /* Draw Cursor */
  immUniformColor4fv(cd->outline_col);
  GPU_line_width(3.0f);

  imm_draw_circle_wire_3d(pos3d, 0, 0, cd->radius, 80);

  /* Draw Triangle. */
  immUniformColor4f(0.9f, 0.9f, 0.9f, 0.8f);
  immBegin(GPU_PRIM_LINES, 6);
  immVertex3fv(pos3d, cd->preview_tri[0]);
  immVertex3fv(pos3d, cd->preview_tri[1]);

  immVertex3fv(pos3d, cd->preview_tri[1]);
  immVertex3fv(pos3d, cd->preview_tri[2]);

  immVertex3fv(pos3d, cd->preview_tri[2]);
  immVertex3fv(pos3d, cd->preview_tri[0]);
  immEnd();

  /* Draw Grid */
  GPU_line_width(1.0f);
  dyntopo_detail_size_parallel_lines_draw(
      pos3d, cd, cd->preview_tri[0], cd->preview_tri[1], false, 60.0f);
  dyntopo_detail_size_parallel_lines_draw(
      pos3d, cd, cd->preview_tri[0], cd->preview_tri[1], true, 120.0f);
  dyntopo_detail_size_parallel_lines_draw(
      pos3d, cd, cd->preview_tri[0], cd->preview_tri[2], false, -60.0f);

  immUnbindProgram();
  GPU_matrix_pop();
  GPU_blend(GPU_BLEND_NONE);
  GPU_line_smooth(false);
}

static void dyntopo_detail_size_edit_cancel(bContext *C, wmOperator *op)
{
  Object *active_object = CTX_data_active_object(C);
  SculptSession *ss = active_object->sculpt;
  ARegion *region = CTX_wm_region(C);
  DyntopoDetailSizeEditCustomData *cd = op->customdata;
  ED_region_draw_cb_exit(region->type, cd->draw_handle);
  ss->draw_faded_cursor = false;
  MEM_freeN(op->customdata);
  ED_workspace_status_text(C, NULL);
}

static void dyntopo_detail_size_sample_from_surface(Object *ob,
                                                    DyntopoDetailSizeEditCustomData *cd)
{
  SculptSession *ss = ob->sculpt;
  const SculptVertRef active_vertex = SCULPT_active_vertex_get(ss);

  float len_accum = 0;
  int num_neighbors = 0;
  SculptVertexNeighborIter ni;
  SCULPT_VERTEX_NEIGHBORS_ITER_BEGIN (ss, active_vertex, ni) {
    len_accum += len_v3v3(SCULPT_vertex_co_get(ss, active_vertex),
                          SCULPT_vertex_co_get(ss, ni.vertex));
    num_neighbors++;
  }
  SCULPT_VERTEX_NEIGHBORS_ITER_END(ni);

  if (num_neighbors > 0) {
    const float avg_edge_len = len_accum / num_neighbors;
    /* Use 0.7 as the average of min and max dyntopo edge length. */
    const float detail_size = 0.7f / (avg_edge_len * mat4_to_scale(cd->active_object->obmat));
    cd->detail_size = clamp_f(detail_size, 1.0f, 500.0f);
  }
}

static void dyntopo_detail_size_update_from_mouse_delta(DyntopoDetailSizeEditCustomData *cd,
                                                        const wmEvent *event)
{
  const float mval[2] = {event->mval[0], event->mval[1]};

  float detail_size_delta;
  if (cd->accurate_mode) {
    detail_size_delta = mval[0] - cd->accurate_mval[0];
    cd->detail_size = cd->accurate_detail_size +
                      detail_size_delta * DETAIL_SIZE_DELTA_ACCURATE_SPEED;
  }
  else {
    detail_size_delta = mval[0] - cd->init_mval[0];
    cd->detail_size = cd->init_detail_size + detail_size_delta * DETAIL_SIZE_DELTA_SPEED;
  }

  if (event->type == EVT_LEFTSHIFTKEY && event->val == KM_PRESS) {
    cd->accurate_mode = true;
    copy_v2_v2(cd->accurate_mval, mval);
    cd->accurate_detail_size = cd->detail_size;
  }
  if (event->type == EVT_LEFTSHIFTKEY && event->val == KM_RELEASE) {
    cd->accurate_mode = false;
    cd->accurate_detail_size = 0.0f;
  }

  cd->detail_size = clamp_f(cd->detail_size, 1.0f, 500.0f);
}

static int dyntopo_detail_size_edit_modal(bContext *C, wmOperator *op, const wmEvent *event)
{
  Object *active_object = CTX_data_active_object(C);
  SculptSession *ss = active_object->sculpt;
  ARegion *region = CTX_wm_region(C);
  DyntopoDetailSizeEditCustomData *cd = op->customdata;
  Sculpt *sd = CTX_data_tool_settings(C)->sculpt;

  /* Cancel modal operator */
  if ((event->type == EVT_ESCKEY && event->val == KM_PRESS) ||
      (event->type == RIGHTMOUSE && event->val == KM_PRESS)) {
    dyntopo_detail_size_edit_cancel(C, op);
    ED_region_tag_redraw(region);
    return OPERATOR_FINISHED;
  }

  /* Finish modal operator */
  if ((event->type == LEFTMOUSE && event->val == KM_RELEASE) ||
      (event->type == EVT_RETKEY && event->val == KM_PRESS) ||
      (event->type == EVT_PADENTER && event->val == KM_PRESS)) {
    ED_region_draw_cb_exit(region->type, cd->draw_handle);
    sd->constant_detail = cd->detail_size;
    ss->draw_faded_cursor = false;
    MEM_freeN(op->customdata);
    ED_region_tag_redraw(region);
    ED_workspace_status_text(C, NULL);
    return OPERATOR_FINISHED;
  }

  ED_region_tag_redraw(region);

  if (event->type == EVT_LEFTCTRLKEY && event->val == KM_PRESS) {
    cd->sample_mode = true;
  }
  if (event->type == EVT_LEFTCTRLKEY && event->val == KM_RELEASE) {
    cd->sample_mode = false;
  }

  /* Sample mode sets the detail size sampling the average edge length under the surface. */
  if (cd->sample_mode) {
    dyntopo_detail_size_sample_from_surface(active_object, cd);
    return OPERATOR_RUNNING_MODAL;
  }
  /* Regular mode, changes the detail size by moving the cursor. */
  dyntopo_detail_size_update_from_mouse_delta(cd, event);

  return OPERATOR_RUNNING_MODAL;
}

static int dyntopo_detail_size_edit_invoke(bContext *C, wmOperator *op, const wmEvent *event)
{
  ARegion *region = CTX_wm_region(C);
  Object *active_object = CTX_data_active_object(C);
  Sculpt *sd = CTX_data_tool_settings(C)->sculpt;
  Brush *brush = BKE_paint_brush(&sd->paint);

  DyntopoDetailSizeEditCustomData *cd = MEM_callocN(sizeof(DyntopoDetailSizeEditCustomData),
                                                    "Dyntopo Detail Size Edit OP Custom Data");

  /* Initial operator Custom Data setup. */
  cd->draw_handle = ED_region_draw_cb_activate(
      region->type, dyntopo_detail_size_edit_draw, cd, REGION_DRAW_POST_VIEW);
  cd->active_object = active_object;
  cd->init_mval[0] = event->mval[0];
  cd->init_mval[1] = event->mval[1];
  cd->detail_size = sd->constant_detail;
  cd->init_detail_size = sd->constant_detail;
  copy_v4_v4(cd->outline_col, brush->add_col);
  op->customdata = cd;

  SculptSession *ss = active_object->sculpt;
  cd->radius = ss->cursor_radius;

  /* Generates the matrix to position the gizmo in the surface of the mesh using the same location
   * and orientation as the brush cursor. */
  float cursor_trans[4][4], cursor_rot[4][4];
  const float z_axis[4] = {0.0f, 0.0f, 1.0f, 0.0f};
  float quat[4];
  copy_m4_m4(cursor_trans, active_object->obmat);
  translate_m4(
      cursor_trans, ss->cursor_location[0], ss->cursor_location[1], ss->cursor_location[2]);

  float cursor_normal[3];
  if (!is_zero_v3(ss->cursor_sampled_normal)) {
    copy_v3_v3(cursor_normal, ss->cursor_sampled_normal);
  }
  else {
    copy_v3_v3(cursor_normal, ss->cursor_normal);
  }

  rotation_between_vecs_to_quat(quat, z_axis, cursor_normal);
  quat_to_mat4(cursor_rot, quat);
  copy_m4_m4(cd->gizmo_mat, cursor_trans);
  mul_m4_m4_post(cd->gizmo_mat, cursor_rot);

  /* Initialize the position of the triangle vertices. */
  const float y_axis[3] = {0.0f, cd->radius, 0.0f};
  for (int i = 0; i < 3; i++) {
    zero_v3(cd->preview_tri[i]);
    rotate_v2_v2fl(cd->preview_tri[i], y_axis, DEG2RAD(120.0f * i));
  }

  SCULPT_vertex_random_access_ensure(ss);

  WM_event_add_modal_handler(C, op);
  ED_region_tag_redraw(region);

  ss->draw_faded_cursor = true;

  const char *status_str = TIP_(
      "Move the mouse to change the dyntopo detail size. LMB: confirm size, ESC/RMB: cancel");
  ED_workspace_status_text(C, status_str);

  return OPERATOR_RUNNING_MODAL;
}

static bool dyntopo_detail_size_edit_poll(bContext *C)
{
  Object *ob = CTX_data_active_object(C);
  Sculpt *sd = CTX_data_tool_settings(C)->sculpt;

  return SCULPT_mode_poll(C) && ob->sculpt->bm && (sd->flags & SCULPT_DYNTOPO_DETAIL_CONSTANT);
}

static void SCULPT_OT_dyntopo_detail_size_edit(wmOperatorType *ot)
{
  /* identifiers */
  ot->name = "Edit Dyntopo Detail Size";
  ot->description = "Modify the constant detail size of dyntopo interactively";
  ot->idname = "SCULPT_OT_dyntopo_detail_size_edit";

  /* api callbacks */
<<<<<<< HEAD
  ot->poll = dyntopo_detail_size_edit_poll;
  ot->invoke = dyntopo_detail_size_edit_invoke;
  ot->modal = dyntopo_detail_size_edit_modal;
  ot->cancel = dyntopo_detail_size_edit_cancel;

  ot->flag = OPTYPE_REGISTER | OPTYPE_UNDO;
}

#endif

int SCULPT_vertex_valence_get(const struct SculptSession *ss, SculptVertRef vertex)
{
  SculptVertexNeighborIter ni;
  MSculptVert *mv = SCULPT_vertex_get_sculptvert(ss, vertex);

  if (mv->flag & SCULPTVERT_NEED_VALENCE) {
    mv->flag &= ~SCULPTVERT_NEED_VALENCE;

    int tot = 0;

    SCULPT_VERTEX_NEIGHBORS_ITER_BEGIN (ss, vertex, ni) {
      tot++;
    }
    SCULPT_VERTEX_NEIGHBORS_ITER_END(ni);

    mv->valence = tot;
  }

  return mv->valence;
}
=======
  ot->invoke = sculpt_mask_by_color_invoke;
  ot->poll = SCULPT_vertex_colors_poll;

  ot->flag = OPTYPE_REGISTER;

  ot->prop = RNA_def_boolean(
      ot->srna, "contiguous", false, "Contiguous", "Mask only contiguous color areas");

  ot->prop = RNA_def_boolean(ot->srna, "invert", false, "Invert", "Invert the generated mask");
  ot->prop = RNA_def_boolean(
      ot->srna,
      "preserve_previous_mask",
      false,
      "Preserve Previous Mask",
      "Preserve the previous mask and add or subtract the new one generated by the colors");

  RNA_def_float(ot->srna,
                "threshold",
                0.35f,
                0.0f,
                1.0f,
                "Threshold",
                "How much changes in color affect the mask generation",
                0.0f,
                1.0f);
}

/** \} */

/* -------------------------------------------------------------------- */
/** \name Operator Registration
 * \{ */

void ED_operatortypes_sculpt(void)
{
  WM_operatortype_append(SCULPT_OT_brush_stroke);
  WM_operatortype_append(SCULPT_OT_sculptmode_toggle);
  WM_operatortype_append(SCULPT_OT_set_persistent_base);
  WM_operatortype_append(SCULPT_OT_dynamic_topology_toggle);
  WM_operatortype_append(SCULPT_OT_optimize);
  WM_operatortype_append(SCULPT_OT_symmetrize);
  WM_operatortype_append(SCULPT_OT_detail_flood_fill);
  WM_operatortype_append(SCULPT_OT_sample_detail_size);
  WM_operatortype_append(SCULPT_OT_set_detail_size);
  WM_operatortype_append(SCULPT_OT_mesh_filter);
  WM_operatortype_append(SCULPT_OT_mask_filter);
  WM_operatortype_append(SCULPT_OT_dirty_mask);
  WM_operatortype_append(SCULPT_OT_mask_expand);
  WM_operatortype_append(SCULPT_OT_set_pivot_position);
  WM_operatortype_append(SCULPT_OT_face_sets_create);
  WM_operatortype_append(SCULPT_OT_face_sets_change_visibility);
  WM_operatortype_append(SCULPT_OT_face_sets_randomize_colors);
  WM_operatortype_append(SCULPT_OT_face_sets_init);
  WM_operatortype_append(SCULPT_OT_cloth_filter);
  WM_operatortype_append(SCULPT_OT_face_sets_edit);
  WM_operatortype_append(SCULPT_OT_face_set_lasso_gesture);
  WM_operatortype_append(SCULPT_OT_face_set_box_gesture);
  WM_operatortype_append(SCULPT_OT_trim_box_gesture);
  WM_operatortype_append(SCULPT_OT_trim_lasso_gesture);
  WM_operatortype_append(SCULPT_OT_project_line_gesture);

  WM_operatortype_append(SCULPT_OT_sample_color);
  WM_operatortype_append(SCULPT_OT_loop_to_vertex_colors);
  WM_operatortype_append(SCULPT_OT_vertex_to_loop_colors);
  WM_operatortype_append(SCULPT_OT_color_filter);
  WM_operatortype_append(SCULPT_OT_mask_by_color);
  WM_operatortype_append(SCULPT_OT_dyntopo_detail_size_edit);
  WM_operatortype_append(SCULPT_OT_mask_init);

  WM_operatortype_append(SCULPT_OT_expand);
}

/** \} */
>>>>>>> 7afd84df
<|MERGE_RESOLUTION|>--- conflicted
+++ resolved
@@ -125,7 +125,6 @@
 #include <stdlib.h>
 #include <string.h>
 
-<<<<<<< HEAD
 static bool sculpt_check_boundary_vertex_in_base_mesh(const SculptSession *ss,
                                                       const SculptVertRef index);
 typedef void (*BrushActionFunc)(
@@ -259,11 +258,9 @@
   return ch;
 }
 
-/* Sculpt PBVH abstraction API
-=======
 /* -------------------------------------------------------------------- */
 /** \name Sculpt PBVH Abstraction API
->>>>>>> 7afd84df
+
  *
  * This is read-only, for writing use PBVH vertex iterators. There vd.index matches
  * the indices used here.
@@ -2319,21 +2316,10 @@
   return (SculptBoundaryType)ret;
 }
 
-<<<<<<< HEAD
 void SCULPT_edge_get_verts(const SculptSession *ss,
                            const SculptEdgeRef edge,
                            SculptVertRef *r_v1,
                            SculptVertRef *r_v2)
-=======
-/** \} */
-
-/* -------------------------------------------------------------------- */
-/** \name Sculpt Flood Fill API
- *
- * Iterate over connected vertices, starting from one or more initial vertices.
- * \{ */
->>>>>>> 7afd84df
-
 {
   switch (BKE_pbvh_type(ss->pbvh)) {
     case PBVH_BMESH: {
@@ -2523,7 +2509,6 @@
 {
   MSculptVert *mv = NULL;
 
-<<<<<<< HEAD
   switch (BKE_pbvh_type(ss->pbvh)) {
     case PBVH_BMESH: {
       mv = BKE_PBVH_SCULPTVERT(ss->cd_sculpt_vert, ((BMVert *)(vertex.i)));
@@ -2540,99 +2525,17 @@
                                       ss->totuv,
                                       !ss->ignore_uvs);
       }
-=======
-/** \} */
-
-/* -------------------------------------------------------------------- */
-/** \name Tool Capabilities
- *
- * Avoid duplicate checks, internal logic only,
- * share logic with #rna_def_sculpt_capabilities where possible.
- * \{ */
-
-static bool sculpt_tool_needs_original(const char sculpt_tool)
-{
-  return ELEM(sculpt_tool,
-              SCULPT_TOOL_GRAB,
-              SCULPT_TOOL_ROTATE,
-              SCULPT_TOOL_THUMB,
-              SCULPT_TOOL_LAYER,
-              SCULPT_TOOL_DRAW_SHARP,
-              SCULPT_TOOL_ELASTIC_DEFORM,
-              SCULPT_TOOL_SMOOTH,
-              SCULPT_TOOL_BOUNDARY,
-              SCULPT_TOOL_POSE);
-}
-
-static bool sculpt_tool_is_proxy_used(const char sculpt_tool)
-{
-  return ELEM(sculpt_tool,
-              SCULPT_TOOL_SMOOTH,
-              SCULPT_TOOL_LAYER,
-              SCULPT_TOOL_POSE,
-              SCULPT_TOOL_DISPLACEMENT_SMEAR,
-              SCULPT_TOOL_BOUNDARY,
-              SCULPT_TOOL_CLOTH,
-              SCULPT_TOOL_PAINT,
-              SCULPT_TOOL_SMEAR,
-              SCULPT_TOOL_DRAW_FACE_SETS);
-}
-
-static bool sculpt_brush_use_topology_rake(const SculptSession *ss, const Brush *brush)
-{
-  return SCULPT_TOOL_HAS_TOPOLOGY_RAKE(brush->sculpt_tool) &&
-         (brush->topology_rake_factor > 0.0f) && (ss->bm != NULL);
-}
-
-/**
- * Test whether the #StrokeCache.sculpt_normal needs update in #do_brush_action
- */
-static int sculpt_brush_needs_normal(const SculptSession *ss, const Brush *brush)
-{
-  return ((SCULPT_TOOL_HAS_NORMAL_WEIGHT(brush->sculpt_tool) &&
-           (ss->cache->normal_weight > 0.0f)) ||
-
-          ELEM(brush->sculpt_tool,
-               SCULPT_TOOL_BLOB,
-               SCULPT_TOOL_CREASE,
-               SCULPT_TOOL_DRAW,
-               SCULPT_TOOL_DRAW_SHARP,
-               SCULPT_TOOL_CLOTH,
-               SCULPT_TOOL_LAYER,
-               SCULPT_TOOL_NUDGE,
-               SCULPT_TOOL_ROTATE,
-               SCULPT_TOOL_ELASTIC_DEFORM,
-               SCULPT_TOOL_THUMB) ||
-
-          (brush->mtex.brush_map_mode == MTEX_MAP_MODE_AREA)) ||
-         sculpt_brush_use_topology_rake(ss, brush);
-}
->>>>>>> 7afd84df
 
       break;
     }
     case PBVH_FACES: {
       mv = ss->mdyntopo_verts + vertex.i;
 
-<<<<<<< HEAD
       if (mv->flag & SCULPTVERT_NEED_BOUNDARY) {
         faces_update_boundary_flags(ss, vertex);
       }
       break;
     }
-=======
-/** \} */
-
-/* -------------------------------------------------------------------- */
-/** \name Sculpt Init/Update
- * \{ */
-
-typedef enum StrokeFlags {
-  CLIP_X = 1,
-  CLIP_Y = 2,
-  CLIP_Z = 4,
-} StrokeFlags;
->>>>>>> 7afd84df
 
     case PBVH_GRIDS: {
       int index = (int)vertex.i;
@@ -2691,25 +2594,6 @@
          cache->tile_pass == 0;
 }
 
-<<<<<<< HEAD
-=======
-/** \} */
-
-/* -------------------------------------------------------------------- */
-/** \name SculptProjectVector
- *
- * Fast-path for #project_plane_v3_v3v3
- * \{ */
-
-typedef struct SculptProjectVector {
-  float plane[3];
-  float len_sq;
-  float len_sq_inv_neg;
-  bool is_valid;
-
-} SculptProjectVector;
-
->>>>>>> 7afd84df
 /**
  * Return true only once per stroke on the first symmetry pass, regardless of the symmetry passes
  * enabled.
@@ -2728,17 +2612,7 @@
   return cache->first_time;
 }
 
-<<<<<<< HEAD
 bool SCULPT_check_vertex_pivot_symmetry(const float vco[3], const float pco[3], const char symm)
-=======
-/** \} */
-
-/* -------------------------------------------------------------------- */
-/** \name Sculpt Dynamic Topology
- * \{ */
-
-bool SCULPT_stroke_is_dynamic_topology(const SculptSession *ss, const Brush *brush)
->>>>>>> 7afd84df
 {
   bool is_in_symmetry_area = true;
   for (int i = 0; i < 3; i++) {
@@ -2757,19 +2631,11 @@
   return is_in_symmetry_area;
 }
 
-<<<<<<< HEAD
 typedef struct NearestVertexTLSData {
   int nearest_vertex_index;
   SculptVertRef nearest_vertex;
   float nearest_vertex_distance_squared;
 } NearestVertexTLSData;
-=======
-/** \} */
-
-/* -------------------------------------------------------------------- */
-/** \name Sculpt Paint Mesh
- * \{ */
->>>>>>> 7afd84df
 
 static void do_nearest_vertex_get_task_cb(void *__restrict userdata,
                                           const int n,
@@ -2892,9 +2758,11 @@
   }
 }
 
-/* Sculpt Flood Fill API
+/* -------------------------------------------------------------------- */
+/** \name Sculpt Flood Fill API
  *
- * Iterate over connected vertices, starting from one or more initial vertices. */
+ * Iterate over connected vertices, starting from one or more initial vertices.
+ * \{ */
 
 void SCULPT_floodfill_init(SculptSession *ss, SculptFloodFill *flood)
 {
@@ -3194,10 +3062,499 @@
   }
 }
 
-<<<<<<< HEAD
 /**********************************************************************/
-=======
-/** \} */
+
+/* Returns true if the stroke will use dynamic topology, false
+ * otherwise.
+ */
+bool SCULPT_stroke_is_dynamic_topology(const SculptSession *ss, const Brush *brush)
+{
+  return (
+      (BKE_pbvh_type(ss->pbvh) == PBVH_BMESH) &&
+
+      /* Requires mesh restore, which doesn't work with
+       * dynamic-topology. */
+      !(brush->flag & BRUSH_ANCHORED) && !(brush->flag & BRUSH_DRAG_DOT) &&
+      (brush->cached_dyntopo.flag & (DYNTOPO_SUBDIVIDE | DYNTOPO_COLLAPSE | DYNTOPO_CLEANUP)) &&
+      !(brush->cached_dyntopo.flag & DYNTOPO_DISABLED) &&
+      SCULPT_TOOL_HAS_DYNTOPO(SCULPT_get_tool(ss, brush)));
+}
+
+/*** paint mesh ***/
+
+static void paint_mesh_restore_co_task_cb(void *__restrict userdata,
+                                          const int n,
+                                          const TaskParallelTLS *__restrict UNUSED(tls))
+{
+  SculptThreadedTaskData *data = userdata;
+  SculptSession *ss = data->ob->sculpt;
+
+  SculptUndoType type = 0;
+
+  switch (SCULPT_get_tool(ss, data->brush)) {
+    case SCULPT_TOOL_MASK:
+      type |= SCULPT_UNDO_MASK;
+      break;
+    case SCULPT_TOOL_PAINT:
+    case SCULPT_TOOL_SMEAR:
+      type |= SCULPT_UNDO_COLOR;
+      break;
+    case SCULPT_TOOL_VCOL_BOUNDARY:
+      type |= SCULPT_UNDO_COLOR | SCULPT_UNDO_COORDS;
+      break;
+    default:
+      type |= SCULPT_UNDO_COORDS;
+      break;
+  }
+
+  PBVHVertexIter vd;
+
+  bool modified = false;
+
+  BKE_pbvh_vertex_iter_begin (ss->pbvh, data->nodes[n], vd, PBVH_ITER_UNIQUE) {
+    SCULPT_vertex_check_origdata(ss, vd.vertex);
+    MSculptVert *mv = SCULPT_vertex_get_sculptvert(ss, vd.vertex);
+
+    if (type & SCULPT_UNDO_COORDS) {
+      if (len_squared_v3v3(vd.co, mv->origco) > FLT_EPSILON) {
+        modified = true;
+      }
+
+      copy_v3_v3(vd.co, mv->origco);
+
+      if (vd.no) {
+        normal_float_to_short_v3(vd.no, mv->origno);
+      }
+      else {
+        copy_v3_v3(vd.fno, mv->origno);
+      }
+    }
+
+    if (type & SCULPT_UNDO_MASK) {
+      if ((*vd.mask - mv->origmask) * (*vd.mask - mv->origmask) > FLT_EPSILON) {
+        modified = true;
+      }
+
+      *vd.mask = mv->origmask;
+    }
+
+    if (type & SCULPT_UNDO_COLOR) {
+      float color[4];
+
+      if (SCULPT_vertex_color_get(ss, vd.vertex, color)) {
+        if (len_squared_v4v4(color, mv->origcolor) > FLT_EPSILON) {
+          modified = true;
+        }
+
+        SCULPT_vertex_color_set(ss, vd.vertex, mv->origcolor);
+      }
+    }
+
+    if (vd.mvert) {
+      vd.mvert->flag |= ME_VERT_PBVH_UPDATE;
+    }
+  }
+  BKE_pbvh_vertex_iter_end;
+
+  if (modified) {
+    BKE_pbvh_node_mark_update(data->nodes[n]);
+  }
+}
+
+static void paint_mesh_restore_co(Sculpt *sd, Object *ob)
+{
+  SculptSession *ss = ob->sculpt;
+  Brush *brush = BKE_paint_brush(&sd->paint);
+
+  PBVHNode **nodes;
+  int totnode;
+
+  BKE_pbvh_search_gather(ss->pbvh, NULL, NULL, &nodes, &totnode);
+
+  SculptThreadedTaskData data = {
+      .sd = sd,
+      .ob = ob,
+      .brush = brush,
+      .nodes = nodes,
+  };
+
+  TaskParallelSettings settings;
+  BKE_pbvh_parallel_range_settings(&settings, true, totnode);
+  BLI_task_parallel_range(0, totnode, &data, paint_mesh_restore_co_task_cb, &settings);
+
+  BKE_pbvh_node_color_buffer_free(ss->pbvh);
+
+  MEM_SAFE_FREE(nodes);
+}
+
+/*** BVH Tree ***/
+
+static void sculpt_extend_redraw_rect_previous(Object *ob, rcti *rect)
+{
+  /* Expand redraw \a rect with redraw \a rect from previous step to
+   * prevent partial-redraw issues caused by fast strokes. This is
+   * needed here (not in sculpt_flush_update) as it was before
+   * because redraw rectangle should be the same in both of
+   * optimized PBVH draw function and 3d view redraw, if not -- some
+   * mesh parts could disappear from screen (sergey). */
+  SculptSession *ss = ob->sculpt;
+
+  if (!ss->cache) {
+    return;
+  }
+
+  if (BLI_rcti_is_empty(&ss->cache->previous_r)) {
+    return;
+  }
+
+  BLI_rcti_union(rect, &ss->cache->previous_r);
+}
+
+bool SCULPT_get_redraw_rect(ARegion *region, RegionView3D *rv3d, Object *ob, rcti *rect)
+{
+  PBVH *pbvh = ob->sculpt->pbvh;
+  float bb_min[3], bb_max[3];
+
+  if (!pbvh) {
+    return false;
+  }
+
+  BKE_pbvh_redraw_BB(pbvh, bb_min, bb_max);
+
+  /* Convert 3D bounding box to screen space. */
+  if (!paint_convert_bb_to_rect(rect, bb_min, bb_max, region, rv3d, ob)) {
+    return false;
+  }
+
+  return true;
+}
+
+void ED_sculpt_redraw_planes_get(float planes[4][4], ARegion *region, Object *ob)
+{
+  PBVH *pbvh = ob->sculpt->pbvh;
+  /* Copy here, original will be used below. */
+  rcti rect = ob->sculpt->cache->current_r;
+
+  sculpt_extend_redraw_rect_previous(ob, &rect);
+
+  paint_calc_redraw_planes(planes, region, ob, &rect);
+
+  /* We will draw this \a rect, so now we can set it as the previous partial \a rect.
+   * Note that we don't update with the union of previous/current (\a rect), only with
+   * the current. Thus we avoid the rectangle needlessly growing to include
+   * all the stroke area. */
+  ob->sculpt->cache->previous_r = ob->sculpt->cache->current_r;
+
+  /* Clear redraw flag from nodes. */
+  if (pbvh) {
+    BKE_pbvh_update_bounds(pbvh, PBVH_UpdateRedraw);
+  }
+}
+
+/************************ Brush Testing *******************/
+
+void SCULPT_brush_test_init(SculptSession *ss, SculptBrushTest *test)
+{
+  RegionView3D *rv3d = ss->cache ? ss->cache->vc->rv3d : ss->rv3d;
+  View3D *v3d = ss->cache ? ss->cache->vc->v3d : ss->v3d;
+
+  test->radius_squared = ss->cache ? ss->cache->radius_squared :
+                                     ss->cursor_radius * ss->cursor_radius;
+  test->radius = sqrtf(test->radius_squared);
+
+  if (ss->cache) {
+    copy_v3_v3(test->location, ss->cache->location);
+    test->mirror_symmetry_pass = ss->cache->mirror_symmetry_pass;
+    test->radial_symmetry_pass = ss->cache->radial_symmetry_pass;
+    copy_m4_m4(test->symm_rot_mat_inv, ss->cache->symm_rot_mat_inv);
+  }
+  else {
+    copy_v3_v3(test->location, ss->cursor_location);
+    test->mirror_symmetry_pass = 0;
+    test->radial_symmetry_pass = 0;
+    unit_m4(test->symm_rot_mat_inv);
+  }
+
+  /* Just for initialize. */
+  test->dist = 0.0f;
+
+  /* Only for 2D projection. */
+  zero_v4(test->plane_view);
+  zero_v4(test->plane_tool);
+
+  if (RV3D_CLIPPING_ENABLED(v3d, rv3d)) {
+    test->clip_rv3d = rv3d;
+  }
+  else {
+    test->clip_rv3d = NULL;
+  }
+}
+
+BLI_INLINE bool sculpt_brush_test_clipping(const SculptBrushTest *test, const float co[3])
+{
+  RegionView3D *rv3d = test->clip_rv3d;
+  if (!rv3d) {
+    return false;
+  }
+  float symm_co[3];
+  flip_v3_v3(symm_co, co, test->mirror_symmetry_pass);
+  if (test->radial_symmetry_pass) {
+    mul_m4_v3(test->symm_rot_mat_inv, symm_co);
+  }
+  return ED_view3d_clipping_test(rv3d, symm_co, true);
+}
+
+bool SCULPT_brush_test_sphere(SculptBrushTest *test, const float co[3])
+{
+  float distsq = len_squared_v3v3(co, test->location);
+
+  if (distsq > test->radius_squared) {
+    return false;
+  }
+
+  if (sculpt_brush_test_clipping(test, co)) {
+    return false;
+  }
+
+  test->dist = sqrtf(distsq);
+  return true;
+}
+
+bool SCULPT_brush_test_sphere_sq(SculptBrushTest *test, const float co[3])
+{
+  float distsq = len_squared_v3v3(co, test->location);
+
+  if (distsq > test->radius_squared) {
+    return false;
+  }
+  if (sculpt_brush_test_clipping(test, co)) {
+    return false;
+  }
+  test->dist = distsq;
+  return true;
+}
+
+bool SCULPT_brush_test_sphere_fast(const SculptBrushTest *test, const float co[3])
+{
+  if (sculpt_brush_test_clipping(test, co)) {
+    return false;
+  }
+  return len_squared_v3v3(co, test->location) <= test->radius_squared;
+}
+
+bool SCULPT_brush_test_circle_sq(SculptBrushTest *test, const float co[3])
+{
+  float co_proj[3];
+  closest_to_plane_normalized_v3(co_proj, test->plane_view, co);
+  float distsq = len_squared_v3v3(co_proj, test->location);
+
+  if (distsq > test->radius_squared) {
+    return false;
+  }
+
+  if (sculpt_brush_test_clipping(test, co)) {
+    return false;
+  }
+
+  test->dist = distsq;
+  return true;
+}
+
+bool SCULPT_brush_test_cube(SculptBrushTest *test,
+                            const float co[3],
+                            const float local[4][4],
+                            const float roundness)
+{
+  float side = M_SQRT1_2;
+  float local_co[3];
+
+  if (sculpt_brush_test_clipping(test, co)) {
+    return false;
+  }
+
+  mul_v3_m4v3(local_co, local, co);
+
+  local_co[0] = fabsf(local_co[0]);
+  local_co[1] = fabsf(local_co[1]);
+  local_co[2] = fabsf(local_co[2]);
+
+  /* Keep the square and circular brush tips the same size. */
+  side += (1.0f - side) * roundness;
+
+  const float hardness = 1.0f - roundness;
+  const float constant_side = hardness * side;
+  const float falloff_side = roundness * side;
+
+  if (!(local_co[0] <= side && local_co[1] <= side && local_co[2] <= side)) {
+    /* Outside the square. */
+    return false;
+  }
+  if (min_ff(local_co[0], local_co[1]) > constant_side) {
+    /* Corner, distance to the center of the corner circle. */
+    float r_point[3];
+    copy_v3_fl(r_point, constant_side);
+    test->dist = len_v2v2(r_point, local_co) / falloff_side;
+    return true;
+  }
+  if (max_ff(local_co[0], local_co[1]) > constant_side) {
+    /* Side, distance to the square XY axis. */
+    test->dist = (max_ff(local_co[0], local_co[1]) - constant_side) / falloff_side;
+    return true;
+  }
+
+  /* Inside the square, constant distance. */
+  test->dist = 0.0f;
+  return true;
+}
+
+SculptBrushTestFn SCULPT_brush_test_init_with_falloff_shape(SculptSession *ss,
+                                                            SculptBrushTest *test,
+                                                            char falloff_shape)
+{
+  SCULPT_brush_test_init(ss, test);
+  SculptBrushTestFn sculpt_brush_test_sq_fn;
+  if (falloff_shape == PAINT_FALLOFF_SHAPE_SPHERE) {
+    sculpt_brush_test_sq_fn = SCULPT_brush_test_sphere_sq;
+  }
+  else {
+    /* PAINT_FALLOFF_SHAPE_TUBE */
+    plane_from_point_normal_v3(test->plane_view, test->location, ss->cache->view_normal);
+    sculpt_brush_test_sq_fn = SCULPT_brush_test_circle_sq;
+  }
+  return sculpt_brush_test_sq_fn;
+}
+
+const float *SCULPT_brush_frontface_normal_from_falloff_shape(SculptSession *ss,
+                                                              char falloff_shape)
+{
+  if (falloff_shape == PAINT_FALLOFF_SHAPE_SPHERE) {
+    return ss->cache->sculpt_normal_symm;
+  }
+  /* PAINT_FALLOFF_SHAPE_TUBE */
+  return ss->cache->view_normal;
+}
+
+static float frontface(const Brush *br,
+                       const float sculpt_normal[3],
+                       const short no[3],
+                       const float fno[3])
+{
+  if (!(br->flag & BRUSH_FRONTFACE)) {
+    return 1.0f;
+  }
+
+  float dot;
+  if (no) {
+    float tmp[3];
+
+    normal_short_to_float_v3(tmp, no);
+    dot = dot_v3v3(tmp, sculpt_normal);
+  }
+  else {
+    dot = dot_v3v3(fno, sculpt_normal);
+  }
+  return dot > 0.0f ? dot : 0.0f;
+}
+
+#if 0
+
+static bool sculpt_brush_test_cyl(SculptBrushTest *test,
+                                  float co[3],
+                                  float location[3],
+                                  const float area_no[3])
+{
+  if (sculpt_brush_test_sphere_fast(test, co)) {
+    float t1[3], t2[3], t3[3], dist;
+
+    sub_v3_v3v3(t1, location, co);
+    sub_v3_v3v3(t2, x2, location);
+
+    cross_v3_v3v3(t3, area_no, t1);
+
+    dist = len_v3(t3) / len_v3(t2);
+
+    test->dist = dist;
+
+    return true;
+  }
+
+  return false;
+}
+
+#endif
+
+/* ===== Sculpting =====
+ */
+void flip_v3(float v[3], const ePaintSymmetryFlags symm)
+{
+  flip_v3_v3(v, v, symm);
+}
+
+void flip_qt(float quat[4], const ePaintSymmetryFlags symm)
+{
+  flip_qt_qt(quat, quat, symm);
+}
+
+static float calc_overlap(StrokeCache *cache, const char symm, const char axis, const float angle)
+{
+  float mirror[3];
+  float distsq;
+
+  flip_v3_v3(mirror, cache->true_location, symm);
+
+  if (axis != 0) {
+    float mat[3][3];
+    axis_angle_to_mat3_single(mat, axis, angle);
+    mul_m3_v3(mat, mirror);
+  }
+
+  distsq = len_squared_v3v3(mirror, cache->true_location);
+
+  if (cache->radius > 0.0f && distsq <= 4.0f * (cache->radius_squared)) {
+    return (2.0f * (cache->radius) - sqrtf(distsq)) / (2.0f * (cache->radius));
+  }
+  return 0.0f;
+}
+
+static float calc_radial_symmetry_feather(Sculpt *sd,
+                                          StrokeCache *cache,
+                                          const char symm,
+                                          const char axis)
+{
+  float overlap = 0.0f;
+
+  for (int i = 1; i < sd->radial_symm[axis - 'X']; i++) {
+    const float angle = 2.0f * M_PI * i / sd->radial_symm[axis - 'X'];
+    overlap += calc_overlap(cache, symm, axis, angle);
+  }
+
+  return overlap;
+}
+
+static float calc_symmetry_feather(Sculpt *sd, StrokeCache *cache)
+{
+  if (!(sd->paint.symmetry_flags & PAINT_SYMMETRY_FEATHER)) {
+    return 1.0f;
+  }
+  float overlap;
+  const int symm = cache->symmetry;
+
+  overlap = 0.0f;
+  for (int i = 0; i <= symm; i++) {
+    if (!SCULPT_is_symmetry_iteration_valid(i, symm)) {
+      continue;
+    }
+
+    overlap += calc_overlap(cache, i, 0, 0);
+
+    overlap += calc_radial_symmetry_feather(sd, cache, i, 'X');
+    overlap += calc_radial_symmetry_feather(sd, cache, i, 'Y');
+    overlap += calc_radial_symmetry_feather(sd, cache, i, 'Z');
+  }
+
+  /* mathwise divice by zero is infinity, so use maximum value (1) in that case? */
+  return overlap != 0.0f ? 1.0f / overlap : 1.0f;
+}
 
 /* -------------------------------------------------------------------- */
 /** \name Calculate Normal and Center
@@ -3212,540 +3569,6 @@
  *
  * \note These are all _very_ similar, when changing one, check others.
  * \{ */
->>>>>>> 7afd84df
-
-/* Returns true if the stroke will use dynamic topology, false
- * otherwise.
- */
-bool SCULPT_stroke_is_dynamic_topology(const SculptSession *ss, const Brush *brush)
-{
-  return (
-      (BKE_pbvh_type(ss->pbvh) == PBVH_BMESH) &&
-
-      /* Requires mesh restore, which doesn't work with
-       * dynamic-topology. */
-      !(brush->flag & BRUSH_ANCHORED) && !(brush->flag & BRUSH_DRAG_DOT) &&
-      (brush->cached_dyntopo.flag & (DYNTOPO_SUBDIVIDE | DYNTOPO_COLLAPSE | DYNTOPO_CLEANUP)) &&
-      !(brush->cached_dyntopo.flag & DYNTOPO_DISABLED) &&
-      SCULPT_TOOL_HAS_DYNTOPO(SCULPT_get_tool(ss, brush)));
-}
-
-/*** paint mesh ***/
-
-static void paint_mesh_restore_co_task_cb(void *__restrict userdata,
-                                          const int n,
-                                          const TaskParallelTLS *__restrict UNUSED(tls))
-{
-  SculptThreadedTaskData *data = userdata;
-  SculptSession *ss = data->ob->sculpt;
-
-  SculptUndoType type = 0;
-
-  switch (SCULPT_get_tool(ss, data->brush)) {
-    case SCULPT_TOOL_MASK:
-      type |= SCULPT_UNDO_MASK;
-      break;
-    case SCULPT_TOOL_PAINT:
-    case SCULPT_TOOL_SMEAR:
-      type |= SCULPT_UNDO_COLOR;
-      break;
-    case SCULPT_TOOL_VCOL_BOUNDARY:
-      type |= SCULPT_UNDO_COLOR | SCULPT_UNDO_COORDS;
-      break;
-    default:
-      type |= SCULPT_UNDO_COORDS;
-      break;
-  }
-
-  PBVHVertexIter vd;
-
-  bool modified = false;
-
-  BKE_pbvh_vertex_iter_begin (ss->pbvh, data->nodes[n], vd, PBVH_ITER_UNIQUE) {
-    SCULPT_vertex_check_origdata(ss, vd.vertex);
-    MSculptVert *mv = SCULPT_vertex_get_sculptvert(ss, vd.vertex);
-
-    if (type & SCULPT_UNDO_COORDS) {
-      if (len_squared_v3v3(vd.co, mv->origco) > FLT_EPSILON) {
-        modified = true;
-      }
-
-      copy_v3_v3(vd.co, mv->origco);
-
-      if (vd.no) {
-        normal_float_to_short_v3(vd.no, mv->origno);
-      }
-      else {
-        copy_v3_v3(vd.fno, mv->origno);
-      }
-    }
-
-    if (type & SCULPT_UNDO_MASK) {
-      if ((*vd.mask - mv->origmask) * (*vd.mask - mv->origmask) > FLT_EPSILON) {
-        modified = true;
-      }
-
-      *vd.mask = mv->origmask;
-    }
-
-    if (type & SCULPT_UNDO_COLOR) {
-      float color[4];
-
-      if (SCULPT_vertex_color_get(ss, vd.vertex, color)) {
-        if (len_squared_v4v4(color, mv->origcolor) > FLT_EPSILON) {
-          modified = true;
-        }
-
-        SCULPT_vertex_color_set(ss, vd.vertex, mv->origcolor);
-      }
-    }
-
-    if (vd.mvert) {
-      vd.mvert->flag |= ME_VERT_PBVH_UPDATE;
-    }
-  }
-  BKE_pbvh_vertex_iter_end;
-
-  if (modified) {
-    BKE_pbvh_node_mark_update(data->nodes[n]);
-  }
-}
-
-static void paint_mesh_restore_co(Sculpt *sd, Object *ob)
-{
-  SculptSession *ss = ob->sculpt;
-  Brush *brush = BKE_paint_brush(&sd->paint);
-
-  PBVHNode **nodes;
-  int totnode;
-
-  BKE_pbvh_search_gather(ss->pbvh, NULL, NULL, &nodes, &totnode);
-
-  SculptThreadedTaskData data = {
-      .sd = sd,
-      .ob = ob,
-      .brush = brush,
-      .nodes = nodes,
-  };
-
-  TaskParallelSettings settings;
-  BKE_pbvh_parallel_range_settings(&settings, true, totnode);
-  BLI_task_parallel_range(0, totnode, &data, paint_mesh_restore_co_task_cb, &settings);
-
-  BKE_pbvh_node_color_buffer_free(ss->pbvh);
-
-  MEM_SAFE_FREE(nodes);
-}
-
-/*** BVH Tree ***/
-
-static void sculpt_extend_redraw_rect_previous(Object *ob, rcti *rect)
-{
-  /* Expand redraw \a rect with redraw \a rect from previous step to
-   * prevent partial-redraw issues caused by fast strokes. This is
-   * needed here (not in sculpt_flush_update) as it was before
-   * because redraw rectangle should be the same in both of
-   * optimized PBVH draw function and 3d view redraw, if not -- some
-   * mesh parts could disappear from screen (sergey). */
-  SculptSession *ss = ob->sculpt;
-
-  if (!ss->cache) {
-    return;
-  }
-
-  if (BLI_rcti_is_empty(&ss->cache->previous_r)) {
-    return;
-  }
-
-  BLI_rcti_union(rect, &ss->cache->previous_r);
-}
-
-bool SCULPT_get_redraw_rect(ARegion *region, RegionView3D *rv3d, Object *ob, rcti *rect)
-{
-  PBVH *pbvh = ob->sculpt->pbvh;
-  float bb_min[3], bb_max[3];
-
-  if (!pbvh) {
-    return false;
-  }
-
-  BKE_pbvh_redraw_BB(pbvh, bb_min, bb_max);
-
-  /* Convert 3D bounding box to screen space. */
-  if (!paint_convert_bb_to_rect(rect, bb_min, bb_max, region, rv3d, ob)) {
-    return false;
-  }
-
-  return true;
-}
-
-void ED_sculpt_redraw_planes_get(float planes[4][4], ARegion *region, Object *ob)
-{
-  PBVH *pbvh = ob->sculpt->pbvh;
-  /* Copy here, original will be used below. */
-  rcti rect = ob->sculpt->cache->current_r;
-
-  sculpt_extend_redraw_rect_previous(ob, &rect);
-
-  paint_calc_redraw_planes(planes, region, ob, &rect);
-
-  /* We will draw this \a rect, so now we can set it as the previous partial \a rect.
-   * Note that we don't update with the union of previous/current (\a rect), only with
-   * the current. Thus we avoid the rectangle needlessly growing to include
-   * all the stroke area. */
-  ob->sculpt->cache->previous_r = ob->sculpt->cache->current_r;
-
-  /* Clear redraw flag from nodes. */
-  if (pbvh) {
-    BKE_pbvh_update_bounds(pbvh, PBVH_UpdateRedraw);
-  }
-}
-
-/************************ Brush Testing *******************/
-
-void SCULPT_brush_test_init(SculptSession *ss, SculptBrushTest *test)
-{
-  RegionView3D *rv3d = ss->cache ? ss->cache->vc->rv3d : ss->rv3d;
-  View3D *v3d = ss->cache ? ss->cache->vc->v3d : ss->v3d;
-
-  test->radius_squared = ss->cache ? ss->cache->radius_squared :
-                                     ss->cursor_radius * ss->cursor_radius;
-  test->radius = sqrtf(test->radius_squared);
-
-  if (ss->cache) {
-    copy_v3_v3(test->location, ss->cache->location);
-    test->mirror_symmetry_pass = ss->cache->mirror_symmetry_pass;
-    test->radial_symmetry_pass = ss->cache->radial_symmetry_pass;
-    copy_m4_m4(test->symm_rot_mat_inv, ss->cache->symm_rot_mat_inv);
-  }
-  else {
-    copy_v3_v3(test->location, ss->cursor_location);
-    test->mirror_symmetry_pass = 0;
-    test->radial_symmetry_pass = 0;
-    unit_m4(test->symm_rot_mat_inv);
-  }
-
-  /* Just for initialize. */
-  test->dist = 0.0f;
-
-  /* Only for 2D projection. */
-  zero_v4(test->plane_view);
-  zero_v4(test->plane_tool);
-
-  if (RV3D_CLIPPING_ENABLED(v3d, rv3d)) {
-    test->clip_rv3d = rv3d;
-  }
-  else {
-    test->clip_rv3d = NULL;
-  }
-}
-
-<<<<<<< HEAD
-BLI_INLINE bool sculpt_brush_test_clipping(const SculptBrushTest *test, const float co[3])
-=======
-/**
- * This calculates flatten center and area normal together,
- * amortizing the memory bandwidth and loop overhead to calculate both at the same time.
- */
-static void calc_area_normal_and_center(
-    Sculpt *sd, Object *ob, PBVHNode **nodes, int totnode, float r_area_no[3], float r_area_co[3])
->>>>>>> 7afd84df
-{
-  RegionView3D *rv3d = test->clip_rv3d;
-  if (!rv3d) {
-    return false;
-  }
-  float symm_co[3];
-  flip_v3_v3(symm_co, co, test->mirror_symmetry_pass);
-  if (test->radial_symmetry_pass) {
-    mul_m4_v3(test->symm_rot_mat_inv, symm_co);
-  }
-  return ED_view3d_clipping_test(rv3d, symm_co, true);
-}
-
-bool SCULPT_brush_test_sphere(SculptBrushTest *test, const float co[3])
-{
-  float distsq = len_squared_v3v3(co, test->location);
-
-  if (distsq > test->radius_squared) {
-    return false;
-  }
-
-  if (sculpt_brush_test_clipping(test, co)) {
-    return false;
-  }
-
-  test->dist = sqrtf(distsq);
-  return true;
-}
-
-bool SCULPT_brush_test_sphere_sq(SculptBrushTest *test, const float co[3])
-{
-  float distsq = len_squared_v3v3(co, test->location);
-
-  if (distsq > test->radius_squared) {
-    return false;
-  }
-  if (sculpt_brush_test_clipping(test, co)) {
-    return false;
-  }
-  test->dist = distsq;
-  return true;
-}
-
-bool SCULPT_brush_test_sphere_fast(const SculptBrushTest *test, const float co[3])
-{
-  if (sculpt_brush_test_clipping(test, co)) {
-    return false;
-  }
-  return len_squared_v3v3(co, test->location) <= test->radius_squared;
-}
-
-<<<<<<< HEAD
-bool SCULPT_brush_test_circle_sq(SculptBrushTest *test, const float co[3])
-=======
-/** \} */
-
-/* -------------------------------------------------------------------- */
-/** \name Generic Brush Utilities
- * \{ */
-
-/**
- * Return modified brush strength. Includes the direction of the brush, positive
- * values pull vertices, negative values push. Uses tablet pressure and a
- * special multiplier found experimentally to scale the strength factor.
- */
-static float brush_strength(const Sculpt *sd,
-                            const StrokeCache *cache,
-                            const float feather,
-                            const UnifiedPaintSettings *ups)
->>>>>>> 7afd84df
-{
-  float co_proj[3];
-  closest_to_plane_normalized_v3(co_proj, test->plane_view, co);
-  float distsq = len_squared_v3v3(co_proj, test->location);
-
-  if (distsq > test->radius_squared) {
-    return false;
-  }
-
-  if (sculpt_brush_test_clipping(test, co)) {
-    return false;
-  }
-
-  test->dist = distsq;
-  return true;
-}
-
-bool SCULPT_brush_test_cube(SculptBrushTest *test,
-                            const float co[3],
-                            const float local[4][4],
-                            const float roundness)
-{
-  float side = M_SQRT1_2;
-  float local_co[3];
-
-  if (sculpt_brush_test_clipping(test, co)) {
-    return false;
-  }
-
-  mul_v3_m4v3(local_co, local, co);
-
-  local_co[0] = fabsf(local_co[0]);
-  local_co[1] = fabsf(local_co[1]);
-  local_co[2] = fabsf(local_co[2]);
-
-  /* Keep the square and circular brush tips the same size. */
-  side += (1.0f - side) * roundness;
-
-  const float hardness = 1.0f - roundness;
-  const float constant_side = hardness * side;
-  const float falloff_side = roundness * side;
-
-  if (!(local_co[0] <= side && local_co[1] <= side && local_co[2] <= side)) {
-    /* Outside the square. */
-    return false;
-  }
-  if (min_ff(local_co[0], local_co[1]) > constant_side) {
-    /* Corner, distance to the center of the corner circle. */
-    float r_point[3];
-    copy_v3_fl(r_point, constant_side);
-    test->dist = len_v2v2(r_point, local_co) / falloff_side;
-    return true;
-  }
-  if (max_ff(local_co[0], local_co[1]) > constant_side) {
-    /* Side, distance to the square XY axis. */
-    test->dist = (max_ff(local_co[0], local_co[1]) - constant_side) / falloff_side;
-    return true;
-  }
-
-  /* Inside the square, constant distance. */
-  test->dist = 0.0f;
-  return true;
-}
-
-SculptBrushTestFn SCULPT_brush_test_init_with_falloff_shape(SculptSession *ss,
-                                                            SculptBrushTest *test,
-                                                            char falloff_shape)
-{
-  SCULPT_brush_test_init(ss, test);
-  SculptBrushTestFn sculpt_brush_test_sq_fn;
-  if (falloff_shape == PAINT_FALLOFF_SHAPE_SPHERE) {
-    sculpt_brush_test_sq_fn = SCULPT_brush_test_sphere_sq;
-  }
-  else {
-    /* PAINT_FALLOFF_SHAPE_TUBE */
-    plane_from_point_normal_v3(test->plane_view, test->location, ss->cache->view_normal);
-    sculpt_brush_test_sq_fn = SCULPT_brush_test_circle_sq;
-  }
-  return sculpt_brush_test_sq_fn;
-}
-
-const float *SCULPT_brush_frontface_normal_from_falloff_shape(SculptSession *ss,
-                                                              char falloff_shape)
-{
-  if (falloff_shape == PAINT_FALLOFF_SHAPE_SPHERE) {
-    return ss->cache->sculpt_normal_symm;
-  }
-  /* PAINT_FALLOFF_SHAPE_TUBE */
-  return ss->cache->view_normal;
-}
-
-static float frontface(const Brush *br,
-                       const float sculpt_normal[3],
-                       const short no[3],
-                       const float fno[3])
-{
-  if (!(br->flag & BRUSH_FRONTFACE)) {
-    return 1.0f;
-  }
-
-  float dot;
-  if (no) {
-    float tmp[3];
-
-    normal_short_to_float_v3(tmp, no);
-    dot = dot_v3v3(tmp, sculpt_normal);
-  }
-  else {
-    dot = dot_v3v3(fno, sculpt_normal);
-  }
-  return dot > 0.0f ? dot : 0.0f;
-}
-
-#if 0
-
-static bool sculpt_brush_test_cyl(SculptBrushTest *test,
-                                  float co[3],
-                                  float location[3],
-                                  const float area_no[3])
-{
-  if (sculpt_brush_test_sphere_fast(test, co)) {
-    float t1[3], t2[3], t3[3], dist;
-
-    sub_v3_v3v3(t1, location, co);
-    sub_v3_v3v3(t2, x2, location);
-
-    cross_v3_v3v3(t3, area_no, t1);
-
-    dist = len_v3(t3) / len_v3(t2);
-
-    test->dist = dist;
-
-    return true;
-  }
-
-  return false;
-}
-
-#endif
-
-/* ===== Sculpting =====
- */
-void flip_v3(float v[3], const ePaintSymmetryFlags symm)
-{
-  flip_v3_v3(v, v, symm);
-}
-
-void flip_qt(float quat[4], const ePaintSymmetryFlags symm)
-{
-  flip_qt_qt(quat, quat, symm);
-}
-
-static float calc_overlap(StrokeCache *cache, const char symm, const char axis, const float angle)
-{
-  float mirror[3];
-  float distsq;
-
-  flip_v3_v3(mirror, cache->true_location, symm);
-
-  if (axis != 0) {
-    float mat[3][3];
-    axis_angle_to_mat3_single(mat, axis, angle);
-    mul_m3_v3(mat, mirror);
-  }
-
-  distsq = len_squared_v3v3(mirror, cache->true_location);
-
-  if (cache->radius > 0.0f && distsq <= 4.0f * (cache->radius_squared)) {
-    return (2.0f * (cache->radius) - sqrtf(distsq)) / (2.0f * (cache->radius));
-  }
-  return 0.0f;
-}
-
-static float calc_radial_symmetry_feather(Sculpt *sd,
-                                          StrokeCache *cache,
-                                          const char symm,
-                                          const char axis)
-{
-  float overlap = 0.0f;
-
-  for (int i = 1; i < sd->radial_symm[axis - 'X']; i++) {
-    const float angle = 2.0f * M_PI * i / sd->radial_symm[axis - 'X'];
-    overlap += calc_overlap(cache, symm, axis, angle);
-  }
-
-  return overlap;
-}
-
-static float calc_symmetry_feather(Sculpt *sd, StrokeCache *cache)
-{
-  if (!(sd->paint.symmetry_flags & PAINT_SYMMETRY_FEATHER)) {
-    return 1.0f;
-  }
-  float overlap;
-  const int symm = cache->symmetry;
-
-  overlap = 0.0f;
-  for (int i = 0; i <= symm; i++) {
-    if (!SCULPT_is_symmetry_iteration_valid(i, symm)) {
-      continue;
-    }
-
-    overlap += calc_overlap(cache, i, 0, 0);
-
-    overlap += calc_radial_symmetry_feather(sd, cache, i, 'X');
-    overlap += calc_radial_symmetry_feather(sd, cache, i, 'Y');
-    overlap += calc_radial_symmetry_feather(sd, cache, i, 'Z');
-  }
-
-  /* mathwise divice by zero is infinity, so use maximum value (1) in that case? */
-  return overlap != 0.0f ? 1.0f / overlap : 1.0f;
-}
-
-/* -------------------------------------------------------------------- */
-/** \name Calculate Normal and Center
- *
- * Calculate geometry surrounding the brush center.
- * (optionally using original coordinates).
- *
- * Functions are:
- * - #calc_area_center
- * - #calc_area_normal
- * - #calc_area_normal_and_center
- *
- * \note These are all _very_ similar, when changing one, check others.
- * \{ */
 
 typedef struct AreaNormalCenterTLSData {
   /* 0 = towards view, 1 = flipped */
@@ -3867,44 +3690,9 @@
       }
     }
   }
-<<<<<<< HEAD
   else {
     BKE_pbvh_vertex_iter_begin (ss->pbvh, data->nodes[n], vd, PBVH_ITER_UNIQUE) {
       float co[3];
-=======
-}
-
-/** \} */
-
-/* -------------------------------------------------------------------- */
-/** \name Sculpt Topology Rake (Shared Utility)
- * \{ */
-
-typedef struct {
-  SculptSession *ss;
-  const float *ray_start;
-  const float *ray_normal;
-  bool hit;
-  float depth;
-  bool original;
-
-  int active_vertex_index;
-  float *face_normal;
-
-  int active_face_grid_index;
-
-  struct IsectRayPrecalc isect_precalc;
-} SculptRaycastData;
-
-typedef struct {
-  SculptSession *ss;
-  const float *ray_start, *ray_normal;
-  bool hit;
-  float depth;
-  float dist_sq_to_ray;
-  bool original;
-} SculptFindNearestToRayData;
->>>>>>> 7afd84df
 
       /* For bm_vert only. */
       short no_s[3];
@@ -4000,20 +3788,8 @@
   add_v2_v2_int(join->count_co, anctd->count_co);
 }
 
-<<<<<<< HEAD
 void SCULPT_calc_area_center(
     Sculpt *sd, Object *ob, PBVHNode **nodes, int totnode, float r_area_co[3])
-=======
-/** \} */
-
-/* -------------------------------------------------------------------- */
-/** \name Sculpt Mask Brush
- * \{ */
-
-static void do_mask_brush_draw_task_cb_ex(void *__restrict userdata,
-                                          const int n,
-                                          const TaskParallelTLS *__restrict tls)
->>>>>>> 7afd84df
 {
   SculptSession *ss = ob->sculpt;
   const Brush *brush = BKE_paint_brush(&sd->paint);
@@ -4103,57 +3879,6 @@
   for (int i = 0; i < ARRAY_SIZE(anctd.area_nos); i++) {
     if (normalize_v3_v3(r_area_no, anctd.area_nos[i]) != 0.0f) {
       break;
-<<<<<<< HEAD
-=======
-  }
-}
-
-/** \} */
-
-/* -------------------------------------------------------------------- */
-/** \name Sculpt Multires Displacement Eraser Brush
- * \{ */
-
-static void do_displacement_eraser_brush_task_cb_ex(void *__restrict userdata,
-                                                    const int n,
-                                                    const TaskParallelTLS *__restrict tls)
-{
-  SculptThreadedTaskData *data = userdata;
-  SculptSession *ss = data->ob->sculpt;
-  const Brush *brush = data->brush;
-  const float bstrength = clamp_f(ss->cache->bstrength, 0.0f, 1.0f);
-
-  float(*proxy)[3] = BKE_pbvh_node_add_proxy(ss->pbvh, data->nodes[n])->co;
-
-  SculptBrushTest test;
-  SculptBrushTestFn sculpt_brush_test_sq_fn = SCULPT_brush_test_init_with_falloff_shape(
-      ss, &test, data->brush->falloff_shape);
-  const int thread_id = BLI_task_parallel_thread_id(tls);
-
-  PBVHVertexIter vd;
-  BKE_pbvh_vertex_iter_begin (ss->pbvh, data->nodes[n], vd, PBVH_ITER_UNIQUE) {
-    if (!sculpt_brush_test_sq_fn(&test, vd.co)) {
-      continue;
-    }
-    const float fade = bstrength * SCULPT_brush_strength_factor(ss,
-                                                                brush,
-                                                                vd.co,
-                                                                sqrtf(test.dist),
-                                                                vd.no,
-                                                                vd.fno,
-                                                                vd.mask ? *vd.mask : 0.0f,
-                                                                vd.index,
-                                                                thread_id);
-
-    float limit_co[3];
-    float disp[3];
-    SCULPT_vertex_limit_surface_get(ss, vd.index, limit_co);
-    sub_v3_v3v3(disp, limit_co, vd.co);
-    mul_v3_v3fl(proxy[vd.i], disp, fade);
-
-    if (vd.mvert) {
-      vd.mvert->flag |= ME_VERT_PBVH_UPDATE;
->>>>>>> 7afd84df
     }
   }
 
@@ -4186,35 +3911,10 @@
 
   TaskParallelSettings settings;
   BKE_pbvh_parallel_range_settings(&settings, true, totnode);
-<<<<<<< HEAD
   settings.func_reduce = calc_area_normal_and_center_reduce;
   settings.userdata_chunk = &anctd;
   settings.userdata_chunk_size = sizeof(AreaNormalCenterTLSData);
   BLI_task_parallel_range(0, totnode, &data, calc_area_normal_and_center_task_cb, &settings);
-=======
-  BLI_task_parallel_range(0, totnode, &data, do_displacement_eraser_brush_task_cb_ex, &settings);
-}
-
-/** \} */
-
-/* -------------------------------------------------------------------- */
-/** \name Sculpt Multires Displacement Smear Brush
- * \{ */
-
-static void do_displacement_smear_brush_task_cb_ex(void *__restrict userdata,
-                                                   const int n,
-                                                   const TaskParallelTLS *__restrict tls)
-{
-  SculptThreadedTaskData *data = userdata;
-  SculptSession *ss = data->ob->sculpt;
-  const Brush *brush = data->brush;
-  const float bstrength = clamp_f(ss->cache->bstrength, 0.0f, 1.0f);
-
-  SculptBrushTest test;
-  SculptBrushTestFn sculpt_brush_test_sq_fn = SCULPT_brush_test_init_with_falloff_shape(
-      ss, &test, data->brush->falloff_shape);
-  const int thread_id = BLI_task_parallel_thread_id(tls);
->>>>>>> 7afd84df
 
   /* For flatten center. */
   for (n = 0; n < ARRAY_SIZE(anctd.area_cos); n++) {
@@ -4273,23 +3973,8 @@
     flip = 1.0f;
   }
 
-<<<<<<< HEAD
   // float pressure = BKE_brush_use_alpha_pressure(brush) ? cache->pressure : 1.0f;
   float pressure = 1.0f;
-=======
-/* -------------------------------------------------------------------- */
-/** \name Sculpt Draw Brush
- * \{ */
-
-static void do_draw_brush_task_cb_ex(void *__restrict userdata,
-                                     const int n,
-                                     const TaskParallelTLS *__restrict tls)
-{
-  SculptThreadedTaskData *data = userdata;
-  SculptSession *ss = data->ob->sculpt;
-  const Brush *brush = data->brush;
-  const float *offset = data->offset;
->>>>>>> 7afd84df
 
   /* Pressure final value after being tweaked depending on the brush. */
   float final_pressure = pressure;
@@ -4482,15 +4167,7 @@
     }
     flip_v3_v3(symm_point, point, cache->mirror_symmetry_pass);
 
-<<<<<<< HEAD
     ED_view3d_project_float_v2_m4(cache->vc->region, symm_point, point_2d, cache->projection_mat);
-=======
-/** \} */
-
-/* -------------------------------------------------------------------- */
-/** \name Sculpt Topology Brush
- * \{ */
->>>>>>> 7afd84df
 
     /* Still no symmetry supported for other paint modes.
      * Sculpt does it DIY. */
@@ -4760,22 +4437,8 @@
   }
 }
 
-<<<<<<< HEAD
 static void calc_local_y(ViewContext *vc, const float center[3], float y[3])
-=======
-/** \} */
-
-/* -------------------------------------------------------------------- */
-/** \name Sculpt Crease & Blob Brush
- * \{ */
-
-/**
- * Used for 'SCULPT_TOOL_CREASE' and 'SCULPT_TOOL_BLOB'
- */
-static void do_crease_brush_task_cb_ex(void *__restrict userdata,
-                                       const int n,
-                                       const TaskParallelTLS *__restrict tls)
->>>>>>> 7afd84df
+
 {
   Object *ob = vc->obact;
   float loc[3], mval_f[2] = {0.0f, 1.0f};
@@ -5533,77 +5196,6 @@
     }
     nodes = sculpt_pbvh_gather_generic(ob, sd, brush, use_original, radius_scale * 1.2, &totnode);
   }
-<<<<<<< HEAD
-=======
-  BKE_pbvh_vertex_iter_end;
-}
-
-static void do_flatten_brush(Sculpt *sd, Object *ob, PBVHNode **nodes, int totnode)
-{
-  SculptSession *ss = ob->sculpt;
-  Brush *brush = BKE_paint_brush(&sd->paint);
-
-  const float radius = ss->cache->radius;
-
-  float area_no[3];
-  float area_co[3];
-
-  float offset = SCULPT_brush_plane_offset_get(sd, ss);
-  float displace;
-  float temp[3];
-
-  SCULPT_calc_brush_plane(sd, ob, nodes, totnode, area_no, area_co);
-
-  SCULPT_tilt_apply_to_normal(area_no, ss->cache, brush->tilt_strength_factor);
-
-  displace = radius * offset;
-
-  mul_v3_v3v3(temp, area_no, ss->cache->scale);
-  mul_v3_fl(temp, displace);
-  add_v3_v3(area_co, temp);
-
-  SculptThreadedTaskData data = {
-      .sd = sd,
-      .ob = ob,
-      .brush = brush,
-      .nodes = nodes,
-      .area_no = area_no,
-      .area_co = area_co,
-  };
-
-  TaskParallelSettings settings;
-  BKE_pbvh_parallel_range_settings(&settings, true, totnode);
-  BLI_task_parallel_range(0, totnode, &data, do_flatten_brush_task_cb_ex, &settings);
-}
-
-/** \} */
-
-/* -------------------------------------------------------------------- */
-/** \name Sculpt Clay Brush
- * \{ */
-
-typedef struct ClaySampleData {
-  float plane_dist[2];
-} ClaySampleData;
-
-static void calc_clay_surface_task_cb(void *__restrict userdata,
-                                      const int n,
-                                      const TaskParallelTLS *__restrict tls)
-{
-  SculptThreadedTaskData *data = userdata;
-  SculptSession *ss = data->ob->sculpt;
-  const Brush *brush = data->brush;
-  ClaySampleData *csd = tls->userdata_chunk;
-  const float *area_no = data->area_no;
-  const float *area_co = data->area_co;
-  float plane[4];
-
-  PBVHVertexIter vd;
-
-  SculptBrushTest test;
-  SculptBrushTestFn sculpt_brush_test_sq_fn = SCULPT_brush_test_init_with_falloff_shape(
-      ss, &test, brush->falloff_shape);
->>>>>>> 7afd84df
 
   /* Draw Face Sets in draw mode makes a single undo push, in alt-smooth mode deforms the
    * vertices and uses regular coords undo. */
@@ -5749,7 +5341,6 @@
 
   SCULPT_replay_log_append(sd, ss, ob);
 
-<<<<<<< HEAD
   /* Apply one type of brush action. */
   switch (SCULPT_get_tool(ss, brush)) {
     case SCULPT_TOOL_DRAW:
@@ -5765,635 +5356,6 @@
             brush->autosmooth_projection,
             SCULPT_stroke_needs_original(
                 brush));  // TODO: extract need original from commandlist and not parent brush
-=======
-static void do_clay_strips_brush_task_cb_ex(void *__restrict userdata,
-                                            const int n,
-                                            const TaskParallelTLS *__restrict tls)
-{
-  SculptThreadedTaskData *data = userdata;
-  SculptSession *ss = data->ob->sculpt;
-  const Brush *brush = data->brush;
-  float(*mat)[4] = data->mat;
-  const float *area_no_sp = data->area_no_sp;
-  const float *area_co = data->area_co;
-
-  PBVHVertexIter vd;
-  SculptBrushTest test;
-  float(*proxy)[3];
-  const bool flip = (ss->cache->bstrength < 0.0f);
-  const float bstrength = flip ? -ss->cache->bstrength : ss->cache->bstrength;
-
-  proxy = BKE_pbvh_node_add_proxy(ss->pbvh, data->nodes[n])->co;
-
-  SCULPT_brush_test_init(ss, &test);
-  plane_from_point_normal_v3(test.plane_tool, area_co, area_no_sp);
-  const int thread_id = BLI_task_parallel_thread_id(tls);
-
-  BKE_pbvh_vertex_iter_begin (ss->pbvh, data->nodes[n], vd, PBVH_ITER_UNIQUE) {
-    if (!SCULPT_brush_test_cube(&test, vd.co, mat, brush->tip_roundness)) {
-      continue;
-    }
-
-    if (!plane_point_side_flip(vd.co, test.plane_tool, flip)) {
-      continue;
-    }
-
-    float intr[3];
-    float val[3];
-    closest_to_plane_normalized_v3(intr, test.plane_tool, vd.co);
-    sub_v3_v3v3(val, intr, vd.co);
-
-    if (!SCULPT_plane_trim(ss->cache, brush, val)) {
-      continue;
-    }
-    /* The normal from the vertices is ignored, it causes glitch with planes, see: T44390. */
-    const float fade = bstrength * SCULPT_brush_strength_factor(ss,
-                                                                brush,
-                                                                vd.co,
-                                                                ss->cache->radius * test.dist,
-                                                                vd.no,
-                                                                vd.fno,
-                                                                vd.mask ? *vd.mask : 0.0f,
-                                                                vd.index,
-                                                                thread_id);
-
-    mul_v3_v3fl(proxy[vd.i], val, fade);
-
-    if (vd.mvert) {
-      vd.mvert->flag |= ME_VERT_PBVH_UPDATE;
-    }
-  }
-  BKE_pbvh_vertex_iter_end;
-}
-
-static void do_clay_strips_brush(Sculpt *sd, Object *ob, PBVHNode **nodes, int totnode)
-{
-  SculptSession *ss = ob->sculpt;
-  Brush *brush = BKE_paint_brush(&sd->paint);
-
-  const bool flip = (ss->cache->bstrength < 0.0f);
-  const float radius = flip ? -ss->cache->radius : ss->cache->radius;
-  const float offset = SCULPT_brush_plane_offset_get(sd, ss);
-  const float displace = radius * (0.18f + offset);
-
-  /* The sculpt-plane normal (whatever its set to). */
-  float area_no_sp[3];
-
-  /* Geometry normal */
-  float area_no[3];
-  float area_co[3];
-
-  float temp[3];
-  float mat[4][4];
-  float scale[4][4];
-  float tmat[4][4];
-
-  SCULPT_calc_brush_plane(sd, ob, nodes, totnode, area_no_sp, area_co);
-  SCULPT_tilt_apply_to_normal(area_no_sp, ss->cache, brush->tilt_strength_factor);
-
-  if (brush->sculpt_plane != SCULPT_DISP_DIR_AREA || (brush->flag & BRUSH_ORIGINAL_NORMAL)) {
-    SCULPT_calc_area_normal(sd, ob, nodes, totnode, area_no);
-  }
-  else {
-    copy_v3_v3(area_no, area_no_sp);
-  }
-
-  /* Delay the first daub because grab delta is not setup. */
-  if (SCULPT_stroke_is_first_brush_step_of_symmetry_pass(ss->cache)) {
-    return;
-  }
-
-  if (is_zero_v3(ss->cache->grab_delta_symmetry)) {
-    return;
-  }
-
-  mul_v3_v3v3(temp, area_no_sp, ss->cache->scale);
-  mul_v3_fl(temp, displace);
-  add_v3_v3(area_co, temp);
-
-  /* Clay Strips uses a cube test with falloff in the XY axis (not in Z) and a plane to deform the
-   * vertices. When in Add mode, vertices that are below the plane and inside the cube are move
-   * towards the plane. In this situation, there may be cases where a vertex is outside the cube
-   * but below the plane, so won't be deformed, causing artifacts. In order to prevent these
-   * artifacts, this displaces the test cube space in relation to the plane in order to
-   * deform more vertices that may be below it. */
-  /* The 0.7 and 1.25 factors are arbitrary and don't have any relation between them, they were set
-   * by doing multiple tests using the default "Clay Strips" brush preset. */
-  float area_co_displaced[3];
-  madd_v3_v3v3fl(area_co_displaced, area_co, area_no, -radius * 0.7f);
-
-  /* Initialize brush local-space matrix. */
-  cross_v3_v3v3(mat[0], area_no, ss->cache->grab_delta_symmetry);
-  mat[0][3] = 0.0f;
-  cross_v3_v3v3(mat[1], area_no, mat[0]);
-  mat[1][3] = 0.0f;
-  copy_v3_v3(mat[2], area_no);
-  mat[2][3] = 0.0f;
-  copy_v3_v3(mat[3], area_co_displaced);
-  mat[3][3] = 1.0f;
-  normalize_m4(mat);
-
-  /* Scale brush local space matrix. */
-  scale_m4_fl(scale, ss->cache->radius);
-  mul_m4_m4m4(tmat, mat, scale);
-
-  /* Deform the local space in Z to scale the test cube. As the test cube does not have falloff in
-   * Z this does not produce artifacts in the falloff cube and allows to deform extra vertices
-   * during big deformation while keeping the surface as uniform as possible. */
-  mul_v3_fl(tmat[2], 1.25f);
-
-  invert_m4_m4(mat, tmat);
-
-  SculptThreadedTaskData data = {
-      .sd = sd,
-      .ob = ob,
-      .brush = brush,
-      .nodes = nodes,
-      .area_no_sp = area_no_sp,
-      .area_co = area_co,
-      .mat = mat,
-  };
-
-  TaskParallelSettings settings;
-  BKE_pbvh_parallel_range_settings(&settings, true, totnode);
-  BLI_task_parallel_range(0, totnode, &data, do_clay_strips_brush_task_cb_ex, &settings);
-}
-
-static void do_fill_brush_task_cb_ex(void *__restrict userdata,
-                                     const int n,
-                                     const TaskParallelTLS *__restrict tls)
-{
-  SculptThreadedTaskData *data = userdata;
-  SculptSession *ss = data->ob->sculpt;
-  const Brush *brush = data->brush;
-  const float *area_no = data->area_no;
-  const float *area_co = data->area_co;
-
-  PBVHVertexIter vd;
-  float(*proxy)[3];
-  const float bstrength = ss->cache->bstrength;
-
-  proxy = BKE_pbvh_node_add_proxy(ss->pbvh, data->nodes[n])->co;
-
-  SculptBrushTest test;
-  SculptBrushTestFn sculpt_brush_test_sq_fn = SCULPT_brush_test_init_with_falloff_shape(
-      ss, &test, data->brush->falloff_shape);
-  const int thread_id = BLI_task_parallel_thread_id(tls);
-
-  plane_from_point_normal_v3(test.plane_tool, area_co, area_no);
-
-  BKE_pbvh_vertex_iter_begin (ss->pbvh, data->nodes[n], vd, PBVH_ITER_UNIQUE) {
-    if (!sculpt_brush_test_sq_fn(&test, vd.co)) {
-      continue;
-    }
-
-    if (!SCULPT_plane_point_side(vd.co, test.plane_tool)) {
-      continue;
-    }
-
-    float intr[3];
-    float val[3];
-    closest_to_plane_normalized_v3(intr, test.plane_tool, vd.co);
-    sub_v3_v3v3(val, intr, vd.co);
-
-    if (!SCULPT_plane_trim(ss->cache, brush, val)) {
-      continue;
-    }
-
-    const float fade = bstrength * SCULPT_brush_strength_factor(ss,
-                                                                brush,
-                                                                vd.co,
-                                                                sqrtf(test.dist),
-                                                                vd.no,
-                                                                vd.fno,
-                                                                vd.mask ? *vd.mask : 0.0f,
-                                                                vd.index,
-                                                                thread_id);
-
-    mul_v3_v3fl(proxy[vd.i], val, fade);
-
-    if (vd.mvert) {
-      vd.mvert->flag |= ME_VERT_PBVH_UPDATE;
-    }
-  }
-  BKE_pbvh_vertex_iter_end;
-}
-
-static void do_fill_brush(Sculpt *sd, Object *ob, PBVHNode **nodes, int totnode)
-{
-  SculptSession *ss = ob->sculpt;
-  Brush *brush = BKE_paint_brush(&sd->paint);
-
-  const float radius = ss->cache->radius;
-
-  float area_no[3];
-  float area_co[3];
-  float offset = SCULPT_brush_plane_offset_get(sd, ss);
-
-  float displace;
-
-  float temp[3];
-
-  SCULPT_calc_brush_plane(sd, ob, nodes, totnode, area_no, area_co);
-
-  SCULPT_tilt_apply_to_normal(area_no, ss->cache, brush->tilt_strength_factor);
-
-  displace = radius * offset;
-
-  mul_v3_v3v3(temp, area_no, ss->cache->scale);
-  mul_v3_fl(temp, displace);
-  add_v3_v3(area_co, temp);
-
-  SculptThreadedTaskData data = {
-      .sd = sd,
-      .ob = ob,
-      .brush = brush,
-      .nodes = nodes,
-      .area_no = area_no,
-      .area_co = area_co,
-  };
-
-  TaskParallelSettings settings;
-  BKE_pbvh_parallel_range_settings(&settings, true, totnode);
-  BLI_task_parallel_range(0, totnode, &data, do_fill_brush_task_cb_ex, &settings);
-}
-
-static void do_scrape_brush_task_cb_ex(void *__restrict userdata,
-                                       const int n,
-                                       const TaskParallelTLS *__restrict tls)
-{
-  SculptThreadedTaskData *data = userdata;
-  SculptSession *ss = data->ob->sculpt;
-  const Brush *brush = data->brush;
-  const float *area_no = data->area_no;
-  const float *area_co = data->area_co;
-
-  PBVHVertexIter vd;
-  float(*proxy)[3];
-  const float bstrength = ss->cache->bstrength;
-
-  proxy = BKE_pbvh_node_add_proxy(ss->pbvh, data->nodes[n])->co;
-
-  SculptBrushTest test;
-  SculptBrushTestFn sculpt_brush_test_sq_fn = SCULPT_brush_test_init_with_falloff_shape(
-      ss, &test, data->brush->falloff_shape);
-  const int thread_id = BLI_task_parallel_thread_id(tls);
-  plane_from_point_normal_v3(test.plane_tool, area_co, area_no);
-
-  BKE_pbvh_vertex_iter_begin (ss->pbvh, data->nodes[n], vd, PBVH_ITER_UNIQUE) {
-    if (!sculpt_brush_test_sq_fn(&test, vd.co)) {
-      continue;
-    }
-
-    if (SCULPT_plane_point_side(vd.co, test.plane_tool)) {
-      continue;
-    }
-
-    float intr[3];
-    float val[3];
-    closest_to_plane_normalized_v3(intr, test.plane_tool, vd.co);
-    sub_v3_v3v3(val, intr, vd.co);
-
-    if (!SCULPT_plane_trim(ss->cache, brush, val)) {
-      continue;
-    }
-
-    const float fade = bstrength * SCULPT_brush_strength_factor(ss,
-                                                                brush,
-                                                                vd.co,
-                                                                sqrtf(test.dist),
-                                                                vd.no,
-                                                                vd.fno,
-                                                                vd.mask ? *vd.mask : 0.0f,
-                                                                vd.index,
-                                                                thread_id);
-
-    mul_v3_v3fl(proxy[vd.i], val, fade);
-
-    if (vd.mvert) {
-      vd.mvert->flag |= ME_VERT_PBVH_UPDATE;
-    }
-  }
-  BKE_pbvh_vertex_iter_end;
-}
-
-static void do_scrape_brush(Sculpt *sd, Object *ob, PBVHNode **nodes, int totnode)
-{
-  SculptSession *ss = ob->sculpt;
-  Brush *brush = BKE_paint_brush(&sd->paint);
-
-  const float radius = ss->cache->radius;
-
-  float area_no[3];
-  float area_co[3];
-  float offset = SCULPT_brush_plane_offset_get(sd, ss);
-
-  float displace;
-
-  float temp[3];
-
-  SCULPT_calc_brush_plane(sd, ob, nodes, totnode, area_no, area_co);
-
-  SCULPT_tilt_apply_to_normal(area_no, ss->cache, brush->tilt_strength_factor);
-
-  displace = -radius * offset;
-
-  mul_v3_v3v3(temp, area_no, ss->cache->scale);
-  mul_v3_fl(temp, displace);
-  add_v3_v3(area_co, temp);
-
-  SculptThreadedTaskData data = {
-      .sd = sd,
-      .ob = ob,
-      .brush = brush,
-      .nodes = nodes,
-      .area_no = area_no,
-      .area_co = area_co,
-  };
-
-  TaskParallelSettings settings;
-  BKE_pbvh_parallel_range_settings(&settings, true, totnode);
-  BLI_task_parallel_range(0, totnode, &data, do_scrape_brush_task_cb_ex, &settings);
-}
-
-/** \} */
-
-/* -------------------------------------------------------------------- */
-/** \name Sculpt Clay Thumb Brush
- * \{ */
-
-static void do_clay_thumb_brush_task_cb_ex(void *__restrict userdata,
-                                           const int n,
-                                           const TaskParallelTLS *__restrict tls)
-{
-  SculptThreadedTaskData *data = userdata;
-  SculptSession *ss = data->ob->sculpt;
-  const Brush *brush = data->brush;
-  float(*mat)[4] = data->mat;
-  const float *area_no_sp = data->area_no_sp;
-  const float *area_co = data->area_co;
-
-  PBVHVertexIter vd;
-  float(*proxy)[3];
-  const float bstrength = data->clay_strength;
-
-  proxy = BKE_pbvh_node_add_proxy(ss->pbvh, data->nodes[n])->co;
-
-  SculptBrushTest test;
-  SculptBrushTestFn sculpt_brush_test_sq_fn = SCULPT_brush_test_init_with_falloff_shape(
-      ss, &test, data->brush->falloff_shape);
-  const int thread_id = BLI_task_parallel_thread_id(tls);
-
-  float plane_tilt[4];
-  float normal_tilt[3];
-  float imat[4][4];
-
-  invert_m4_m4(imat, mat);
-  rotate_v3_v3v3fl(normal_tilt, area_no_sp, imat[0], DEG2RADF(-ss->cache->clay_thumb_front_angle));
-
-  /* Plane aligned to the geometry normal (back part of the brush). */
-  plane_from_point_normal_v3(test.plane_tool, area_co, area_no_sp);
-  /* Tilted plane (front part of the brush). */
-  plane_from_point_normal_v3(plane_tilt, area_co, normal_tilt);
-
-  BKE_pbvh_vertex_iter_begin (ss->pbvh, data->nodes[n], vd, PBVH_ITER_UNIQUE) {
-    if (!sculpt_brush_test_sq_fn(&test, vd.co)) {
-      continue;
-    }
-    float local_co[3];
-    mul_v3_m4v3(local_co, mat, vd.co);
-    float intr[3], intr_tilt[3];
-    float val[3];
-
-    closest_to_plane_normalized_v3(intr, test.plane_tool, vd.co);
-    closest_to_plane_normalized_v3(intr_tilt, plane_tilt, vd.co);
-
-    /* Mix the deformation of the aligned and the tilted plane based on the brush space vertex
-     * coordinates. */
-    /* We can also control the mix with a curve if it produces noticeable artifacts in the center
-     * of the brush. */
-    const float tilt_mix = local_co[1] > 0.0f ? 0.0f : 1.0f;
-    interp_v3_v3v3(intr, intr, intr_tilt, tilt_mix);
-    sub_v3_v3v3(val, intr_tilt, vd.co);
-
-    const float fade = bstrength * SCULPT_brush_strength_factor(ss,
-                                                                brush,
-                                                                vd.co,
-                                                                sqrtf(test.dist),
-                                                                vd.no,
-                                                                vd.fno,
-                                                                vd.mask ? *vd.mask : 0.0f,
-                                                                vd.index,
-                                                                thread_id);
-
-    mul_v3_v3fl(proxy[vd.i], val, fade);
-
-    if (vd.mvert) {
-      vd.mvert->flag |= ME_VERT_PBVH_UPDATE;
-    }
-  }
-  BKE_pbvh_vertex_iter_end;
-}
-
-static float sculpt_clay_thumb_get_stabilized_pressure(StrokeCache *cache)
-{
-  float final_pressure = 0.0f;
-  for (int i = 0; i < SCULPT_CLAY_STABILIZER_LEN; i++) {
-    final_pressure += cache->clay_pressure_stabilizer[i];
-  }
-  return final_pressure / SCULPT_CLAY_STABILIZER_LEN;
-}
-
-static void do_clay_thumb_brush(Sculpt *sd, Object *ob, PBVHNode **nodes, int totnode)
-{
-  SculptSession *ss = ob->sculpt;
-  Brush *brush = BKE_paint_brush(&sd->paint);
-
-  const float radius = ss->cache->radius;
-  const float offset = SCULPT_brush_plane_offset_get(sd, ss);
-  const float displace = radius * (0.25f + offset);
-
-  /* Sampled geometry normal and area center. */
-  float area_no_sp[3];
-  float area_no[3];
-  float area_co[3];
-
-  float temp[3];
-  float mat[4][4];
-  float scale[4][4];
-  float tmat[4][4];
-
-  SCULPT_calc_brush_plane(sd, ob, nodes, totnode, area_no_sp, area_co);
-
-  if (brush->sculpt_plane != SCULPT_DISP_DIR_AREA || (brush->flag & BRUSH_ORIGINAL_NORMAL)) {
-    SCULPT_calc_area_normal(sd, ob, nodes, totnode, area_no);
-  }
-  else {
-    copy_v3_v3(area_no, area_no_sp);
-  }
-
-  /* Delay the first daub because grab delta is not setup. */
-  if (SCULPT_stroke_is_first_brush_step_of_symmetry_pass(ss->cache)) {
-    ss->cache->clay_thumb_front_angle = 0.0f;
-    return;
-  }
-
-  /* Simulate the clay accumulation by increasing the plane angle as more samples are added to the
-   * stroke. */
-  if (SCULPT_stroke_is_main_symmetry_pass(ss->cache)) {
-    ss->cache->clay_thumb_front_angle += 0.8f;
-    ss->cache->clay_thumb_front_angle = clamp_f(ss->cache->clay_thumb_front_angle, 0.0f, 60.0f);
-  }
-
-  if (is_zero_v3(ss->cache->grab_delta_symmetry)) {
-    return;
-  }
-
-  /* Displace the brush planes. */
-  copy_v3_v3(area_co, ss->cache->location);
-  mul_v3_v3v3(temp, area_no_sp, ss->cache->scale);
-  mul_v3_fl(temp, displace);
-  add_v3_v3(area_co, temp);
-
-  /* Initialize brush local-space matrix. */
-  cross_v3_v3v3(mat[0], area_no, ss->cache->grab_delta_symmetry);
-  mat[0][3] = 0.0f;
-  cross_v3_v3v3(mat[1], area_no, mat[0]);
-  mat[1][3] = 0.0f;
-  copy_v3_v3(mat[2], area_no);
-  mat[2][3] = 0.0f;
-  copy_v3_v3(mat[3], ss->cache->location);
-  mat[3][3] = 1.0f;
-  normalize_m4(mat);
-
-  /* Scale brush local space matrix. */
-  scale_m4_fl(scale, ss->cache->radius);
-  mul_m4_m4m4(tmat, mat, scale);
-  invert_m4_m4(mat, tmat);
-
-  float clay_strength = ss->cache->bstrength *
-                        sculpt_clay_thumb_get_stabilized_pressure(ss->cache);
-
-  SculptThreadedTaskData data = {
-      .sd = sd,
-      .ob = ob,
-      .brush = brush,
-      .nodes = nodes,
-      .area_no_sp = area_no_sp,
-      .area_co = ss->cache->location,
-      .mat = mat,
-      .clay_strength = clay_strength,
-  };
-
-  TaskParallelSettings settings;
-  BKE_pbvh_parallel_range_settings(&settings, true, totnode);
-  BLI_task_parallel_range(0, totnode, &data, do_clay_thumb_brush_task_cb_ex, &settings);
-}
-
-/** \} */
-
-/* -------------------------------------------------------------------- */
-/** \name Sculpt Gravity Brush
- * \{ */
-
-static void do_gravity_task_cb_ex(void *__restrict userdata,
-                                  const int n,
-                                  const TaskParallelTLS *__restrict tls)
-{
-  SculptThreadedTaskData *data = userdata;
-  SculptSession *ss = data->ob->sculpt;
-  const Brush *brush = data->brush;
-  float *offset = data->offset;
-
-  PBVHVertexIter vd;
-  float(*proxy)[3];
-
-  proxy = BKE_pbvh_node_add_proxy(ss->pbvh, data->nodes[n])->co;
-
-  SculptBrushTest test;
-  SculptBrushTestFn sculpt_brush_test_sq_fn = SCULPT_brush_test_init_with_falloff_shape(
-      ss, &test, data->brush->falloff_shape);
-  const int thread_id = BLI_task_parallel_thread_id(tls);
-
-  BKE_pbvh_vertex_iter_begin (ss->pbvh, data->nodes[n], vd, PBVH_ITER_UNIQUE) {
-    if (!sculpt_brush_test_sq_fn(&test, vd.co)) {
-      continue;
-    }
-    const float fade = SCULPT_brush_strength_factor(ss,
-                                                    brush,
-                                                    vd.co,
-                                                    sqrtf(test.dist),
-                                                    vd.no,
-                                                    vd.fno,
-                                                    vd.mask ? *vd.mask : 0.0f,
-                                                    vd.index,
-                                                    thread_id);
-
-    mul_v3_v3fl(proxy[vd.i], offset, fade);
-
-    if (vd.mvert) {
-      vd.mvert->flag |= ME_VERT_PBVH_UPDATE;
-    }
-  }
-  BKE_pbvh_vertex_iter_end;
-}
-
-static void do_gravity(Sculpt *sd, Object *ob, PBVHNode **nodes, int totnode, float bstrength)
-{
-  SculptSession *ss = ob->sculpt;
-  Brush *brush = BKE_paint_brush(&sd->paint);
-
-  float offset[3];
-  float gravity_vector[3];
-
-  mul_v3_v3fl(gravity_vector, ss->cache->gravity_direction, -ss->cache->radius_squared);
-
-  /* Offset with as much as possible factored in already. */
-  mul_v3_v3v3(offset, gravity_vector, ss->cache->scale);
-  mul_v3_fl(offset, bstrength);
-
-  /* Threaded loop over nodes. */
-  SculptThreadedTaskData data = {
-      .sd = sd,
-      .ob = ob,
-      .brush = brush,
-      .nodes = nodes,
-      .offset = offset,
-  };
-
-  TaskParallelSettings settings;
-  BKE_pbvh_parallel_range_settings(&settings, true, totnode);
-  BLI_task_parallel_range(0, totnode, &data, do_gravity_task_cb_ex, &settings);
-}
-
-/** \} */
-
-/* -------------------------------------------------------------------- */
-/** \name Sculpt Prush Utilities
- * \{ */
-
-void SCULPT_vertcos_to_key(Object *ob, KeyBlock *kb, const float (*vertCos)[3])
-{
-  Mesh *me = (Mesh *)ob->data;
-  float(*ofs)[3] = NULL;
-  int a;
-  const int kb_act_idx = ob->shapenr - 1;
-  KeyBlock *currkey;
-
-  /* For relative keys editing of base should update other keys. */
-  if (BKE_keyblock_is_basis(me->key, kb_act_idx)) {
-    ofs = BKE_keyblock_convert_to_vertcos(ob, kb);
-
-    /* Calculate key coord offsets (from previous location). */
-    for (a = 0; a < me->totvert; a++) {
-      sub_v3_v3v3(ofs[a], vertCos[a], ofs[a]);
-    }
-
-    /* Apply offsets on other keys. */
-    for (currkey = me->key->block.first; currkey; currkey = currkey->next) {
-      if ((currkey != kb) && (currkey->relative == kb_act_idx)) {
-        BKE_keyblock_update_from_offset(ob, currkey, ofs);
->>>>>>> 7afd84df
       }
       else if (brush->smooth_deform_type == BRUSH_SMOOTH_DEFORM_SURFACE) {
         SCULPT_do_surface_smooth_brush(sd, ob, nodes, totnode);
@@ -10917,7 +9879,6 @@
   ot->idname = "SCULPT_OT_dyntopo_detail_size_edit";
 
   /* api callbacks */
-<<<<<<< HEAD
   ot->poll = dyntopo_detail_size_edit_poll;
   ot->invoke = dyntopo_detail_size_edit_invoke;
   ot->modal = dyntopo_detail_size_edit_modal;
@@ -10948,78 +9909,5 @@
 
   return mv->valence;
 }
-=======
-  ot->invoke = sculpt_mask_by_color_invoke;
-  ot->poll = SCULPT_vertex_colors_poll;
-
-  ot->flag = OPTYPE_REGISTER;
-
-  ot->prop = RNA_def_boolean(
-      ot->srna, "contiguous", false, "Contiguous", "Mask only contiguous color areas");
-
-  ot->prop = RNA_def_boolean(ot->srna, "invert", false, "Invert", "Invert the generated mask");
-  ot->prop = RNA_def_boolean(
-      ot->srna,
-      "preserve_previous_mask",
-      false,
-      "Preserve Previous Mask",
-      "Preserve the previous mask and add or subtract the new one generated by the colors");
-
-  RNA_def_float(ot->srna,
-                "threshold",
-                0.35f,
-                0.0f,
-                1.0f,
-                "Threshold",
-                "How much changes in color affect the mask generation",
-                0.0f,
-                1.0f);
-}
-
-/** \} */
-
-/* -------------------------------------------------------------------- */
-/** \name Operator Registration
- * \{ */
-
-void ED_operatortypes_sculpt(void)
-{
-  WM_operatortype_append(SCULPT_OT_brush_stroke);
-  WM_operatortype_append(SCULPT_OT_sculptmode_toggle);
-  WM_operatortype_append(SCULPT_OT_set_persistent_base);
-  WM_operatortype_append(SCULPT_OT_dynamic_topology_toggle);
-  WM_operatortype_append(SCULPT_OT_optimize);
-  WM_operatortype_append(SCULPT_OT_symmetrize);
-  WM_operatortype_append(SCULPT_OT_detail_flood_fill);
-  WM_operatortype_append(SCULPT_OT_sample_detail_size);
-  WM_operatortype_append(SCULPT_OT_set_detail_size);
-  WM_operatortype_append(SCULPT_OT_mesh_filter);
-  WM_operatortype_append(SCULPT_OT_mask_filter);
-  WM_operatortype_append(SCULPT_OT_dirty_mask);
-  WM_operatortype_append(SCULPT_OT_mask_expand);
-  WM_operatortype_append(SCULPT_OT_set_pivot_position);
-  WM_operatortype_append(SCULPT_OT_face_sets_create);
-  WM_operatortype_append(SCULPT_OT_face_sets_change_visibility);
-  WM_operatortype_append(SCULPT_OT_face_sets_randomize_colors);
-  WM_operatortype_append(SCULPT_OT_face_sets_init);
-  WM_operatortype_append(SCULPT_OT_cloth_filter);
-  WM_operatortype_append(SCULPT_OT_face_sets_edit);
-  WM_operatortype_append(SCULPT_OT_face_set_lasso_gesture);
-  WM_operatortype_append(SCULPT_OT_face_set_box_gesture);
-  WM_operatortype_append(SCULPT_OT_trim_box_gesture);
-  WM_operatortype_append(SCULPT_OT_trim_lasso_gesture);
-  WM_operatortype_append(SCULPT_OT_project_line_gesture);
-
-  WM_operatortype_append(SCULPT_OT_sample_color);
-  WM_operatortype_append(SCULPT_OT_loop_to_vertex_colors);
-  WM_operatortype_append(SCULPT_OT_vertex_to_loop_colors);
-  WM_operatortype_append(SCULPT_OT_color_filter);
-  WM_operatortype_append(SCULPT_OT_mask_by_color);
-  WM_operatortype_append(SCULPT_OT_dyntopo_detail_size_edit);
-  WM_operatortype_append(SCULPT_OT_mask_init);
-
-  WM_operatortype_append(SCULPT_OT_expand);
-}
-
-/** \} */
->>>>>>> 7afd84df
+
+/** \} */