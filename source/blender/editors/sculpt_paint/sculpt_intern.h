--- conflicted
+++ resolved
@@ -142,7 +142,6 @@
   struct SculptSession *ss;
 } SculptOrigVertData;
 
-<<<<<<< HEAD
 typedef struct SculptSmoothArgs {
   float projection, slide_fset, bound_smooth;
   SculptAttribute *bound_scl;
@@ -155,7 +154,6 @@
   float bevel_smooth_factor;
 } SculptSmoothArgs;
 
-=======
 typedef struct SculptOrigFaceData {
   struct SculptUndoNode *unode;
   struct BMLog *bm_log;
@@ -164,7 +162,6 @@
 } SculptOrigFaceData;
 
 /* Flood Fill. */
->>>>>>> ce16fa0f
 typedef struct {
   GSQueue *queue;
   BLI_bitmap *visited_verts;
@@ -264,16 +261,14 @@
   /* Sculpt Face Sets */
   int *face_sets;
 
-<<<<<<< HEAD
   // dyntopo stuff
 
   int *nodemap;
   int nodemap_size;
   int typemask;
-=======
+
   PBVHFaceRef *faces;
   int faces_num;
->>>>>>> ce16fa0f
 
   size_t undo_size;
   // int gen, lasthash;
@@ -1365,9 +1360,6 @@
 
 void SCULPT_face_set_visibility_set(SculptSession *ss, int face_set, bool visible);
 
-int SCULPT_face_set_get(SculptSession *ss, PBVHFaceRef face);
-int SCULPT_face_set_set(SculptSession *ss, PBVHFaceRef face, int fset);
-
 int SCULPT_face_set_original_get(SculptSession *ss, PBVHFaceRef face);
 
 bool SCULPT_face_select_get(SculptSession *ss, PBVHFaceRef face);
@@ -1403,7 +1395,7 @@
 void SCULPT_orig_vert_data_unode_init(SculptOrigVertData *data,
                                       Object *ob,
                                       struct SculptUndoNode *unode);
-<<<<<<< HEAD
+
 
 void SCULPT_face_check_origdata(SculptSession *ss, PBVHFaceRef face);
 bool SCULPT_vertex_check_origdata(SculptSession *ss, PBVHVertRef vertex);
@@ -1413,7 +1405,6 @@
  */
 void SCULPT_face_ensure_original(SculptSession *ss, struct Object *ob);
 
-=======
 /**
  * Initialize a #SculptOrigFaceData for accessing original face data;
  * handles #BMesh, #Mesh, and multi-resolution.
@@ -1433,7 +1424,6 @@
 void SCULPT_orig_face_data_unode_init(SculptOrigFaceData *data,
                                       Object *ob,
                                       struct SculptUndoNode *unode);
->>>>>>> ce16fa0f
 /** \} */
 
 /* -------------------------------------------------------------------- */
@@ -1703,16 +1693,11 @@
  * for brushes and filter. */
 struct AutomaskingCache *SCULPT_automasking_active_cache_get(SculptSession *ss);
 
-<<<<<<< HEAD
+/* Brush can be null. */
 struct AutomaskingCache *SCULPT_automasking_cache_init(Sculpt *sd, const Brush *brush, Object *ob);
 void SCULPT_automasking_cache_free(SculptSession *ss,
                                    Object *ob,
                                    struct AutomaskingCache *automasking);
-=======
-/* Brush can be null. */
-struct AutomaskingCache *SCULPT_automasking_cache_init(Sculpt *sd, Brush *brush, Object *ob);
-void SCULPT_automasking_cache_free(struct AutomaskingCache *automasking);
->>>>>>> ce16fa0f
 
 bool SCULPT_is_automasking_mode_enabled(const SculptSession *ss,
                                         const Sculpt *sd,
@@ -2577,15 +2562,8 @@
 void SCULPT_stroke_id_next(struct Object *ob);
 bool SCULPT_tool_can_reuse_automask(int sculpt_tool);
 
-<<<<<<< HEAD
-=======
 void SCULPT_ensure_valid_pivot(const struct Object *ob, struct Scene *scene);
 
-#ifdef __cplusplus
-}
-#endif
-
->>>>>>> ce16fa0f
 /* Make SCULPT_ alias to a few blenkernel sculpt methods. */
 
 #define SCULPT_vertex_attr_get BKE_sculpt_vertex_attr_get
