/*
 * This program is free software; you can redistribute it and/or
 * modify it under the terms of the GNU General Public License
 * as published by the Free Software Foundation; either version 2
 * of the License, or (at your option) any later version.
 *
 * This program is distributed in the hope that it will be useful,
 * but WITHOUT ANY WARRANTY; without even the implied warranty of
 * MERCHANTABILITY or FITNESS FOR A PARTICULAR PURPOSE.  See the
 * GNU General Public License for more details.
 *
 * You should have received a copy of the GNU General Public License
 * along with this program; if not, write to the Free Software Foundation,
 * Inc., 51 Franklin Street, Fifth Floor, Boston, MA 02110-1301, USA.
 *
 * The Original Code is Copyright (C) 2006 by Nicholas Bishop
 * All rights reserved.
 */

/** \file
 * \ingroup edsculpt
 */

#pragma once

#include "DNA_brush_types.h"
#include "DNA_key_types.h"
#include "DNA_listBase.h"
#include "DNA_meshdata_types.h"
#include "DNA_vec_types.h"

#include "BLI_bitmap.h"
#include "BLI_compiler_compat.h"
#include "BLI_gsqueue.h"
#include "BLI_threads.h"

#include "ED_view3d.h"

#include "BKE_attribute.h"
#include "BKE_brush_engine.h"
#include "BKE_paint.h"
#include "BKE_pbvh.h"

#include "bmesh.h"

struct AutomaskingCache;
struct KeyBlock;
struct Object;
struct SculptUndoNode;
struct bContext;
struct BrushChannelSet;
struct TaskParallelTLS;

enum ePaintSymmetryFlags;

void SCULPT_clear_scl_pointers(SculptSession *ss);

/*
maximum symmetry passes returned by SCULPT_get_symmetry_pass.
enough for about ~30 radial symmetry passes, which seems like plenty

used by various code that needs to statically store per-pass state.
*/
#define SCULPT_MAX_SYMMETRY_PASSES 255

bool SCULPT_mode_poll(struct bContext *C);
bool SCULPT_mode_poll_view3d(struct bContext *C);
/**
 * Checks for a brush, not just sculpt mode.
 */
bool SCULPT_poll(struct bContext *C);
bool SCULPT_poll_view3d(struct bContext *C);

bool SCULPT_vertex_colors_poll(struct bContext *C);
bool SCULPT_vertex_colors_poll_no_bmesh(struct bContext *C);

/* Updates */

typedef enum SculptUpdateType {
  SCULPT_UPDATE_COORDS = 1 << 0,
  SCULPT_UPDATE_MASK = 1 << 1,
  SCULPT_UPDATE_VISIBILITY = 1 << 2,
  SCULPT_UPDATE_COLOR = 1 << 3,
} SculptUpdateType;

void SCULPT_flush_update_step(struct bContext *C, SculptUpdateType update_flags);
void SCULPT_flush_update_done(const struct bContext *C, Object *ob, SculptUpdateType update_flags);

/**
 * Flush displacement from deformed PBVH to original layer.
 */
void SCULPT_flush_stroke_deform(struct Sculpt *sd, Object *ob, bool is_proxy_used);

/**
 * Should be used after modifying the mask or Face Sets IDs.
 */
void SCULPT_tag_update_overlays(struct bContext *C);

/* Stroke */

typedef struct SculptCursorGeometryInfo {
  float location[3];
  float back_location[3];
  float normal[3];
  float active_vertex_co[3];
} SculptCursorGeometryInfo;

/**
 * Do a ray-cast in the tree to find the 3d brush location
 * (This allows us to ignore the GL depth buffer)
 * Returns 0 if the ray doesn't hit the mesh, non-zero otherwise.
 */
bool SCULPT_stroke_get_location(struct bContext *C, float out[3], const float mouse[2]);
/**
 * Gets the normal, location and active vertex location of the geometry under the cursor. This also
 * updates the active vertex and cursor related data of the SculptSession using the mouse position
 */
bool SCULPT_cursor_geometry_info_update(bContext *C,
                                        SculptCursorGeometryInfo *out,
                                        const float mouse[2],
                                        bool use_sampled_normal,
                                        bool use_back_depth);
void SCULPT_geometry_preview_lines_update(bContext *C, struct SculptSession *ss, float radius);

void SCULPT_stroke_modifiers_check(const bContext *C, Object *ob, const Brush *brush);
float SCULPT_raycast_init(struct ViewContext *vc,
                          const float mouse[2],
                          float ray_start[3],
                          float ray_end[3],
                          float ray_normal[3],
                          bool original);

/* Symmetry */
char SCULPT_mesh_symmetry_xyz_get(Object *object);

/* Sculpt PBVH abstraction API */

void SCULPT_vertex_random_access_ensure(struct SculptSession *ss);
void SCULPT_face_random_access_ensure(struct SculptSession *ss);

int SCULPT_vertex_valence_get(const struct SculptSession *ss, SculptVertRef vertex);
int SCULPT_vertex_count_get(const struct SculptSession *ss);

bool SCULPT_vertex_color_get(const SculptSession *ss, SculptVertRef vertex, float out[4]);
void SCULPT_vertex_color_set(const SculptSession *ss, SculptVertRef vertex, float color[4]);
bool SCULPT_has_colors(const SculptSession *ss);

const float *SCULPT_vertex_co_get(struct SculptSession *ss, SculptVertRef index);
void SCULPT_vertex_normal_get(SculptSession *ss, SculptVertRef index, float no[3]);
float SCULPT_vertex_mask_get(struct SculptSession *ss, SculptVertRef index);

const float *SCULPT_vertex_persistent_co_get(SculptSession *ss, SculptVertRef index);
void SCULPT_vertex_persistent_normal_get(SculptSession *ss, SculptVertRef index, float no[3]);

bool SCULPT_has_persistent_base(SculptSession *ss);

/**
 * Coordinates used for manipulating the base mesh when Grab Active Vertex is enabled.
 */
const float *SCULPT_vertex_co_for_grab_active_get(SculptSession *ss, SculptVertRef index);

/**
 * Returns the info of the limit surface when multi-res is available,
 * otherwise it returns the current coordinate of the vertex.
 */
void SCULPT_vertex_limit_surface_get(SculptSession *ss, SculptVertRef index, float r_co[3]);

/**
 * Returns the pointer to the coordinates that should be edited from a brush tool iterator
 * depending on the given deformation target.
 */
float *SCULPT_brush_deform_target_vertex_co_get(SculptSession *ss,
                                                int deform_target,
                                                PBVHVertexIter *iter);

struct _SculptNeighborRef {
  SculptVertRef vertex;
  SculptEdgeRef edge;
};

#define SCULPT_VERTEX_NEIGHBOR_FIXED_CAPACITY 12

typedef struct SculptVertexNeighborIter {
  /* Storage */
  struct _SculptNeighborRef *neighbors;
  int *neighbor_indices;

  int size;
  int capacity;
  struct _SculptNeighborRef neighbors_fixed[SCULPT_VERTEX_NEIGHBOR_FIXED_CAPACITY];
  int neighbor_indices_fixed[SCULPT_VERTEX_NEIGHBOR_FIXED_CAPACITY];

  /* Internal iterator. */
  int num_duplicates;
  int i;

  /* Public */
  SculptVertRef vertex;
  SculptEdgeRef edge;
  int index;
  bool has_edge;  // does this iteration step have an edge, fake neighbors do not
  bool is_duplicate;
  bool no_free;
} SculptVertexNeighborIter;

<<<<<<< HEAD
void SCULPT_vertex_neighbors_get(const struct SculptSession *ss,
                                 const SculptVertRef vref,
                                 const bool include_duplicates,
=======
void SCULPT_vertex_neighbors_get(struct SculptSession *ss,
                                 int index,
                                 bool include_duplicates,
>>>>>>> cea588b9
                                 SculptVertexNeighborIter *iter);

/* Iterator over neighboring vertices. */
#define SCULPT_VERTEX_NEIGHBORS_ITER_BEGIN(ss, v_index, neighbor_iterator) \
  SCULPT_vertex_neighbors_get(ss, v_index, false, &neighbor_iterator); \
  for (neighbor_iterator.i = 0; neighbor_iterator.i < neighbor_iterator.size; \
       neighbor_iterator.i++) { \
    neighbor_iterator.has_edge = neighbor_iterator.neighbors[neighbor_iterator.i].edge.i != \
                                 SCULPT_REF_NONE; \
    neighbor_iterator.vertex = neighbor_iterator.neighbors[neighbor_iterator.i].vertex; \
    neighbor_iterator.edge = neighbor_iterator.neighbors[neighbor_iterator.i].edge; \
    neighbor_iterator.index = neighbor_iterator.neighbor_indices[neighbor_iterator.i];

/* Iterate over neighboring and duplicate vertices (for PBVH_GRIDS). Duplicates come
 * first since they are nearest for floodfill. */
#define SCULPT_VERTEX_DUPLICATES_AND_NEIGHBORS_ITER_BEGIN(ss, v_index, neighbor_iterator) \
  SCULPT_vertex_neighbors_get(ss, v_index, true, &neighbor_iterator); \
  for (neighbor_iterator.i = neighbor_iterator.size - 1; neighbor_iterator.i >= 0; \
       neighbor_iterator.i--) { \
    neighbor_iterator.has_edge = neighbor_iterator.neighbors[neighbor_iterator.i].edge.i != \
                                 SCULPT_REF_NONE; \
    neighbor_iterator.vertex = neighbor_iterator.neighbors[neighbor_iterator.i].vertex; \
    neighbor_iterator.edge = neighbor_iterator.neighbors[neighbor_iterator.i].edge; \
    neighbor_iterator.index = neighbor_iterator.neighbor_indices[neighbor_iterator.i]; \
    neighbor_iterator.is_duplicate = (neighbor_iterator.i >= \
                                      neighbor_iterator.size - neighbor_iterator.num_duplicates);

#define SCULPT_VERTEX_NEIGHBORS_ITER_END(neighbor_iterator) \
  } \
  if (!neighbor_iterator.no_free && \
      neighbor_iterator.neighbors != neighbor_iterator.neighbors_fixed) { \
    MEM_freeN(neighbor_iterator.neighbors); \
    MEM_freeN(neighbor_iterator.neighbor_indices); \
  } \
  ((void)0)

#define SCULPT_VERTEX_NEIGHBORS_ITER_FREE(neighbor_iterator) \
  if (neighbor_iterator.neighbors && !neighbor_iterator.no_free && \
      neighbor_iterator.neighbors != neighbor_iterator.neighbors_fixed) { \
    MEM_freeN(neighbor_iterator.neighbors); \
    MEM_freeN(neighbor_iterator.neighbor_indices); \
  } \
  ((void)0)

SculptVertRef SCULPT_active_vertex_get(SculptSession *ss);
const float *SCULPT_active_vertex_co_get(SculptSession *ss);
float *SCULPT_vertex_origco_get(SculptSession *ss, SculptVertRef vertex);
float *SCULPT_vertex_origno_get(SculptSession *ss, SculptVertRef vertex);

void SCULPT_active_vertex_normal_get(SculptSession *ss, float normal[3]);
MSculptVert *SCULPT_vertex_get_sculptvert(const SculptSession *ss, SculptVertRef vertex);

/* Returns PBVH deformed vertices array if shape keys or deform modifiers are used, otherwise
 * returns mesh original vertices array. */
struct MVert *SCULPT_mesh_deformed_mverts_get(SculptSession *ss);

/* Fake Neighbors */

#define FAKE_NEIGHBOR_NONE -1

void SCULPT_fake_neighbors_ensure(struct Sculpt *sd, Object *ob, float max_dist);
void SCULPT_fake_neighbors_enable(Object *ob);
void SCULPT_fake_neighbors_disable(Object *ob);
void SCULPT_fake_neighbors_free(struct Object *ob);

/* Vertex Info. */
void SCULPT_boundary_info_ensure(Object *object);
void SCULPT_connected_components_ensure(Object *ob);

/* this is a bitmask */
typedef enum SculptCornerType {
  SCULPT_CORNER_NONE = 0,
  SCULPT_CORNER_MESH = 1 << 0,
  SCULPT_CORNER_FACE_SET = 1 << 1,
  SCULPT_CORNER_SEAM = 1 << 2,
  SCULPT_CORNER_SHARP = 1 << 3,
  SCULPT_CORNER_UV = 1 << 4,
} SculptCornerType;

int SCULPT_get_tool(const SculptSession *ss, const struct Brush *br);

/* Sculpt API to get brush channel data
If ss->cache exists then ss->cache->channels_final
will be used, otherwise brush and tool settings channels
will be used (taking inheritence into account).
*/

float SCULPT_get_float_intern(const SculptSession *ss,
                              const char *idname,
                              const Sculpt *sd,
                              const Brush *br);
#define SCULPT_get_float(ss, idname, sd, br) \
  SCULPT_get_float_intern(ss, BRUSH_BUILTIN_##idname, sd, br)

int SCULPT_get_int_intern(const SculptSession *ss,
                          const char *idname,
                          const Sculpt *sd,
                          const Brush *br);
#define SCULPT_get_int(ss, idname, sd, br) \
  SCULPT_get_int_intern(ss, BRUSH_BUILTIN_##idname, sd, br)
#define SCULPT_get_bool(ss, idname, sd, br) SCULPT_get_int(ss, idname, sd, br)

int SCULPT_get_vector_intern(
    const SculptSession *ss, const char *idname, float out[4], const Sculpt *sd, const Brush *br);
#define SCULPT_get_vector(ss, idname, out, sd, br) \
  SCULPT_get_vector_intern(ss, BRUSH_BUILTIN_##idname, out, sd, br)

BrushChannel *SCULPT_get_final_channel_intern(const SculptSession *ss,
                                              const char *idname,
                                              const Sculpt *sd,
                                              const Brush *br);
#define SCULPT_get_final_channel(ss, idname, sd, br) \
  SCULPT_get_final_channel_intern(ss, BRUSH_BUILTIN_##idname, sd, br)

SculptCornerType SCULPT_vertex_is_corner(const SculptSession *ss,
                                         const SculptVertRef index,
                                         SculptCornerType cornertype);

typedef enum SculptBoundaryType {
  SCULPT_BOUNDARY_MESH = 1 << 0,
  SCULPT_BOUNDARY_FACE_SET = 1 << 1,
  SCULPT_BOUNDARY_SEAM = 1 << 2,
  SCULPT_BOUNDARY_SHARP = 1 << 3,
  SCULPT_BOUNDARY_UV = 1 << 4,
  SCULPT_BOUNDARY_ALL = (1 << 0) | (1 << 1) | (1 << 2) | (1 << 3) | (1 << 4),
  SCULPT_BOUNDARY_DEFAULT = (1 << 0) | (1 << 3) | (1 << 4)  // mesh and sharp
} SculptBoundaryType;

/* Boundary Info needs to be initialized in order to use this function. */
<<<<<<< HEAD
SculptBoundaryType SCULPT_vertex_is_boundary(const SculptSession *ss,
                                             const SculptVertRef index,
                                             SculptBoundaryType boundary_types);
=======
bool SCULPT_vertex_is_boundary(const SculptSession *ss, int index);
>>>>>>> cea588b9

void SCULPT_connected_components_ensure(Object *ob);

/* Sculpt Visibility API */

void SCULPT_vertex_visible_set(SculptSession *ss, SculptVertRef index, bool visible);
bool SCULPT_vertex_visible_get(SculptSession *ss, SculptVertRef index);

void SCULPT_visibility_sync_all_face_sets_to_vertices(struct Object *ob);
void SCULPT_visibility_sync_all_vertex_to_face_sets(struct SculptSession *ss);

/* Face Sets API */

typedef struct SculptFaceSetIsland {
  SculptFaceRef *faces;
  int totface;
} SculptFaceSetIsland;

typedef struct SculptFaceSetIslands {
  SculptFaceSetIsland *islands;
  int totisland;
} SculptFaceSetIslands;

SculptFaceSetIslands *SCULPT_face_set_islands_get(SculptSession *ss, int fset);
void SCULPT_face_set_islands_free(SculptSession *ss, SculptFaceSetIslands *islands);
SculptFaceSetIsland *SCULPT_face_set_island_get(SculptSession *ss, SculptFaceRef face, int fset);
void SCULPT_face_set_island_free(SculptFaceSetIsland *island);

void SCULPT_face_normal_get(SculptSession *ss, SculptFaceRef face, float no[3]);

int SCULPT_active_face_set_get(SculptSession *ss);
int SCULPT_vertex_face_set_get(SculptSession *ss, SculptVertRef vertex);
void SCULPT_vertex_face_set_set(SculptSession *ss, SculptVertRef vertex, int face_set);
void SCULPT_vertex_face_set_increase(SculptSession *ss, SculptVertRef vertex, const int increase);

bool SCULPT_vertex_has_face_set(SculptSession *ss, SculptVertRef index, int face_set);
bool SCULPT_vertex_has_unique_face_set(const SculptSession *ss, SculptVertRef index);

int SCULPT_face_set_next_available_get(SculptSession *ss);

void SCULPT_face_set_visibility_set(SculptSession *ss, int face_set, bool visible);
bool SCULPT_vertex_all_face_sets_visible_get(const SculptSession *ss, SculptVertRef index);
bool SCULPT_vertex_any_face_set_visible_get(SculptSession *ss, SculptVertRef index);

void SCULPT_face_sets_visibility_invert(SculptSession *ss);
void SCULPT_face_sets_visibility_all_set(SculptSession *ss, bool visible);

void SCULPT_face_ensure_original(SculptSession *ss, struct Object *ob);
int SCULPT_face_set_original_get(SculptSession *ss, SculptFaceRef face);
void SCULPT_face_check_origdata(SculptSession *ss, SculptFaceRef face);

int SCULPT_face_set_get(SculptSession *ss, SculptFaceRef face);

// returns previous face set
int SCULPT_face_set_set(SculptSession *ss, SculptFaceRef face, int fset);
int SCULPT_face_set_flag_get(SculptSession *ss, SculptFaceRef face, char flag);
int SCULPT_face_set_flag_set(SculptSession *ss, SculptFaceRef face, char flag, bool state);

/**
 * Returns true when the step belongs to the stroke that is directly performed by the brush and
 * not by one of the symmetry passes.
 */
bool SCULPT_stroke_is_main_symmetry_pass(struct StrokeCache *cache);

/**
 * Return true only once per stroke on the first symmetry pass, regardless of the symmetry passes
 * enabled.
 *
 * This should be used for functionality that needs to be computed once per stroke of a particular
 * tool (allocating memory, updating random seeds...).
 */
bool SCULPT_stroke_is_first_brush_step(struct StrokeCache *cache);
/**
 * Returns true on the first brush step of each symmetry pass.
 */
bool SCULPT_stroke_is_first_brush_step_of_symmetry_pass(struct StrokeCache *cache);

void SCULPT_ensure_epmap(SculptSession *ss);

/* Sculpt Original Data */
typedef struct {
  struct BMLog *bm_log;

  struct SculptUndoNode *unode;
  int datatype;
  float (*coords)[3];
  float (*normals)[3];
  const float *vmasks;
  float (*colors)[4];
  short _no[3];

  /* Original coordinate, normal, and mask. */
  const float *co;
  const float *no;
  float mask;
  const float *col;
  struct PBVH *pbvh;
  struct SculptSession *ss;
} SculptOrigVertData;

typedef struct SculptSmoothArgs {
  float projection, slide_fset, bound_smooth;
  SculptCustomLayer *bound_scl;
  bool do_origco : 1;
  bool do_weighted_smooth : 1;
  bool preserve_fset_boundaries : 1;
  float bound_smooth_radius;  // if 0, ss->cache->radius will be used
  float vel_smooth_fac;
  SculptCustomLayer *vel_scl;
  float bevel_smooth_factor;
} SculptSmoothArgs;

/* Utils. */
void SCULPT_calc_brush_plane(struct Sculpt *sd,
                             struct Object *ob,
                             struct PBVHNode **nodes,
                             int totnode,
                             float r_area_no[3],
                             float r_area_co[3]);

void SCULPT_calc_area_normal(
    Sculpt *sd, Object *ob, PBVHNode **nodes, int totnode, float r_area_no[3]);
<<<<<<< HEAD
=======
/**
 * This calculates flatten center and area normal together,
 * amortizing the memory bandwidth and loop overhead to calculate both at the same time.
 */
void SCULPT_calc_area_normal_and_center(
    Sculpt *sd, Object *ob, PBVHNode **nodes, int totnode, float r_area_no[3], float r_area_co[3]);
void SCULPT_calc_area_center(
    Sculpt *sd, Object *ob, PBVHNode **nodes, int totnode, float r_area_co[3]);
>>>>>>> cea588b9

SculptVertRef SCULPT_nearest_vertex_get(struct Sculpt *sd,
                                        struct Object *ob,
                                        const float co[3],
                                        float max_distance,
                                        bool use_original);

int SCULPT_plane_point_side(const float co[3], const float plane[4]);
int SCULPT_plane_trim(const struct StrokeCache *cache,
                      const struct Brush *brush,
                      const float val[3]);
/**
 * Handles clipping against a mirror modifier and #SCULPT_LOCK_X/Y/Z axis flags.
 */
void SCULPT_clip(Sculpt *sd, SculptSession *ss, float co[3], const float val[3]);

float SCULPT_brush_plane_offset_get(Sculpt *sd, SculptSession *ss);

ePaintSymmetryAreas SCULPT_get_vertex_symm_area(const float co[3]);
bool SCULPT_check_vertex_pivot_symmetry(const float vco[3], const float pco[3], char symm);
/**
 * Checks if a vertex is inside the brush radius from any of its mirrored axis.
 */
bool SCULPT_is_vertex_inside_brush_radius_symm(const float vertex[3],
                                               const float br_co[3],
                                               float radius,
                                               char symm);
bool SCULPT_is_symmetry_iteration_valid(char i, char symm);
void SCULPT_flip_v3_by_symm_area(float v[3],
                                 ePaintSymmetryFlags symm,
                                 ePaintSymmetryAreas symmarea,
                                 const float pivot[3]);
void SCULPT_flip_quat_by_symm_area(float quat[4],
                                   ePaintSymmetryFlags symm,
                                   ePaintSymmetryAreas symmarea,
                                   const float pivot[3]);

/* Flood Fill. */
typedef struct {
  GSQueue *queue;
  BLI_bitmap *visited_vertices;
} SculptFloodFill;

void SCULPT_floodfill_init(struct SculptSession *ss, SculptFloodFill *flood);
void SCULPT_floodfill_add_active(struct Sculpt *sd,
                                 struct Object *ob,
                                 struct SculptSession *ss,
                                 SculptFloodFill *flood,
                                 float radius);
void SCULPT_floodfill_add_initial_with_symmetry(struct Sculpt *sd,
                                                struct Object *ob,
                                                struct SculptSession *ss,
                                                SculptFloodFill *flood,
                                                SculptVertRef index,
                                                float radius);

void SCULPT_floodfill_add_initial(SculptFloodFill *flood, SculptVertRef index);
void SCULPT_floodfill_add_and_skip_initial(struct SculptSession *ss,
                                           SculptFloodFill *flood,
                                           SculptVertRef vertex);
void SCULPT_floodfill_execute(struct SculptSession *ss,
                              SculptFloodFill *flood,
                              bool (*func)(SculptSession *ss,
                                           SculptVertRef from_v,
                                           SculptVertRef to_v,
                                           bool is_duplicate,
                                           void *userdata),
                              void *userdata);
void SCULPT_floodfill_free(SculptFloodFill *flood);

/* Dynamic topology */

enum eDynTopoWarnFlag {
  DYNTOPO_WARN_EDATA = (1 << 1),
  DYNTOPO_WARN_MODIFIER = (1 << 3),
  DYNTOPO_ERROR_MULTIRES = (1 << 4)
};

struct Mesh;

void SCULPT_update_customdata_refs(SculptSession *ss, Object *ob);

void SCULPT_dyntopo_node_layers_update_offsets(SculptSession *ss, Object *ob);
void SCULPT_dynamic_topology_sync_layers(Object *ob, struct Mesh *me);

void SCULPT_dynamic_topology_enable_ex(struct Main *bmain,
                                       struct Depsgraph *depsgraph,
                                       Scene *scene,
                                       Object *ob);
void SCULPT_dynamic_topology_disable(bContext *C, struct SculptUndoNode *unode);
void sculpt_dynamic_topology_disable_with_undo(struct Main *bmain,
                                               struct Depsgraph *depsgraph,
                                               Scene *scene,
                                               Object *ob);

/**
 * Returns true if the stroke will use dynamic topology, false
 * otherwise.
 *
 * Factors: some brushes like grab cannot do dynamic topology.
 * Others, like smooth, are better without.
 * Same goes for alt-key smoothing.
 */
bool SCULPT_stroke_is_dynamic_topology(const SculptSession *ss, const Brush *brush);

void SCULPT_dynamic_topology_triangulate(struct SculptSession *ss, struct BMesh *bm);
void SCULPT_dyntopo_node_layers_add(struct SculptSession *ss, Object *ob);
void SCULPT_dyntopo_save_origverts(struct SculptSession *ss);

enum eDynTopoWarnFlag SCULPT_dynamic_topology_check(Scene *scene, Object *ob);

void SCULPT_pbvh_clear(Object *ob);

/* Auto-masking. */
float SCULPT_automasking_factor_get(struct AutomaskingCache *automasking,
                                    SculptSession *ss,
                                    SculptVertRef vert);
bool SCULPT_automasking_needs_normal(const SculptSession *ss, const Brush *brush);

/* Returns the automasking cache depending on the active tool. Used for code that can run both for
 * brushes and filter. */
struct AutomaskingCache *SCULPT_automasking_active_cache_get(SculptSession *ss);

struct AutomaskingCache *SCULPT_automasking_cache_init(Sculpt *sd, const Brush *brush, Object *ob);
void SCULPT_automasking_cache_free(SculptSession *ss,
                                   Object *ob,
                                   struct AutomaskingCache *automasking);

<<<<<<< HEAD
bool SCULPT_is_automasking_mode_enabled(const SculptSession *ss,
                                        const Sculpt *sd,
                                        const Brush *br,
                                        const eAutomasking_flag mode);
bool SCULPT_is_automasking_enabled(Sculpt *sd, const SculptSession *ss, const Brush *br);
void SCULPT_automasking_step_update(struct AutomaskingCache *automasking,
                                    SculptSession *ss,
                                    Sculpt *sd,
                                    const Brush *brush);
=======
bool SCULPT_is_automasking_mode_enabled(const Sculpt *sd, const Brush *br, eAutomasking_flag mode);
bool SCULPT_is_automasking_enabled(const Sculpt *sd, const SculptSession *ss, const Brush *br);
>>>>>>> cea588b9

typedef enum eBoundaryAutomaskMode {
  AUTOMASK_INIT_BOUNDARY_EDGES = 1,
  AUTOMASK_INIT_BOUNDARY_FACE_SETS = 2,
} eBoundaryAutomaskMode;

void SCULPT_boundary_automasking_init(Object *ob,
                                      eBoundaryAutomaskMode mode,
                                      int propagation_steps,
                                      SculptCustomLayer *factorlayer);

/* Geodesic distances. */

/**
 * Returns an array indexed by vertex index containing the geodesic distance to the closest vertex
 * in the initial vertex set. The caller is responsible for freeing the array.
 * Geodesic distances will only work when used with PBVH_FACES, for other types of PBVH it will
 * fallback to euclidean distances to one of the initial vertices in the set.
 */
float *SCULPT_geodesic_distances_create(struct Object *ob,
                                        struct GSet *initial_vertices,
<<<<<<< HEAD
                                        const float limit_radius,
                                        SculptVertRef *r_closest_verts,
                                        float (*vertco_override)[3]);
float *SCULPT_geodesic_from_vertex_and_symm(struct Sculpt *sd,
                                            struct Object *ob,
                                            const SculptVertRef vertex,
                                            const float limit_radius);
float *SCULPT_geodesic_from_vertex(Object *ob,
                                   const SculptVertRef vertex,
                                   const float limit_radius);

/* Filters. */
void SCULPT_filter_cache_init(struct bContext *C,
                              struct Object *ob,
                              Sculpt *sd,
                              const int undo_type);
void SCULPT_filter_cache_free(SculptSession *ss, struct Object *ob);
=======
                                        float limit_radius);
float *SCULPT_geodesic_from_vertex_and_symm(struct Sculpt *sd,
                                            struct Object *ob,
                                            int vertex,
                                            float limit_radius);
float *SCULPT_geodesic_from_vertex(Object *ob, int vertex, float limit_radius);

/* Filters. */
void SCULPT_filter_cache_init(struct bContext *C, Object *ob, Sculpt *sd, int undo_type);
void SCULPT_filter_cache_free(SculptSession *ss);
>>>>>>> cea588b9

void SCULPT_mask_filter_smooth_apply(
    Sculpt *sd, Object *ob, PBVHNode **nodes, int totnode, int smooth_iterations);

/* Brushes. */

/* Cloth Brush. */

/**
 * Main Brush Function.
 */
void SCULPT_do_cloth_brush(struct Sculpt *sd,
                           struct Object *ob,
                           struct PBVHNode **nodes,
                           int totnode);

void SCULPT_cloth_simulation_free(struct SculptClothSimulation *cloth_sim);

/* Public functions. */

<<<<<<< HEAD
struct SculptClothSimulation *SCULPT_cloth_brush_simulation_create(
    struct SculptSession *ss,
    struct Object *ob,
    const float cloth_mass,
    const float cloth_damping,
    const float cloth_softbody_strength,
    const bool use_collisions,
    const bool needs_deform_coords,
    const bool use_bending);
=======
struct SculptClothSimulation *SCULPT_cloth_brush_simulation_create(struct SculptSession *ss,
                                                                   float cloth_mass,
                                                                   float cloth_damping,
                                                                   float cloth_softbody_strength,
                                                                   bool use_collisions,
                                                                   bool needs_deform_coords);
>>>>>>> cea588b9
void SCULPT_cloth_brush_simulation_init(struct SculptSession *ss,
                                        struct SculptClothSimulation *cloth_sim);

void SCULPT_cloth_sim_activate_nodes(struct SculptClothSimulation *cloth_sim,
                                     PBVHNode **nodes,
                                     int totnode);

void SCULPT_cloth_brush_store_simulation_state(struct SculptSession *ss,
                                               struct SculptClothSimulation *cloth_sim);

void SCULPT_cloth_brush_do_simulation_step(struct Sculpt *sd,
                                           struct Object *ob,
                                           struct SculptClothSimulation *cloth_sim,
                                           struct PBVHNode **nodes,
                                           int totnode);

void SCULPT_cloth_brush_ensure_nodes_constraints(struct Sculpt *sd,
                                                 struct Object *ob,
                                                 struct PBVHNode **nodes,
                                                 int totnode,
                                                 struct SculptClothSimulation *cloth_sim,
                                                 float initial_location[3],
                                                 float radius);

/**
 * Cursor drawing function.
 */
<<<<<<< HEAD
void SCULPT_cloth_simulation_limits_draw(const SculptSession *ss,
                                         const Sculpt *sd,
                                         const uint gpuattr,
=======
void SCULPT_cloth_simulation_limits_draw(uint gpuattr,
>>>>>>> cea588b9
                                         const struct Brush *brush,
                                         const float location[3],
                                         const float normal[3],
                                         float rds,
                                         float line_width,
                                         const float outline_col[3],
                                         float alpha);
void SCULPT_cloth_plane_falloff_preview_draw(uint gpuattr,
                                             struct SculptSession *ss,
                                             const float outline_col[3],
                                             float outline_alpha);

PBVHNode **SCULPT_cloth_brush_affected_nodes_gather(SculptSession *ss,
                                                    Brush *brush,
                                                    int *r_totnode);

BLI_INLINE bool SCULPT_is_cloth_deform_brush(const Brush *brush)
{
  return (brush->sculpt_tool == SCULPT_TOOL_CLOTH && ELEM(brush->cloth_deform_type,
                                                          BRUSH_CLOTH_DEFORM_GRAB,
                                                          BRUSH_CLOTH_DEFORM_SNAKE_HOOK)) ||
         /* All brushes that are not the cloth brush deform the simulation using softbody
          * constraints instead of applying forces. */
         (brush->sculpt_tool != SCULPT_TOOL_CLOTH &&
          brush->deform_target == BRUSH_DEFORM_TARGET_CLOTH_SIM);
}

BLI_INLINE bool SCULPT_tool_needs_all_pbvh_nodes(const Brush *brush)
{
  if (brush->sculpt_tool == SCULPT_TOOL_ELASTIC_DEFORM) {
    /* Elastic deformations in any brush need all nodes to avoid artifacts as the effect
     * of the Kelvinlet is not constrained by the radius. */
    return true;
  }

  if (brush->sculpt_tool == SCULPT_TOOL_POSE) {
    /* Pose needs all nodes because it applies all symmetry iterations at the same time
     * and the IK chain can grow to any area of the model. */
    /* TODO: This can be optimized by filtering the nodes after calculating the chain. */
    return true;
  }

  if (brush->sculpt_tool == SCULPT_TOOL_ARRAY) {
    /* Array Brush updates and modifies the entire mesh. */
    return true;
  }

  if (brush->sculpt_tool == SCULPT_TOOL_BOUNDARY) {
    /* Boundary needs all nodes because it is not possible to know where the boundary
     * deformation is going to be propagated before calculating it. */
    /* TODO: after calculating the boundary info in the first iteration, it should be
     * possible to get the nodes that have vertices included in any boundary deformation
     * and cache them. */
    return true;
  }

  if (brush->sculpt_tool == SCULPT_TOOL_SNAKE_HOOK &&
      brush->snake_hook_deform_type == BRUSH_SNAKE_HOOK_DEFORM_ELASTIC) {
    /* Snake hook in elastic deform type has same requirements as the elastic deform tool. */
    return true;
  }
  return false;
}

/* Pose Brush. */

/**
 * Main Brush Function.
 */
void SCULPT_do_pose_brush(struct Sculpt *sd,
                          struct Object *ob,
                          struct PBVHNode **nodes,
                          int totnode);
/**
 * Calculate the pose origin and (Optionally the pose factor)
 * that is used when using the pose brush.
 *
 * \param r_pose_origin: Must be a valid pointer.
 * \param r_pose_factor: Optional, when set to NULL it won't be calculated.
 */
void SCULPT_pose_calc_pose_data(struct Sculpt *sd,
                                struct Object *ob,
                                struct SculptSession *ss,
                                float initial_location[3],
                                float radius,
                                float pose_offset,
                                float *r_pose_origin,
                                float *r_pose_factor);
void SCULPT_pose_brush_init(struct Sculpt *sd,
                            struct Object *ob,
                            struct SculptSession *ss,
                            struct Brush *br);
struct SculptPoseIKChain *SCULPT_pose_ik_chain_init(struct Sculpt *sd,
                                                    struct Object *ob,
                                                    struct SculptSession *ss,
                                                    struct Brush *br,
                                                    const float initial_location[3],
                                                    float radius);
void SCULPT_pose_ik_chain_free(struct SculptPoseIKChain *ik_chain);

/* Boundary Brush. */

/**
 Initialize topological boundary data for PBVH_FACES/PBVH_GRIDS
 */
struct SculptBoundary *SCULPT_boundary_data_init(struct Sculpt *sd,
                                                 Object *object,
                                                 Brush *brush,
<<<<<<< HEAD
                                                 const SculptVertRef initial_vertex,
                                                 const float radius);
=======
                                                 int initial_vertex,
                                                 float radius);
>>>>>>> cea588b9
void SCULPT_boundary_data_free(struct SculptBoundary *boundary);
/* Main Brush Function. */
void SCULPT_do_boundary_brush(struct Sculpt *sd,
                              struct Object *ob,
                              struct PBVHNode **nodes,
                              int totnode);

void SCULPT_boundary_edges_preview_draw(uint gpuattr,
                                        struct SculptSession *ss,
                                        const float outline_col[3],
                                        float outline_alpha);
void SCULPT_boundary_pivot_line_preview_draw(uint gpuattr, struct SculptSession *ss);

/* Array Brush. */
void SCULPT_do_array_brush(Sculpt *sd, Object *ob, PBVHNode **nodes, int totnode);
void SCULPT_array_datalayers_free(SculptArray *array, Object *ob);
void SCULPT_array_path_draw(const uint gpuattr, Brush *brush, SculptSession *ss);

/* Multi-plane Scrape Brush. */
/* Main Brush Function. */
void SCULPT_do_multiplane_scrape_brush(Sculpt *sd, Object *ob, PBVHNode **nodes, int totnode);
void SCULPT_multiplane_scrape_preview_draw(uint gpuattr,
                                           Brush *brush,
                                           SculptSession *ss,
                                           const float outline_col[3],
                                           float outline_alpha);
/* Draw Face Sets Brush. */
void SCULPT_do_draw_face_sets_brush(Sculpt *sd, Object *ob, PBVHNode **nodes, int totnode);

/* Paint Brush. */
void SCULPT_do_paint_brush(Sculpt *sd, Object *ob, PBVHNode **nodes, int totnode);

/* Smear Brush. */
void SCULPT_do_smear_brush(Sculpt *sd, Object *ob, PBVHNode **nodes, int totnode);

/**
 * For bmesh: Average surrounding verts based on an orthogonality measure.
 * Naturally converges to a quad-like structure.
 */
void SCULPT_bmesh_four_neighbor_average(SculptSession *ss,
                                        float avg[3],
                                        float direction[3],
                                        struct BMVert *v,
                                        float projection,
                                        bool check_fsets,
                                        int cd_temp,
                                        int cd_sculpt_vert,
                                        bool do_origco);

/* Smoothing api */
void SCULPT_neighbor_coords_average(SculptSession *ss,
                                    float result[3],
                                    SculptVertRef index,
                                    float projection,
                                    bool check_fsets,
                                    bool weighted);
float SCULPT_neighbor_mask_average(SculptSession *ss, SculptVertRef index);
void SCULPT_neighbor_color_average(SculptSession *ss, float result[4], SculptVertRef index);

/* Mask the mesh boundaries smoothing only the mesh surface without using automasking. */

void SCULPT_neighbor_coords_average_interior(SculptSession *ss,
                                             float result[3],
                                             SculptVertRef vertex,
                                             SculptSmoothArgs *args);

BLI_INLINE bool SCULPT_need_reproject(SculptSession *ss)
{
  return ss->bm && CustomData_has_layer(&ss->bm->ldata, CD_MLOOPUV);
}

void SCULPT_reproject_cdata(SculptSession *ss,
                            SculptVertRef vertex,
                            float origco[3],
                            float origno[3]);

void SCULPT_smooth_vcol_boundary(
    Sculpt *sd, Object *ob, PBVHNode **nodes, const int totnode, float bstrength);

<<<<<<< HEAD
void SCULPT_smooth(Sculpt *sd,
                   Object *ob,
                   PBVHNode **nodes,
                   const int totnode,
                   float bstrength,
                   const bool smooth_mask,
                   float projection,
                   bool do_origco);

void SCULPT_do_smooth_brush(
    Sculpt *sd, Object *ob, PBVHNode **nodes, int totnode, float projection, bool do_origco);
=======
void SCULPT_smooth(
    Sculpt *sd, Object *ob, PBVHNode **nodes, int totnode, float bstrength, bool smooth_mask);
void SCULPT_do_smooth_brush(Sculpt *sd, Object *ob, PBVHNode **nodes, int totnode);
>>>>>>> cea588b9

/* Surface Smooth Brush. */

void SCULPT_surface_smooth_laplacian_step(SculptSession *ss,
                                          float *disp,
                                          const float co[3],
<<<<<<< HEAD
                                          struct SculptCustomLayer *scl,
                                          const SculptVertRef v_index,
                                          const float origco[3],
                                          const float alpha,
                                          const float projection,
                                          bool check_fsets,
                                          bool weighted);

void SCULPT_surface_smooth_displace_step(SculptSession *ss,
                                         float *co,
                                         struct SculptCustomLayer *scl,
                                         const SculptVertRef v_index,
                                         const float beta,
                                         const float fade);
=======
                                          float (*laplacian_disp)[3],
                                          int v_index,
                                          const float origco[3],
                                          float alpha);
void SCULPT_surface_smooth_displace_step(
    SculptSession *ss, float *co, float (*laplacian_disp)[3], int v_index, float beta, float fade);
>>>>>>> cea588b9
void SCULPT_do_surface_smooth_brush(Sculpt *sd, Object *ob, PBVHNode **nodes, int totnode);

/* Directional Smooth Brush. */
void SCULPT_do_directional_smooth_brush(Sculpt *sd, Object *ob, PBVHNode **nodes, int totnode);

/* Uniform Weights Smooth Brush. */
void SCULPT_do_uniform_weights_smooth_brush(Sculpt *sd, Object *ob, PBVHNode **nodes, int totnode);

/* Slide/Relax */
void SCULPT_relax_vertex(struct SculptSession *ss,
                         struct PBVHVertexIter *vd,
                         float factor,
                         SculptBoundaryType boundary_mask,
                         float *r_final_pos);

/* Symmetrize Map. */
void SCULPT_do_symmetrize_brush(Sculpt *sd, Object *ob, PBVHNode **nodes, int totnode);

/* Undo */

typedef enum {
  SCULPT_UNDO_COORDS = 1 << 0,
  SCULPT_UNDO_HIDDEN = 1 << 1,
  SCULPT_UNDO_MASK = 1 << 2,
  SCULPT_UNDO_DYNTOPO_BEGIN = 1 << 3,
  SCULPT_UNDO_DYNTOPO_END = 1 << 4,
  SCULPT_UNDO_DYNTOPO_SYMMETRIZE = 1 << 5,
  SCULPT_UNDO_GEOMETRY = 1 << 6,
  SCULPT_UNDO_FACE_SETS = 1 << 7,
  SCULPT_UNDO_COLOR = 1 << 8,
} SculptUndoType;

/* Storage of geometry for the undo node.
 * Is used as a storage for either original or modified geometry. */
typedef struct SculptUndoNodeGeometry {
  /* Is used for sanity check, helping with ensuring that two and only two
   * geometry pushes happened in the undo stack. */
  bool is_initialized;

  CustomData vdata;
  CustomData edata;
  CustomData ldata;
  CustomData pdata;
  int totvert;
  int totedge;
  int totloop;
  int totpoly;
} SculptUndoNodeGeometry;

typedef struct SculptUndoNode {
  struct SculptUndoNode *next, *prev;

  SculptUndoType type;

  char idname[MAX_ID_NAME]; /* Name instead of pointer. */
  void *node;               /* only during push, not valid afterwards! */

  float (*co)[3];
  float (*orig_co)[3];
  float (*no)[3];
  float (*col)[4];
  float *mask;
  int totvert;

  /* non-multires */
  int maxvert;          /* to verify if totvert it still the same */
  SculptVertRef *index; /* to restore into right location */
  BLI_bitmap *vert_hidden;

  /* multires */
  int maxgrid;  /* same for grid */
  int gridsize; /* same for grid */
  int totgrid;  /* to restore into right location */
  int *grids;   /* to restore into right location */
  BLI_bitmap **grid_hidden;

  /* bmesh */
  struct BMLogEntry *bm_entry;
  bool applied;

  /* shape keys */
  char shapeName[sizeof(((KeyBlock *)0))->name];

  /* Geometry modification operations.
   *
   * Original geometry is stored before some modification is run and is used to restore state of
   * the object when undoing the operation
   *
   * Modified geometry is stored after the modification and is used to redo the modification. */
  bool geometry_clear_pbvh;
  SculptUndoNodeGeometry geometry_original;
  SculptUndoNodeGeometry geometry_modified;

  /* Geometry at the bmesh enter moment. */
  SculptUndoNodeGeometry geometry_bmesh_enter;

  /* pivot */
  float pivot_pos[3];
  float pivot_rot[4];

  /* Sculpt Face Sets */
  int *face_sets;

  // dyntopo stuff

  int *nodemap;
  int nodemap_size;
  int typemask;

  size_t undo_size;
  // int gen, lasthash;
} SculptUndoNode;

/* Factor of brush to have rake point following behind
 * (could be configurable but this is reasonable default). */
#define SCULPT_RAKE_BRUSH_FACTOR 0.25f

struct SculptRakeData {
  float follow_dist;
  float follow_co[3];
};

/* Single struct used by all BLI_task threaded callbacks, let's avoid adding 10's of those... */
typedef struct SculptThreadedTaskData {
  struct bContext *C;
  struct Sculpt *sd;
  struct Object *ob;
  struct SculptSession *ss;
  const struct Brush *brush;
  struct PBVHNode **nodes;
  int totnode;

  struct VPaint *vp;
  struct VPaintData *vpd;
  struct WPaintData *wpd;
  struct WeightPaintInfo *wpi;
  unsigned int *lcol;
  struct Mesh *me;
  /* For passing generic params. */
  void *custom_data;

  /* Data specific to some callbacks. */

  /* NOTE: even if only one or two of those are used at a time,
   *       keeping them separated, names help figuring out
   *       what it is, and memory overhead is ridiculous anyway. */
  float flippedbstrength;
  float angle;
  float strength;
  bool smooth_mask;
  bool has_bm_orco;

  struct SculptProjectVector *spvc;
  float *offset;
  float *grab_delta;
  float *cono;
  float *area_no;
  float *area_no_sp;
  float *area_co;
  float (*mat)[4];
  float (*vertCos)[3];

  /* When true, the displacement stored in the proxies will be aplied to the original coordinates
   * instead of to the current coordinates. */
  bool use_proxies_orco;

  /* X and Z vectors aligned to the stroke direction for operations where perpendicular vectors to
   * the stroke direction are needed. */
  float (*stroke_xz)[3];

  int filter_type;
  float filter_strength;
  float *filter_fill_color;

  bool use_area_cos;
  bool use_area_nos;

  /* 0=towards view, 1=flipped */
  float (*area_cos)[3];
  float (*area_nos)[3];
  int *count_no;
  int *count_co;

  bool any_vertex_sampled;

  float *wet_mix_sampled_color;
  float hue_offset;

  float *prev_mask;
  float *new_mask;
  float *next_mask;
  float mask_interpolation;

  float *pose_factor;
  float *pose_initial_co;
  int pose_chain_segment;

  float multiplane_scrape_angle;
  float multiplane_scrape_planes[2][4];

  float max_distance_squared;
  float nearest_vertex_search_co[3];

  /* Stabilized strength for the Clay Thumb brush. */
  float clay_strength;

  int mask_expand_update_it;
  bool mask_expand_invert_mask;
  bool mask_expand_use_normals;
  bool mask_expand_keep_prev_mask;
  bool mask_expand_create_face_set;

  float transform_mats[8][4][4];
  float elastic_transform_mat[4][4];
  float elastic_transform_pivot[3];
  float elastic_transform_radius;

  /* Boundary brush */
  float boundary_deform_strength;

  float cloth_time_step;
  SculptClothSimulation *cloth_sim;
  float *cloth_sim_initial_location;
  float cloth_sim_radius;

  float dirty_mask_min;
  float dirty_mask_max;
  bool dirty_mask_dirty_only;

  /* Mask By Color Tool */

  float mask_by_color_threshold;
  bool mask_by_color_invert;
  bool mask_by_color_preserve_mask;

  /* Index of the vertex that is going to be used as a reference for the colors. */
  SculptVertRef mask_by_color_vertex;
  float *mask_by_color_floodfill;

  int face_set, face_set2;
  int filter_undo_type;

  int mask_init_mode;
  int mask_init_seed;

  ThreadMutex mutex;

  // Layer brush
  int cd_temp, cd_temp2, cd_temp3, cd_sculpt_vert;

  float smooth_projection;
  float rake_projection;
  SculptCustomLayer *scl, *scl2;
  bool do_origco;
  float *brush_color;

  float fset_slide, bound_smooth;
  float crease_pinch_factor;
  bool use_curvature;
  float vel_smooth_fac;
  int iterations;
} SculptThreadedTaskData;

/*************** Brush testing declarations ****************/
typedef struct SculptBrushTest {
  float radius_squared;
  float radius;
  float location[3];
  float dist;
  int mirror_symmetry_pass;

  int radial_symmetry_pass;
  float symm_rot_mat_inv[4][4];

  /* For circle (not sphere) projection. */
  float plane_view[4];

  /* Some tool code uses a plane for its calculations. */
  float plane_tool[4];

  /* View3d clipping - only set rv3d for clipping */
  struct RegionView3D *clip_rv3d;
} SculptBrushTest;

typedef bool (*SculptBrushTestFn)(SculptBrushTest *test, const float co[3]);

typedef struct {
  struct Sculpt *sd;
  struct SculptSession *ss;
  float radius_squared;
  const float *center;
  bool original;
  /* This ignores fully masked and fully hidden nodes. */
  bool ignore_fully_ineffective;
  struct Object *ob;
  struct Brush *brush;
} SculptSearchSphereData;

typedef struct {
  struct Sculpt *sd;
  struct SculptSession *ss;
  float radius_squared;
  bool original;
  bool ignore_fully_ineffective;
  struct DistRayAABB_Precalc *dist_ray_to_aabb_precalc;
} SculptSearchCircleData;

void SCULPT_brush_test_init(struct SculptSession *ss, SculptBrushTest *test);
bool SCULPT_brush_test_sphere(SculptBrushTest *test, const float co[3]);
bool SCULPT_brush_test_sphere_sq(SculptBrushTest *test, const float co[3]);
bool SCULPT_brush_test_sphere_fast(const SculptBrushTest *test, const float co[3]);
bool SCULPT_brush_test_cube(SculptBrushTest *test,
                            const float co[3],
                            const float local[4][4],
                            float roundness);
bool SCULPT_brush_test_circle_sq(SculptBrushTest *test, const float co[3]);
/**
 * Test AABB against sphere.
 */
bool SCULPT_search_sphere_cb(PBVHNode *node, void *data_v);
/**
 * 2D projection (distance to line).
 */
bool SCULPT_search_circle_cb(PBVHNode *node, void *data_v);

void SCULPT_combine_transform_proxies(Sculpt *sd, Object *ob);

SculptBrushTestFn SCULPT_brush_test_init_with_falloff_shape(SculptSession *ss,
                                                            SculptBrushTest *test,
                                                            char falloff_shape);
const float *SCULPT_brush_frontface_normal_from_falloff_shape(SculptSession *ss,
                                                              char falloff_shape);

/**
 * Return a multiplier for brush strength on a particular vertex.
 */
float SCULPT_brush_strength_factor(struct SculptSession *ss,
                                   const struct Brush *br,
                                   const float point[3],
                                   float len,
                                   const float vno[3],
                                   const float fno[3],
<<<<<<< HEAD
                                   const float mask,
                                   const SculptVertRef vertex_index,
                                   const int thread_id);
=======
                                   float mask,
                                   int vertex_index,
                                   int thread_id);
>>>>>>> cea588b9

/**
 * Tilts a normal by the x and y tilt values using the view axis.
 */
void SCULPT_tilt_apply_to_normal(float r_normal[3],
                                 struct StrokeCache *cache,
                                 float tilt_strength);

/**
 * Get effective surface normal with pen tilt and tilt strength applied to it.
 */
void SCULPT_tilt_effective_normal_get(const SculptSession *ss, const Brush *brush, float r_no[3]);

/**
 * Expose 'calc_area_normal' externally (just for vertex paint).
 */
bool SCULPT_pbvh_calc_area_normal(const struct Brush *brush,
                                  Object *ob,
                                  PBVHNode **nodes,
                                  int totnode,
                                  bool use_threading,
                                  float r_area_no[3]);

/* Cache stroke properties. Used because
 * RNA property lookup isn't particularly fast.
 *
 * For descriptions of these settings, check the operator properties.
 */

#define SCULPT_CLAY_STABILIZER_LEN 10
#define SCULPT_SPEED_MA_SIZE 4
#define GRAB_DELTA_MA_SIZE 3

typedef struct AutomaskingSettings {
  /* Flags from eAutomasking_flag. */
  int flags;
  int initial_face_set;
  int current_face_set;  // used by faceset draw tool
  float concave_factor;
  float normal_limit, normal_falloff;
  float view_normal_limit, view_normal_falloff;
  bool original_normal;
} AutomaskingSettings;

typedef struct AutomaskingCache {
  AutomaskingSettings settings;
  /* Precomputed auto-mask factor indexed by vertex, owned by the auto-masking system and
   * initialized in #SCULPT_automasking_cache_init when needed. */
  // float *factor;
  SculptCustomLayer *factorlayer;
} AutomaskingCache;

typedef struct StrokeCache {
  BrushMappingData input_mapping;

  /* Invariants */
  float initial_radius;
  float scale[3];
  int flag;
  float clip_tolerance[3];
  float clip_mirror_mtx[4][4];
  float initial_mouse[2];

  struct BrushChannelSet *channels_final;

  /* Variants */
  float radius;
  float radius_squared;
  float true_location[3];
  float true_last_location[3];
  float location[3];
  float last_location[3];

  /* Used for alternating between deformation in brushes that need to apply different ones to
   * achieve certain effects. */
  int iteration_count;

  /* Original pixel radius with the pressure curve applied for dyntopo detail size */
  float dyntopo_pixel_radius;

  bool is_last_valid;

  bool pen_flip;
  bool invert;
  float pressure;
  float bstrength;
  float normal_weight; /* from brush (with optional override) */
  float x_tilt;
  float y_tilt;

  /* Position of the mouse corresponding to the stroke location, modified by the paint_stroke
   * operator according to the stroke type. */
  float mouse[2];
  /* Position of the mouse event in screen space, not modified by the stroke type. */
  float mouse_event[2];

  float (*prev_colors)[4];

  /* Multires Displacement Smear. */
  float (*prev_displacement)[3];
  float (*limit_surface_co)[3];

  /* The rest is temporary storage that isn't saved as a property */

  bool first_time; /* Beginning of stroke may do some things special */

  /* from ED_view3d_ob_project_mat_get() */
  float projection_mat[4][4];

  /* Clean this up! */
  struct ViewContext *vc;
  struct Brush *brush;

  float special_rotation;
  float grab_delta[3], grab_delta_symmetry[3];
  float old_grab_location[3], orig_grab_location[3];

  // next_grab_delta is same as grab_delta except in smooth rake mode
  float prev_grab_delta[3], next_grab_delta[3];
  float prev_grab_delta_symmetry[3], next_grab_delta_symmetry[3];
  float grab_delta_avg[GRAB_DELTA_MA_SIZE][3];
  int grab_delta_avg_cur;

  /* screen-space rotation defined by mouse motion */
  float rake_rotation[4], rake_rotation_symmetry[4];
  bool is_rake_rotation_valid;
  struct SculptRakeData rake_data;

  /* Geodesic distances. */
  float *geodesic_dists[PAINT_SYMM_AREAS];

  /* Face Sets */
  int paint_face_set;

  /* Symmetry index between 0 and 7 bit combo 0 is Brush only;
   * 1 is X mirror; 2 is Y mirror; 3 is XY; 4 is Z; 5 is XZ; 6 is YZ; 7 is XYZ */
  int symmetry;
  int boundary_symmetry;    // controls splitting face sets by mirror axis
  int mirror_symmetry_pass; /* The symmetry pass we are currently on between 0 and 7. */
  float true_view_normal[3];
  float view_normal[3];

  float view_origin[3];
  float true_view_origin[3];

  /* sculpt_normal gets calculated by calc_sculpt_normal(), then the
   * sculpt_normal_symm gets updated quickly with the usual symmetry
   * transforms */
  float sculpt_normal[3];
  float sculpt_normal_symm[3];

  /* Used for area texture mode, local_mat gets calculated by
   * calc_brush_local_mat() and used in tex_strength(). */
  float brush_local_mat[4][4];

  float plane_offset[3]; /* used to shift the plane around when doing tiled strokes */
  int tile_pass;

  float last_center[3];
  int radial_symmetry_pass;
  float symm_rot_mat[4][4];
  float symm_rot_mat_inv[4][4];
  bool original;
  float anchored_location[3];

  /* Fairing. */

  /* Paint Brush. */
  struct {
    float hardness;
    float flow;
    float wet_mix;
    float wet_persistence;
    float density;
  } paint_brush;

  /* Pose brush */
  struct SculptPoseIKChain *pose_ik_chain;

  /* Enhance Details. */
  float (*detail_directions)[3];

  /* Clay Thumb brush */
  /* Angle of the front tilting plane of the brush to simulate clay accumulation. */
  float clay_thumb_front_angle;
  /* Stores pressure samples to get an stabilized strength and radius variation. */
  float clay_pressure_stabilizer[SCULPT_CLAY_STABILIZER_LEN];
  int clay_pressure_stabilizer_index;

  /* Cloth brush */
  struct SculptClothSimulation *cloth_sim;
  float initial_location[3];
  float true_initial_location[3];
  float initial_normal[3];
  float true_initial_normal[3];

  /* Boundary brush */
  struct SculptBoundary *boundaries[PAINT_SYMM_AREAS];

  /* Surface Smooth Brush */
  /* Stores the displacement produced by the laplacian step of HC smooth. */
  float (*surface_smooth_laplacian_disp)[3];

  /* Layer brush */
  float *layer_displacement_factor;
  int *layer_stroke_id;

  float vertex_rotation; /* amount to rotate the vertices when using rotate brush */
  struct Dial *dial;

  char saved_active_brush_name[MAX_ID_NAME];
  char saved_mask_brush_tool;
  int saved_smooth_size; /* smooth tool copies the size of the current tool */
  bool alt_smooth;

  /* Scene Project Brush */
  struct SnapObjectContext *snap_context;
  struct Depsgraph *depsgraph;

  float plane_trim_squared;

  bool supports_gravity;
  float true_gravity_direction[3];
  float gravity_direction[3];

  /* Auto-masking. */
  AutomaskingCache *automasking;

  float stroke_local_mat[4][4];
  float multiplane_scrape_angle;

  float wet_mix_prev_color[4];
  float density_seed;

  rcti previous_r; /* previous redraw rectangle */
  rcti current_r;  /* current redraw rectangle */

  float stroke_distance;    // copy of PaintStroke->stroke_distance
  float stroke_distance_t;  // copy of PaintStroke->stroke_distance_t

  float last_dyntopo_t;
  float last_smooth_t[SCULPT_MAX_SYMMETRY_PASSES];
  float last_rake_t[SCULPT_MAX_SYMMETRY_PASSES];

  int layer_disp_map_size;
  BLI_bitmap *layer_disp_map;

  struct PaintStroke *stroke;
  struct bContext *C;

  struct BrushCommandList *commandlist;
  bool use_plane_trim;

  struct NeighborCache *ncache;
  float speed_avg[SCULPT_SPEED_MA_SIZE];  // moving average for speed
  int speed_avg_cur;
  double last_speed_time;

  // if nonzero, override brush sculpt tool
  int tool_override;
  BrushChannelSet *tool_override_channels;
} StrokeCache;

/* Sculpt Filters */
typedef enum SculptFilterOrientation {
  SCULPT_FILTER_ORIENTATION_LOCAL = 0,
  SCULPT_FILTER_ORIENTATION_WORLD = 1,
  SCULPT_FILTER_ORIENTATION_VIEW = 2,
} SculptFilterOrientation;

/* Defines how transform tools are going to apply its displacement. */
typedef enum SculptTransformDisplacementMode {
  /* Displaces the elements from their original coordinates. */
  SCULPT_TRANSFORM_DISPLACEMENT_ORIGINAL = 0,
  /* Displaces the elements incrementally from their previous position. */
  SCULPT_TRANSFORM_DISPLACEMENT_INCREMENTAL = 1,
} SculptTransformDisplacementMode;

/* Filter orientation utils. */
void SCULPT_filter_to_orientation_space(float r_v[3], struct FilterCache *filter_cache);
void SCULPT_filter_to_object_space(float r_v[3], struct FilterCache *filter_cache);
void SCULPT_filter_zero_disabled_axis_components(float r_v[3], struct FilterCache *filter_cache);

/* Sculpt Expand. */
typedef enum eSculptExpandFalloffType {
  SCULPT_EXPAND_FALLOFF_GEODESIC,
  SCULPT_EXPAND_FALLOFF_TOPOLOGY,
  SCULPT_EXPAND_FALLOFF_TOPOLOGY_DIAGONALS,
  SCULPT_EXPAND_FALLOFF_NORMALS,
  SCULPT_EXPAND_FALLOFF_SPHERICAL,
  SCULPT_EXPAND_FALLOFF_BOUNDARY_TOPOLOGY,
  SCULPT_EXPAND_FALLOFF_BOUNDARY_FACE_SET,
  SCULPT_EXPAND_FALLOFF_ACTIVE_FACE_SET,
  SCULPT_EXPAND_FALLOFF_POLY_LOOP,
} eSculptExpandFalloffType;

typedef enum eSculptExpandTargetType {
  SCULPT_EXPAND_TARGET_MASK,
  SCULPT_EXPAND_TARGET_FACE_SETS,
  SCULPT_EXPAND_TARGET_COLORS,
} eSculptExpandTargetType;

typedef enum eSculptExpandRecursionType {
  SCULPT_EXPAND_RECURSION_TOPOLOGY,
  SCULPT_EXPAND_RECURSION_GEODESICS,
} eSculptExpandRecursionType;

#define EXPAND_SYMM_AREAS 8

typedef struct ExpandCache {
  /* Target data elements that the expand operation will affect. */
  eSculptExpandTargetType target;

  /* Falloff data. */
  eSculptExpandFalloffType falloff_type;

  /* Indexed by vertex index, precalculated falloff value of that vertex (without any falloff
   * editing modification applied). */
  float *vert_falloff;
  /* Max falloff value in *vert_falloff. */
  float max_vert_falloff;

  /* Indexed by base mesh poly index, precalculated falloff value of that face. These values are
   * calculated from the per vertex falloff (*vert_falloff) when needed. */
  float *face_falloff;
  float max_face_falloff;

  /* Falloff value of the active element (vertex or base mesh face) that Expand will expand to. */
  float active_falloff;

  /* When set to true, expand skips all falloff computations and considers all elements as enabled.
   */
  bool all_enabled;

  /* Initial mouse and cursor data from where the current falloff started. This data can be changed
   * during the execution of Expand by moving the origin. */
  float initial_mouse_move[2];
  float initial_mouse[2];
  SculptVertRef initial_active_vertex;
  int initial_active_face_set;

  /* Maximum number of vertices allowed in the SculptSession for previewing the falloff using
   * geodesic distances. */
  int max_geodesic_move_preview;

  /* Original falloff type before starting the move operation. */
  eSculptExpandFalloffType move_original_falloff_type;
  /* Falloff type using when moving the origin for preview. */
  eSculptExpandFalloffType move_preview_falloff_type;

  /* Face set ID that is going to be used when creating a new Face Set. */
  int next_face_set;

  /* Face Set ID of the Face set selected for editing. */
  int update_face_set;

  /* Mouse position since the last time the origin was moved. Used for reference when moving the
   * initial position of Expand. */
  float original_mouse_move[2];

  /* Active components checks. */
  /* Indexed by symmetry pass index, contains the connected component ID found in
   * SculptSession->vertex_info.connected_component. Other connected components not found in this
   * array will be ignored by Expand. */
  int active_connected_components[EXPAND_SYMM_AREAS];

  /* Snapping. */
  /* GSet containing all Face Sets IDs that Expand will use to snap the new data. */
  GSet *snap_enabled_face_sets;

  /* Texture distortion data. */
  Brush *brush;
  struct Scene *scene;
  struct MTex *mtex;

  /* Controls how much texture distortion will be applied to the current falloff */
  float texture_distortion_strength;

  /* Cached PBVH nodes. This allows to skip gathering all nodes from the PBVH each time expand
   * needs to update the state of the elements. */
  PBVHNode **nodes;
  int totnode;

  /* Expand state options. */

  /* Number of loops (times that the falloff is going to be repeated). */
  int loop_count;

  /* Invert the falloff result. */
  bool invert;

  /* When set to true, preserves the previous state of the data and adds the new one on top. */
  bool preserve;

  /* When true, preserve mode will flip in inverse mode */
  bool preserve_flip_inverse;

  /* When set to true, the mask or colors will be applied as a gradient. */
  bool falloff_gradient;

  /* When set to true, Expand will use the Brush falloff curve data to shape the gradient. */
  bool brush_gradient;

  /* When set to true, Expand will move the origin (initial active vertex and cursor position)
   * instead of updating the active vertex and active falloff. */
  bool move;

  /* When set to true, Expand will snap the new data to the Face Sets IDs found in
   * *original_face_sets. */
  bool snap;

  /* When set to true, Expand will use the current Face Set ID to modify an existing Face Set
   * instead of creating a new one. */
  bool modify_active_face_set;

  /* When set to true, Expand will reposition the sculpt pivot to the boundary of the expand result
   * after finishing the operation. */
  bool reposition_pivot;

  /* Color target data type related data. */
  float fill_color[4];
  short blend_mode;

  /* Face Sets at the first step of the expand operation, before starting modifying the active
   * vertex and active falloff. These are not the original Face Sets of the sculpt before starting
   * the operator as they could have been modified by Expand when initializing the operator and
   * before starting changing the active vertex. These Face Sets are used for restoring and
   * checking the Face Sets state while the Expand operation modal runs. */
  int *initial_face_sets;

  /* Original data of the sculpt as it was before running the Expand operator. */
  float *original_mask;
  int *original_face_sets;
  float (*original_colors)[4];
} ExpandCache;

typedef enum eSculptGradientType {
  SCULPT_GRADIENT_LINEAR,
  SCULPT_GRADIENT_SPHERICAL,
  SCULPT_GRADIENT_RADIAL,
  SCULPT_GRADIENT_ANGLE,
  SCULPT_GRADIENT_REFLECTED,
} eSculptGradientType;
typedef struct SculptGradientContext {

  eSculptGradientType gradient_type;
  ViewContext vc;

  int symm;

  int update_type;
  float line_points[2][2];

  float line_length;

  float depth_point[3];

  float gradient_plane[4];
  float initial_location[3];

  float gradient_line[3];
  float initial_projected_location[2];

  float strength;
  void (*sculpt_gradient_begin)(struct bContext *);

  void (*sculpt_gradient_apply_for_element)(struct Sculpt *,
                                            struct SculptSession *,
                                            SculptOrigVertData *orig_data,
                                            PBVHVertexIter *vd,
                                            float gradient_value,
                                            float fade_value);
  void (*sculpt_gradient_node_update)(struct PBVHNode *);
  void (*sculpt_gradient_end)(struct bContext *);
} SculptGradientContext;

/* IPMask filter vertex callback function. */
typedef float(SculptIPMaskFilterStepVertexCB)(struct SculptSession *, SculptVertRef, float *);

typedef struct MaskFilterDeltaStep {
  int totelem;
  int *index;
  float *delta;
} MaskFilterDeltaStep;

typedef struct FilterCache {
  bool enabled_axis[3];
  bool enabled_force_axis[3];
  int random_seed;

  /* Used for alternating between filter operations in filters that need to apply different ones to
   * achieve certain effects. */
  int iteration_count;

  /* Stores the displacement produced by the laplacian step of HC smooth. */
  float (*surface_smooth_laplacian_disp)[3];
  float surface_smooth_shape_preservation;
  float surface_smooth_current_vertex;

  /* Sharpen mesh filter. */
  float sharpen_smooth_ratio;
  float sharpen_intensify_detail_strength;
  int sharpen_curvature_smooth_iterations;
  float *sharpen_factor;
  float (*detail_directions)[3];

  /* Sphere mesh filter. */
  float sphere_center[3];
  float sphere_radius;

  /* Filter orientation. */
  SculptFilterOrientation orientation;
  float obmat[4][4];
  float obmat_inv[4][4];
  float viewmat[4][4];
  float viewmat_inv[4][4];

  /* Displacement eraser. */
  float (*limit_surface_co)[3];

  /* unmasked nodes */
  PBVHNode **nodes;
  int totnode;

  /* Cloth filter. */
  SculptClothSimulation *cloth_sim;
  float cloth_sim_pinch_point[3];

  /* mask expand iteration caches */
  int mask_update_current_it;
  int mask_update_last_it;
  int *mask_update_it;
  float *normal_factor;
  float *edge_factor;
  float *prev_mask;
  float mask_expand_initial_co[3];

  int new_face_set;
  int *prev_face_set;

  int active_face_set;

  /* Transform. */
  SculptTransformDisplacementMode transform_displacement_mode;

  /* Gradient. */
  SculptGradientContext *gradient_context;

  /* Auto-masking. */
  AutomaskingCache *automasking;

  /* Mask Filter. */
  int mask_filter_current_step;
  float *mask_filter_ref;
  SculptIPMaskFilterStepVertexCB *mask_filter_step_forward;
  SculptIPMaskFilterStepVertexCB *mask_filter_step_backward;

  GHash *mask_delta_step;

  bool preserve_fset_boundaries;
  bool weighted_smooth;
  float hard_edge_fac;
  bool hard_edge_mode;
  float bound_smooth_radius;
  float bevel_smooth_fac;
} FilterCache;

/**
 * Flip all the edit-data across the axis/axes specified by \a symm.
 * Used to calculate multiple modifications to the mesh when symmetry is enabled.
 */
<<<<<<< HEAD
void SCULPT_cache_calc_brushdata_symm(StrokeCache *cache,
                                      const char symm,
                                      const char axis,
                                      const float angle);
void SCULPT_cache_free(SculptSession *ss, struct Object *ob, StrokeCache *cache);

bool SCULPT_vertex_check_origdata(SculptSession *ss, SculptVertRef vertex);

void SCULPT_orig_vert_data_init(SculptOrigVertData *data,
                                Object *ob,
                                PBVHNode *node,
                                SculptUndoType type);
void SCULPT_orig_vert_data_update(SculptOrigVertData *orig_data, SculptVertRef vertex);
void SCULPT_orig_vert_data_unode_init(SculptOrigVertData *data,
                                      Object *ob,
                                      struct SculptUndoNode *unode);
=======
void SCULPT_cache_calc_brushdata_symm(StrokeCache *cache, char symm, char axis, float angle);
void SCULPT_cache_free(StrokeCache *cache);
>>>>>>> cea588b9

SculptUndoNode *SCULPT_undo_push_node(Object *ob, PBVHNode *node, SculptUndoType type);
SculptUndoNode *SCULPT_undo_get_node(PBVHNode *node, SculptUndoType type);
SculptUndoNode *SCULPT_undo_get_first_node(void);
void SCULPT_undo_push_begin(struct Object *ob, const char *name);
<<<<<<< HEAD
void SCULPT_undo_push_end(struct Object *ob);
void SCULPT_undo_push_end_ex(struct Object *ob, const bool use_nested_undo);
=======
void SCULPT_undo_push_end(void);
void SCULPT_undo_push_end_ex(bool use_nested_undo);
>>>>>>> cea588b9

void SCULPT_vertcos_to_key(Object *ob, KeyBlock *kb, const float (*vertCos)[3]);

/**
 * Copy the PBVH bounding box into the object's bounding box.
 */
void SCULPT_update_object_bounding_box(struct Object *ob);

/**
 * Get a screen-space rectangle of the modified area.
 */
bool SCULPT_get_redraw_rect(struct ARegion *region,
                            struct RegionView3D *rv3d,
                            Object *ob,
                            rcti *rect);

/* Poly Loops. */
SculptEdgeRef sculpt_poly_loop_initial_edge_from_cursor(Object *ob);
BLI_bitmap *sculpt_poly_loop_from_cursor(struct Object *ob);

/* Operators. */

/* Face Set by Topology. */
void SCULPT_OT_face_set_by_topology(struct wmOperatorType *ot);

/* Expand. */

void SCULPT_OT_expand(struct wmOperatorType *ot);
void sculpt_expand_modal_keymap(struct wmKeyConfig *keyconf);

/* Gestures. */

void SCULPT_OT_face_set_lasso_gesture(struct wmOperatorType *ot);
void SCULPT_OT_face_set_box_gesture(struct wmOperatorType *ot);

void SCULPT_OT_trim_lasso_gesture(struct wmOperatorType *ot);
void SCULPT_OT_trim_box_gesture(struct wmOperatorType *ot);

void SCULPT_OT_project_line_gesture(struct wmOperatorType *ot);
void SCULPT_OT_project_lasso_gesture(struct wmOperatorType *ot);
void SCULPT_OT_project_box_gesture(struct wmOperatorType *ot);

/* Face Sets. */

void SCULPT_OT_face_sets_randomize_colors(struct wmOperatorType *ot);
void SCULPT_OT_face_sets_change_visibility(struct wmOperatorType *ot);
void SCULPT_OT_face_sets_init(struct wmOperatorType *ot);
void SCULPT_OT_face_sets_create(struct wmOperatorType *ot);
void SCULPT_OT_face_sets_edit(struct wmOperatorType *ot);

/* Transform. */

void SCULPT_OT_set_pivot_position(struct wmOperatorType *ot);

/* Mesh Filter. */

void SCULPT_OT_mesh_filter(struct wmOperatorType *ot);

/* Cloth Filter. */

void SCULPT_OT_cloth_filter(struct wmOperatorType *ot);

/* Color Filter. */

void SCULPT_OT_color_filter(struct wmOperatorType *ot);

/* Mask filter and Dirty Mask. */

void SCULPT_OT_mask_filter(struct wmOperatorType *ot);
void SCULPT_OT_dirty_mask(struct wmOperatorType *ot);

void SCULPT_OT_ipmask_filter(struct wmOperatorType *ot);

/* Mask and Face Sets Expand. */

void SCULPT_OT_mask_expand(struct wmOperatorType *ot);

/* Mask Init. */

void SCULPT_OT_mask_init(struct wmOperatorType *ot);

/* Detail size. */

void SCULPT_OT_detail_flood_fill(struct wmOperatorType *ot);
void SCULPT_OT_sample_detail_size(struct wmOperatorType *ot);
void SCULPT_OT_set_detail_size(struct wmOperatorType *ot);
void SCULPT_OT_dyntopo_detail_size_edit(struct wmOperatorType *ot);

/* Dyntopo. */

void SCULPT_OT_dynamic_topology_toggle(struct wmOperatorType *ot);
bool SCULPT_ensure_dyntopo_node_undo(struct Object *ob,
                                     struct PBVHNode *node,
                                     SculptUndoType type,
                                     int extraType);

<<<<<<< HEAD
float SCULPT_calc_concavity(SculptSession *ss, SculptVertRef vref);
=======
/* sculpt_brush_types.c */
>>>>>>> cea588b9

typedef struct SculptCurvatureData {
  float ks[3];
  float principle[3][3];  // normalized
} SculptCurvatureData;

/*
If useAccurateSolver is false, a faster but less accurate
power solver will be used.  If true then BLI_eigen_solve_selfadjoint_m3
will be called.
*/
bool SCULPT_calc_principle_curvatures(SculptSession *ss,
                                      SculptVertRef vertex,
                                      SculptCurvatureData *out,
                                      bool useAccurateSolver);

void SCULPT_curvature_begin(SculptSession *ss, struct PBVHNode *node, bool useAccurateSolver);
void SCULPT_curvature_dir_get(SculptSession *ss,
                              SculptVertRef v,
                              float dir[3],
                              bool useAccurateSolver);

/*

DEPRECATED in favor of SCULPT_attr_ensure_layer
which works with all three PBVH types

Ensure a named temporary layer exists, creating it if necassary.
The layer will be marked with CD_FLAG_TEMPORARY.
*/
void SCULPT_dyntopo_ensure_templayer(
    SculptSession *ss, struct Object *ob, int type, const char *name, bool not_temporary);

bool SCULPT_dyntopo_has_templayer(SculptSession *ss, int type, const char *name);

/* Get a named temporary vertex customdata layer offset, if it exists.  If not
  -1 is returned.*/
int SCULPT_dyntopo_get_templayer(SculptSession *ss, int type, const char *name);

void SCULPT_ensure_persistent_layers(SculptSession *ss, struct Object *ob);

#define SCULPT_LAYER_PERS_CO "Persistent Base Co"
#define SCULPT_LAYER_PERS_NO "Persistent Base No"
#define SCULPT_LAYER_PERS_DISP "Persistent Base Height"
#define SCULPT_LAYER_DISP "__temp_layer_disp"

// these tools don't support dynamic pbvh splitting during the stroke
#define DYNTOPO_HAS_DYNAMIC_SPLIT(tool) true

#define SCULPT_TOOL_NEEDS_COLOR(tool) ELEM(tool, SCULPT_TOOL_PAINT, SCULPT_TOOL_SMEAR)

/*get current symmetry pass index inclusive of both
  mirror and radial symmetry*/
int SCULPT_get_symmetry_pass(const SculptSession *ss);

void SCULPT_on_sculptsession_bmesh_free(SculptSession *ss);
void SCULPT_reorder_bmesh(SculptSession *ss);

/*
API for custom (usually temporary) attributes.
Vertices and faces are supported.

Note that attributes must be created at once,
*then* loaded into SculptCustomLayer structures, e.g.:

    SCULPT_attr_ensure_layer(ss, ob, ATTR_DOMAIN_POINT, CD_PROP_FLOAT, "attr1", params);
    SCULPT_attr_ensure_layer(ss, ob, ATTR_DOMAIN_POINT, CD_PROP_FLOAT, "attr2", params);
    SCULPT_attr_ensure_layer(ss, ob, ATTR_DOMAIN_POINT, CD_PROP_FLOAT, "attr3", params);

    SculptCustomLayer scl1, scl2, scl3;

    SCULPT_attr_get_layer(ss, ob, ATTR_DOMAIN_POINT, CD_PROP_FLOAT, "attr1", &scl1, params);
    SCULPT_attr_get_layer(ss, ob, ATTR_DOMAIN_POINT, CD_PROP_FLOAT, "attr2", &scl2, params);
    SCULPT_attr_get_layer(ss, ob, ATTR_DOMAIN_POINT, CD_PROP_FLOAT, "attr3", &scl3, params);

Access per element data with SCULPT_attr_vertex_data and SCULPT_attr_face_data:.

    float *f = SCULPT_attr_vertex_data(sculpt_vertex, &scl1);

Layers that are reused by different parts of the sculpt code
should be cached in SculptSession->custom_layers, the entries of which
map to the SculptStandardAttr enum in BKE_paint.h.

These layers will not be created for you, though once they exist they won't
be pruned until the user exits sculpt mode.  To use:

    if (!ss->custom_layers[SCULPT_SCL_FAIRING_MASK]) {
      ss->custom_layers[SCULPT_SCL_FAIRING_MASK] = MEM_callocN(sizeof(SculptLayerRef), "SculptLayerRef");
      SCULPT_attr_get_layer(ss, ob, ATTR_DOMAIN_POINT, CD_PROP_FLOAT, "_sculpt_fairing_mask", ss->custom_layers[SCULPT_SCL_FAIRING_MASK], params);
    }

Note that SCULPT_attr_get_layer will automatically update the customdata
offsets for all non-NULL entries in ss->custom_layers automatically.

TODO: prune CD_TEMPORARY layers on sculpt mode exit if PBVH_FACES is active;
      in this case the layers are stored in the original meshes's CustomData
      structs and will remain there until the user saves/loads the file.
*/

/** returns true if layer was successfully created */
bool SCULPT_attr_ensure_layer(SculptSession *ss,
                              Object *ob,
                              AttributeDomain domain,
                              int proptype,
                              const char *name,
                              SculptLayerParams *params);
bool SCULPT_attr_get_layer(SculptSession *ss,
                           Object *ob,
                           AttributeDomain domain,
                           int proptype,
                           const char *name,
                           SculptCustomLayer *scl,
                           SculptLayerParams *params);
bool SCULPT_attr_release_layer(SculptSession *ss, struct Object *ob, SculptCustomLayer *scl);
bool SCULPT_attr_has_layer(SculptSession *ss,
                           AttributeDomain domain,
                           int proptype,
                           const char *name);

static inline void *SCULPT_attr_vertex_data(const SculptVertRef vertex,
                                            const SculptCustomLayer *scl)
{
  if (scl->data) {
    char *p = (char *)scl->data;
    int idx = (int)vertex.i;

    if (scl->from_bmesh) {
      BMElem *v = (BMElem *)vertex.i;
      idx = v->head.index;
    }

    return p + scl->elemsize * (int)idx;
  }
  else {
    BMElem *v = (BMElem *)vertex.i;
    return BM_ELEM_CD_GET_VOID_P(v, scl->cd_offset);
  }

  return NULL;
}

// arg, duplicate functions!
static inline void *SCULPT_attr_face_data(const SculptFaceRef vertex, const SculptCustomLayer *scl)
{
  if (scl->data) {
    char *p = (char *)scl->data;
    int idx = (int)vertex.i;

    if (scl->from_bmesh) {
      BMElem *v = (BMElem *)vertex.i;
      idx = v->head.index;
    }

    return p + scl->elemsize * (int)idx;
  }
  else {
    BMElem *v = (BMElem *)vertex.i;
    return BM_ELEM_CD_GET_VOID_P(v, scl->cd_offset);
  }

  return NULL;
}

void SCULPT_release_attributes(SculptSession *ss, struct Object *ob, bool non_customdata_only);

bool SCULPT_dyntopo_automasking_init(const SculptSession *ss,
                                     Sculpt *sd,
                                     const Brush *br,
                                     Object *ob,
                                     DyntopoMaskCB *r_mask_cb,
                                     void **r_mask_cb_data);
void SCULPT_dyntopo_automasking_end(void *mask_data);
void SCULPT_uv_brush(Sculpt *sd, Object *ob, PBVHNode **nodes, int totnode);

// returns true if edge disk list around vertex was sorted
// be careful of this function.
bool SCULPT_dyntopo_check_disk_sort(SculptSession *ss, SculptVertRef vertex);
void SCULT_dyntopo_flag_all_disk_sort(SculptSession *ss);

// call SCULPT_cotangents_begin in the main thread before any calls to this function
void SCULPT_dyntopo_get_cotangents(SculptSession *ss,
                                   SculptVertRef vertex,
                                   float *r_ws,
                                   float *r_cot1,
                                   float *r_cot2,
                                   float *r_area,
                                   float *r_totarea);

// call SCULPT_cotangents_begin in the main thread before any calls to this function
void SCULPT_get_cotangents(SculptSession *ss,
                           SculptVertRef vertex,
                           float *r_ws,
                           float *r_cot1,
                           float *r_cot2,
                           float *r_area,
                           float *r_totarea);

// call this in the main thread before any calls to SCULPT_get_cotangents
void SCULPT_cotangents_begin(struct Object *ob, SculptSession *ss);
char SCULPT_mesh_fset_boundary_symmetry_get(struct Object *object);

// exponent to make boundary_smooth_factor more user-friendly
#define BOUNDARY_SMOOTH_EXP 2.0

// edges

SculptBoundaryType SCULPT_edge_is_boundary(const SculptSession *ss,
                                           const SculptEdgeRef edge,
                                           SculptBoundaryType typemask);
void SCULPT_edge_get_verts(const SculptSession *ss,
                           const SculptEdgeRef edge,
                           SculptVertRef *r_v1,
                           SculptVertRef *r_v2);
SculptVertRef SCULPT_edge_other_vertex(const SculptSession *ss,
                                       const SculptEdgeRef edge,
                                       const SculptVertRef vertex);

#define SCULPT_REPLAY
#ifdef SCULPT_REPLAY
struct SculptReplayLog;
struct SculptBrushSample;

#  ifdef WIN32
#    define REPLAY_EXPORT __declspec(dllexport)
#  else
#    define REPLAY_EXPORT
#  endif

void SCULPT_replay_log_free(struct SculptReplayLog *log);
struct SculptReplayLog *SCULPT_replay_log_create();
void SCULPT_replay_log_end();
void SCULPT_replay_log_start();
char *SCULPT_replay_serialize();
void SCULPT_replay_log_append(struct Sculpt *sd, struct SculptSession *ss, struct Object *ob);
void SCULPT_replay_test(void);

#endif

struct BMesh *SCULPT_dyntopo_empty_bmesh();

/* initializes customdata layer used by SCULPT_neighbor_coords_average_interior when bound_smooth >
 * 0.0f*/
void SCULPT_bound_smooth_ensure(SculptSession *ss, struct Object *ob);

#define SCULPT_stroke_needs_original(brush) \
  ELEM(brush->sculpt_tool, \
       SCULPT_TOOL_DRAW_SHARP, \
       SCULPT_TOOL_GRAB, \
       SCULPT_TOOL_ROTATE, \
       SCULPT_TOOL_THUMB, \
       SCULPT_TOOL_ELASTIC_DEFORM, \
       SCULPT_TOOL_BOUNDARY, \
       SCULPT_TOOL_POSE)

void SCULPT_undo_ensure_bmlog(struct Object *ob);

enum { SCULPT_SHARP_SIMPLE, SCULPT_SHARP_PLANE };

/* utility functions for brushes */
void SCULPT_calc_area_center(
    struct Sculpt *sd, struct Object *ob, PBVHNode **nodes, int totnode, float r_area_co[3]);
/* This calculates flatten center and area normal together,
 * amortizing the memory bandwidth and loop overhead to calculate both at the same time. */
void SCULPT_calc_area_normal_and_center(struct Sculpt *sd,
                                        struct Object *ob,
                                        PBVHNode **nodes,
                                        int totnode,
                                        float r_area_no[3],
                                        float r_area_co[3]);

/* sculpt_brushes.c */

void SCULPT_do_twist_brush(struct Sculpt *sd,
                           struct Object *ob,
                           struct PBVHNode **nodes,
                           int totnode);
void SCULPT_do_fill_brush(struct Sculpt *sd,
                          struct Object *ob,
                          struct PBVHNode **nodes,
                          int totnode);
void SCULPT_do_scrape_brush(struct Sculpt *sd,
                            struct Object *ob,
                            struct PBVHNode **nodes,
                            int totnode);
void SCULPT_do_clay_thumb_brush(struct Sculpt *sd,
                                struct Object *ob,
                                struct PBVHNode **nodes,
                                int totnode);
void SCULPT_do_flatten_brush(struct Sculpt *sd,
                             struct Object *ob,
                             struct PBVHNode **nodes,
                             int totnode);
void SCULPT_do_clay_brush(struct Sculpt *sd,
                          struct Object *ob,
                          struct PBVHNode **nodes,
                          int totnode);
void SCULPT_do_clay_strips_brush(struct Sculpt *sd,
                                 struct Object *ob,
                                 struct PBVHNode **nodes,
                                 int totnode);
void SCULPT_do_snake_hook_brush(struct Sculpt *sd,
                                struct Object *ob,
                                struct PBVHNode **nodes,
                                int totnode);
void SCULPT_do_thumb_brush(struct Sculpt *sd,
                           struct Object *ob,
                           struct PBVHNode **nodes,
                           int totnode);
void SCULPT_do_rotate_brush(struct Sculpt *sd,
                            struct Object *ob,
                            struct PBVHNode **nodes,
                            int totnode);
void SCULPT_do_layer_brush(struct Sculpt *sd,
                           struct Object *ob,
                           struct PBVHNode **nodes,
                           int totnode);
void SCULPT_do_inflate_brush(struct Sculpt *sd,
                             struct Object *ob,
                             struct PBVHNode **nodes,
                             int totnode);
void SCULPT_do_nudge_brush(struct Sculpt *sd,
                           struct Object *ob,
                           struct PBVHNode **nodes,
                           int totnode);
void SCULPT_do_crease_brush(struct Sculpt *sd,
                            struct Object *ob,
                            struct PBVHNode **nodes,
                            int totnode);
void SCULPT_do_pinch_brush(struct Sculpt *sd,
                           struct Object *ob,
                           struct PBVHNode **nodes,
                           int totnode);
void SCULPT_do_grab_brush(struct Sculpt *sd,
                          struct Object *ob,
                          struct PBVHNode **nodes,
                          int totnode);
void SCULPT_do_elastic_deform_brush(struct Sculpt *sd,
                                    struct Object *ob,
                                    struct PBVHNode **nodes,
                                    int totnode);
void SCULPT_do_draw_sharp_brush(struct Sculpt *sd,
                                struct Object *ob,
                                struct PBVHNode **nodes,
                                int totnode);
void SCULPT_do_scene_project_brush(struct Sculpt *sd,
                                   struct Object *ob,
                                   struct PBVHNode **nodes,
                                   int totnode);
void SCULPT_do_slide_brush(struct Sculpt *sd,
                           struct Object *ob,
                           struct PBVHNode **nodes,
                           int totnode);
void SCULPT_do_relax_brush(Sculpt *sd, Object *ob, PBVHNode **nodes, int totnode);
void SCULPT_do_fairing_brush(struct Sculpt *sd,
                             struct Object *ob,
                             struct PBVHNode **nodes,
                             int totnode);
void SCULPT_do_displacement_smear_brush(struct Sculpt *sd,
                                        struct Object *ob,
                                        struct PBVHNode **nodes,
                                        int totnode);
void SCULPT_do_displacement_eraser_brush(struct Sculpt *sd,
                                         struct Object *ob,
                                         struct PBVHNode **nodes,
                                         int totnode);
void SCULPT_do_draw_brush(struct Sculpt *sd,
                          struct Object *ob,
                          struct PBVHNode **nodes,
                          int totnode);
void SCULPT_do_mask_brush_draw(struct Sculpt *sd,
                               struct Object *ob,
                               struct PBVHNode **nodes,
                               int totnode);
void SCULPT_do_mask_brush(struct Sculpt *sd,
                          struct Object *ob,
                          struct PBVHNode **nodes,
                          int totnode);
<<<<<<< HEAD
void SCULPT_bmesh_topology_rake(struct Sculpt *sd,
                                struct Object *ob,
                                struct PBVHNode **nodes,
                                const int totnode,
                                float bstrength,
                                bool needs_origco);

void SCULPT_stroke_cache_snap_context_init(struct bContext *C, struct Object *ob);
void SCULPT_fairing_brush_exec_fairing_for_cache(struct Sculpt *sd, struct Object *ob);
void SCULPT_do_auto_face_set(Sculpt *sd, Object *ob, PBVHNode **nodes, int totnode);

/* end sculpt_brushes.c stuff */
=======

void SCULPT_bmesh_topology_rake(
    struct Sculpt *sd, struct Object *ob, struct PBVHNode **nodes, int totnode, float bstrength);

/* end sculpt_brush_types.c */
>>>>>>> cea588b9

void SCULPT_OT_brush_stroke(struct wmOperatorType *ot);

typedef struct SculptFaceSetDrawData {
  struct Sculpt *sd;
  struct Object *ob;
  PBVHNode **nodes;
  int totnode;
  struct Brush *brush;
  float bstrength;

  int faceset;
  int count;
  bool use_fset_curve;
  bool use_fset_strength;

  float *prev_stroke_direction;
  float *stroke_direction;
  float *next_stroke_direction;
  struct BrushChannel *curve_ch;
} SculptFaceSetDrawData;

void do_draw_face_sets_brush_task_cb_ex(void *__restrict userdata,
                                        const int n,
                                        const struct TaskParallelTLS *__restrict tls);

void SCULPT_enhance_details_brush(struct Sculpt *sd,
                                  struct Object *ob,
                                  struct PBVHNode **nodes,
                                  const int totnode,
                                  int presteps);
void SCULPT_do_displacement_heal_brush(struct Sculpt *sd,
                                       struct Object *ob,
                                       struct PBVHNode **nodes,
                                       int totnode);<|MERGE_RESOLUTION|>--- conflicted
+++ resolved
@@ -203,15 +203,9 @@
   bool no_free;
 } SculptVertexNeighborIter;
 
-<<<<<<< HEAD
 void SCULPT_vertex_neighbors_get(const struct SculptSession *ss,
                                  const SculptVertRef vref,
                                  const bool include_duplicates,
-=======
-void SCULPT_vertex_neighbors_get(struct SculptSession *ss,
-                                 int index,
-                                 bool include_duplicates,
->>>>>>> cea588b9
                                  SculptVertexNeighborIter *iter);
 
 /* Iterator over neighboring vertices. */
@@ -341,13 +335,9 @@
 } SculptBoundaryType;
 
 /* Boundary Info needs to be initialized in order to use this function. */
-<<<<<<< HEAD
 SculptBoundaryType SCULPT_vertex_is_boundary(const SculptSession *ss,
                                              const SculptVertRef index,
                                              SculptBoundaryType boundary_types);
-=======
-bool SCULPT_vertex_is_boundary(const SculptSession *ss, int index);
->>>>>>> cea588b9
 
 void SCULPT_connected_components_ensure(Object *ob);
 
@@ -437,7 +427,7 @@
   float (*normals)[3];
   const float *vmasks;
   float (*colors)[4];
-  short _no[3];
+  float _no[3];
 
   /* Original coordinate, normal, and mask. */
   const float *co;
@@ -470,8 +460,6 @@
 
 void SCULPT_calc_area_normal(
     Sculpt *sd, Object *ob, PBVHNode **nodes, int totnode, float r_area_no[3]);
-<<<<<<< HEAD
-=======
 /**
  * This calculates flatten center and area normal together,
  * amortizing the memory bandwidth and loop overhead to calculate both at the same time.
@@ -480,7 +468,6 @@
     Sculpt *sd, Object *ob, PBVHNode **nodes, int totnode, float r_area_no[3], float r_area_co[3]);
 void SCULPT_calc_area_center(
     Sculpt *sd, Object *ob, PBVHNode **nodes, int totnode, float r_area_co[3]);
->>>>>>> cea588b9
 
 SculptVertRef SCULPT_nearest_vertex_get(struct Sculpt *sd,
                                         struct Object *ob,
@@ -609,7 +596,6 @@
                                    Object *ob,
                                    struct AutomaskingCache *automasking);
 
-<<<<<<< HEAD
 bool SCULPT_is_automasking_mode_enabled(const SculptSession *ss,
                                         const Sculpt *sd,
                                         const Brush *br,
@@ -619,10 +605,6 @@
                                     SculptSession *ss,
                                     Sculpt *sd,
                                     const Brush *brush);
-=======
-bool SCULPT_is_automasking_mode_enabled(const Sculpt *sd, const Brush *br, eAutomasking_flag mode);
-bool SCULPT_is_automasking_enabled(const Sculpt *sd, const SculptSession *ss, const Brush *br);
->>>>>>> cea588b9
 
 typedef enum eBoundaryAutomaskMode {
   AUTOMASK_INIT_BOUNDARY_EDGES = 1,
@@ -644,7 +626,6 @@
  */
 float *SCULPT_geodesic_distances_create(struct Object *ob,
                                         struct GSet *initial_vertices,
-<<<<<<< HEAD
                                         const float limit_radius,
                                         SculptVertRef *r_closest_verts,
                                         float (*vertco_override)[3]);
@@ -662,18 +643,6 @@
                               Sculpt *sd,
                               const int undo_type);
 void SCULPT_filter_cache_free(SculptSession *ss, struct Object *ob);
-=======
-                                        float limit_radius);
-float *SCULPT_geodesic_from_vertex_and_symm(struct Sculpt *sd,
-                                            struct Object *ob,
-                                            int vertex,
-                                            float limit_radius);
-float *SCULPT_geodesic_from_vertex(Object *ob, int vertex, float limit_radius);
-
-/* Filters. */
-void SCULPT_filter_cache_init(struct bContext *C, Object *ob, Sculpt *sd, int undo_type);
-void SCULPT_filter_cache_free(SculptSession *ss);
->>>>>>> cea588b9
 
 void SCULPT_mask_filter_smooth_apply(
     Sculpt *sd, Object *ob, PBVHNode **nodes, int totnode, int smooth_iterations);
@@ -694,7 +663,6 @@
 
 /* Public functions. */
 
-<<<<<<< HEAD
 struct SculptClothSimulation *SCULPT_cloth_brush_simulation_create(
     struct SculptSession *ss,
     struct Object *ob,
@@ -704,14 +672,7 @@
     const bool use_collisions,
     const bool needs_deform_coords,
     const bool use_bending);
-=======
-struct SculptClothSimulation *SCULPT_cloth_brush_simulation_create(struct SculptSession *ss,
-                                                                   float cloth_mass,
-                                                                   float cloth_damping,
-                                                                   float cloth_softbody_strength,
-                                                                   bool use_collisions,
-                                                                   bool needs_deform_coords);
->>>>>>> cea588b9
+
 void SCULPT_cloth_brush_simulation_init(struct SculptSession *ss,
                                         struct SculptClothSimulation *cloth_sim);
 
@@ -739,13 +700,9 @@
 /**
  * Cursor drawing function.
  */
-<<<<<<< HEAD
 void SCULPT_cloth_simulation_limits_draw(const SculptSession *ss,
                                          const Sculpt *sd,
                                          const uint gpuattr,
-=======
-void SCULPT_cloth_simulation_limits_draw(uint gpuattr,
->>>>>>> cea588b9
                                          const struct Brush *brush,
                                          const float location[3],
                                          const float normal[3],
@@ -854,13 +811,8 @@
 struct SculptBoundary *SCULPT_boundary_data_init(struct Sculpt *sd,
                                                  Object *object,
                                                  Brush *brush,
-<<<<<<< HEAD
                                                  const SculptVertRef initial_vertex,
                                                  const float radius);
-=======
-                                                 int initial_vertex,
-                                                 float radius);
->>>>>>> cea588b9
 void SCULPT_boundary_data_free(struct SculptBoundary *boundary);
 /* Main Brush Function. */
 void SCULPT_do_boundary_brush(struct Sculpt *sd,
@@ -940,7 +892,6 @@
 void SCULPT_smooth_vcol_boundary(
     Sculpt *sd, Object *ob, PBVHNode **nodes, const int totnode, float bstrength);
 
-<<<<<<< HEAD
 void SCULPT_smooth(Sculpt *sd,
                    Object *ob,
                    PBVHNode **nodes,
@@ -952,18 +903,12 @@
 
 void SCULPT_do_smooth_brush(
     Sculpt *sd, Object *ob, PBVHNode **nodes, int totnode, float projection, bool do_origco);
-=======
-void SCULPT_smooth(
-    Sculpt *sd, Object *ob, PBVHNode **nodes, int totnode, float bstrength, bool smooth_mask);
-void SCULPT_do_smooth_brush(Sculpt *sd, Object *ob, PBVHNode **nodes, int totnode);
->>>>>>> cea588b9
 
 /* Surface Smooth Brush. */
 
 void SCULPT_surface_smooth_laplacian_step(SculptSession *ss,
                                           float *disp,
                                           const float co[3],
-<<<<<<< HEAD
                                           struct SculptCustomLayer *scl,
                                           const SculptVertRef v_index,
                                           const float origco[3],
@@ -978,14 +923,7 @@
                                          const SculptVertRef v_index,
                                          const float beta,
                                          const float fade);
-=======
-                                          float (*laplacian_disp)[3],
-                                          int v_index,
-                                          const float origco[3],
-                                          float alpha);
-void SCULPT_surface_smooth_displace_step(
-    SculptSession *ss, float *co, float (*laplacian_disp)[3], int v_index, float beta, float fade);
->>>>>>> cea588b9
+
 void SCULPT_do_surface_smooth_brush(Sculpt *sd, Object *ob, PBVHNode **nodes, int totnode);
 
 /* Directional Smooth Brush. */
@@ -1328,15 +1266,9 @@
                                    float len,
                                    const float vno[3],
                                    const float fno[3],
-<<<<<<< HEAD
                                    const float mask,
                                    const SculptVertRef vertex_index,
                                    const int thread_id);
-=======
-                                   float mask,
-                                   int vertex_index,
-                                   int thread_id);
->>>>>>> cea588b9
 
 /**
  * Tilts a normal by the x and y tilt values using the view axis.
@@ -1781,7 +1713,6 @@
   SCULPT_GRADIENT_REFLECTED,
 } eSculptGradientType;
 typedef struct SculptGradientContext {
-
   eSculptGradientType gradient_type;
   ViewContext vc;
 
@@ -1908,7 +1839,6 @@
  * Flip all the edit-data across the axis/axes specified by \a symm.
  * Used to calculate multiple modifications to the mesh when symmetry is enabled.
  */
-<<<<<<< HEAD
 void SCULPT_cache_calc_brushdata_symm(StrokeCache *cache,
                                       const char symm,
                                       const char axis,
@@ -1925,22 +1855,13 @@
 void SCULPT_orig_vert_data_unode_init(SculptOrigVertData *data,
                                       Object *ob,
                                       struct SculptUndoNode *unode);
-=======
-void SCULPT_cache_calc_brushdata_symm(StrokeCache *cache, char symm, char axis, float angle);
-void SCULPT_cache_free(StrokeCache *cache);
->>>>>>> cea588b9
 
 SculptUndoNode *SCULPT_undo_push_node(Object *ob, PBVHNode *node, SculptUndoType type);
 SculptUndoNode *SCULPT_undo_get_node(PBVHNode *node, SculptUndoType type);
 SculptUndoNode *SCULPT_undo_get_first_node(void);
 void SCULPT_undo_push_begin(struct Object *ob, const char *name);
-<<<<<<< HEAD
 void SCULPT_undo_push_end(struct Object *ob);
 void SCULPT_undo_push_end_ex(struct Object *ob, const bool use_nested_undo);
-=======
-void SCULPT_undo_push_end(void);
-void SCULPT_undo_push_end_ex(bool use_nested_undo);
->>>>>>> cea588b9
 
 void SCULPT_vertcos_to_key(Object *ob, KeyBlock *kb, const float (*vertCos)[3]);
 
@@ -2037,11 +1958,7 @@
                                      SculptUndoType type,
                                      int extraType);
 
-<<<<<<< HEAD
 float SCULPT_calc_concavity(SculptSession *ss, SculptVertRef vref);
-=======
-/* sculpt_brush_types.c */
->>>>>>> cea588b9
 
 typedef struct SculptCurvatureData {
   float ks[3];
@@ -2129,8 +2046,9 @@
 be pruned until the user exits sculpt mode.  To use:
 
     if (!ss->custom_layers[SCULPT_SCL_FAIRING_MASK]) {
-      ss->custom_layers[SCULPT_SCL_FAIRING_MASK] = MEM_callocN(sizeof(SculptLayerRef), "SculptLayerRef");
-      SCULPT_attr_get_layer(ss, ob, ATTR_DOMAIN_POINT, CD_PROP_FLOAT, "_sculpt_fairing_mask", ss->custom_layers[SCULPT_SCL_FAIRING_MASK], params);
+      ss->custom_layers[SCULPT_SCL_FAIRING_MASK] = MEM_callocN(sizeof(SculptLayerRef),
+"SculptLayerRef"); SCULPT_attr_get_layer(ss, ob, ATTR_DOMAIN_POINT, CD_PROP_FLOAT,
+"_sculpt_fairing_mask", ss->custom_layers[SCULPT_SCL_FAIRING_MASK], params);
     }
 
 Note that SCULPT_attr_get_layer will automatically update the customdata
@@ -2419,7 +2337,6 @@
                           struct Object *ob,
                           struct PBVHNode **nodes,
                           int totnode);
-<<<<<<< HEAD
 void SCULPT_bmesh_topology_rake(struct Sculpt *sd,
                                 struct Object *ob,
                                 struct PBVHNode **nodes,
@@ -2432,13 +2349,6 @@
 void SCULPT_do_auto_face_set(Sculpt *sd, Object *ob, PBVHNode **nodes, int totnode);
 
 /* end sculpt_brushes.c stuff */
-=======
-
-void SCULPT_bmesh_topology_rake(
-    struct Sculpt *sd, struct Object *ob, struct PBVHNode **nodes, int totnode, float bstrength);
-
-/* end sculpt_brush_types.c */
->>>>>>> cea588b9
 
 void SCULPT_OT_brush_stroke(struct wmOperatorType *ot);
 
