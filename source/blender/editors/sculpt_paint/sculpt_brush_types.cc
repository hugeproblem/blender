/* SPDX-License-Identifier: GPL-2.0-or-later
 * Copyright 2006 by Nicholas Bishop. All rights reserved. */

/** \file
 * \ingroup edsculpt
 * Implements the Sculpt Mode tools.
 */

#include "MEM_guardedalloc.h"

#include "BLI_ghash.h"
#include "BLI_gsqueue.h"
#include "BLI_math.h"
#include "BLI_span.hh"
#include "BLI_task.h"
#include "BLI_utildefines.h"

#include "DNA_brush_types.h"
#include "DNA_customdata_types.h"
#include "DNA_meshdata_types.h"
#include "DNA_object_types.h"
#include "DNA_scene_types.h"

#include "BKE_brush.h"
#include "BKE_ccg.h"
#include "BKE_colortools.h"
#include "BKE_context.h"
#include "BKE_kelvinlet.h"
#include "BKE_paint.h"
#include "BKE_pbvh.h"

#include "ED_view3d.h"

#include "paint_intern.h"
#include "sculpt_intern.hh"

#include "bmesh.h"

#include <cmath>
#include <cstdlib>
#include <cstring>

using namespace blender::bke::paint;
using blender::Span;

/* -------------------------------------------------------------------- */
/** \name SculptProjectVector
 *
 * Fast-path for #project_plane_v3_v3v3
 * \{ */

struct SculptProjectVector {
  float plane[3];
  float len_sq;
  float len_sq_inv_neg;
  bool is_valid;
};

static bool plane_point_side_flip(const float co[3], const float plane[4], const bool flip)
{
  float d = plane_point_side_v3(plane, co);
  if (flip) {
    d = -d;
  }
  return d <= 0.0f;
}

/**
 * \param plane: Direction, can be any length.
 */
static void sculpt_project_v3_cache_init(SculptProjectVector *spvc, const float plane[3])
{
  copy_v3_v3(spvc->plane, plane);
  spvc->len_sq = len_squared_v3(spvc->plane);
  spvc->is_valid = (spvc->len_sq > FLT_EPSILON);
  spvc->len_sq_inv_neg = (spvc->is_valid) ? -1.0f / spvc->len_sq : 0.0f;
}

/**
 * Calculate the projection.
 */
static void sculpt_project_v3(const SculptProjectVector *spvc, const float vec[3], float r_vec[3])
{
#if 0
  project_plane_v3_v3v3(r_vec, vec, spvc->plane);
#else
  /* inline the projection, cache `-1.0 / dot_v3_v3(v_proj, v_proj)` */
  madd_v3_v3fl(r_vec, spvc->plane, dot_v3v3(vec, spvc->plane) * spvc->len_sq_inv_neg);
#endif
}

static void calc_sculpt_plane(
    Sculpt *sd, Object *ob, Span<PBVHNode *> nodes, float r_area_no[3], float r_area_co[3])
{
  SculptSession *ss = ob->sculpt;
  Brush *brush = BKE_paint_brush(&sd->paint);

  if (SCULPT_stroke_is_main_symmetry_pass(ss->cache) &&
      (SCULPT_stroke_is_first_brush_step_of_symmetry_pass(ss->cache) ||
       !(brush->flag & BRUSH_ORIGINAL_PLANE) || !(brush->flag & BRUSH_ORIGINAL_NORMAL)))
  {
    switch (brush->sculpt_plane) {
      case SCULPT_DISP_DIR_VIEW:
        copy_v3_v3(r_area_no, ss->cache->true_view_normal);
        break;

      case SCULPT_DISP_DIR_X:
        ARRAY_SET_ITEMS(r_area_no, 1.0f, 0.0f, 0.0f);
        break;

      case SCULPT_DISP_DIR_Y:
        ARRAY_SET_ITEMS(r_area_no, 0.0f, 1.0f, 0.0f);
        break;

      case SCULPT_DISP_DIR_Z:
        ARRAY_SET_ITEMS(r_area_no, 0.0f, 0.0f, 1.0f);
        break;

      case SCULPT_DISP_DIR_AREA:
        SCULPT_calc_area_normal_and_center(sd, ob, nodes, r_area_no, r_area_co);
        if (brush->falloff_shape == PAINT_FALLOFF_SHAPE_TUBE) {
          project_plane_v3_v3v3(r_area_no, r_area_no, ss->cache->view_normal);
          normalize_v3(r_area_no);
        }
        break;

      default:
        break;
    }

    /* For flatten center. */
    /* Flatten center has not been calculated yet if we are not using the area normal. */
    if (brush->sculpt_plane != SCULPT_DISP_DIR_AREA) {
      SCULPT_calc_area_center(sd, ob, nodes, r_area_co);
    }

    /* For area normal. */
    if (!SCULPT_stroke_is_first_brush_step_of_symmetry_pass(ss->cache) &&
        (brush->flag & BRUSH_ORIGINAL_NORMAL))
    {
      copy_v3_v3(r_area_no, ss->cache->sculpt_normal);
    }
    else {
      copy_v3_v3(ss->cache->sculpt_normal, r_area_no);
    }

    /* For flatten center. */
    if (!SCULPT_stroke_is_first_brush_step_of_symmetry_pass(ss->cache) &&
        (brush->flag & BRUSH_ORIGINAL_PLANE))
    {
      copy_v3_v3(r_area_co, ss->cache->last_center);
    }
    else {
      copy_v3_v3(ss->cache->last_center, r_area_co);
    }
  }
  else {
    /* For area normal. */
    copy_v3_v3(r_area_no, ss->cache->sculpt_normal);

    /* For flatten center. */
    copy_v3_v3(r_area_co, ss->cache->last_center);

    /* For area normal. */
    flip_v3(r_area_no, ss->cache->mirror_symmetry_pass);

    /* For flatten center. */
    flip_v3(r_area_co, ss->cache->mirror_symmetry_pass);

    /* For area normal. */
    mul_m4_v3(ss->cache->symm_rot_mat, r_area_no);

    /* For flatten center. */
    mul_m4_v3(ss->cache->symm_rot_mat, r_area_co);

    /* Shift the plane for the current tile. */
    add_v3_v3(r_area_co, ss->cache->plane_offset);
  }
}

static void sculpt_rake_rotate(const SculptSession *ss,
                               const float sculpt_co[3],
                               const float v_co[3],
                               float factor,
                               float r_delta[3])
{
  float vec_rot[3];

#if 0
  /* lerp */
  sub_v3_v3v3(vec_rot, v_co, sculpt_co);
  mul_qt_v3(ss->cache->rake_rotation_symmetry, vec_rot);
  add_v3_v3(vec_rot, sculpt_co);
  sub_v3_v3v3(r_delta, vec_rot, v_co);
  mul_v3_fl(r_delta, factor);
#else
  /* slerp */
  float q_interp[4];
  sub_v3_v3v3(vec_rot, v_co, sculpt_co);

  copy_qt_qt(q_interp, ss->cache->rake_rotation_symmetry);
  pow_qt_fl_normalized(q_interp, factor);
  mul_qt_v3(q_interp, vec_rot);

  add_v3_v3(vec_rot, sculpt_co);
  sub_v3_v3v3(r_delta, vec_rot, v_co);
#endif
}

/**
 * Align the grab delta to the brush normal.
 *
 * \param grab_delta: Typically from `ss->cache->grab_delta_symmetry`.
 */
static void sculpt_project_v3_normal_align(SculptSession *ss,
                                           const float normal_weight,
                                           float grab_delta[3])
{
  /* Signed to support grabbing in (to make a hole) as well as out. */
  const float len_signed = dot_v3v3(ss->cache->sculpt_normal_symm, grab_delta);

  /* This scale effectively projects the offset so dragging follows the cursor,
   * as the normal points towards the view, the scale increases. */
  float len_view_scale;
  {
    float view_aligned_normal[3];
    project_plane_v3_v3v3(
        view_aligned_normal, ss->cache->sculpt_normal_symm, ss->cache->view_normal);
    len_view_scale = fabsf(dot_v3v3(view_aligned_normal, ss->cache->sculpt_normal_symm));
    len_view_scale = (len_view_scale > FLT_EPSILON) ? 1.0f / len_view_scale : 1.0f;
  }

  mul_v3_fl(grab_delta, 1.0f - normal_weight);
  madd_v3_v3fl(
      grab_delta, ss->cache->sculpt_normal_symm, (len_signed * normal_weight) * len_view_scale);
}

/** \} */

/* -------------------------------------------------------------------- */
/** \name Sculpt Draw Brush
 * \{ */

static void do_draw_brush_task_cb_ex(void *__restrict userdata,
                                     const int n,
                                     const TaskParallelTLS *__restrict tls)
{
  SculptThreadedTaskData *data = static_cast<SculptThreadedTaskData *>(userdata);
  SculptSession *ss = data->ob->sculpt;
  const Brush *brush = data->brush;
  const float *offset = data->offset;

  PBVHVertexIter vd;
  float(*proxy)[3];

  proxy = BKE_pbvh_node_add_proxy(ss->pbvh, data->nodes[n])->co;

  SculptBrushTest test;
  SculptBrushTestFn sculpt_brush_test_sq_fn = SCULPT_brush_test_init_with_falloff_shape(
      ss, &test, data->brush->falloff_shape);
  const int thread_id = BLI_task_parallel_thread_id(tls);

  AutomaskingNodeData automask_data;
  SCULPT_automasking_node_begin(
      data->ob, ss, ss->cache->automasking, &automask_data, data->nodes[n]);

  BKE_pbvh_vertex_iter_begin (ss->pbvh, data->nodes[n], vd, PBVH_ITER_UNIQUE) {
    if (!sculpt_brush_test_sq_fn(&test, vd.co)) {
      continue;
    }

    SCULPT_automasking_node_update(ss, &automask_data, &vd);

    /* Offset vertex. */
    if (ss->cache->brush->flag2 & BRUSH_USE_COLOR_AS_DISPLACEMENT &&
        (brush->mtex.brush_map_mode == MTEX_MAP_MODE_AREA))
    {
      float r_rgba[4];
      SCULPT_brush_strength_color(ss,
                                  brush,
                                  vd.co,
                                  sqrtf(test.dist),
                                  vd.no,
                                  vd.fno,
                                  vd.mask ? *vd.mask : 0.0f,
                                  vd.vertex,
                                  thread_id,
                                  &automask_data,
                                  r_rgba);
      SCULPT_calc_vertex_displacement(ss, brush, r_rgba, proxy[vd.i]);
    }
    else {
      float fade = SCULPT_brush_strength_factor(ss,
                                                brush,
                                                vd.co,
                                                sqrtf(test.dist),
                                                vd.no,
                                                vd.fno,
                                                vd.mask ? *vd.mask : 0.0f,
                                                vd.vertex,
                                                thread_id,
                                                &automask_data);
      mul_v3_v3fl(proxy[vd.i], offset, fade);
    }

    if (vd.is_mesh) {
      BKE_pbvh_vert_tag_update_normal(ss->pbvh, vd.vertex);
    }
  }
  BKE_pbvh_vertex_iter_end;
}

void SCULPT_do_draw_brush(Sculpt *sd, Object *ob, Span<PBVHNode *> nodes)
{
  SculptSession *ss = ob->sculpt;
  Brush *brush = BKE_paint_brush(&sd->paint);
  float offset[3];
  const float bstrength = ss->cache->bstrength;

  /* Offset with as much as possible factored in already. */
  float effective_normal[3];
  SCULPT_tilt_effective_normal_get(ss, brush, effective_normal);
  mul_v3_v3fl(offset, effective_normal, ss->cache->radius);
  mul_v3_v3(offset, ss->cache->scale);
  mul_v3_fl(offset, bstrength);

  /* XXX: this shouldn't be necessary, but sculpting crashes in blender2.8 otherwise
   * initialize before threads so they can do curve mapping. */
  BKE_curvemapping_init(brush->curve);

  /* Threaded loop over nodes. */
  SculptThreadedTaskData data{};
  data.sd = sd;
  data.ob = ob;
  data.brush = brush;
  data.nodes = nodes;
  data.offset = offset;

  TaskParallelSettings settings;
  BKE_pbvh_parallel_range_settings(&settings, true, nodes.size());
  BLI_task_parallel_range(0, nodes.size(), &data, do_draw_brush_task_cb_ex, &settings);
}

/** \} */

/* -------------------------------------------------------------------- */
/** \name Sculpt Fill Brush
 * \{ */

static void do_fill_brush_task_cb_ex(void *__restrict userdata,
                                     const int n,
                                     const TaskParallelTLS *__restrict tls)
{
  SculptThreadedTaskData *data = static_cast<SculptThreadedTaskData *>(userdata);
  SculptSession *ss = data->ob->sculpt;
  const Brush *brush = data->brush;
  const float *area_no = data->area_no;
  const float *area_co = data->area_co;

  PBVHVertexIter vd;
  float(*proxy)[3];
  const float bstrength = ss->cache->bstrength;

  proxy = BKE_pbvh_node_add_proxy(ss->pbvh, data->nodes[n])->co;

  SculptBrushTest test;
  SculptBrushTestFn sculpt_brush_test_sq_fn = SCULPT_brush_test_init_with_falloff_shape(
      ss, &test, data->brush->falloff_shape);
  const int thread_id = BLI_task_parallel_thread_id(tls);

  plane_from_point_normal_v3(test.plane_tool, area_co, area_no);

  AutomaskingNodeData automask_data;
  SCULPT_automasking_node_begin(
      data->ob, ss, ss->cache->automasking, &automask_data, data->nodes[n]);

  BKE_pbvh_vertex_iter_begin (ss->pbvh, data->nodes[n], vd, PBVH_ITER_UNIQUE) {
    if (!sculpt_brush_test_sq_fn(&test, vd.co)) {
      continue;
    }

    if (!SCULPT_plane_point_side(vd.co, test.plane_tool)) {
      continue;
    }

    float intr[3];
    float val[3];
    closest_to_plane_normalized_v3(intr, test.plane_tool, vd.co);
    sub_v3_v3v3(val, intr, vd.co);

    if (!SCULPT_plane_trim(ss->cache, brush, val)) {
      continue;
    }

    SCULPT_automasking_node_update(ss, &automask_data, &vd);

    const float fade = bstrength * SCULPT_brush_strength_factor(ss,
                                                                brush,
                                                                vd.co,
                                                                sqrtf(test.dist),
                                                                vd.no,
                                                                vd.fno,
                                                                vd.mask ? *vd.mask : 0.0f,
                                                                vd.vertex,
                                                                thread_id,
                                                                &automask_data);

    mul_v3_v3fl(proxy[vd.i], val, fade);

    if (vd.is_mesh) {
      BKE_pbvh_vert_tag_update_normal(ss->pbvh, vd.vertex);
    }
  }
  BKE_pbvh_vertex_iter_end;
}

void SCULPT_do_fill_brush(Sculpt *sd, Object *ob, Span<PBVHNode *> nodes)
{
  SculptSession *ss = ob->sculpt;
  Brush *brush = BKE_paint_brush(&sd->paint);

  const float radius = ss->cache->radius;

  float area_no[3];
  float area_co[3];
  float offset = SCULPT_brush_plane_offset_get(sd, ss);

  float displace;

  float temp[3];

  SCULPT_calc_brush_plane(sd, ob, nodes, area_no, area_co);

  SCULPT_tilt_apply_to_normal(area_no, ss->cache, brush->tilt_strength_factor);

  displace = radius * offset;

  mul_v3_v3v3(temp, area_no, ss->cache->scale);
  mul_v3_fl(temp, displace);
  add_v3_v3(area_co, temp);

  SculptThreadedTaskData data{};
  data.sd = sd;
  data.ob = ob;
  data.brush = brush;
  data.nodes = nodes;
  data.area_no = area_no;
  data.area_co = area_co;

  TaskParallelSettings settings;
  BKE_pbvh_parallel_range_settings(&settings, true, nodes.size());
  BLI_task_parallel_range(0, nodes.size(), &data, do_fill_brush_task_cb_ex, &settings);
}

static void do_scrape_brush_task_cb_ex(void *__restrict userdata,
                                       const int n,
                                       const TaskParallelTLS *__restrict tls)
{
  SculptThreadedTaskData *data = static_cast<SculptThreadedTaskData *>(userdata);
  SculptSession *ss = data->ob->sculpt;
  const Brush *brush = data->brush;
  const float *area_no = data->area_no;
  const float *area_co = data->area_co;

  PBVHVertexIter vd;
  float(*proxy)[3];
  const float bstrength = ss->cache->bstrength;

  proxy = BKE_pbvh_node_add_proxy(ss->pbvh, data->nodes[n])->co;

  SculptBrushTest test;
  SculptBrushTestFn sculpt_brush_test_sq_fn = SCULPT_brush_test_init_with_falloff_shape(
      ss, &test, data->brush->falloff_shape);
  const int thread_id = BLI_task_parallel_thread_id(tls);
  plane_from_point_normal_v3(test.plane_tool, area_co, area_no);

  AutomaskingNodeData automask_data;
  SCULPT_automasking_node_begin(
      data->ob, ss, ss->cache->automasking, &automask_data, data->nodes[n]);

  BKE_pbvh_vertex_iter_begin (ss->pbvh, data->nodes[n], vd, PBVH_ITER_UNIQUE) {
    if (!sculpt_brush_test_sq_fn(&test, vd.co)) {
      continue;
    }

    if (SCULPT_plane_point_side(vd.co, test.plane_tool)) {
      continue;
    }

    float intr[3];
    float val[3];
    closest_to_plane_normalized_v3(intr, test.plane_tool, vd.co);
    sub_v3_v3v3(val, intr, vd.co);

    if (!SCULPT_plane_trim(ss->cache, brush, val)) {
      continue;
    }

    SCULPT_automasking_node_update(ss, &automask_data, &vd);

    const float fade = bstrength * SCULPT_brush_strength_factor(ss,
                                                                brush,
                                                                vd.co,
                                                                sqrtf(test.dist),
                                                                vd.no,
                                                                vd.fno,
                                                                vd.mask ? *vd.mask : 0.0f,
                                                                vd.vertex,
                                                                thread_id,
                                                                &automask_data);

    mul_v3_v3fl(proxy[vd.i], val, fade);

    if (vd.is_mesh) {
      BKE_pbvh_vert_tag_update_normal(ss->pbvh, vd.vertex);
    }
  }
  BKE_pbvh_vertex_iter_end;
}

void SCULPT_do_scrape_brush(Sculpt *sd, Object *ob, Span<PBVHNode *> nodes)
{
  SculptSession *ss = ob->sculpt;
  Brush *brush = BKE_paint_brush(&sd->paint);

  const float radius = ss->cache->radius;

  float area_no[3];
  float area_co[3];
  float offset = SCULPT_brush_plane_offset_get(sd, ss);

  float displace;

  float temp[3];

  SCULPT_calc_brush_plane(sd, ob, nodes, area_no, area_co);

  SCULPT_tilt_apply_to_normal(area_no, ss->cache, brush->tilt_strength_factor);

  displace = -radius * offset;

  mul_v3_v3v3(temp, area_no, ss->cache->scale);
  mul_v3_fl(temp, displace);
  add_v3_v3(area_co, temp);

  SculptThreadedTaskData data{};
  data.sd = sd;
  data.ob = ob;
  data.brush = brush;
  data.nodes = nodes;
  data.area_no = area_no;
  data.area_co = area_co;

  TaskParallelSettings settings;
  BKE_pbvh_parallel_range_settings(&settings, true, nodes.size());
  BLI_task_parallel_range(0, nodes.size(), &data, do_scrape_brush_task_cb_ex, &settings);
}

/** \} */

/* -------------------------------------------------------------------- */
/** \name Sculpt Clay Thumb Brush
 * \{ */

static void do_clay_thumb_brush_task_cb_ex(void *__restrict userdata,
                                           const int n,
                                           const TaskParallelTLS *__restrict tls)
{
  SculptThreadedTaskData *data = static_cast<SculptThreadedTaskData *>(userdata);
  SculptSession *ss = data->ob->sculpt;
  const Brush *brush = data->brush;
  float(*mat)[4] = data->mat;
  const float *area_no_sp = data->area_no_sp;
  const float *area_co = data->area_co;

  PBVHVertexIter vd;
  float(*proxy)[3];
  const float bstrength = data->clay_strength;

  proxy = BKE_pbvh_node_add_proxy(ss->pbvh, data->nodes[n])->co;

  SculptBrushTest test;
  SculptBrushTestFn sculpt_brush_test_sq_fn = SCULPT_brush_test_init_with_falloff_shape(
      ss, &test, data->brush->falloff_shape);
  const int thread_id = BLI_task_parallel_thread_id(tls);

  float plane_tilt[4];
  float normal_tilt[3];
  float imat[4][4];

  invert_m4_m4(imat, mat);
  rotate_v3_v3v3fl(normal_tilt, area_no_sp, imat[0], DEG2RADF(-ss->cache->clay_thumb_front_angle));

  /* Plane aligned to the geometry normal (back part of the brush). */
  plane_from_point_normal_v3(test.plane_tool, area_co, area_no_sp);
  /* Tilted plane (front part of the brush). */
  plane_from_point_normal_v3(plane_tilt, area_co, normal_tilt);

  AutomaskingNodeData automask_data;
  SCULPT_automasking_node_begin(
      data->ob, ss, ss->cache->automasking, &automask_data, data->nodes[n]);

  BKE_pbvh_vertex_iter_begin (ss->pbvh, data->nodes[n], vd, PBVH_ITER_UNIQUE) {
    if (!sculpt_brush_test_sq_fn(&test, vd.co)) {
      continue;
    }
    float local_co[3];
    mul_v3_m4v3(local_co, mat, vd.co);
    float intr[3], intr_tilt[3];
    float val[3];

    closest_to_plane_normalized_v3(intr, test.plane_tool, vd.co);
    closest_to_plane_normalized_v3(intr_tilt, plane_tilt, vd.co);

    /* Mix the deformation of the aligned and the tilted plane based on the brush space vertex
     * coordinates. */
    /* We can also control the mix with a curve if it produces noticeable artifacts in the center
     * of the brush. */
    const float tilt_mix = local_co[1] > 0.0f ? 0.0f : 1.0f;
    interp_v3_v3v3(intr, intr, intr_tilt, tilt_mix);
    sub_v3_v3v3(val, intr_tilt, vd.co);

    SCULPT_automasking_node_update(ss, &automask_data, &vd);

    const float fade = bstrength * SCULPT_brush_strength_factor(ss,
                                                                brush,
                                                                vd.co,
                                                                sqrtf(test.dist),
                                                                vd.no,
                                                                vd.fno,
                                                                vd.mask ? *vd.mask : 0.0f,
                                                                vd.vertex,
                                                                thread_id,
                                                                &automask_data);

    mul_v3_v3fl(proxy[vd.i], val, fade);

    if (vd.is_mesh) {
      BKE_pbvh_vert_tag_update_normal(ss->pbvh, vd.vertex);
    }
  }
  BKE_pbvh_vertex_iter_end;
}

float SCULPT_clay_thumb_get_stabilized_pressure(StrokeCache *cache)
{
  float final_pressure = 0.0f;
  for (int i = 0; i < SCULPT_CLAY_STABILIZER_LEN; i++) {
    final_pressure += cache->clay_pressure_stabilizer[i];
  }
  return final_pressure / SCULPT_CLAY_STABILIZER_LEN;
}

void SCULPT_do_clay_thumb_brush(Sculpt *sd, Object *ob, Span<PBVHNode *> nodes)
{
  SculptSession *ss = ob->sculpt;
  Brush *brush = BKE_paint_brush(&sd->paint);

  const float radius = ss->cache->radius;
  const float offset = SCULPT_brush_plane_offset_get(sd, ss);
  const float displace = radius * (0.25f + offset);

  /* Sampled geometry normal and area center. */
  float area_no_sp[3];
  float area_no[3];
  float area_co[3];

  float temp[3];
  float mat[4][4];
  float scale[4][4];
  float tmat[4][4];

  SCULPT_calc_brush_plane(sd, ob, nodes, area_no_sp, area_co);

  if (brush->sculpt_plane != SCULPT_DISP_DIR_AREA || (brush->flag & BRUSH_ORIGINAL_NORMAL)) {
    SCULPT_calc_area_normal(sd, ob, nodes, area_no);
  }
  else {
    copy_v3_v3(area_no, area_no_sp);
  }

  /* Delay the first daub because grab delta is not setup. */
  if (SCULPT_stroke_is_first_brush_step_of_symmetry_pass(ss->cache)) {
    ss->cache->clay_thumb_front_angle = 0.0f;
    return;
  }

  /* Simulate the clay accumulation by increasing the plane angle as more samples are added to the
   * stroke. */
  if (SCULPT_stroke_is_main_symmetry_pass(ss->cache)) {
    ss->cache->clay_thumb_front_angle += 0.8f;
    ss->cache->clay_thumb_front_angle = clamp_f(ss->cache->clay_thumb_front_angle, 0.0f, 60.0f);
  }

  if (is_zero_v3(ss->cache->grab_delta_symmetry)) {
    return;
  }

  /* Displace the brush planes. */
  copy_v3_v3(area_co, ss->cache->location);
  mul_v3_v3v3(temp, area_no_sp, ss->cache->scale);
  mul_v3_fl(temp, displace);
  add_v3_v3(area_co, temp);

  /* Initialize brush local-space matrix. */
  cross_v3_v3v3(mat[0], area_no, ss->cache->grab_delta_symmetry);
  mat[0][3] = 0.0f;
  cross_v3_v3v3(mat[1], area_no, mat[0]);
  mat[1][3] = 0.0f;
  copy_v3_v3(mat[2], area_no);
  mat[2][3] = 0.0f;
  copy_v3_v3(mat[3], ss->cache->location);
  mat[3][3] = 1.0f;
  normalize_m4(mat);

  /* Scale brush local space matrix. */
  scale_m4_fl(scale, ss->cache->radius);
  mul_m4_m4m4(tmat, mat, scale);
  invert_m4_m4(mat, tmat);

  float clay_strength = ss->cache->bstrength *
                        SCULPT_clay_thumb_get_stabilized_pressure(ss->cache);

  SculptThreadedTaskData data{};
  data.sd = sd;
  data.ob = ob;
  data.brush = brush;
  data.nodes = nodes;
  data.area_no_sp = area_no_sp;
  data.area_co = ss->cache->location;
  data.mat = mat;
  data.clay_strength = clay_strength;

  TaskParallelSettings settings;
  BKE_pbvh_parallel_range_settings(&settings, true, nodes.size());
  BLI_task_parallel_range(0, nodes.size(), &data, do_clay_thumb_brush_task_cb_ex, &settings);
}

/** \} */

/* -------------------------------------------------------------------- */
/** \name Sculpt Flatten Brush
 * \{ */

static void do_flatten_brush_task_cb_ex(void *__restrict userdata,
                                        const int n,
                                        const TaskParallelTLS *__restrict tls)
{
  SculptThreadedTaskData *data = static_cast<SculptThreadedTaskData *>(userdata);
  SculptSession *ss = data->ob->sculpt;
  const Brush *brush = data->brush;
  const float *area_no = data->area_no;
  const float *area_co = data->area_co;

  PBVHVertexIter vd;
  float(*proxy)[3];
  const float bstrength = ss->cache->bstrength;

  proxy = BKE_pbvh_node_add_proxy(ss->pbvh, data->nodes[n])->co;

  SculptBrushTest test;
  SculptBrushTestFn sculpt_brush_test_sq_fn = SCULPT_brush_test_init_with_falloff_shape(
      ss, &test, data->brush->falloff_shape);
  const int thread_id = BLI_task_parallel_thread_id(tls);

  plane_from_point_normal_v3(test.plane_tool, area_co, area_no);

  AutomaskingNodeData automask_data;
  SCULPT_automasking_node_begin(
      data->ob, ss, ss->cache->automasking, &automask_data, data->nodes[n]);

  BKE_pbvh_vertex_iter_begin (ss->pbvh, data->nodes[n], vd, PBVH_ITER_UNIQUE) {
    if (!sculpt_brush_test_sq_fn(&test, vd.co)) {
      continue;
    }
    float intr[3];
    float val[3];

    closest_to_plane_normalized_v3(intr, test.plane_tool, vd.co);

    sub_v3_v3v3(val, intr, vd.co);

    if (SCULPT_plane_trim(ss->cache, brush, val)) {
      SCULPT_automasking_node_update(ss, &automask_data, &vd);

      const float fade = bstrength * SCULPT_brush_strength_factor(ss,
                                                                  brush,
                                                                  vd.co,
                                                                  sqrtf(test.dist),
                                                                  vd.no,
                                                                  vd.fno,
                                                                  vd.mask ? *vd.mask : 0.0f,
                                                                  vd.vertex,
                                                                  thread_id,
                                                                  &automask_data);

      mul_v3_v3fl(proxy[vd.i], val, fade);

      if (vd.is_mesh) {
        BKE_pbvh_vert_tag_update_normal(ss->pbvh, vd.vertex);
      }
    }
  }
  BKE_pbvh_vertex_iter_end;
}

void SCULPT_do_flatten_brush(Sculpt *sd, Object *ob, Span<PBVHNode *> nodes)
{
  SculptSession *ss = ob->sculpt;
  Brush *brush = BKE_paint_brush(&sd->paint);

  const float radius = ss->cache->radius;

  float area_no[3];
  float area_co[3];

  float offset = SCULPT_brush_plane_offset_get(sd, ss);
  float displace;
  float temp[3];

  SCULPT_calc_brush_plane(sd, ob, nodes, area_no, area_co);

  SCULPT_tilt_apply_to_normal(area_no, ss->cache, brush->tilt_strength_factor);

  displace = radius * offset;

  mul_v3_v3v3(temp, area_no, ss->cache->scale);
  mul_v3_fl(temp, displace);
  add_v3_v3(area_co, temp);

  SculptThreadedTaskData data{};
  data.sd = sd;
  data.ob = ob;
  data.brush = brush;
  data.nodes = nodes;
  data.area_no = area_no;
  data.area_co = area_co;

  TaskParallelSettings settings;
  BKE_pbvh_parallel_range_settings(&settings, true, nodes.size());
  BLI_task_parallel_range(0, nodes.size(), &data, do_flatten_brush_task_cb_ex, &settings);
}

/** \} */

/* -------------------------------------------------------------------- */
/** \name Sculpt Clay Brush
 * \{ */

struct ClaySampleData {
  float plane_dist[2];
};

static void calc_clay_surface_task_cb(void *__restrict userdata,
                                      const int n,
                                      const TaskParallelTLS *__restrict tls)
{
  SculptThreadedTaskData *data = static_cast<SculptThreadedTaskData *>(userdata);
  SculptSession *ss = data->ob->sculpt;
  const Brush *brush = data->brush;
  ClaySampleData *csd = static_cast<ClaySampleData *>(tls->userdata_chunk);
  const float *area_no = data->area_no;
  const float *area_co = data->area_co;
  float plane[4];

  PBVHVertexIter vd;

  SculptBrushTest test;
  SculptBrushTestFn sculpt_brush_test_sq_fn = SCULPT_brush_test_init_with_falloff_shape(
      ss, &test, brush->falloff_shape);

  /* Apply the brush normal radius to the test before sampling. */
  float test_radius = sqrtf(test.radius_squared);
  test_radius *= brush->normal_radius_factor;
  test.radius_squared = test_radius * test_radius;
  plane_from_point_normal_v3(plane, area_co, area_no);

  if (is_zero_v4(plane)) {
    return;
  }

  BKE_pbvh_vertex_iter_begin (ss->pbvh, data->nodes[n], vd, PBVH_ITER_UNIQUE) {
    if (!sculpt_brush_test_sq_fn(&test, vd.co)) {
      continue;
    }

    float plane_dist = dist_signed_to_plane_v3(vd.co, plane);
    float plane_dist_abs = fabsf(plane_dist);
    if (plane_dist > 0.0f) {
      csd->plane_dist[0] = MIN2(csd->plane_dist[0], plane_dist_abs);
    }
    else {
      csd->plane_dist[1] = MIN2(csd->plane_dist[1], plane_dist_abs);
    }
    BKE_pbvh_vertex_iter_end;
  }
}

static void calc_clay_surface_reduce(const void *__restrict /*userdata*/,
                                     void *__restrict chunk_join,
                                     void *__restrict chunk)
{
  ClaySampleData *join = static_cast<ClaySampleData *>(chunk_join);
  ClaySampleData *csd = static_cast<ClaySampleData *>(chunk);
  join->plane_dist[0] = MIN2(csd->plane_dist[0], join->plane_dist[0]);
  join->plane_dist[1] = MIN2(csd->plane_dist[1], join->plane_dist[1]);
}

static void do_clay_brush_task_cb_ex(void *__restrict userdata,
                                     const int n,
                                     const TaskParallelTLS *__restrict tls)
{
  SculptThreadedTaskData *data = static_cast<SculptThreadedTaskData *>(userdata);
  SculptSession *ss = data->ob->sculpt;
  const Brush *brush = data->brush;
  const float *area_no = data->area_no;
  const float *area_co = data->area_co;

  PBVHVertexIter vd;
  float(*proxy)[3];
  const float bstrength = fabsf(ss->cache->bstrength);

  proxy = BKE_pbvh_node_add_proxy(ss->pbvh, data->nodes[n])->co;

  SculptBrushTest test;
  SculptBrushTestFn sculpt_brush_test_sq_fn = SCULPT_brush_test_init_with_falloff_shape(
      ss, &test, data->brush->falloff_shape);
  const int thread_id = BLI_task_parallel_thread_id(tls);

  plane_from_point_normal_v3(test.plane_tool, area_co, area_no);

  AutomaskingNodeData automask_data;
  SCULPT_automasking_node_begin(
      data->ob, ss, ss->cache->automasking, &automask_data, data->nodes[n]);

  BKE_pbvh_vertex_iter_begin (ss->pbvh, data->nodes[n], vd, PBVH_ITER_UNIQUE) {
    if (!sculpt_brush_test_sq_fn(&test, vd.co)) {
      continue;
    }

    float intr[3];
    float val[3];
    closest_to_plane_normalized_v3(intr, test.plane_tool, vd.co);

    sub_v3_v3v3(val, intr, vd.co);

    SCULPT_automasking_node_update(ss, &automask_data, &vd);

    const float fade = bstrength * SCULPT_brush_strength_factor(ss,
                                                                brush,
                                                                vd.co,
                                                                sqrtf(test.dist),
                                                                vd.no,
                                                                vd.fno,
                                                                vd.mask ? *vd.mask : 0.0f,
                                                                vd.vertex,
                                                                thread_id,
                                                                &automask_data);

    mul_v3_v3fl(proxy[vd.i], val, fade);

    if (vd.is_mesh) {
      BKE_pbvh_vert_tag_update_normal(ss->pbvh, vd.vertex);
    }
  }
  BKE_pbvh_vertex_iter_end;
}

void SCULPT_do_clay_brush(Sculpt *sd, Object *ob, Span<PBVHNode *> nodes)
{
  SculptSession *ss = ob->sculpt;
  Brush *brush = BKE_paint_brush(&sd->paint);

  const float radius = fabsf(ss->cache->radius);
  const float initial_radius = fabsf(ss->cache->initial_radius);
  bool flip = ss->cache->bstrength < 0.0f;

  float offset = SCULPT_brush_plane_offset_get(sd, ss);
  float displace;

  float area_no[3];
  float area_co[3];
  float temp[3];

  SCULPT_calc_brush_plane(sd, ob, nodes, area_no, area_co);

  SculptThreadedTaskData sample_data{};
  sample_data.sd = nullptr;
  sample_data.ob = ob;
  sample_data.brush = brush;
  sample_data.nodes = nodes;
  sample_data.area_no = area_no;
  sample_data.area_co = ss->cache->location;

  ClaySampleData csd = {{0}};

  TaskParallelSettings sample_settings;
  BKE_pbvh_parallel_range_settings(&sample_settings, true, nodes.size());
  sample_settings.func_reduce = calc_clay_surface_reduce;
  sample_settings.userdata_chunk = &csd;
  sample_settings.userdata_chunk_size = sizeof(ClaySampleData);

  BLI_task_parallel_range(
      0, nodes.size(), &sample_data, calc_clay_surface_task_cb, &sample_settings);

  float d_offset = (csd.plane_dist[0] + csd.plane_dist[1]);
  d_offset = min_ff(radius, d_offset);
  d_offset = d_offset / radius;
  d_offset = 1.0f - d_offset;
  displace = fabsf(initial_radius * (0.25f + offset + (d_offset * 0.15f)));
  if (flip) {
    displace = -displace;
  }

  mul_v3_v3v3(temp, area_no, ss->cache->scale);
  mul_v3_fl(temp, displace);
  copy_v3_v3(area_co, ss->cache->location);
  add_v3_v3(area_co, temp);

  SculptThreadedTaskData data{};
  data.sd = sd;
  data.ob = ob;
  data.brush = brush;
  data.nodes = nodes;
  data.area_no = area_no;
  data.area_co = area_co;

  TaskParallelSettings settings;
  BKE_pbvh_parallel_range_settings(&settings, true, nodes.size());
  BLI_task_parallel_range(0, nodes.size(), &data, do_clay_brush_task_cb_ex, &settings);
}

static void do_clay_strips_brush_task_cb_ex(void *__restrict userdata,
                                            const int n,
                                            const TaskParallelTLS *__restrict tls)
{
  SculptThreadedTaskData *data = static_cast<SculptThreadedTaskData *>(userdata);
  SculptSession *ss = data->ob->sculpt;
  const Brush *brush = data->brush;
  float(*mat)[4] = data->mat;
  const float *area_no_sp = data->area_no_sp;
  const float *area_co = data->area_co;

  PBVHVertexIter vd;
  SculptBrushTest test;
  float(*proxy)[3];
  const bool flip = (ss->cache->bstrength < 0.0f);
  const float bstrength = flip ? -ss->cache->bstrength : ss->cache->bstrength;

  proxy = BKE_pbvh_node_add_proxy(ss->pbvh, data->nodes[n])->co;

  SCULPT_brush_test_init(ss, &test);
  plane_from_point_normal_v3(test.plane_tool, area_co, area_no_sp);
  const int thread_id = BLI_task_parallel_thread_id(tls);

  AutomaskingNodeData automask_data;
  SCULPT_automasking_node_begin(
      data->ob, ss, ss->cache->automasking, &automask_data, data->nodes[n]);

  BKE_pbvh_vertex_iter_begin (ss->pbvh, data->nodes[n], vd, PBVH_ITER_UNIQUE) {
    if (!SCULPT_brush_test_cube(&test, vd.co, mat, brush->tip_roundness, true)) {
      continue;
    }

    if (!plane_point_side_flip(vd.co, test.plane_tool, flip)) {
      continue;
    }

    float intr[3];
    float val[3];
    closest_to_plane_normalized_v3(intr, test.plane_tool, vd.co);
    sub_v3_v3v3(val, intr, vd.co);

    if (!SCULPT_plane_trim(ss->cache, brush, val)) {
      continue;
    }

    SCULPT_automasking_node_update(ss, &automask_data, &vd);

    /* The normal from the vertices is ignored, it causes glitch with planes, see: #44390. */
    const float fade = bstrength * SCULPT_brush_strength_factor(ss,
                                                                brush,
                                                                vd.co,
                                                                ss->cache->radius * test.dist,
                                                                vd.no,
                                                                vd.fno,
                                                                vd.mask ? *vd.mask : 0.0f,
                                                                vd.vertex,
                                                                thread_id,
                                                                &automask_data);

    mul_v3_v3fl(proxy[vd.i], val, fade);

    if (vd.is_mesh) {
      BKE_pbvh_vert_tag_update_normal(ss->pbvh, vd.vertex);
    }
  }
  BKE_pbvh_vertex_iter_end;
}

void SCULPT_do_clay_strips_brush(Sculpt *sd, Object *ob, Span<PBVHNode *> nodes)
{
  SculptSession *ss = ob->sculpt;
  Brush *brush = BKE_paint_brush(&sd->paint);

  const bool flip = (ss->cache->bstrength < 0.0f);
  const float radius = flip ? -ss->cache->radius : ss->cache->radius;
  const float offset = SCULPT_brush_plane_offset_get(sd, ss);
  const float displace = radius * (0.18f + offset);

  /* The sculpt-plane normal (whatever its set to). */
  float area_no_sp[3];

  /* Geometry normal */
  float area_no[3];
  float area_co[3];

  float temp[3];
  float mat[4][4];
  float scale[4][4];
  float tmat[4][4];

  SCULPT_calc_brush_plane(sd, ob, nodes, area_no_sp, area_co);
  SCULPT_tilt_apply_to_normal(area_no_sp, ss->cache, brush->tilt_strength_factor);

  if (brush->sculpt_plane != SCULPT_DISP_DIR_AREA || (brush->flag & BRUSH_ORIGINAL_NORMAL)) {
    SCULPT_calc_area_normal(sd, ob, nodes, area_no);
  }
  else {
    copy_v3_v3(area_no, area_no_sp);
  }

  /* Delay the first daub because grab delta is not setup. */
  if (SCULPT_stroke_is_first_brush_step_of_symmetry_pass(ss->cache)) {
    return;
  }

  if (is_zero_v3(ss->cache->grab_delta_symmetry)) {
    return;
  }

  mul_v3_v3v3(temp, area_no_sp, ss->cache->scale);
  mul_v3_fl(temp, displace);
  add_v3_v3(area_co, temp);

  /* Clay Strips uses a cube test with falloff in the XY axis (not in Z) and a plane to deform the
   * vertices. When in Add mode, vertices that are below the plane and inside the cube are move
   * towards the plane. In this situation, there may be cases where a vertex is outside the cube
   * but below the plane, so won't be deformed, causing artifacts. In order to prevent these
   * artifacts, this displaces the test cube space in relation to the plane in order to
   * deform more vertices that may be below it. */
  /* The 0.7 and 1.25 factors are arbitrary and don't have any relation between them, they were set
   * by doing multiple tests using the default "Clay Strips" brush preset. */
  float area_co_displaced[3];
  madd_v3_v3v3fl(area_co_displaced, area_co, area_no, -radius * 0.7f);

  /* Initialize brush local-space matrix. */
  cross_v3_v3v3(mat[0], area_no, ss->cache->grab_delta_symmetry);
  mat[0][3] = 0.0f;
  cross_v3_v3v3(mat[1], area_no, mat[0]);
  mat[1][3] = 0.0f;
  copy_v3_v3(mat[2], area_no);
  mat[2][3] = 0.0f;
  copy_v3_v3(mat[3], area_co_displaced);
  mat[3][3] = 1.0f;
  normalize_m4(mat);

  /* Scale brush local space matrix. */
  scale_m4_fl(scale, ss->cache->radius);
  mul_m4_m4m4(tmat, mat, scale);

  /* Deform the local space in Z to scale the test cube. As the test cube does not have falloff in
   * Z this does not produce artifacts in the falloff cube and allows to deform extra vertices
   * during big deformation while keeping the surface as uniform as possible. */
  mul_v3_fl(tmat[2], 1.25f);

  invert_m4_m4(mat, tmat);

  SculptThreadedTaskData data{};
  data.sd = sd;
  data.ob = ob;
  data.brush = brush;
  data.nodes = nodes;
  data.area_no_sp = area_no_sp;
  data.area_co = area_co;
  data.mat = mat;

  TaskParallelSettings settings;
  BKE_pbvh_parallel_range_settings(&settings, true, nodes.size());
  BLI_task_parallel_range(0, nodes.size(), &data, do_clay_strips_brush_task_cb_ex, &settings);
}

static void do_snake_hook_brush_task_cb_ex(void *__restrict userdata,
                                           const int n,
                                           const TaskParallelTLS *__restrict tls)
{
  SculptThreadedTaskData *data = static_cast<SculptThreadedTaskData *>(userdata);
  SculptSession *ss = data->ob->sculpt;
  const Brush *brush = data->brush;
  SculptProjectVector *spvc = data->spvc;
  const float *grab_delta = data->grab_delta;

  PBVHVertexIter vd;
  float(*proxy)[3];
  const float bstrength = ss->cache->bstrength;
  const bool do_rake_rotation = ss->cache->is_rake_rotation_valid;
  const bool do_pinch = (brush->crease_pinch_factor != 0.5f);
  const float pinch = do_pinch ? (2.0f * (0.5f - brush->crease_pinch_factor) *
                                  (len_v3(grab_delta) / ss->cache->radius)) :
                                 0.0f;

  const bool do_elastic = brush->snake_hook_deform_type == BRUSH_SNAKE_HOOK_DEFORM_ELASTIC;

  proxy = BKE_pbvh_node_add_proxy(ss->pbvh, data->nodes[n])->co;

  SculptBrushTest test;
  SculptBrushTestFn sculpt_brush_test_sq_fn = SCULPT_brush_test_init_with_falloff_shape(
      ss, &test, data->brush->falloff_shape);
  const int thread_id = BLI_task_parallel_thread_id(tls);

  KelvinletParams params;
  BKE_kelvinlet_init_params(&params, ss->cache->radius, bstrength, 1.0f, 0.4f);

  AutomaskingNodeData automask_data;
  SCULPT_automasking_node_begin(
      data->ob, ss, ss->cache->automasking, &automask_data, data->nodes[n]);

  BKE_pbvh_vertex_iter_begin (ss->pbvh, data->nodes[n], vd, PBVH_ITER_UNIQUE) {
    if (!do_elastic && !sculpt_brush_test_sq_fn(&test, vd.co)) {
      continue;
    }

    float fade;
    if (do_elastic) {
      fade = 1.0f;
    }
    else {
      SCULPT_automasking_node_update(ss, &automask_data, &vd);

      fade = bstrength * SCULPT_brush_strength_factor(ss,
                                                      brush,
                                                      vd.co,
                                                      sqrtf(test.dist),
                                                      vd.no,
                                                      vd.fno,
                                                      vd.mask ? *vd.mask : 0.0f,
                                                      vd.vertex,
                                                      thread_id,
                                                      &automask_data);
    }

    mul_v3_v3fl(proxy[vd.i], grab_delta, fade);

    /* Negative pinch will inflate, helps maintain volume. */
    if (do_pinch) {
      float delta_pinch_init[3], delta_pinch[3];

      sub_v3_v3v3(delta_pinch, vd.co, test.location);
      if (brush->falloff_shape == PAINT_FALLOFF_SHAPE_TUBE) {
        project_plane_v3_v3v3(delta_pinch, delta_pinch, ss->cache->true_view_normal);
      }

      /* Important to calculate based on the grabbed location
       * (intentionally ignore fade here). */
      add_v3_v3(delta_pinch, grab_delta);

      sculpt_project_v3(spvc, delta_pinch, delta_pinch);

      copy_v3_v3(delta_pinch_init, delta_pinch);

      float pinch_fade = pinch * fade;
      /* When reducing, scale reduction back by how close to the center we are,
       * so we don't pinch into nothingness. */
      if (pinch > 0.0f) {
        /* Square to have even less impact for close vertices. */
        pinch_fade *= pow2f(min_ff(1.0f, len_v3(delta_pinch) / ss->cache->radius));
      }
      mul_v3_fl(delta_pinch, 1.0f + pinch_fade);
      sub_v3_v3v3(delta_pinch, delta_pinch_init, delta_pinch);
      add_v3_v3(proxy[vd.i], delta_pinch);
    }

    if (do_rake_rotation) {
      float delta_rotate[3];
      sculpt_rake_rotate(ss, test.location, vd.co, fade, delta_rotate);
      add_v3_v3(proxy[vd.i], delta_rotate);
    }

    if (do_elastic) {
      float disp[3];
      BKE_kelvinlet_grab_triscale(disp, &params, vd.co, ss->cache->location, proxy[vd.i]);
      mul_v3_fl(disp, bstrength * 20.0f);
      if (vd.mask) {
        mul_v3_fl(disp, 1.0f - *vd.mask);
      }
      mul_v3_fl(
          disp,
          SCULPT_automasking_factor_get(ss->cache->automasking, ss, vd.vertex, &automask_data));
      copy_v3_v3(proxy[vd.i], disp);
    }

    if (vd.is_mesh) {
      BKE_pbvh_vert_tag_update_normal(ss->pbvh, vd.vertex);
    }
  }
  BKE_pbvh_vertex_iter_end;
}

void SCULPT_do_snake_hook_brush(Sculpt *sd, Object *ob, Span<PBVHNode *> nodes)
{
  SculptSession *ss = ob->sculpt;
  Brush *brush = BKE_paint_brush(&sd->paint);
  const float bstrength = ss->cache->bstrength;
  float grab_delta[3];

  SculptProjectVector spvc;

  copy_v3_v3(grab_delta, ss->cache->grab_delta_symmetry);

  if (bstrength < 0.0f) {
    negate_v3(grab_delta);
  }

  if (ss->cache->normal_weight > 0.0f) {
    sculpt_project_v3_normal_align(ss, ss->cache->normal_weight, grab_delta);
  }

  /* Optionally pinch while painting. */
  if (brush->crease_pinch_factor != 0.5f) {
    sculpt_project_v3_cache_init(&spvc, grab_delta);
  }

  SculptThreadedTaskData data{};
  data.sd = sd;
  data.ob = ob;
  data.brush = brush;
  data.nodes = nodes;
  data.spvc = &spvc;
  data.grab_delta = grab_delta;

  TaskParallelSettings settings;
  BKE_pbvh_parallel_range_settings(&settings, true, nodes.size());
  BLI_task_parallel_range(0, nodes.size(), &data, do_snake_hook_brush_task_cb_ex, &settings);
}

static void do_thumb_brush_task_cb_ex(void *__restrict userdata,
                                      const int n,
                                      const TaskParallelTLS *__restrict tls)
{
  SculptThreadedTaskData *data = static_cast<SculptThreadedTaskData *>(userdata);
  SculptSession *ss = data->ob->sculpt;
  const Brush *brush = data->brush;
  const float *cono = data->cono;

  PBVHVertexIter vd;
  SculptOrigVertData orig_data;
  float(*proxy)[3];
  const float bstrength = ss->cache->bstrength;

  SCULPT_orig_vert_data_init(&orig_data, data->ob, data->nodes[n], SCULPT_UNDO_COORDS);

  proxy = BKE_pbvh_node_add_proxy(ss->pbvh, data->nodes[n])->co;

  SculptBrushTest test;
  SculptBrushTestFn sculpt_brush_test_sq_fn = SCULPT_brush_test_init_with_falloff_shape(
      ss, &test, data->brush->falloff_shape);
  const int thread_id = BLI_task_parallel_thread_id(tls);

  AutomaskingNodeData automask_data;
  SCULPT_automasking_node_begin(
      data->ob, ss, ss->cache->automasking, &automask_data, data->nodes[n]);

  BKE_pbvh_vertex_iter_begin (ss->pbvh, data->nodes[n], vd, PBVH_ITER_UNIQUE) {
    SCULPT_orig_vert_data_update(ss, &orig_data, vd.vertex);

    if (!sculpt_brush_test_sq_fn(&test, orig_data.co)) {
      continue;
    }
    SCULPT_automasking_node_update(ss, &automask_data, &vd);

    const float fade = bstrength * SCULPT_brush_strength_factor(ss,
                                                                brush,
                                                                orig_data.co,
                                                                sqrtf(test.dist),
                                                                orig_data.no,
                                                                nullptr,
                                                                vd.mask ? *vd.mask : 0.0f,
                                                                vd.vertex,
                                                                thread_id,
                                                                &automask_data);

    mul_v3_v3fl(proxy[vd.i], cono, fade);

    if (vd.is_mesh) {
      BKE_pbvh_vert_tag_update_normal(ss->pbvh, vd.vertex);
    }
  }
  BKE_pbvh_vertex_iter_end;
}

void SCULPT_do_thumb_brush(Sculpt *sd, Object *ob, Span<PBVHNode *> nodes)
{
  SculptSession *ss = ob->sculpt;
  Brush *brush = BKE_paint_brush(&sd->paint);
  float grab_delta[3];
  float tmp[3], cono[3];

  copy_v3_v3(grab_delta, ss->cache->grab_delta_symmetry);

  cross_v3_v3v3(tmp, ss->cache->sculpt_normal_symm, grab_delta);
  cross_v3_v3v3(cono, tmp, ss->cache->sculpt_normal_symm);

  SculptThreadedTaskData data{};
  data.sd = sd;
  data.ob = ob;
  data.brush = brush;
  data.nodes = nodes;
  data.cono = cono;

  TaskParallelSettings settings;
  BKE_pbvh_parallel_range_settings(&settings, true, nodes.size());
  BLI_task_parallel_range(0, nodes.size(), &data, do_thumb_brush_task_cb_ex, &settings);
}

static void do_rotate_brush_task_cb_ex(void *__restrict userdata,
                                       const int n,
                                       const TaskParallelTLS *__restrict tls)
{
  SculptThreadedTaskData *data = static_cast<SculptThreadedTaskData *>(userdata);
  SculptSession *ss = data->ob->sculpt;
  const Brush *brush = data->brush;
  const float angle = data->angle;

  PBVHVertexIter vd;
  SculptOrigVertData orig_data;
  float(*proxy)[3];
  const float bstrength = ss->cache->bstrength;

  SCULPT_orig_vert_data_init(&orig_data, data->ob, data->nodes[n], SCULPT_UNDO_COORDS);

  proxy = BKE_pbvh_node_add_proxy(ss->pbvh, data->nodes[n])->co;

  SculptBrushTest test;
  SculptBrushTestFn sculpt_brush_test_sq_fn = SCULPT_brush_test_init_with_falloff_shape(
      ss, &test, data->brush->falloff_shape);
  const int thread_id = BLI_task_parallel_thread_id(tls);

  AutomaskingNodeData automask_data;
  SCULPT_automasking_node_begin(
      data->ob, ss, ss->cache->automasking, &automask_data, data->nodes[n]);

  BKE_pbvh_vertex_iter_begin (ss->pbvh, data->nodes[n], vd, PBVH_ITER_UNIQUE) {
    SCULPT_orig_vert_data_update(ss, &orig_data, vd.vertex);

    if (!sculpt_brush_test_sq_fn(&test, orig_data.co)) {
      continue;
    }

    SCULPT_automasking_node_update(ss, &automask_data, &vd);

    float vec[3], rot[3][3];
    const float fade = bstrength * SCULPT_brush_strength_factor(ss,
                                                                brush,
                                                                orig_data.co,
                                                                sqrtf(test.dist),
                                                                orig_data.no,
                                                                nullptr,
                                                                vd.mask ? *vd.mask : 0.0f,
                                                                vd.vertex,
                                                                thread_id,
                                                                &automask_data);

    sub_v3_v3v3(vec, orig_data.co, ss->cache->location);
    axis_angle_normalized_to_mat3(rot, ss->cache->sculpt_normal_symm, angle * fade);
    mul_v3_m3v3(proxy[vd.i], rot, vec);
    add_v3_v3(proxy[vd.i], ss->cache->location);
    sub_v3_v3(proxy[vd.i], orig_data.co);

    if (vd.is_mesh) {
      BKE_pbvh_vert_tag_update_normal(ss->pbvh, vd.vertex);
    }
  }
  BKE_pbvh_vertex_iter_end;
}

void SCULPT_do_rotate_brush(Sculpt *sd, Object *ob, Span<PBVHNode *> nodes)
{
  SculptSession *ss = ob->sculpt;
  Brush *brush = BKE_paint_brush(&sd->paint);

  static const int flip[8] = {1, -1, -1, 1, -1, 1, 1, -1};
  const float angle = ss->cache->vertex_rotation * flip[ss->cache->mirror_symmetry_pass];

  SculptThreadedTaskData data{};
  data.sd = sd;
  data.ob = ob;
  data.brush = brush;
  data.nodes = nodes;
  data.angle = angle;

  TaskParallelSettings settings;
  BKE_pbvh_parallel_range_settings(&settings, true, nodes.size());
  BLI_task_parallel_range(0, nodes.size(), &data, do_rotate_brush_task_cb_ex, &settings);
}

static void do_layer_brush_task_cb_ex(void *__restrict userdata,
                                      const int n,
                                      const TaskParallelTLS *__restrict tls)
{
  SculptThreadedTaskData *data = static_cast<SculptThreadedTaskData *>(userdata);
  SculptSession *ss = data->ob->sculpt;
  Sculpt *sd = data->sd;
  const Brush *brush = data->brush;

  const bool use_persistent_base = ss->attrs.persistent_co && brush->flag & BRUSH_PERSISTENT;

  PBVHVertexIter vd;
  SculptOrigVertData orig_data;
  const float bstrength = ss->cache->bstrength;
  SCULPT_orig_vert_data_init(&orig_data, data->ob, data->nodes[n], SCULPT_UNDO_COORDS);

  SculptBrushTest test;
  SculptBrushTestFn sculpt_brush_test_sq_fn = SCULPT_brush_test_init_with_falloff_shape(
      ss, &test, data->brush->falloff_shape);
  const int thread_id = BLI_task_parallel_thread_id(tls);

  AutomaskingNodeData automask_data;
  SCULPT_automasking_node_begin(
      data->ob, ss, ss->cache->automasking, &automask_data, data->nodes[n]);

  BKE_pbvh_vertex_iter_begin (ss->pbvh, data->nodes[n], vd, PBVH_ITER_UNIQUE) {
    SCULPT_orig_vert_data_update(ss, &orig_data, vd.vertex);

    if (!sculpt_brush_test_sq_fn(&test, orig_data.co)) {
      continue;
    }
    SCULPT_automasking_node_update(ss, &automask_data, &vd);

    const float fade = SCULPT_brush_strength_factor(ss,
                                                    brush,
                                                    vd.co,
                                                    sqrtf(test.dist),
                                                    vd.no,
                                                    vd.fno,
                                                    vd.mask ? *vd.mask : 0.0f,
                                                    vd.vertex,
                                                    thread_id,
                                                    &automask_data);

    const int vi = vd.index;
    float *disp_factor;
    if (use_persistent_base) {
      disp_factor = vertex_attr_ptr<float>(vd.vertex, ss->attrs.persistent_disp);
    }
    else {
      disp_factor = vertex_attr_ptr<float>(vd.vertex, ss->attrs.layer_displayment);

      if (blender::bke::sculpt::stroke_id_test(ss, vd.vertex, STROKEID_USER_LAYER_BRUSH)) {
        *disp_factor = 0.0f;
      }
    }

    /* When using persistent base, the layer brush (holding Control) invert mode resets the
     * height of the layer to 0. This makes possible to clean edges of previously added layers
     * on top of the base. */
    /* The main direction of the layers is inverted using the regular brush strength with the
     * brush direction property. */
    if (use_persistent_base && ss->cache->invert) {
      (*disp_factor) += fabsf(fade * bstrength * (*disp_factor)) *
                        ((*disp_factor) > 0.0f ? -1.0f : 1.0f);
    }
    else {
      (*disp_factor) += fade * bstrength * (1.05f - fabsf(*disp_factor));
    }
    if (vd.mask) {
      const float clamp_mask = 1.0f - *vd.mask;
      *disp_factor = clamp_f(*disp_factor, -clamp_mask, clamp_mask);
    }
    else {
      *disp_factor = clamp_f(*disp_factor, -1.0f, 1.0f);
    }

    float final_co[3];
    float normal[3];

    if (use_persistent_base) {
      SCULPT_vertex_persistent_normal_get(ss, vd.vertex, normal);
      mul_v3_fl(normal, brush->height);
      madd_v3_v3v3fl(
          final_co, SCULPT_vertex_persistent_co_get(ss, vd.vertex), normal, *disp_factor);
    }
    else {
      copy_v3_v3(normal, orig_data.no);
      mul_v3_fl(normal, brush->height);
      madd_v3_v3v3fl(final_co, orig_data.co, normal, *disp_factor);
    }

    float vdisp[3];
    sub_v3_v3v3(vdisp, final_co, vd.co);
    mul_v3_fl(vdisp, fabsf(fade));
    add_v3_v3v3(final_co, vd.co, vdisp);

    SCULPT_clip(sd, ss, vd.co, final_co);

    if (vd.is_mesh) {
      BKE_pbvh_vert_tag_update_normal(ss->pbvh, vd.vertex);
    }
  }
  BKE_pbvh_vertex_iter_end;
}

void SCULPT_do_layer_brush(Sculpt *sd, Object *ob, Span<PBVHNode *> nodes)
{
  SculptSession *ss = ob->sculpt;
  Brush *brush = BKE_paint_brush(&sd->paint);

  const bool use_persistent_base = ss->attrs.persistent_co && brush->flag & BRUSH_PERSISTENT;

  SculptThreadedTaskData data{};
  data.sd = sd;
  data.ob = ob;
  data.brush = brush;
  data.nodes = nodes;

  if (!use_persistent_base) {
    SculptAttributeParams params = {};

    ss->attrs.layer_displayment = BKE_sculpt_attribute_ensure(
        ob, ATTR_DOMAIN_POINT, CD_PROP_FLOAT, SCULPT_ATTRIBUTE_NAME(layer_displayment), &params);
  }

  SCULPT_stroke_id_ensure(ob);

  TaskParallelSettings settings;
  BKE_pbvh_parallel_range_settings(&settings, true, nodes.size());
  BLI_task_parallel_range(0, nodes.size(), &data, do_layer_brush_task_cb_ex, &settings);
}

static void do_inflate_brush_task_cb_ex(void *__restrict userdata,
                                        const int n,
                                        const TaskParallelTLS *__restrict tls)
{
  SculptThreadedTaskData *data = static_cast<SculptThreadedTaskData *>(userdata);
  SculptSession *ss = data->ob->sculpt;
  const Brush *brush = data->brush;

  PBVHVertexIter vd;
  float(*proxy)[3];
  const float bstrength = ss->cache->bstrength;

  proxy = BKE_pbvh_node_add_proxy(ss->pbvh, data->nodes[n])->co;

  SculptBrushTest test;
  SculptBrushTestFn sculpt_brush_test_sq_fn = SCULPT_brush_test_init_with_falloff_shape(
      ss, &test, data->brush->falloff_shape);
  const int thread_id = BLI_task_parallel_thread_id(tls);

  AutomaskingNodeData automask_data;
  SCULPT_automasking_node_begin(
      data->ob, ss, ss->cache->automasking, &automask_data, data->nodes[n]);

  BKE_pbvh_vertex_iter_begin (ss->pbvh, data->nodes[n], vd, PBVH_ITER_UNIQUE) {
    if (!sculpt_brush_test_sq_fn(&test, vd.co)) {
      continue;
    }
    SCULPT_automasking_node_update(ss, &automask_data, &vd);

    const float fade = bstrength * SCULPT_brush_strength_factor(ss,
                                                                brush,
                                                                vd.co,
                                                                sqrtf(test.dist),
                                                                vd.no,
                                                                vd.fno,
                                                                vd.mask ? *vd.mask : 0.0f,
                                                                vd.vertex,
                                                                thread_id,
                                                                &automask_data);
    float val[3];

    if (vd.fno) {
      copy_v3_v3(val, vd.fno);
    }
    else {
      copy_v3_v3(val, vd.no);
    }

    mul_v3_fl(val, fade * ss->cache->radius);
    mul_v3_v3v3(proxy[vd.i], val, ss->cache->scale);

    if (vd.is_mesh) {
      BKE_pbvh_vert_tag_update_normal(ss->pbvh, vd.vertex);
    }
  }
  BKE_pbvh_vertex_iter_end;
}

void SCULPT_do_inflate_brush(Sculpt *sd, Object *ob, Span<PBVHNode *> nodes)
{
  Brush *brush = BKE_paint_brush(&sd->paint);

  SculptThreadedTaskData data{};
  data.sd = sd;
  data.ob = ob;
  data.brush = brush;
  data.nodes = nodes;

  TaskParallelSettings settings;
  BKE_pbvh_parallel_range_settings(&settings, true, nodes.size());
  BLI_task_parallel_range(0, nodes.size(), &data, do_inflate_brush_task_cb_ex, &settings);
}

static void do_nudge_brush_task_cb_ex(void *__restrict userdata,
                                      const int n,
                                      const TaskParallelTLS *__restrict tls)
{
  SculptThreadedTaskData *data = static_cast<SculptThreadedTaskData *>(userdata);
  SculptSession *ss = data->ob->sculpt;
  const Brush *brush = data->brush;
  const float *cono = data->cono;

  PBVHVertexIter vd;
  float(*proxy)[3];
  const float bstrength = ss->cache->bstrength;

  proxy = BKE_pbvh_node_add_proxy(ss->pbvh, data->nodes[n])->co;

  SculptBrushTest test;
  SculptBrushTestFn sculpt_brush_test_sq_fn = SCULPT_brush_test_init_with_falloff_shape(
      ss, &test, data->brush->falloff_shape);
  const int thread_id = BLI_task_parallel_thread_id(tls);

  AutomaskingNodeData automask_data;
  SCULPT_automasking_node_begin(
      data->ob, ss, ss->cache->automasking, &automask_data, data->nodes[n]);

  BKE_pbvh_vertex_iter_begin (ss->pbvh, data->nodes[n], vd, PBVH_ITER_UNIQUE) {
    if (!sculpt_brush_test_sq_fn(&test, vd.co)) {
      continue;
    }
    SCULPT_automasking_node_update(ss, &automask_data, &vd);

    const float fade = bstrength * SCULPT_brush_strength_factor(ss,
                                                                brush,
                                                                vd.co,
                                                                sqrtf(test.dist),
                                                                vd.no,
                                                                vd.fno,
                                                                vd.mask ? *vd.mask : 0.0f,
                                                                vd.vertex,
                                                                thread_id,
                                                                &automask_data);

    mul_v3_v3fl(proxy[vd.i], cono, fade);

    if (vd.is_mesh) {
      BKE_pbvh_vert_tag_update_normal(ss->pbvh, vd.vertex);
    }
  }
  BKE_pbvh_vertex_iter_end;
}

void SCULPT_do_nudge_brush(Sculpt *sd, Object *ob, Span<PBVHNode *> nodes)
{
  SculptSession *ss = ob->sculpt;
  Brush *brush = BKE_paint_brush(&sd->paint);
  float grab_delta[3];
  float tmp[3], cono[3];

  copy_v3_v3(grab_delta, ss->cache->grab_delta_symmetry);

  cross_v3_v3v3(tmp, ss->cache->sculpt_normal_symm, grab_delta);
  cross_v3_v3v3(cono, tmp, ss->cache->sculpt_normal_symm);

  SculptThreadedTaskData data{};
  data.sd = sd;
  data.ob = ob;
  data.brush = brush;
  data.nodes = nodes;
  data.cono = cono;

  TaskParallelSettings settings;
  BKE_pbvh_parallel_range_settings(&settings, true, nodes.size());
  BLI_task_parallel_range(0, nodes.size(), &data, do_nudge_brush_task_cb_ex, &settings);
}

/** \} */

/* -------------------------------------------------------------------- */
/** \name Sculpt Crease & Blob Brush
 * \{ */

/**
 * Used for 'SCULPT_TOOL_CREASE' and 'SCULPT_TOOL_BLOB'
 */
static void do_crease_brush_task_cb_ex(void *__restrict userdata,
                                       const int n,
                                       const TaskParallelTLS *__restrict tls)
{
  SculptThreadedTaskData *data = static_cast<SculptThreadedTaskData *>(userdata);
  SculptSession *ss = data->ob->sculpt;
  const Brush *brush = data->brush;
  SculptProjectVector *spvc = data->spvc;
  const float flippedbstrength = data->flippedbstrength;
  const float *offset = data->offset;

  PBVHVertexIter vd;
  float(*proxy)[3];

  proxy = BKE_pbvh_node_add_proxy(ss->pbvh, data->nodes[n])->co;

  SculptBrushTest test;
  SculptBrushTestFn sculpt_brush_test_sq_fn = SCULPT_brush_test_init_with_falloff_shape(
      ss, &test, data->brush->falloff_shape);
  const int thread_id = BLI_task_parallel_thread_id(tls);

  AutomaskingNodeData automask_data;
  SCULPT_automasking_node_begin(
      data->ob, ss, ss->cache->automasking, &automask_data, data->nodes[n]);

  BKE_pbvh_vertex_iter_begin (ss->pbvh, data->nodes[n], vd, PBVH_ITER_UNIQUE) {
    if (!sculpt_brush_test_sq_fn(&test, vd.co)) {
      continue;
    }
    /* Offset vertex. */
    SCULPT_automasking_node_update(ss, &automask_data, &vd);

    const float fade = SCULPT_brush_strength_factor(ss,
                                                    brush,
                                                    vd.co,
                                                    sqrtf(test.dist),
                                                    vd.no,
                                                    vd.fno,
                                                    vd.mask ? *vd.mask : 0.0f,
                                                    vd.vertex,
                                                    thread_id,
                                                    &automask_data);
    float val1[3];
    float val2[3];

    /* First we pinch. */
    sub_v3_v3v3(val1, test.location, vd.co);
    if (brush->falloff_shape == PAINT_FALLOFF_SHAPE_TUBE) {
      project_plane_v3_v3v3(val1, val1, ss->cache->view_normal);
    }

    mul_v3_fl(val1, fade * flippedbstrength);

    sculpt_project_v3(spvc, val1, val1);

    /* Then we draw. */
    mul_v3_v3fl(val2, offset, fade);

    add_v3_v3v3(proxy[vd.i], val1, val2);

    if (vd.is_mesh) {
      BKE_pbvh_vert_tag_update_normal(ss->pbvh, vd.vertex);
    }
  }
  BKE_pbvh_vertex_iter_end;
}

void SCULPT_do_crease_brush(Sculpt *sd, Object *ob, Span<PBVHNode *> nodes)
{
  SculptSession *ss = ob->sculpt;
  const Scene *scene = ss->cache->vc->scene;
  Brush *brush = BKE_paint_brush(&sd->paint);
  float offset[3];
  float bstrength = ss->cache->bstrength;
  float flippedbstrength, crease_correction;
  float brush_alpha;

  SculptProjectVector spvc;

  /* Offset with as much as possible factored in already. */
  mul_v3_v3fl(offset, ss->cache->sculpt_normal_symm, ss->cache->radius);
  mul_v3_v3(offset, ss->cache->scale);
  mul_v3_fl(offset, bstrength);

  /* We divide out the squared alpha and multiply by the squared crease
   * to give us the pinch strength. */
  crease_correction = brush->crease_pinch_factor * brush->crease_pinch_factor;
  brush_alpha = BKE_brush_alpha_get(scene, brush);
  if (brush_alpha > 0.0f) {
    crease_correction /= brush_alpha * brush_alpha;
  }

  /* We always want crease to pinch or blob to relax even when draw is negative. */
  flippedbstrength = (bstrength < 0.0f) ? -crease_correction * bstrength :
                                          crease_correction * bstrength;

  if (brush->sculpt_tool == SCULPT_TOOL_BLOB) {
    flippedbstrength *= -1.0f;
  }

  /* Use surface normal for 'spvc', so the vertices are pinched towards a line instead of a single
   * point. Without this we get a 'flat' surface surrounding the pinch. */
  sculpt_project_v3_cache_init(&spvc, ss->cache->sculpt_normal_symm);

  /* Threaded loop over nodes. */
  SculptThreadedTaskData data{};
  data.sd = sd;
  data.ob = ob;
  data.brush = brush;
  data.nodes = nodes;
  data.spvc = &spvc;
  data.offset = offset;
  data.flippedbstrength = flippedbstrength;

  TaskParallelSettings settings;
  BKE_pbvh_parallel_range_settings(&settings, true, nodes.size());
  BLI_task_parallel_range(0, nodes.size(), &data, do_crease_brush_task_cb_ex, &settings);
}

static void do_pinch_brush_task_cb_ex(void *__restrict userdata,
                                      const int n,
                                      const TaskParallelTLS *__restrict tls)
{
  SculptThreadedTaskData *data = static_cast<SculptThreadedTaskData *>(userdata);
  SculptSession *ss = data->ob->sculpt;
  const Brush *brush = data->brush;
  float(*stroke_xz)[3] = data->stroke_xz;

  PBVHVertexIter vd;
  float(*proxy)[3];
  const float bstrength = ss->cache->bstrength;

  proxy = BKE_pbvh_node_add_proxy(ss->pbvh, data->nodes[n])->co;

  SculptBrushTest test;
  SculptBrushTestFn sculpt_brush_test_sq_fn = SCULPT_brush_test_init_with_falloff_shape(
      ss, &test, data->brush->falloff_shape);
  const int thread_id = BLI_task_parallel_thread_id(tls);

  float x_object_space[3];
  float z_object_space[3];
  copy_v3_v3(x_object_space, stroke_xz[0]);
  copy_v3_v3(z_object_space, stroke_xz[1]);

  AutomaskingNodeData automask_data;
  SCULPT_automasking_node_begin(
      data->ob, ss, ss->cache->automasking, &automask_data, data->nodes[n]);

  BKE_pbvh_vertex_iter_begin (ss->pbvh, data->nodes[n], vd, PBVH_ITER_UNIQUE) {
    if (!sculpt_brush_test_sq_fn(&test, vd.co)) {
      continue;
    }
    SCULPT_automasking_node_update(ss, &automask_data, &vd);

    const float fade = bstrength * SCULPT_brush_strength_factor(ss,
                                                                brush,
                                                                vd.co,
                                                                sqrtf(test.dist),
                                                                vd.no,
                                                                vd.fno,
                                                                vd.mask ? *vd.mask : 0.0f,
                                                                vd.vertex,
                                                                thread_id,
                                                                &automask_data);
    float disp_center[3];
    float x_disp[3];
    float z_disp[3];
    /* Calculate displacement from the vertex to the brush center. */
    sub_v3_v3v3(disp_center, test.location, vd.co);

    /* Project the displacement into the X vector (aligned to the stroke). */
    mul_v3_v3fl(x_disp, x_object_space, dot_v3v3(disp_center, x_object_space));

    /* Project the displacement into the Z vector (aligned to the surface normal). */
    mul_v3_v3fl(z_disp, z_object_space, dot_v3v3(disp_center, z_object_space));

    /* Add the two projected vectors to calculate the final displacement.
     * The Y component is removed. */
    add_v3_v3v3(disp_center, x_disp, z_disp);

    if (brush->falloff_shape == PAINT_FALLOFF_SHAPE_TUBE) {
      project_plane_v3_v3v3(disp_center, disp_center, ss->cache->view_normal);
    }
    mul_v3_v3fl(proxy[vd.i], disp_center, fade);

    if (vd.is_mesh) {
      BKE_pbvh_vert_tag_update_normal(ss->pbvh, vd.vertex);
    }
  }
  BKE_pbvh_vertex_iter_end;
}

void SCULPT_do_pinch_brush(Sculpt *sd, Object *ob, Span<PBVHNode *> nodes)
{
  SculptSession *ss = ob->sculpt;
  Brush *brush = BKE_paint_brush(&sd->paint);

  float area_no[3];
  float area_co[3];

  float mat[4][4];
  calc_sculpt_plane(sd, ob, nodes, area_no, area_co);

  /* delay the first daub because grab delta is not setup */
  if (SCULPT_stroke_is_first_brush_step_of_symmetry_pass(ss->cache)) {
    return;
  }

  if (is_zero_v3(ss->cache->grab_delta_symmetry)) {
    return;
  }

  /* Initialize `mat`. */
  cross_v3_v3v3(mat[0], area_no, ss->cache->grab_delta_symmetry);
  mat[0][3] = 0.0f;
  cross_v3_v3v3(mat[1], area_no, mat[0]);
  mat[1][3] = 0.0f;
  copy_v3_v3(mat[2], area_no);
  mat[2][3] = 0.0f;
  copy_v3_v3(mat[3], ss->cache->location);
  mat[3][3] = 1.0f;
  normalize_m4(mat);

  float stroke_xz[2][3];
  normalize_v3_v3(stroke_xz[0], mat[0]);
  normalize_v3_v3(stroke_xz[1], mat[2]);

  SculptThreadedTaskData data{};
  data.sd = sd;
  data.ob = ob;
  data.brush = brush;
  data.nodes = nodes;
  data.stroke_xz = stroke_xz;

  TaskParallelSettings settings;
  BKE_pbvh_parallel_range_settings(&settings, true, nodes.size());
  BLI_task_parallel_range(0, nodes.size(), &data, do_pinch_brush_task_cb_ex, &settings);
}

static void do_grab_brush_task_cb_ex(void *__restrict userdata,
                                     const int n,
                                     const TaskParallelTLS *__restrict tls)
{
  SculptThreadedTaskData *data = static_cast<SculptThreadedTaskData *>(userdata);
  SculptSession *ss = data->ob->sculpt;
  const Brush *brush = data->brush;
  const float *grab_delta = data->grab_delta;

  PBVHVertexIter vd;
  SculptOrigVertData orig_data;
  float(*proxy)[3];
  const float bstrength = ss->cache->bstrength;

  SCULPT_orig_vert_data_init(&orig_data, data->ob, data->nodes[n], SCULPT_UNDO_COORDS);

  proxy = BKE_pbvh_node_add_proxy(ss->pbvh, data->nodes[n])->co;

  SculptBrushTest test;
  SculptBrushTestFn sculpt_brush_test_sq_fn = SCULPT_brush_test_init_with_falloff_shape(
      ss, &test, data->brush->falloff_shape);
  const int thread_id = BLI_task_parallel_thread_id(tls);

  const bool grab_silhouette = brush->flag2 & BRUSH_GRAB_SILHOUETTE;

  AutomaskingNodeData automask_data;
  SCULPT_automasking_node_begin(
      data->ob, ss, ss->cache->automasking, &automask_data, data->nodes[n]);

  BKE_pbvh_vertex_iter_begin (ss->pbvh, data->nodes[n], vd, PBVH_ITER_UNIQUE) {
    SCULPT_orig_vert_data_update(ss, &orig_data, vd.vertex);

    if (!sculpt_brush_test_sq_fn(&test, orig_data.co)) {
      continue;
    }
    SCULPT_automasking_node_update(ss, &automask_data, &vd);

    float fade = bstrength * SCULPT_brush_strength_factor(ss,
                                                          brush,
                                                          orig_data.co,
                                                          sqrtf(test.dist),
                                                          orig_data.no,
                                                          nullptr,
                                                          vd.mask ? *vd.mask : 0.0f,
                                                          vd.vertex,
                                                          thread_id,
                                                          &automask_data);

    if (grab_silhouette) {
      float silhouette_test_dir[3];
      normalize_v3_v3(silhouette_test_dir, grab_delta);
      if (dot_v3v3(ss->cache->initial_normal, ss->cache->grab_delta_symmetry) < 0.0f) {
        mul_v3_fl(silhouette_test_dir, -1.0f);
      }
      float vno[3];
      copy_v3_v3(vno, orig_data.no);
      fade *= max_ff(dot_v3v3(vno, silhouette_test_dir), 0.0f);
    }

    mul_v3_v3fl(proxy[vd.i], grab_delta, fade);

    if (vd.is_mesh) {
      BKE_pbvh_vert_tag_update_normal(ss->pbvh, vd.vertex);
    }
  }
  BKE_pbvh_vertex_iter_end;
}

void SCULPT_do_grab_brush(Sculpt *sd, Object *ob, Span<PBVHNode *> nodes)
{
  SculptSession *ss = ob->sculpt;
  Brush *brush = BKE_paint_brush(&sd->paint);
  float grab_delta[3];

  copy_v3_v3(grab_delta, ss->cache->grab_delta_symmetry);

  if (ss->cache->normal_weight > 0.0f) {
    sculpt_project_v3_normal_align(ss, ss->cache->normal_weight, grab_delta);
  }

  SculptThreadedTaskData data{};
  data.sd = sd;
  data.ob = ob;
  data.brush = brush;
  data.nodes = nodes;
  data.grab_delta = grab_delta;

  TaskParallelSettings settings;
  BKE_pbvh_parallel_range_settings(&settings, true, nodes.size());
  BLI_task_parallel_range(0, nodes.size(), &data, do_grab_brush_task_cb_ex, &settings);
}

static void do_elastic_deform_brush_task_cb_ex(void *__restrict userdata,
                                               const int n,
                                               const TaskParallelTLS *__restrict /*tls*/)
{
  SculptThreadedTaskData *data = static_cast<SculptThreadedTaskData *>(userdata);
  SculptSession *ss = data->ob->sculpt;
  const Brush *brush = data->brush;
  const float *grab_delta = data->grab_delta;
  const float *location = ss->cache->location;

  PBVHVertexIter vd;
  SculptOrigVertData orig_data;
  float(*proxy)[3];

  const float bstrength = ss->cache->bstrength;

  SCULPT_orig_vert_data_init(&orig_data, data->ob, data->nodes[n], SCULPT_UNDO_COORDS);
  AutomaskingNodeData automask_data;
  SCULPT_automasking_node_begin(
      data->ob, ss, ss->cache->automasking, &automask_data, data->nodes[n]);

  proxy = BKE_pbvh_node_add_proxy(ss->pbvh, data->nodes[n])->co;

  float dir;
  if (ss->cache->mouse[0] > ss->cache->initial_mouse[0]) {
    dir = 1.0f;
  }
  else {
    dir = -1.0f;
  }

  if (brush->elastic_deform_type == BRUSH_ELASTIC_DEFORM_TWIST) {
    int symm = ss->cache->mirror_symmetry_pass;
    if (ELEM(symm, 1, 2, 4, 7)) {
      dir = -dir;
    }
  }

  KelvinletParams params;
  float force = len_v3(grab_delta) * dir * bstrength;
  BKE_kelvinlet_init_params(
      &params, ss->cache->radius, force, 1.0f, brush->elastic_deform_volume_preservation);

  BKE_pbvh_vertex_iter_begin (ss->pbvh, data->nodes[n], vd, PBVH_ITER_UNIQUE) {
    SCULPT_orig_vert_data_update(ss, &orig_data, vd.vertex);
    SCULPT_automasking_node_update(ss, &automask_data, &vd);

    float final_disp[3];
    switch (brush->elastic_deform_type) {
      case BRUSH_ELASTIC_DEFORM_GRAB:
        BKE_kelvinlet_grab(final_disp, &params, orig_data.co, location, grab_delta);
        mul_v3_fl(final_disp, bstrength * 20.0f);
        break;
      case BRUSH_ELASTIC_DEFORM_GRAB_BISCALE: {
        BKE_kelvinlet_grab_biscale(final_disp, &params, orig_data.co, location, grab_delta);
        mul_v3_fl(final_disp, bstrength * 20.0f);
        break;
      }
      case BRUSH_ELASTIC_DEFORM_GRAB_TRISCALE: {
        BKE_kelvinlet_grab_triscale(final_disp, &params, orig_data.co, location, grab_delta);
        mul_v3_fl(final_disp, bstrength * 20.0f);
        break;
      }
      case BRUSH_ELASTIC_DEFORM_SCALE:
        BKE_kelvinlet_scale(
            final_disp, &params, orig_data.co, location, ss->cache->sculpt_normal_symm);
        break;
      case BRUSH_ELASTIC_DEFORM_TWIST:
        BKE_kelvinlet_twist(
            final_disp, &params, orig_data.co, location, ss->cache->sculpt_normal_symm);
        break;
    }

    if (vd.mask) {
      mul_v3_fl(final_disp, 1.0f - *vd.mask);
    }

    mul_v3_fl(
        final_disp,
        SCULPT_automasking_factor_get(ss->cache->automasking, ss, vd.vertex, &automask_data));

    copy_v3_v3(proxy[vd.i], final_disp);

    if (vd.is_mesh) {
      BKE_pbvh_vert_tag_update_normal(ss->pbvh, vd.vertex);
    }
  }
  BKE_pbvh_vertex_iter_end;
}

void SCULPT_do_elastic_deform_brush(Sculpt *sd, Object *ob, Span<PBVHNode *> nodes)
{
  SculptSession *ss = ob->sculpt;
  Brush *brush = BKE_paint_brush(&sd->paint);
  float grab_delta[3];

  copy_v3_v3(grab_delta, ss->cache->grab_delta_symmetry);

  if (ss->cache->normal_weight > 0.0f) {
    sculpt_project_v3_normal_align(ss, ss->cache->normal_weight, grab_delta);
  }

  SculptThreadedTaskData data{};
  data.sd = sd;
  data.ob = ob;
  data.brush = brush;
  data.nodes = nodes;
  data.grab_delta = grab_delta;

  TaskParallelSettings settings;
  BKE_pbvh_parallel_range_settings(&settings, true, nodes.size());
  BLI_task_parallel_range(0, nodes.size(), &data, do_elastic_deform_brush_task_cb_ex, &settings);
}

/** \} */

/* -------------------------------------------------------------------- */
/** \name Sculpt Draw Sharp Brush
 * \{ */

static void do_draw_sharp_brush_task_cb_ex(void *__restrict userdata,
                                           const int n,
                                           const TaskParallelTLS *__restrict tls)
{
  SculptThreadedTaskData *data = static_cast<SculptThreadedTaskData *>(userdata);
  SculptSession *ss = data->ob->sculpt;
  const Brush *brush = data->brush;
  const float *offset = data->offset;

  PBVHVertexIter vd;
  SculptOrigVertData orig_data;
  float(*proxy)[3];

  SCULPT_orig_vert_data_init(&orig_data, data->ob, data->nodes[n], SCULPT_UNDO_COORDS);

  proxy = BKE_pbvh_node_add_proxy(ss->pbvh, data->nodes[n])->co;

  SculptBrushTest test;
  SculptBrushTestFn sculpt_brush_test_sq_fn = SCULPT_brush_test_init_with_falloff_shape(
      ss, &test, data->brush->falloff_shape);
  const int thread_id = BLI_task_parallel_thread_id(tls);

  AutomaskingNodeData automask_data;
  SCULPT_automasking_node_begin(
      data->ob, ss, ss->cache->automasking, &automask_data, data->nodes[n]);

  BKE_pbvh_vertex_iter_begin (ss->pbvh, data->nodes[n], vd, PBVH_ITER_UNIQUE) {
    SCULPT_orig_vert_data_update(ss, &orig_data, vd.vertex);
    if (!sculpt_brush_test_sq_fn(&test, orig_data.co)) {
      continue;
    }
    /* Offset vertex. */
    SCULPT_automasking_node_update(ss, &automask_data, &vd);

    const float fade = SCULPT_brush_strength_factor(ss,
                                                    brush,
                                                    orig_data.co,
                                                    sqrtf(test.dist),
                                                    orig_data.no,
                                                    nullptr,
                                                    vd.mask ? *vd.mask : 0.0f,
                                                    vd.vertex,
                                                    thread_id,
                                                    &automask_data);

    mul_v3_v3fl(proxy[vd.i], offset, fade);

    if (vd.is_mesh) {
      BKE_pbvh_vert_tag_update_normal(ss->pbvh, vd.vertex);
    }
  }
  BKE_pbvh_vertex_iter_end;
}

void SCULPT_do_draw_sharp_brush(Sculpt *sd, Object *ob, Span<PBVHNode *> nodes)
{
  SculptSession *ss = ob->sculpt;
  Brush *brush = BKE_paint_brush(&sd->paint);
  float offset[3];
  const float bstrength = ss->cache->bstrength;

  /* Offset with as much as possible factored in already. */
  float effective_normal[3];
  SCULPT_tilt_effective_normal_get(ss, brush, effective_normal);
  mul_v3_v3fl(offset, effective_normal, ss->cache->radius);
  mul_v3_v3(offset, ss->cache->scale);
  mul_v3_fl(offset, bstrength);

  /* XXX: this shouldn't be necessary, but sculpting crashes in blender2.8 otherwise
   * initialize before threads so they can do curve mapping. */
  BKE_curvemapping_init(brush->curve);

  /* Threaded loop over nodes. */
  SculptThreadedTaskData data{};
  data.sd = sd;
  data.ob = ob;
  data.brush = brush;
  data.nodes = nodes;
  data.offset = offset;

  TaskParallelSettings settings;
  BKE_pbvh_parallel_range_settings(&settings, true, nodes.size());
  BLI_task_parallel_range(0, nodes.size(), &data, do_draw_sharp_brush_task_cb_ex, &settings);
}

/** \} */

/* -------------------------------------------------------------------- */
/** \name Sculpt Topology Brush
 * \{ */

static void do_topology_slide_task_cb_ex(void *__restrict userdata,
                                         const int n,
                                         const TaskParallelTLS *__restrict tls)
{
  SculptThreadedTaskData *data = static_cast<SculptThreadedTaskData *>(userdata);
  SculptSession *ss = data->ob->sculpt;
  const Brush *brush = data->brush;

  PBVHVertexIter vd;
  SculptOrigVertData orig_data;
  float(*proxy)[3];

  SCULPT_orig_vert_data_init(&orig_data, data->ob, data->nodes[n], SCULPT_UNDO_COORDS);

  proxy = BKE_pbvh_node_add_proxy(ss->pbvh, data->nodes[n])->co;

  SculptBrushTest test;
  SculptBrushTestFn sculpt_brush_test_sq_fn = SCULPT_brush_test_init_with_falloff_shape(
      ss, &test, data->brush->falloff_shape);
  const int thread_id = BLI_task_parallel_thread_id(tls);

  AutomaskingNodeData automask_data;
  SCULPT_automasking_node_begin(
      data->ob, ss, ss->cache->automasking, &automask_data, data->nodes[n]);

  BKE_pbvh_vertex_iter_begin (ss->pbvh, data->nodes[n], vd, PBVH_ITER_UNIQUE) {
    SCULPT_orig_vert_data_update(ss, &orig_data, vd.vertex);
    if (!sculpt_brush_test_sq_fn(&test, orig_data.co)) {
      continue;
    }
    SCULPT_automasking_node_update(ss, &automask_data, &vd);

    const float fade = SCULPT_brush_strength_factor(ss,
                                                    brush,
                                                    orig_data.co,
                                                    sqrtf(test.dist),
                                                    orig_data.no,
                                                    nullptr,
                                                    vd.mask ? *vd.mask : 0.0f,
                                                    vd.vertex,
                                                    thread_id,
                                                    &automask_data);
    float current_disp[3];
    float current_disp_norm[3];
    float final_disp[3] = {0.0f, 0.0f, 0.0f};

    switch (brush->slide_deform_type) {
      case BRUSH_SLIDE_DEFORM_DRAG:
        sub_v3_v3v3(current_disp, ss->cache->location, ss->cache->last_location);
        break;
      case BRUSH_SLIDE_DEFORM_PINCH:
        sub_v3_v3v3(current_disp, ss->cache->location, vd.co);
        break;
      case BRUSH_SLIDE_DEFORM_EXPAND:
        sub_v3_v3v3(current_disp, vd.co, ss->cache->location);
        break;
    }

    normalize_v3_v3(current_disp_norm, current_disp);
    mul_v3_v3fl(current_disp, current_disp_norm, ss->cache->bstrength);

    SculptVertexNeighborIter ni;
    SCULPT_VERTEX_NEIGHBORS_ITER_BEGIN (ss, vd.vertex, ni) {
      float vertex_disp[3];
      float vertex_disp_norm[3];
      sub_v3_v3v3(vertex_disp, SCULPT_vertex_co_get(ss, ni.vertex), vd.co);
      normalize_v3_v3(vertex_disp_norm, vertex_disp);
      if (dot_v3v3(current_disp_norm, vertex_disp_norm) > 0.0f) {
        madd_v3_v3fl(final_disp, vertex_disp_norm, dot_v3v3(current_disp, vertex_disp));
      }
    }
    SCULPT_VERTEX_NEIGHBORS_ITER_END(ni);

    mul_v3_v3fl(proxy[vd.i], final_disp, fade);

    if (vd.is_mesh) {
      BKE_pbvh_vert_tag_update_normal(ss->pbvh, vd.vertex);
    }
  }
  BKE_pbvh_vertex_iter_end;
}

void SCULPT_relax_vertex(SculptSession *ss,
                         PBVHVertexIter *vd,
                         float factor,
                         eSculptBoundary boundary_mask,
                         float *r_final_pos)
{
  float smooth_pos[3];
  float final_disp[3];
  int avg_count = 0;
  int neighbor_count = 0;
  zero_v3(smooth_pos);

  eSculptBoundary bset = boundary_mask;
  bset |= SCULPT_BOUNDARY_FACE_SET;

  if (SCULPT_vertex_is_corner(ss, vd->vertex, (eSculptCorner)bset)) {
    copy_v3_v3(r_final_pos, vd->co);
    return;
  }

  const eSculptBoundary is_boundary = SCULPT_vertex_is_boundary(ss, vd->vertex, bset);

  float boundary_tan_a[3];
  float boundary_tan_b[3];
  bool have_boundary_tan_a = false;

  SculptVertexNeighborIter ni;
  SCULPT_VERTEX_NEIGHBORS_ITER_BEGIN (ss, vd->vertex, ni) {
    neighbor_count++;
<<<<<<< HEAD

    /* When the vertex to relax is boundary, use only connected boundary vertices for the
     * average position. */
    if (is_boundary) {
      if (SCULPT_vertex_is_boundary(ss, ni.vertex, bset) == SCULPT_BOUNDARY_NONE) {
        continue;
      }
      add_v3_v3(smooth_pos, SCULPT_vertex_co_get(ss, ni.vertex));
      avg_count++;

      /* Calculate a normal for the constraint plane using the edges of the boundary. */
      float to_neighbor[3];
      sub_v3_v3v3(to_neighbor, SCULPT_vertex_co_get(ss, ni.vertex), vd->co);
      normalize_v3(to_neighbor);

      if (!have_boundary_tan_a) {
        copy_v3_v3(boundary_tan_a, to_neighbor);
        have_boundary_tan_a = true;
=======
    if (!filter_boundary_face_sets ||
        (filter_boundary_face_sets && !SCULPT_vertex_has_unique_face_set(ss, ni.vertex)))
    {

      /* When the vertex to relax is boundary, use only connected boundary vertices for the average
       * position. */
      if (is_boundary) {
        if (!SCULPT_vertex_is_boundary(ss, ni.vertex)) {
          continue;
        }
        add_v3_v3(smooth_pos, SCULPT_vertex_co_get(ss, ni.vertex));
        avg_count++;

        /* Calculate a normal for the constraint plane using the edges of the boundary. */
        float to_neighbor[3];
        sub_v3_v3v3(to_neighbor, SCULPT_vertex_co_get(ss, ni.vertex), vd->co);
        normalize_v3(to_neighbor);
        add_v3_v3(boundary_normal, to_neighbor);
>>>>>>> 6b9a500a
      }
      else {
        copy_v3_v3(boundary_tan_b, to_neighbor);
      }
    }
    else {
      add_v3_v3(smooth_pos, SCULPT_vertex_co_get(ss, ni.vertex));
      avg_count++;
    }
  }
  SCULPT_VERTEX_NEIGHBORS_ITER_END(ni);

  if (avg_count > 0) {
    mul_v3_fl(smooth_pos, 1.0f / avg_count);
  }
  else {
    copy_v3_v3(r_final_pos, vd->co);
    return;
  }

  float plane[4];
  float smooth_closest_plane[3];
  float vno[3];

  if ((is_boundary) && avg_count == 2 && fabsf(dot_v3v3(boundary_tan_a, boundary_tan_b)) < 0.99f) {
    cross_v3_v3v3(vno, boundary_tan_a, boundary_tan_b);
    normalize_v3(vno);
  }
  else {
    SCULPT_vertex_normal_get(ss, vd->vertex, vno);
  }

  if (is_zero_v3(vno)) {
    copy_v3_v3(r_final_pos, vd->co);
    return;
  }

  plane_from_point_normal_v3(plane, vd->co, vno);
  closest_to_plane_v3(smooth_closest_plane, plane, smooth_pos);
  sub_v3_v3v3(final_disp, smooth_closest_plane, vd->co);

  mul_v3_fl(final_disp, factor);
  add_v3_v3v3(r_final_pos, vd->co, final_disp);
}

static void do_topology_relax_task_cb_ex(void *__restrict userdata,
                                         const int n,
                                         const TaskParallelTLS *__restrict tls)
{
  SculptThreadedTaskData *data = static_cast<SculptThreadedTaskData *>(userdata);
  SculptSession *ss = data->ob->sculpt;
  const Brush *brush = data->brush;
  const float bstrength = ss->cache->bstrength;

  PBVHVertexIter vd;
  SculptOrigVertData orig_data;

  SCULPT_orig_vert_data_init(&orig_data, data->ob, data->nodes[n], SCULPT_UNDO_COORDS);

  BKE_pbvh_node_add_proxy(ss->pbvh, data->nodes[n]);

  SculptBrushTest test;
  SculptBrushTestFn sculpt_brush_test_sq_fn = SCULPT_brush_test_init_with_falloff_shape(
      ss, &test, data->brush->falloff_shape);
  const int thread_id = BLI_task_parallel_thread_id(tls);

  AutomaskingNodeData automask_data;
  SCULPT_automasking_node_begin(
      data->ob, ss, ss->cache->automasking, &automask_data, data->nodes[n]);

  BKE_pbvh_vertex_iter_begin (ss->pbvh, data->nodes[n], vd, PBVH_ITER_UNIQUE) {
    SCULPT_orig_vert_data_update(ss, &orig_data, vd.vertex);
    if (!sculpt_brush_test_sq_fn(&test, orig_data.co)) {
      continue;
    }
    SCULPT_automasking_node_update(ss, &automask_data, &vd);

    const float fade = SCULPT_brush_strength_factor(ss,
                                                    brush,
                                                    orig_data.co,
                                                    sqrtf(test.dist),
                                                    orig_data.no,
                                                    nullptr,
                                                    vd.mask ? *vd.mask : 0.0f,
                                                    vd.vertex,
                                                    thread_id,
                                                    &automask_data);

    SCULPT_relax_vertex(ss, &vd, fade * bstrength, SCULPT_BOUNDARY_MESH, vd.co);
    if (vd.is_mesh) {
      BKE_pbvh_vert_tag_update_normal(ss->pbvh, vd.vertex);
    }
  }
  BKE_pbvh_vertex_iter_end;
}

void SCULPT_do_slide_relax_brush(Sculpt *sd, Object *ob, Span<PBVHNode *> nodes)
{
  SculptSession *ss = ob->sculpt;
  Brush *brush = BKE_paint_brush(&sd->paint);

  if (SCULPT_stroke_is_first_brush_step_of_symmetry_pass(ss->cache)) {
    return;
  }

  BKE_curvemapping_init(brush->curve);

  SculptThreadedTaskData data{};
  data.sd = sd;
  data.ob = ob;
  data.brush = brush;
  data.nodes = nodes;

  TaskParallelSettings settings;
  BKE_pbvh_parallel_range_settings(&settings, true, nodes.size());
  if (ss->cache->alt_smooth) {
    SCULPT_boundary_info_ensure(ob);
    for (int i = 0; i < 4; i++) {
      BLI_task_parallel_range(0, nodes.size(), &data, do_topology_relax_task_cb_ex, &settings);
    }
  }
  else {
    BLI_task_parallel_range(0, nodes.size(), &data, do_topology_slide_task_cb_ex, &settings);
  }
}

/** \} */

/* -------------------------------------------------------------------- */
/** \name Sculpt Multires Displacement Eraser Brush
 * \{ */

static void do_displacement_eraser_brush_task_cb_ex(void *__restrict userdata,
                                                    const int n,
                                                    const TaskParallelTLS *__restrict tls)
{
  SculptThreadedTaskData *data = static_cast<SculptThreadedTaskData *>(userdata);
  SculptSession *ss = data->ob->sculpt;
  const Brush *brush = data->brush;
  const float bstrength = clamp_f(ss->cache->bstrength, 0.0f, 1.0f);

  float(*proxy)[3] = BKE_pbvh_node_add_proxy(ss->pbvh, data->nodes[n])->co;

  SculptBrushTest test;
  SculptBrushTestFn sculpt_brush_test_sq_fn = SCULPT_brush_test_init_with_falloff_shape(
      ss, &test, data->brush->falloff_shape);
  const int thread_id = BLI_task_parallel_thread_id(tls);

  AutomaskingNodeData automask_data;
  SCULPT_automasking_node_begin(
      data->ob, ss, ss->cache->automasking, &automask_data, data->nodes[n]);

  PBVHVertexIter vd;
  BKE_pbvh_vertex_iter_begin (ss->pbvh, data->nodes[n], vd, PBVH_ITER_UNIQUE) {
    if (!sculpt_brush_test_sq_fn(&test, vd.co)) {
      continue;
    }
    SCULPT_automasking_node_update(ss, &automask_data, &vd);

    const float fade = bstrength * SCULPT_brush_strength_factor(ss,
                                                                brush,
                                                                vd.co,
                                                                sqrtf(test.dist),
                                                                vd.no,
                                                                vd.fno,
                                                                vd.mask ? *vd.mask : 0.0f,
                                                                vd.vertex,
                                                                thread_id,
                                                                &automask_data);

    float limit_co[3];
    float disp[3];
    SCULPT_vertex_limit_surface_get(ss, vd.vertex, limit_co);
    sub_v3_v3v3(disp, limit_co, vd.co);
    mul_v3_v3fl(proxy[vd.i], disp, fade);

    if (vd.is_mesh) {
      BKE_pbvh_vert_tag_update_normal(ss->pbvh, vd.vertex);
    }
  }
  BKE_pbvh_vertex_iter_end;
}

void SCULPT_do_displacement_eraser_brush(Sculpt *sd, Object *ob, Span<PBVHNode *> nodes)
{
  Brush *brush = BKE_paint_brush(&sd->paint);
  BKE_curvemapping_init(brush->curve);

  /* Threaded loop over nodes. */
  SculptThreadedTaskData data{};
  data.sd = sd;
  data.ob = ob;
  data.brush = brush;
  data.nodes = nodes;

  TaskParallelSettings settings;
  BKE_pbvh_parallel_range_settings(&settings, true, nodes.size());
  BLI_task_parallel_range(
      0, nodes.size(), &data, do_displacement_eraser_brush_task_cb_ex, &settings);
}

/** \} */

/* -------------------------------------------------------------------- */
/** \name Sculpt Multires Displacement Smear Brush
 * \{ */

static void do_displacement_smear_brush_task_cb_ex(void *__restrict userdata,
                                                   const int n,
                                                   const TaskParallelTLS *__restrict tls)
{
  SculptThreadedTaskData *data = static_cast<SculptThreadedTaskData *>(userdata);
  SculptSession *ss = data->ob->sculpt;
  const Brush *brush = data->brush;
  const float bstrength = clamp_f(ss->cache->bstrength, 0.0f, 1.0f);

  SculptBrushTest test;
  SculptBrushTestFn sculpt_brush_test_sq_fn = SCULPT_brush_test_init_with_falloff_shape(
      ss, &test, data->brush->falloff_shape);
  const int thread_id = BLI_task_parallel_thread_id(tls);

  AutomaskingNodeData automask_data;
  SCULPT_automasking_node_begin(
      data->ob, ss, ss->cache->automasking, &automask_data, data->nodes[n]);

  PBVHVertexIter vd;
  BKE_pbvh_vertex_iter_begin (ss->pbvh, data->nodes[n], vd, PBVH_ITER_UNIQUE) {
    if (!sculpt_brush_test_sq_fn(&test, vd.co)) {
      continue;
    }
    SCULPT_automasking_node_update(ss, &automask_data, &vd);

    const float fade = bstrength * SCULPT_brush_strength_factor(ss,
                                                                brush,
                                                                vd.co,
                                                                sqrtf(test.dist),
                                                                vd.no,
                                                                vd.fno,
                                                                vd.mask ? *vd.mask : 0.0f,
                                                                vd.vertex,
                                                                thread_id,
                                                                &automask_data);

    float current_disp[3];
    float current_disp_norm[3];
    float interp_limit_surface_disp[3];

    copy_v3_v3(interp_limit_surface_disp, ss->cache->prev_displacement[vd.index]);

    switch (brush->smear_deform_type) {
      case BRUSH_SMEAR_DEFORM_DRAG:
        sub_v3_v3v3(current_disp, ss->cache->location, ss->cache->last_location);
        break;
      case BRUSH_SMEAR_DEFORM_PINCH:
        sub_v3_v3v3(current_disp, ss->cache->location, vd.co);
        break;
      case BRUSH_SMEAR_DEFORM_EXPAND:
        sub_v3_v3v3(current_disp, vd.co, ss->cache->location);
        break;
    }

    normalize_v3_v3(current_disp_norm, current_disp);
    mul_v3_v3fl(current_disp, current_disp_norm, ss->cache->bstrength);

    float weights_accum = 1.0f;

    SculptVertexNeighborIter ni;
    SCULPT_VERTEX_NEIGHBORS_ITER_BEGIN (ss, vd.vertex, ni) {
      float vertex_disp[3];
      float vertex_disp_norm[3];
      float neighbor_limit_co[3];
      SCULPT_vertex_limit_surface_get(ss, ni.vertex, neighbor_limit_co);
      sub_v3_v3v3(vertex_disp,
                  ss->cache->limit_surface_co[ni.index],
                  ss->cache->limit_surface_co[vd.index]);
      const float *neighbor_limit_surface_disp = ss->cache->prev_displacement[ni.index];
      normalize_v3_v3(vertex_disp_norm, vertex_disp);

      if (dot_v3v3(current_disp_norm, vertex_disp_norm) >= 0.0f) {
        continue;
      }

      const float disp_interp = clamp_f(
          -dot_v3v3(current_disp_norm, vertex_disp_norm), 0.0f, 1.0f);
      madd_v3_v3fl(interp_limit_surface_disp, neighbor_limit_surface_disp, disp_interp);
      weights_accum += disp_interp;
    }
    SCULPT_VERTEX_NEIGHBORS_ITER_END(ni);

    mul_v3_fl(interp_limit_surface_disp, 1.0f / weights_accum);

    float new_co[3];
    add_v3_v3v3(new_co, ss->cache->limit_surface_co[vd.index], interp_limit_surface_disp);
    interp_v3_v3v3(vd.co, vd.co, new_co, fade);

    if (vd.is_mesh) {
      BKE_pbvh_vert_tag_update_normal(ss->pbvh, vd.vertex);
    }
  }
  BKE_pbvh_vertex_iter_end;
}

static void do_displacement_smear_store_prev_disp_task_cb_ex(
    void *__restrict userdata, const int n, const TaskParallelTLS *__restrict /*tls*/)
{
  SculptThreadedTaskData *data = static_cast<SculptThreadedTaskData *>(userdata);
  SculptSession *ss = data->ob->sculpt;

  PBVHVertexIter vd;
  BKE_pbvh_vertex_iter_begin (ss->pbvh, data->nodes[n], vd, PBVH_ITER_UNIQUE) {
    sub_v3_v3v3(ss->cache->prev_displacement[vd.index],
                SCULPT_vertex_co_get(ss, vd.vertex),
                ss->cache->limit_surface_co[vd.index]);
  }
  BKE_pbvh_vertex_iter_end;
}

void SCULPT_do_displacement_smear_brush(Sculpt *sd, Object *ob, Span<PBVHNode *> nodes)
{
  Brush *brush = BKE_paint_brush(&sd->paint);
  SculptSession *ss = ob->sculpt;

  BKE_curvemapping_init(brush->curve);

  const int totvert = SCULPT_vertex_count_get(ss);
  if (!ss->cache->prev_displacement) {
    ss->cache->prev_displacement = static_cast<float(*)[3]>(
        MEM_malloc_arrayN(totvert, sizeof(float[3]), __func__));
    ss->cache->limit_surface_co = static_cast<float(*)[3]>(
        MEM_malloc_arrayN(totvert, sizeof(float[3]), __func__));
    for (int i = 0; i < totvert; i++) {
      PBVHVertRef vertex = BKE_pbvh_index_to_vertex(ss->pbvh, i);

      SCULPT_vertex_limit_surface_get(ss, vertex, ss->cache->limit_surface_co[i]);
      sub_v3_v3v3(ss->cache->prev_displacement[i],
                  SCULPT_vertex_co_get(ss, vertex),
                  ss->cache->limit_surface_co[i]);
    }
  }
  /* Threaded loop over nodes. */
  SculptThreadedTaskData data{};
  data.sd = sd;
  data.ob = ob;
  data.brush = brush;
  data.nodes = nodes;

  TaskParallelSettings settings;
  BKE_pbvh_parallel_range_settings(&settings, true, nodes.size());
  BLI_task_parallel_range(
      0, nodes.size(), &data, do_displacement_smear_store_prev_disp_task_cb_ex, &settings);
  BLI_task_parallel_range(
      0, nodes.size(), &data, do_displacement_smear_brush_task_cb_ex, &settings);
}

/** \} */

/* -------------------------------------------------------------------- */
/** \name Sculpt Topology Rake (Shared Utility)
 * \{ */

static void do_topology_rake_bmesh_task_cb_ex(void *__restrict userdata,
                                              const int n,
                                              const TaskParallelTLS *__restrict tls)
{
  SculptThreadedTaskData *data = static_cast<SculptThreadedTaskData *>(userdata);
  SculptSession *ss = data->ob->sculpt;
  Sculpt *sd = data->sd;
  const Brush *brush = data->brush;

  const bool use_curvature = brush->flag2 & BRUSH_CURVATURE_RAKE;
  const bool do_reproject = SCULPT_need_reproject(ss);

  float direction[3];
  copy_v3_v3(direction, ss->cache->grab_delta_symmetry);

  float tmp[3];
  mul_v3_v3fl(
      tmp, ss->cache->sculpt_normal_symm, dot_v3v3(ss->cache->sculpt_normal_symm, direction));
  sub_v3_v3(direction, tmp);
  normalize_v3(direction);

  const float bstrength = clamp_f(data->strength, 0.0f, 1.0f);

  SculptBrushTest test;
  SculptBrushTestFn sculpt_brush_test_sq_fn = SCULPT_brush_test_init_with_falloff_shape(
      ss, &test, data->brush->falloff_shape);
  const int thread_id = BLI_task_parallel_thread_id(tls);

  AutomaskingNodeData automask_data;
  SCULPT_automasking_node_begin(
      data->ob, ss, ss->cache->automasking, &automask_data, data->nodes[n]);

  if (use_curvature) {
    SCULPT_curvature_begin(ss, data->nodes[n], false);
  }

  PBVHVertexIter vd;
  BKE_pbvh_vertex_iter_begin (ss->pbvh, data->nodes[n], vd, PBVH_ITER_UNIQUE) {
    float direction2[3];

    if (use_curvature) {
      SCULPT_curvature_dir_get(ss, vd.vertex, direction2, false);
    }
    else {
      copy_v3_v3(direction2, direction);
    }

    if (is_zero_v3(direction2)) {
      continue;
    }

    if (!sculpt_brush_test_sq_fn(&test, vd.co)) {
      continue;
    }
    SCULPT_automasking_node_update(ss, &automask_data, &vd);

    const float fade = bstrength *
                       SCULPT_brush_strength_factor(ss,
                                                    brush,
                                                    vd.co,
                                                    sqrtf(test.dist),
                                                    vd.no,
                                                    vd.fno,
                                                    *vd.mask,
                                                    vd.vertex,
                                                    thread_id,
                                                    &automask_data) *
                       ss->cache->pressure;

    float oldco[3];
    float oldno[3];
    copy_v3_v3(oldco, vd.co);
    SCULPT_vertex_normal_get(ss, vd.vertex, oldno);

    float avg[3], val[3];

    int cd_temp = data->scl->bmesh_cd_offset;
    SCULPT_bmesh_four_neighbor_average(
        ss, avg, direction2, vd.bm_vert, 1.0f, true, cd_temp, false);

    sub_v3_v3v3(val, avg, vd.co);

    madd_v3_v3v3fl(val, vd.co, val, fade);

    SCULPT_clip(sd, ss, vd.co, val);

    if (do_reproject) {
      SCULPT_reproject_cdata(ss, vd.vertex, oldco, oldno);
    }

    if (vd.is_mesh) {
      BKE_pbvh_vert_tag_update_normal(ss->pbvh, vd.vertex);
    }
  }
  BKE_pbvh_vertex_iter_end;
}

void SCULPT_bmesh_topology_rake(Sculpt *sd, Object *ob, Span<PBVHNode *> nodes, float bstrength)
{
  Brush *brush = BKE_paint_brush(&sd->paint);
  SculptSession *ss = ob->sculpt;
  const float strength = clamp_f(bstrength, 0.0f, 1.0f);

  /* Interactions increase both strength and quality. */
  const int iterations = 3;

  int iteration;
  const int count = iterations * strength + 1;
  const float factor = iterations * strength / count;

  if (!ss->attrs.rake_temp) {
    SculptAttributeParams params = {};
    ss->attrs.rake_temp = BKE_sculpt_attribute_ensure(
        ob, ATTR_DOMAIN_POINT, CD_PROP_COLOR, SCULPT_ATTRIBUTE_NAME(rake_temp), &params);
  }

  if (SCULPT_stroke_is_first_brush_step(ss->cache) &&
      (ss->cache->brush->flag2 & BRUSH_SMOOTH_USE_AREA_WEIGHT)) {
    BKE_pbvh_update_all_tri_areas(ss->pbvh);
  }

  if (brush->flag2 & BRUSH_CURVATURE_RAKE) {
    BKE_sculpt_ensure_curvature_dir(ob);
  }

  for (iteration = 0; iteration <= count; iteration++) {

    SculptThreadedTaskData data{};
    data.sd = sd;
    data.ob = ob;
    data.brush = brush;
    data.nodes = nodes;
    data.strength = factor;
    data.scl = ss->attrs.rake_temp;

    TaskParallelSettings settings;
    BKE_pbvh_parallel_range_settings(&settings, true, nodes.size());

    BLI_task_parallel_range(0, nodes.size(), &data, do_topology_rake_bmesh_task_cb_ex, &settings);
  }
}

/** \} */

/* -------------------------------------------------------------------- */
/** \name Sculpt Mask Brush
 * \{ */

static void do_mask_brush_draw_task_cb_ex(void *__restrict userdata,
                                          const int n,
                                          const TaskParallelTLS *__restrict tls)
{
  SculptThreadedTaskData *data = static_cast<SculptThreadedTaskData *>(userdata);
  SculptSession *ss = data->ob->sculpt;
  const Brush *brush = data->brush;
  const float bstrength = ss->cache->bstrength;

  PBVHVertexIter vd;

  SculptBrushTest test;
  SculptBrushTestFn sculpt_brush_test_sq_fn = SCULPT_brush_test_init_with_falloff_shape(
      ss, &test, data->brush->falloff_shape);
  const int thread_id = BLI_task_parallel_thread_id(tls);

  AutomaskingNodeData automask_data;
  SCULPT_automasking_node_begin(
      data->ob, ss, ss->cache->automasking, &automask_data, data->nodes[n]);

  BKE_pbvh_vertex_iter_begin (ss->pbvh, data->nodes[n], vd, PBVH_ITER_UNIQUE) {
    if (!sculpt_brush_test_sq_fn(&test, vd.co)) {
      continue;
    }

    SCULPT_automasking_node_update(ss, &automask_data, &vd);
    const float fade = SCULPT_brush_strength_factor(ss,
                                                    brush,
                                                    vd.co,
                                                    sqrtf(test.dist),
                                                    vd.no,
                                                    vd.fno,
                                                    0.0f,
                                                    vd.vertex,
                                                    thread_id,
                                                    &automask_data);

    if (bstrength > 0.0f) {
      (*vd.mask) += fade * bstrength * (1.0f - *vd.mask);
    }
    else {
      (*vd.mask) += fade * bstrength * (*vd.mask);
    }
    *vd.mask = clamp_f(*vd.mask, 0.0f, 1.0f);
  }
  BKE_pbvh_vertex_iter_end;
}

void SCULPT_do_mask_brush_draw(Sculpt *sd, Object *ob, Span<PBVHNode *> nodes)
{
  Brush *brush = BKE_paint_brush(&sd->paint);

    BKE_sculpt_ensure_origmask(ob);

  /* Threaded loop over nodes. */
  SculptThreadedTaskData data{};
  data.sd = sd;
  data.ob = ob;
  data.brush = brush;
  data.nodes = nodes;

  TaskParallelSettings settings;
  BKE_pbvh_parallel_range_settings(&settings, true, nodes.size());
  BLI_task_parallel_range(0, nodes.size(), &data, do_mask_brush_draw_task_cb_ex, &settings);
}

void SCULPT_do_mask_brush(Sculpt *sd, Object *ob, Span<PBVHNode *> nodes)
{
  SculptSession *ss = ob->sculpt;
  Brush *brush = BKE_paint_brush(&sd->paint);

  switch ((BrushMaskTool)brush->mask_tool) {
    case BRUSH_MASK_DRAW:
      SCULPT_do_mask_brush_draw(sd, ob, nodes);
      break;
    case BRUSH_MASK_SMOOTH:
      BKE_sculpt_ensure_origmask(ob);
      SCULPT_smooth(sd, ob, nodes, ss->cache->bstrength, true);
      break;
  }
}

/** \} */<|MERGE_RESOLUTION|>--- conflicted
+++ resolved
@@ -2445,7 +2445,6 @@
   SculptVertexNeighborIter ni;
   SCULPT_VERTEX_NEIGHBORS_ITER_BEGIN (ss, vd->vertex, ni) {
     neighbor_count++;
-<<<<<<< HEAD
 
     /* When the vertex to relax is boundary, use only connected boundary vertices for the
      * average position. */
@@ -2464,26 +2463,6 @@
       if (!have_boundary_tan_a) {
         copy_v3_v3(boundary_tan_a, to_neighbor);
         have_boundary_tan_a = true;
-=======
-    if (!filter_boundary_face_sets ||
-        (filter_boundary_face_sets && !SCULPT_vertex_has_unique_face_set(ss, ni.vertex)))
-    {
-
-      /* When the vertex to relax is boundary, use only connected boundary vertices for the average
-       * position. */
-      if (is_boundary) {
-        if (!SCULPT_vertex_is_boundary(ss, ni.vertex)) {
-          continue;
-        }
-        add_v3_v3(smooth_pos, SCULPT_vertex_co_get(ss, ni.vertex));
-        avg_count++;
-
-        /* Calculate a normal for the constraint plane using the edges of the boundary. */
-        float to_neighbor[3];
-        sub_v3_v3v3(to_neighbor, SCULPT_vertex_co_get(ss, ni.vertex), vd->co);
-        normalize_v3(to_neighbor);
-        add_v3_v3(boundary_normal, to_neighbor);
->>>>>>> 6b9a500a
       }
       else {
         copy_v3_v3(boundary_tan_b, to_neighbor);
@@ -2961,7 +2940,8 @@
   }
 
   if (SCULPT_stroke_is_first_brush_step(ss->cache) &&
-      (ss->cache->brush->flag2 & BRUSH_SMOOTH_USE_AREA_WEIGHT)) {
+      (ss->cache->brush->flag2 & BRUSH_SMOOTH_USE_AREA_WEIGHT))
+  {
     BKE_pbvh_update_all_tri_areas(ss->pbvh);
   }
 
@@ -3044,7 +3024,7 @@
 {
   Brush *brush = BKE_paint_brush(&sd->paint);
 
-    BKE_sculpt_ensure_origmask(ob);
+  BKE_sculpt_ensure_origmask(ob);
 
   /* Threaded loop over nodes. */
   SculptThreadedTaskData data{};
