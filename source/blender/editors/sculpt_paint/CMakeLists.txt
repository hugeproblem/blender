--- conflicted
+++ resolved
@@ -73,12 +73,8 @@
   sculpt_displacement.h
   sculpt_dyntopo.c
   sculpt_expand.c
-<<<<<<< HEAD
-  sculpt_face_set.c
   sculpt_face_set_topology.c
-=======
   sculpt_face_set.cc
->>>>>>> b37954d0
   sculpt_filter_color.c
   sculpt_filter_mask.c
   sculpt_filter_mesh.c
