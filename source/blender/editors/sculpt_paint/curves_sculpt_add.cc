/* SPDX-License-Identifier: GPL-2.0-or-later */

#include <algorithm>

#include "curves_sculpt_intern.hh"

#include "BLI_float4x4.hh"
#include "BLI_kdtree.h"
#include "BLI_rand.hh"
#include "BLI_vector.hh"

#include "PIL_time.h"

#include "DEG_depsgraph.h"

#include "BKE_attribute_math.hh"
#include "BKE_brush.h"
#include "BKE_bvhutils.h"
#include "BKE_context.h"
#include "BKE_curves.hh"
#include "BKE_curves_utils.hh"
#include "BKE_mesh.h"
#include "BKE_mesh_runtime.h"
#include "BKE_paint.h"
#include "BKE_report.h"
#include "BKE_spline.hh"

#include "DNA_brush_enums.h"
#include "DNA_brush_types.h"
#include "DNA_curves_types.h"
#include "DNA_mesh_types.h"
#include "DNA_meshdata_types.h"
#include "DNA_object_types.h"
#include "DNA_screen_types.h"
#include "DNA_space_types.h"

#include "ED_screen.h"
#include "ED_view3d.h"

#include "WM_api.h"

/**
 * The code below uses a prefix naming convention to indicate the coordinate space:
 * cu: Local space of the curves object that is being edited.
 * su: Local space of the surface object.
 * wo: World space.
 * re: 2D coordinates within the region.
 */

namespace blender::ed::sculpt_paint {

using bke::CurvesGeometry;

class AddOperation : public CurvesSculptStrokeOperation {
 private:
  /** Used when some data should be interpolated from existing curves. */
  KDTree_3d *curve_roots_kdtree_ = nullptr;

  friend struct AddOperationExecutor;

 public:
  ~AddOperation() override
  {
    if (curve_roots_kdtree_ != nullptr) {
      BLI_kdtree_3d_free(curve_roots_kdtree_);
    }
  }

  void on_stroke_extended(const bContext &C, const StrokeExtension &stroke_extension) override;
};

static void initialize_straight_curve_positions(const float3 &p1,
                                                const float3 &p2,
                                                MutableSpan<float3> r_positions)
{
  const float step = 1.0f / (float)(r_positions.size() - 1);
  for (const int i : r_positions.index_range()) {
    r_positions[i] = math::interpolate(p1, p2, i * step);
  }
}

/**
 * Utility class that actually executes the update when the stroke is updated. That's useful
 * because it avoids passing a very large number of parameters between functions.
 */
struct AddOperationExecutor {
  AddOperation *self_ = nullptr;
  const Depsgraph *depsgraph_ = nullptr;
  const Scene *scene_ = nullptr;
  ARegion *region_ = nullptr;
  const View3D *v3d_ = nullptr;

  Object *object_ = nullptr;
  Curves *curves_id_ = nullptr;
  CurvesGeometry *curves_ = nullptr;

  Object *surface_ob_ = nullptr;
  Mesh *surface_ = nullptr;
  Span<MLoopTri> surface_looptris_;
  Span<float3> corner_normals_su_;

  const CurvesSculpt *curves_sculpt_ = nullptr;
  const Brush *brush_ = nullptr;
  const BrushCurvesSculptSettings *brush_settings_ = nullptr;

  float brush_radius_re_;
  float2 brush_pos_re_;

  bool use_front_face_;
  bool interpolate_length_;
  bool interpolate_shape_;
  bool interpolate_point_count_;
  bool use_interpolation_;
  float new_curve_length_;
  int add_amount_;
  int constant_points_per_curve_;

  /** Various matrices to convert between coordinate spaces. */
  float4x4 curves_to_world_mat_;
  float4x4 world_to_curves_mat_;
  float4x4 world_to_surface_mat_;
  float4x4 surface_to_world_mat_;
  float4x4 surface_to_curves_mat_;
  float4x4 surface_to_curves_normal_mat_;

  BVHTreeFromMesh surface_bvh_;

  int tot_old_curves_;
  int tot_old_points_;

  struct AddedPoints {
    Vector<float3> positions_cu;
    Vector<float3> bary_coords;
    Vector<int> looptri_indices;
  };

  struct NeighborInfo {
    /* Curve index of the neighbor. */
    int index;
    /* The weights of all neighbors of a new curve add up to 1. */
    float weight;
  };
  static constexpr int max_neighbors = 5;
  using NeighborsVector = Vector<NeighborInfo, max_neighbors>;

  void execute(AddOperation &self, const bContext &C, const StrokeExtension &stroke_extension)
  {
    self_ = &self;
    depsgraph_ = CTX_data_depsgraph_pointer(&C);
    scene_ = CTX_data_scene(&C);
    object_ = CTX_data_active_object(&C);
    region_ = CTX_wm_region(&C);
    v3d_ = CTX_wm_view3d(&C);

    curves_id_ = static_cast<Curves *>(object_->data);
    curves_ = &CurvesGeometry::wrap(curves_id_->geometry);

    if (curves_id_->surface == nullptr || curves_id_->surface->type != OB_MESH) {
      return;
    }

    curves_to_world_mat_ = object_->obmat;
    world_to_curves_mat_ = curves_to_world_mat_.inverted();

    surface_ob_ = curves_id_->surface;
    surface_ = static_cast<Mesh *>(surface_ob_->data);
    surface_to_world_mat_ = surface_ob_->obmat;
    world_to_surface_mat_ = surface_to_world_mat_.inverted();
    surface_to_curves_mat_ = world_to_curves_mat_ * surface_to_world_mat_;
    surface_to_curves_normal_mat_ = surface_to_curves_mat_.inverted().transposed();

    if (!CustomData_has_layer(&surface_->ldata, CD_NORMAL)) {
      BKE_mesh_calc_normals_split(surface_);
    }
    corner_normals_su_ = {
        reinterpret_cast<const float3 *>(CustomData_get_layer(&surface_->ldata, CD_NORMAL)),
        surface_->totloop};

    curves_sculpt_ = scene_->toolsettings->curves_sculpt;
    brush_ = BKE_paint_brush_for_read(&curves_sculpt_->paint);
    brush_settings_ = brush_->curves_sculpt_settings;
<<<<<<< HEAD
    brush_radius_re_ = BKE_brush_size_get(scene_, brush_, false);
=======
    brush_radius_re_ = brush_radius_get(*scene_, *brush_, stroke_extension);
>>>>>>> 1a516bb7
    brush_pos_re_ = stroke_extension.mouse_position;

    use_front_face_ = brush_->flag & BRUSH_FRONTFACE;
    const eBrushFalloffShape falloff_shape = static_cast<eBrushFalloffShape>(
        brush_->falloff_shape);
    add_amount_ = std::max(0, brush_settings_->add_amount);
    constant_points_per_curve_ = std::max(2, brush_settings_->points_per_curve);
    interpolate_length_ = brush_settings_->flag & BRUSH_CURVES_SCULPT_FLAG_INTERPOLATE_LENGTH;
    interpolate_shape_ = brush_settings_->flag & BRUSH_CURVES_SCULPT_FLAG_INTERPOLATE_SHAPE;
    interpolate_point_count_ = brush_settings_->flag &
                               BRUSH_CURVES_SCULPT_FLAG_INTERPOLATE_POINT_COUNT;
    use_interpolation_ = interpolate_length_ || interpolate_shape_ || interpolate_point_count_;
    new_curve_length_ = brush_settings_->curve_length;

    tot_old_curves_ = curves_->curves_num();
    tot_old_points_ = curves_->points_num();

    if (add_amount_ == 0) {
      return;
    }

    const double time = PIL_check_seconds_timer() * 1000000.0;
    /* Use a pointer cast to avoid overflow warnings. */
    RandomNumberGenerator rng{*(uint32_t *)(&time)};

    BKE_bvhtree_from_mesh_get(&surface_bvh_, surface_, BVHTREE_FROM_LOOPTRI, 2);
    BLI_SCOPED_DEFER([&]() { free_bvhtree_from_mesh(&surface_bvh_); });

    surface_looptris_ = {BKE_mesh_runtime_looptri_ensure(surface_),
                         BKE_mesh_runtime_looptri_len(surface_)};

    /* Sample points on the surface using one of multiple strategies. */
    AddedPoints added_points;
    if (add_amount_ == 1) {
      this->sample_in_center_with_symmetry(added_points);
    }
    else if (falloff_shape == PAINT_FALLOFF_SHAPE_TUBE) {
      this->sample_projected_with_symmetry(rng, added_points);
    }
    else if (falloff_shape == PAINT_FALLOFF_SHAPE_SPHERE) {
      this->sample_spherical_with_symmetry(rng, added_points);
    }
    else {
      BLI_assert_unreachable();
    }

    if (added_points.bary_coords.is_empty()) {
      /* No new points have been added. */
      return;
    }

    Array<NeighborsVector> neighbors_per_curve;
    if (use_interpolation_) {
      this->ensure_curve_roots_kdtree();
      neighbors_per_curve = this->find_curve_neighbors(added_points);
    }

    /* Resize to add the new curves, building the offsets in the array owned by the curves. */
    const int tot_added_curves = added_points.bary_coords.size();
    curves_->resize(curves_->points_num(), curves_->curves_num() + tot_added_curves);
    if (interpolate_point_count_) {
      this->initialize_curve_offsets_with_interpolation(neighbors_per_curve);
    }
    else {
      this->initialize_curve_offsets_without_interpolation(constant_points_per_curve_);
    }

    /* Resize to add the correct point count calculated as part of building the offsets. */
    curves_->resize(curves_->offsets().last(), curves_->curves_num());

    this->initialize_attributes(added_points, neighbors_per_curve);

    curves_->update_curve_types();

    DEG_id_tag_update(&curves_id_->id, ID_RECALC_GEOMETRY);
    WM_main_add_notifier(NC_GEOM | ND_DATA, &curves_id_->id);
    ED_region_tag_redraw(region_);
  }

  float3 get_bary_coords(const Mesh &mesh, const MLoopTri &looptri, const float3 position) const
  {
    const float3 &v0 = mesh.mvert[mesh.mloop[looptri.tri[0]].v].co;
    const float3 &v1 = mesh.mvert[mesh.mloop[looptri.tri[1]].v].co;
    const float3 &v2 = mesh.mvert[mesh.mloop[looptri.tri[2]].v].co;
    float3 bary_coords;
    interp_weights_tri_v3(bary_coords, v0, v1, v2, position);
    return bary_coords;
  }

  /**
   * Sample a single point exactly at the mouse position.
   */
  void sample_in_center_with_symmetry(AddedPoints &r_added_points)
  {
    float3 ray_start_wo, ray_end_wo;
    ED_view3d_win_to_segment_clipped(
        depsgraph_, region_, v3d_, brush_pos_re_, ray_start_wo, ray_end_wo, true);
    const float3 ray_start_su = world_to_surface_mat_ * ray_start_wo;
    const float3 ray_end_su = world_to_surface_mat_ * ray_end_wo;

    const Vector<float4x4> symmetry_brush_transforms = get_symmetry_brush_transforms(
        eCurvesSymmetryType(curves_id_->symmetry));

    for (const float4x4 &brush_transform : symmetry_brush_transforms) {
      this->sample_in_center(
          r_added_points, brush_transform * ray_start_su, brush_transform * ray_end_su);
    }
  }

  void sample_in_center(AddedPoints &r_added_points,
                        const float3 &ray_start_su,
                        const float3 &ray_end_su)
  {
    const float3 ray_direction_su = math::normalize(ray_end_su - ray_start_su);

    BVHTreeRayHit ray_hit;
    ray_hit.dist = FLT_MAX;
    ray_hit.index = -1;
    BLI_bvhtree_ray_cast(surface_bvh_.tree,
                         ray_start_su,
                         ray_direction_su,
                         0.0f,
                         &ray_hit,
                         surface_bvh_.raycast_callback,
                         &surface_bvh_);

    if (ray_hit.index == -1) {
      return;
    }

    const int looptri_index = ray_hit.index;
    const float3 brush_pos_su = ray_hit.co;
    const float3 bary_coords = this->get_bary_coords(
        *surface_, surface_looptris_[looptri_index], brush_pos_su);

    const float3 brush_pos_cu = surface_to_curves_mat_ * brush_pos_su;

    r_added_points.positions_cu.append(brush_pos_cu);
    r_added_points.bary_coords.append(bary_coords);
    r_added_points.looptri_indices.append(looptri_index);
  }

  /**
   * Sample points by shooting rays within the brush radius in the 3D view.
   */
  void sample_projected_with_symmetry(RandomNumberGenerator &rng, AddedPoints &r_added_points)
  {
    const Vector<float4x4> symmetry_brush_transforms = get_symmetry_brush_transforms(
        eCurvesSymmetryType(curves_id_->symmetry));
    for (const float4x4 &brush_transform : symmetry_brush_transforms) {
      this->sample_projected(rng, r_added_points, brush_transform);
    }
  }

  void sample_projected(RandomNumberGenerator &rng,
                        AddedPoints &r_added_points,
                        const float4x4 &brush_transform)
  {
    const int old_amount = r_added_points.bary_coords.size();
    const int max_iterations = std::max(100'000, add_amount_ * 10);
    int current_iteration = 0;
    while (r_added_points.bary_coords.size() < old_amount + add_amount_) {
      if (current_iteration++ >= max_iterations) {
        break;
      }

      const float r = brush_radius_re_ * std::sqrt(rng.get_float());
      const float angle = rng.get_float() * 2.0f * M_PI;
      const float2 pos_re = brush_pos_re_ + r * float2(std::cos(angle), std::sin(angle));

      float3 ray_start_wo, ray_end_wo;
      ED_view3d_win_to_segment_clipped(
          depsgraph_, region_, v3d_, pos_re, ray_start_wo, ray_end_wo, true);
      const float3 ray_start_su = brush_transform * (world_to_surface_mat_ * ray_start_wo);
      const float3 ray_end_su = brush_transform * (world_to_surface_mat_ * ray_end_wo);
      const float3 ray_direction_su = math::normalize(ray_end_su - ray_start_su);

      BVHTreeRayHit ray_hit;
      ray_hit.dist = FLT_MAX;
      ray_hit.index = -1;
      BLI_bvhtree_ray_cast(surface_bvh_.tree,
                           ray_start_su,
                           ray_direction_su,
                           0.0f,
                           &ray_hit,
                           surface_bvh_.raycast_callback,
                           &surface_bvh_);

      if (ray_hit.index == -1) {
        continue;
      }

      if (use_front_face_) {
        const float3 normal_su = ray_hit.no;
        if (math::dot(ray_direction_su, normal_su) >= 0.0f) {
          continue;
        }
      }

      const int looptri_index = ray_hit.index;
      const float3 pos_su = ray_hit.co;

      const float3 bary_coords = this->get_bary_coords(
          *surface_, surface_looptris_[looptri_index], pos_su);

      const float3 pos_cu = surface_to_curves_mat_ * pos_su;

      r_added_points.positions_cu.append(pos_cu);
      r_added_points.bary_coords.append(bary_coords);
      r_added_points.looptri_indices.append(looptri_index);
    }
  }

  /**
   * Sample points in a 3D sphere around the surface position that the mouse hovers over.
   */
  void sample_spherical_with_symmetry(RandomNumberGenerator &rng, AddedPoints &r_added_points)
  {
    /* Find ray that starts in the center of the brush. */
    float3 brush_ray_start_wo, brush_ray_end_wo;
    ED_view3d_win_to_segment_clipped(
        depsgraph_, region_, v3d_, brush_pos_re_, brush_ray_start_wo, brush_ray_end_wo, true);
    const float3 brush_ray_start_su = world_to_surface_mat_ * brush_ray_start_wo;
    const float3 brush_ray_end_su = world_to_surface_mat_ * brush_ray_end_wo;

    /* Find ray that starts on the boundary of the brush. That is used to compute the brush radius
     * in 3D. */
    float3 brush_radius_ray_start_wo, brush_radius_ray_end_wo;
    ED_view3d_win_to_segment_clipped(depsgraph_,
                                     region_,
                                     v3d_,
                                     brush_pos_re_ + float2(brush_radius_re_, 0),
                                     brush_radius_ray_start_wo,
                                     brush_radius_ray_end_wo,
                                     true);
    const float3 brush_radius_ray_start_su = world_to_surface_mat_ * brush_radius_ray_start_wo;
    const float3 brush_radius_ray_end_su = world_to_surface_mat_ * brush_radius_ray_end_wo;

    const Vector<float4x4> symmetry_brush_transforms = get_symmetry_brush_transforms(
        eCurvesSymmetryType(curves_id_->symmetry));
    for (const float4x4 &brush_transform : symmetry_brush_transforms) {
      this->sample_spherical(rng,
                             r_added_points,
                             brush_transform * brush_ray_start_su,
                             brush_transform * brush_ray_end_su,
                             brush_transform * brush_radius_ray_start_su,
                             brush_transform * brush_radius_ray_end_su);
    }
  }

  void sample_spherical(RandomNumberGenerator &rng,
                        AddedPoints &r_added_points,
                        const float3 &brush_ray_start_su,
                        const float3 &brush_ray_end_su,
                        const float3 &brush_radius_ray_start_su,
                        const float3 &brush_radius_ray_end_su)
  {
    const float3 brush_ray_direction_su = math::normalize(brush_ray_end_su - brush_ray_start_su);

    BVHTreeRayHit ray_hit;
    ray_hit.dist = FLT_MAX;
    ray_hit.index = -1;
    BLI_bvhtree_ray_cast(surface_bvh_.tree,
                         brush_ray_start_su,
                         brush_ray_direction_su,
                         0.0f,
                         &ray_hit,
                         surface_bvh_.raycast_callback,
                         &surface_bvh_);

    if (ray_hit.index == -1) {
      return;
    }

    /* Compute brush radius. */
    const float3 brush_pos_su = ray_hit.co;
    const float brush_radius_su = dist_to_line_v3(
        brush_pos_su, brush_radius_ray_start_su, brush_radius_ray_end_su);
    const float brush_radius_sq_su = pow2f(brush_radius_su);

    /* Find surface triangles within brush radius. */
    Vector<int> looptri_indices;
    if (use_front_face_) {
      BLI_bvhtree_range_query_cpp(
          *surface_bvh_.tree,
          brush_pos_su,
          brush_radius_su,
          [&](const int index, const float3 &UNUSED(co), const float UNUSED(dist_sq)) {
            const MLoopTri &looptri = surface_looptris_[index];
            const float3 v0_su = surface_->mvert[surface_->mloop[looptri.tri[0]].v].co;
            const float3 v1_su = surface_->mvert[surface_->mloop[looptri.tri[1]].v].co;
            const float3 v2_su = surface_->mvert[surface_->mloop[looptri.tri[2]].v].co;
            float3 normal_su;
            normal_tri_v3(normal_su, v0_su, v1_su, v2_su);
            if (math::dot(normal_su, brush_ray_direction_su) >= 0.0f) {
              return;
            }
            looptri_indices.append(index);
          });
    }
    else {
      BLI_bvhtree_range_query_cpp(
          *surface_bvh_.tree,
          brush_pos_su,
          brush_radius_su,
          [&](const int index, const float3 &UNUSED(co), const float UNUSED(dist_sq)) {
            looptri_indices.append(index);
          });
    }

    /* Density used for sampling points. This does not have to be exact, because the loop below
     * automatically runs until enough samples have been found. If too many samples are found, some
     * will be discarded afterwards. */
    const float brush_plane_area_su = M_PI * brush_radius_sq_su;
    const float approximate_density_su = add_amount_ / brush_plane_area_su;

    /* Used for switching between two triangle sampling strategies. */
    const float area_threshold = brush_plane_area_su;

    /* Usually one or two iterations should be enough. */
    const int max_iterations = 5;
    int current_iteration = 0;

    const int old_amount = r_added_points.bary_coords.size();
    while (r_added_points.bary_coords.size() < old_amount + add_amount_) {
      if (current_iteration++ >= max_iterations) {
        break;
      }

      for (const int looptri_index : looptri_indices) {
        const MLoopTri &looptri = surface_looptris_[looptri_index];

        const float3 v0_su = surface_->mvert[surface_->mloop[looptri.tri[0]].v].co;
        const float3 v1_su = surface_->mvert[surface_->mloop[looptri.tri[1]].v].co;
        const float3 v2_su = surface_->mvert[surface_->mloop[looptri.tri[2]].v].co;

        const float looptri_area_su = area_tri_v3(v0_su, v1_su, v2_su);

        if (looptri_area_su < area_threshold) {
          /* The triangle is small compared to the brush radius. Sample by generating random
           * barycentric coordinates. */
          const int amount = rng.round_probabilistic(approximate_density_su * looptri_area_su);
          for ([[maybe_unused]] const int i : IndexRange(amount)) {
            const float3 bary_coord = rng.get_barycentric_coordinates();
            const float3 point_pos_su = attribute_math::mix3(bary_coord, v0_su, v1_su, v2_su);
            const float distance_to_brush_sq_su = math::distance_squared(point_pos_su,
                                                                         brush_pos_su);
            if (distance_to_brush_sq_su > brush_radius_sq_su) {
              continue;
            }

            r_added_points.bary_coords.append(bary_coord);
            r_added_points.looptri_indices.append(looptri_index);
            r_added_points.positions_cu.append(surface_to_curves_mat_ * point_pos_su);
          }
        }
        else {
          /* The triangle is large compared to the brush radius. Sample by generating random points
           * on the triangle plane within the brush radius. */
          float3 normal_su;
          normal_tri_v3(normal_su, v0_su, v1_su, v2_su);

          float3 brush_pos_proj_su = brush_pos_su;
          project_v3_plane(brush_pos_proj_su, normal_su, v0_su);

          const float proj_distance_sq_su = math::distance_squared(brush_pos_proj_su,
                                                                   brush_pos_su);
          const float brush_radius_factor_sq = 1.0f -
                                               std::min(1.0f,
                                                        proj_distance_sq_su / brush_radius_sq_su);
          const float radius_proj_sq_su = brush_radius_sq_su * brush_radius_factor_sq;
          const float radius_proj_su = std::sqrt(radius_proj_sq_su);
          const float circle_area_su = M_PI * radius_proj_su;

          const int amount = rng.round_probabilistic(approximate_density_su * circle_area_su);

          const float3 axis_1_su = math::normalize(v1_su - v0_su) * radius_proj_su;
          const float3 axis_2_su = math::normalize(math::cross(
                                       axis_1_su, math::cross(axis_1_su, v2_su - v0_su))) *
                                   radius_proj_su;

          for ([[maybe_unused]] const int i : IndexRange(amount)) {
            const float r = std::sqrt(rng.get_float());
            const float angle = rng.get_float() * 2.0f * M_PI;
            const float x = r * std::cos(angle);
            const float y = r * std::sin(angle);
            const float3 point_pos_su = brush_pos_proj_su + axis_1_su * x + axis_2_su * y;
            if (!isect_point_tri_prism_v3(point_pos_su, v0_su, v1_su, v2_su)) {
              /* Sampled point is not in the triangle. */
              continue;
            }

            float3 bary_coord;
            interp_weights_tri_v3(bary_coord, v0_su, v1_su, v2_su, point_pos_su);

            r_added_points.bary_coords.append(bary_coord);
            r_added_points.looptri_indices.append(looptri_index);
            r_added_points.positions_cu.append(surface_to_curves_mat_ * point_pos_su);
          }
        }
      }
    }

    /* Remove samples when there are too many. */
    while (r_added_points.bary_coords.size() > old_amount + add_amount_) {
      const int index_to_remove = rng.get_int32(add_amount_) + old_amount;
      r_added_points.bary_coords.remove_and_reorder(index_to_remove);
      r_added_points.looptri_indices.remove_and_reorder(index_to_remove);
      r_added_points.positions_cu.remove_and_reorder(index_to_remove);
    }
  }

  void ensure_curve_roots_kdtree()
  {
    if (self_->curve_roots_kdtree_ == nullptr) {
      self_->curve_roots_kdtree_ = BLI_kdtree_3d_new(curves_->curves_num());
      for (const int curve_i : curves_->curves_range()) {
        const int root_point_i = curves_->offsets()[curve_i];
        const float3 &root_pos_cu = curves_->positions()[root_point_i];
        BLI_kdtree_3d_insert(self_->curve_roots_kdtree_, curve_i, root_pos_cu);
      }
      BLI_kdtree_3d_balance(self_->curve_roots_kdtree_);
    }
  }

  void initialize_curve_offsets_with_interpolation(const Span<NeighborsVector> neighbors_per_curve)
  {
    MutableSpan<int> new_offsets = curves_->offsets_for_write().drop_front(tot_old_curves_);

    attribute_math::DefaultMixer<int> mixer{new_offsets};
    threading::parallel_for(neighbors_per_curve.index_range(), 1024, [&](IndexRange curves_range) {
      for (const int i : curves_range) {
        if (neighbors_per_curve[i].is_empty()) {
          mixer.mix_in(i, constant_points_per_curve_, 1.0f);
        }
        else {
          for (const NeighborInfo &neighbor : neighbors_per_curve[i]) {
            const int neighbor_points_num = curves_->points_for_curve(neighbor.index).size();
            mixer.mix_in(i, neighbor_points_num, neighbor.weight);
          }
        }
      }
    });
    mixer.finalize();

    bke::curves::accumulate_counts_to_offsets(new_offsets, tot_old_points_);
  }

  void initialize_curve_offsets_without_interpolation(const int points_per_curve)
  {
    MutableSpan<int> new_offsets = curves_->offsets_for_write().drop_front(tot_old_curves_);
    int offset = tot_old_points_;
    for (const int i : new_offsets.index_range()) {
      new_offsets[i] = offset;
      offset += points_per_curve;
    }
  }

  void initialize_attributes(const AddedPoints &added_points,
                             const Span<NeighborsVector> neighbors_per_curve)
  {
    Array<float> new_lengths_cu(added_points.bary_coords.size());
    if (interpolate_length_) {
      this->interpolate_lengths(neighbors_per_curve, new_lengths_cu);
    }
    else {
      new_lengths_cu.fill(new_curve_length_);
    }

    Array<float3> new_normals_su = this->compute_normals_for_added_curves_su(added_points);
    this->initialize_surface_attachment(added_points);

    if (interpolate_shape_) {
      this->initialize_position_with_interpolation(
          added_points, neighbors_per_curve, new_normals_su, new_lengths_cu);
    }
    else {
      this->initialize_position_without_interpolation(
          added_points, new_lengths_cu, new_normals_su);
    }
  }

  Array<NeighborsVector> find_curve_neighbors(const AddedPoints &added_points)
  {
    const int tot_added_curves = added_points.bary_coords.size();
    Array<NeighborsVector> neighbors_per_curve(tot_added_curves);
    threading::parallel_for(IndexRange(tot_added_curves), 128, [&](const IndexRange range) {
      for (const int i : range) {
        const float3 root_cu = added_points.positions_cu[i];
        std::array<KDTreeNearest_3d, max_neighbors> nearest_n;
        const int found_neighbors = BLI_kdtree_3d_find_nearest_n(
            self_->curve_roots_kdtree_, root_cu, nearest_n.data(), max_neighbors);
        float tot_weight = 0.0f;
        for (const int neighbor_i : IndexRange(found_neighbors)) {
          KDTreeNearest_3d &nearest = nearest_n[neighbor_i];
          const float weight = 1.0f / std::max(nearest.dist, 0.00001f);
          tot_weight += weight;
          neighbors_per_curve[i].append({nearest.index, weight});
        }
        /* Normalize weights. */
        for (NeighborInfo &neighbor : neighbors_per_curve[i]) {
          neighbor.weight /= tot_weight;
        }
      }
    });
    return neighbors_per_curve;
  }

  void interpolate_lengths(const Span<NeighborsVector> neighbors_per_curve,
                           MutableSpan<float> r_lengths)
  {
    const Span<float3> positions_cu = curves_->positions();

    threading::parallel_for(r_lengths.index_range(), 128, [&](const IndexRange range) {
      for (const int added_curve_i : range) {
        const Span<NeighborInfo> neighbors = neighbors_per_curve[added_curve_i];
        float length_sum = 0.0f;
        for (const NeighborInfo &neighbor : neighbors) {
          const IndexRange neighbor_points = curves_->points_for_curve(neighbor.index);
          float neighbor_length = 0.0f;
          for (const int segment_i : neighbor_points.drop_back(1)) {
            const float3 &p1 = positions_cu[segment_i];
            const float3 &p2 = positions_cu[segment_i + 1];
            neighbor_length += math::distance(p1, p2);
          }
          length_sum += neighbor.weight * neighbor_length;
        }
        const float length = neighbors.is_empty() ? new_curve_length_ : length_sum;
        r_lengths[added_curve_i] = length;
      }
    });
  }

  float3 compute_point_normal_su(const int looptri_index, const float3 &bary_coord)
  {
    const MLoopTri &looptri = surface_looptris_[looptri_index];
    const int l0 = looptri.tri[0];
    const int l1 = looptri.tri[1];
    const int l2 = looptri.tri[2];

    const float3 &l0_normal_su = corner_normals_su_[l0];
    const float3 &l1_normal_su = corner_normals_su_[l1];
    const float3 &l2_normal_su = corner_normals_su_[l2];

    const float3 normal_su = math::normalize(
        attribute_math::mix3(bary_coord, l0_normal_su, l1_normal_su, l2_normal_su));
    return normal_su;
  }

  Array<float3> compute_normals_for_added_curves_su(const AddedPoints &added_points)
  {
    Array<float3> normals_su(added_points.bary_coords.size());
    threading::parallel_for(normals_su.index_range(), 256, [&](const IndexRange range) {
      for (const int i : range) {
        const int looptri_index = added_points.looptri_indices[i];
        const float3 &bary_coord = added_points.bary_coords[i];
        normals_su[i] = this->compute_point_normal_su(looptri_index, bary_coord);
      }
    });
    return normals_su;
  }

  void initialize_surface_attachment(const AddedPoints &added_points)
  {
    MutableSpan<int> surface_triangle_indices = curves_->surface_triangle_indices_for_write();
    MutableSpan<float2> surface_triangle_coords = curves_->surface_triangle_coords_for_write();
    threading::parallel_for(
        added_points.bary_coords.index_range(), 1024, [&](const IndexRange range) {
          for (const int i : range) {
            const int curve_i = tot_old_curves_ + i;
            surface_triangle_indices[curve_i] = added_points.looptri_indices[i];
            surface_triangle_coords[curve_i] = float2(added_points.bary_coords[i]);
          }
        });
  }

  /**
   * Initialize new curves so that they are just a straight line in the normal direction.
   */
  void initialize_position_without_interpolation(const AddedPoints &added_points,
                                                 const Span<float> lengths_cu,
                                                 const MutableSpan<float3> normals_su)
  {
    MutableSpan<float3> positions_cu = curves_->positions_for_write();

    threading::parallel_for(
        added_points.bary_coords.index_range(), 256, [&](const IndexRange range) {
          for (const int i : range) {
            const IndexRange points = curves_->points_for_curve(tot_old_curves_ + i);
            const float3 &root_cu = added_points.positions_cu[i];
            const float length = lengths_cu[i];
            const float3 &normal_su = normals_su[i];
            const float3 normal_cu = math::normalize(surface_to_curves_normal_mat_ * normal_su);
            const float3 tip_cu = root_cu + length * normal_cu;

            initialize_straight_curve_positions(root_cu, tip_cu, positions_cu.slice(points));
          }
        });
  }

  /**
   * Use neighboring curves to determine the shape.
   */
  void initialize_position_with_interpolation(const AddedPoints &added_points,
                                              const Span<NeighborsVector> neighbors_per_curve,
                                              const Span<float3> new_normals_su,
                                              const Span<float> new_lengths_cu)
  {
    MutableSpan<float3> positions_cu = curves_->positions_for_write();
    const VArray_Span<int> surface_triangle_indices{curves_->surface_triangle_indices()};
    const Span<float2> surface_triangle_coords = curves_->surface_triangle_coords();

    threading::parallel_for(
        added_points.bary_coords.index_range(), 256, [&](const IndexRange range) {
          for (const int i : range) {
            const Span<NeighborInfo> neighbors = neighbors_per_curve[i];
            const IndexRange points = curves_->points_for_curve(tot_old_curves_ + i);

            const float length_cu = new_lengths_cu[i];
            const float3 &normal_su = new_normals_su[i];
            const float3 normal_cu = math::normalize(surface_to_curves_normal_mat_ * normal_su);

            const float3 &root_cu = added_points.positions_cu[i];

            if (neighbors.is_empty()) {
              /* If there are no neighbors, just make a straight line. */
              const float3 tip_cu = root_cu + length_cu * normal_cu;
              initialize_straight_curve_positions(root_cu, tip_cu, positions_cu.slice(points));
              continue;
            }

            positions_cu.slice(points).fill(root_cu);

            for (const NeighborInfo &neighbor : neighbors) {
              const int neighbor_curve_i = neighbor.index;
              const int neighbor_looptri_index = surface_triangle_indices[neighbor_curve_i];

              float3 neighbor_bary_coord{surface_triangle_coords[neighbor_curve_i]};
              neighbor_bary_coord.z = 1.0f - neighbor_bary_coord.x - neighbor_bary_coord.y;

              const float3 neighbor_normal_su = this->compute_point_normal_su(
                  neighbor_looptri_index, neighbor_bary_coord);
              const float3 neighbor_normal_cu = math::normalize(surface_to_curves_normal_mat_ *
                                                                neighbor_normal_su);

              /* The rotation matrix used to transform relative coordinates of the neighbor curve
               * to the new curve. */
              float normal_rotation_cu[3][3];
              rotation_between_vecs_to_mat3(normal_rotation_cu, neighbor_normal_cu, normal_cu);

              const IndexRange neighbor_points = curves_->points_for_curve(neighbor_curve_i);
              const float3 &neighbor_root_cu = positions_cu[neighbor_points[0]];

              /* Use a temporary #PolySpline, because that's the easiest way to resample an
               * existing curve right now. Resampling is necessary if the length of the new curve
               * does not match the length of the neighbors or the number of handle points is
               * different. */
              PolySpline neighbor_spline;
              neighbor_spline.resize(neighbor_points.size());
              neighbor_spline.positions().copy_from(positions_cu.slice(neighbor_points));
              neighbor_spline.mark_cache_invalid();

              const float neighbor_length_cu = neighbor_spline.length();
              const float length_factor = std::min(1.0f, length_cu / neighbor_length_cu);

              const float resample_factor = (1.0f / (points.size() - 1.0f)) * length_factor;
              for (const int j : IndexRange(points.size())) {
                const Spline::LookupResult lookup = neighbor_spline.lookup_evaluated_factor(
                    j * resample_factor);
                const float index_factor = lookup.evaluated_index + lookup.factor;
                float3 p;
                neighbor_spline.sample_with_index_factors<float3>(
                    neighbor_spline.positions(), {&index_factor, 1}, {&p, 1});
                const float3 relative_coord = p - neighbor_root_cu;
                float3 rotated_relative_coord = relative_coord;
                mul_m3_v3(normal_rotation_cu, rotated_relative_coord);
                positions_cu[points[j]] += neighbor.weight * rotated_relative_coord;
              }
            }
          }
        });
  }
};

void AddOperation::on_stroke_extended(const bContext &C, const StrokeExtension &stroke_extension)
{
  AddOperationExecutor executor;
  executor.execute(*this, C, stroke_extension);
}

std::unique_ptr<CurvesSculptStrokeOperation> new_add_operation(const bContext &C,
                                                               ReportList *reports)
{
  const Object &ob_active = *CTX_data_active_object(&C);
  BLI_assert(ob_active.type == OB_CURVES);
  const Curves &curves_id = *static_cast<Curves *>(ob_active.data);
  if (curves_id.surface == nullptr || curves_id.surface->type != OB_MESH) {
    BKE_report(reports, RPT_WARNING, "Can not use Add brush when there is no surface mesh");
    return {};
  }

  return std::make_unique<AddOperation>();
}

}  // namespace blender::ed::sculpt_paint<|MERGE_RESOLUTION|>--- conflicted
+++ resolved
@@ -179,11 +179,7 @@
     curves_sculpt_ = scene_->toolsettings->curves_sculpt;
     brush_ = BKE_paint_brush_for_read(&curves_sculpt_->paint);
     brush_settings_ = brush_->curves_sculpt_settings;
-<<<<<<< HEAD
-    brush_radius_re_ = BKE_brush_size_get(scene_, brush_, false);
-=======
     brush_radius_re_ = brush_radius_get(*scene_, *brush_, stroke_extension);
->>>>>>> 1a516bb7
     brush_pos_re_ = stroke_extension.mouse_position;
 
     use_front_face_ = brush_->flag & BRUSH_FRONTFACE;
