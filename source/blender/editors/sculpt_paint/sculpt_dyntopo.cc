--- conflicted
+++ resolved
@@ -25,10 +25,12 @@
 
 #include "BLT_translation.h"
 
+#include "DNA_mesh_types.h"
+#include "DNA_meshdata_types.h"
 #include "DNA_modifier_types.h"
 
 #include "BKE_brush.hh"
-#include "BKE_colortools.h"
+#include "BKE_colortools.hh"
 #include "BKE_context.hh"
 #include "BKE_global.h"
 #include "BKE_main.hh"
@@ -55,31 +57,96 @@
 #include "UI_interface.hh"
 #include "UI_resources.hh"
 
-<<<<<<< HEAD
-#include "bmesh.h"
+#include "bmesh.hh"
 #include "bmesh_idmap.hh"
 #include "bmesh_log.hh"
-#include "bmesh_tools.h"
+#include "bmesh_tools.hh"
 
 #include <math.h>
 #include <stdlib.h>
 
-using blender::IndexRange;
-using blender::int2;
-using blender::Vector;
+using namespace blender::ed::sculpt_paint;
+using namespace blender;
 
 BMesh *SCULPT_dyntopo_empty_bmesh()
 {
   return BKE_sculptsession_empty_bmesh_create();
 }
-=======
-#include "bmesh.hh"
-#include "bmesh_tools.hh"
->>>>>>> fcbb94ed
+
+void SCULPT_update_all_valence_boundary(Object *ob)
+{
+  SculptSession *ss = ob->sculpt;
+
+  /* Do bmesh seperately to avoid needing the PBVH, which we might not
+   * have inside the undo code.
+   */
+
+  if (ss->bm) {
+    SCULPT_vertex_random_access_ensure(ss);
+    BMIter iter;
+    BMVert *v;
+
+    int cd_flag = CustomData_get_offset_named(
+        &ss->bm->vdata, CD_PROP_INT8, SCULPT_ATTRIBUTE_NAME(flags));
+    int cd_boundary = CustomData_get_offset_named(
+        &ss->bm->vdata, CD_PROP_INT32, SCULPT_ATTRIBUTE_NAME(boundary_flags));
+    int cd_valence = CustomData_get_offset_named(
+        &ss->bm->vdata, CD_PROP_INT32, SCULPT_ATTRIBUTE_NAME(valence));
+
+    BLI_assert(cd_flag != -1 && cd_boundary != -1 && cd_valence != -1);
+
+    BM_ITER_MESH (v, &iter, ss->bm, BM_VERTS_OF_MESH) {
+      *BM_ELEM_CD_PTR<uint8_t *>(v, cd_flag) = SCULPTFLAG_NEED_TRIANGULATE;
+      BM_ELEM_CD_SET_INT(v, cd_valence, BM_vert_edge_count(v));
+      *BM_ELEM_CD_PTR<int *>(v, cd_boundary) |= SCULPT_BOUNDARY_NEEDS_UPDATE |
+                                                SCULPT_BOUNDARY_UPDATE_SHARP_ANGLE;
+
+      /* Update boundary if we have a pbvh. */
+      if (ss->pbvh) {
+        PBVHVertRef vertex = {reinterpret_cast<intptr_t>(v)};
+        SCULPT_vertex_is_boundary(ss, vertex, SCULPT_BOUNDARY_ALL);
+      }
+    }
+
+    return;
+  }
+  if (!ss->pbvh) {
+    return;
+  }
+
+  int verts_count = SCULPT_vertex_count_get(ss);
+  for (int i = 0; i < verts_count; i++) {
+    PBVHVertRef vertex = BKE_pbvh_index_to_vertex(ss->pbvh, i);
+
+    blender::bke::paint::vertex_attr_set<int>(
+        vertex, ss->attrs.flags, SCULPTFLAG_NEED_VALENCE | SCULPTFLAG_NEED_TRIANGULATE);
+    BKE_sculpt_boundary_flag_update(ss, vertex);
+    SCULPT_vertex_valence_get(ss, vertex);
+    SCULPT_vertex_is_boundary(ss, vertex, SCULPT_BOUNDARY_ALL);
+  }
+}
 
 void SCULPT_pbvh_clear(Object *ob)
 {
   using namespace blender;
+  SculptSession *ss = ob->sculpt;
+
+  /* Clear out any existing DM and PBVH. */
+  if (ss->pbvh) {
+    bke::pbvh::free(ss->pbvh);
+    ss->pbvh = nullptr;
+  }
+
+  BKE_object_free_derived_caches(ob);
+
+  /* Tag to rebuild PBVH in depsgraph. */
+  DEG_id_tag_update(&ob->id, ID_RECALC_GEOMETRY);
+}
+
+namespace blender::ed::sculpt_paint::dyntopo {
+
+void enable_ex(Main *bmain, Depsgraph *depsgraph, Object *ob)
+{
   SculptSession *ss = ob->sculpt;
 
   ss->pmap = {};
@@ -100,7 +167,6 @@
   DEG_id_tag_update(&ob->id, ID_RECALC_GEOMETRY);
 }
 
-<<<<<<< HEAD
 static void customdata_strip_templayers(CustomData *cdata, int totelem)
 {
   for (int i = 0; i < cdata->totlayer; i++) {
@@ -116,33 +182,10 @@
 void SCULPT_dynamic_topology_enable_ex(Main *bmain, Depsgraph *depsgraph, Object *ob)
 {
   SculptSession *ss = ob->sculpt;
-  Mesh *me = BKE_object_get_original_mesh(ob);
-=======
-namespace blender::ed::sculpt_paint::dyntopo {
-
-void triangulate(BMesh *bm)
-{
-  if (bm->totloop != bm->totface * 3) {
-    BM_mesh_triangulate(bm,
-                        MOD_TRIANGULATE_QUAD_BEAUTY,
-                        MOD_TRIANGULATE_NGON_EARCLIP,
-                        4,
-                        false,
-                        nullptr,
-                        nullptr,
-                        nullptr);
-  }
-}
-
-void enable_ex(Main *bmain, Depsgraph *depsgraph, Object *ob)
-{
-  SculptSession *ss = ob->sculpt;
-  Mesh *mesh = static_cast<Mesh *>(ob->data);
-  const BMAllocTemplate allocsize = BMALLOC_TEMPLATE_FROM_ME(mesh);
->>>>>>> fcbb94ed
-
-  customdata_strip_templayers(&me->vert_data, me->totvert);
-  customdata_strip_templayers(&me->face_data, me->faces_num);
+  Mesh *mesh = BKE_object_get_original_mesh(ob);
+
+  customdata_strip_templayers(&mesh->vert_data, mesh->verts_num);
+  customdata_strip_templayers(&mesh->face_data, mesh->faces_num);
 
   if (!ss->pmap.is_empty()) {
     ss->pmap = {};
@@ -171,53 +214,33 @@
   }
 
   /* Dynamic topology doesn't ensure selection state is valid, so remove #36280. */
-<<<<<<< HEAD
-  BKE_mesh_mselect_clear(me);
+  BKE_mesh_mselect_clear(mesh);
   bool tag_update = false;
 
   if (!ss->bm) {
     ss->bm = BKE_sculptsession_empty_bmesh_create();
-=======
-  BKE_mesh_mselect_clear(mesh);
->>>>>>> fcbb94ed
 
     BMeshFromMeshParams params = {};
     params.use_shapekey = true;
     params.active_shapekey = ob->shapenr;
 
-<<<<<<< HEAD
-    BM_mesh_bm_from_me(ss->bm, me, &params);
+    BM_mesh_bm_from_me(ss->bm, mesh, &params);
     tag_update = true;
   }
 
 #ifndef DYNTOPO_DYNAMIC_TESS
   SCULPT_dynamic_topology_triangulate(ss, ss->bm);
 #endif
-=======
-  BMeshFromMeshParams convert_params{};
-  convert_params.calc_face_normal = true;
-  convert_params.calc_vert_normal = true;
-  convert_params.use_shapekey = true;
-  convert_params.active_shapekey = ob->shapenr;
-  BM_mesh_bm_from_me(ss->bm, mesh, &convert_params);
-  triangulate(ss->bm);
->>>>>>> fcbb94ed
 
   if (ss->pbvh) {
     BKE_sculptsession_update_attr_refs(ob);
   }
 
-<<<<<<< HEAD
   /* XXX Delete this block of code? Might be old fake quadrangulation edge hiding. */
   BMIter iter;
   BMEdge *e;
   BM_ITER_MESH (e, &iter, ss->bm, BM_EDGES_OF_MESH) {
     e->head.hflag |= BM_ELEM_DRAW;
-=======
-  /* Make sure the data for existing faces are initialized. */
-  if (mesh->faces_num != ss->bm->totface) {
-    BM_mesh_normals_update(ss->bm);
->>>>>>> fcbb94ed
   }
 
   /* Calculate normals. */
@@ -262,78 +285,18 @@
   }
 }
 
-void SCULPT_update_all_valence_boundary(Object *ob)
-{
-  SculptSession *ss = ob->sculpt;
-
-  /* Do bmesh seperately to avoid needing the PBVH, which we might not
-   * have inside the undo code.
-   */
-
-  if (ss->bm) {
-    SCULPT_vertex_random_access_ensure(ss);
-    BMIter iter;
-    BMVert *v;
-
-    int cd_flag = CustomData_get_offset_named(
-        &ss->bm->vdata, CD_PROP_INT8, SCULPT_ATTRIBUTE_NAME(flags));
-    int cd_boundary = CustomData_get_offset_named(
-        &ss->bm->vdata, CD_PROP_INT32, SCULPT_ATTRIBUTE_NAME(boundary_flags));
-    int cd_valence = CustomData_get_offset_named(
-        &ss->bm->vdata, CD_PROP_INT32, SCULPT_ATTRIBUTE_NAME(valence));
-
-    BLI_assert(cd_flag != -1 && cd_boundary != -1 && cd_valence != -1);
-
-    BM_ITER_MESH (v, &iter, ss->bm, BM_VERTS_OF_MESH) {
-      *BM_ELEM_CD_PTR<uint8_t *>(v, cd_flag) = SCULPTFLAG_NEED_TRIANGULATE;
-      BM_ELEM_CD_SET_INT(v, cd_valence, BM_vert_edge_count(v));
-      *BM_ELEM_CD_PTR<int *>(v, cd_boundary) |= SCULPT_BOUNDARY_NEEDS_UPDATE |
-                                                SCULPT_BOUNDARY_UPDATE_SHARP_ANGLE;
-
-      /* Update boundary if we have a pbvh. */
-      if (ss->pbvh) {
-        PBVHVertRef vertex = {reinterpret_cast<intptr_t>(v)};
-        SCULPT_vertex_is_boundary(ss, vertex, SCULPT_BOUNDARY_ALL);
-      }
-    }
-
-    return;
-  }
-  if (!ss->pbvh) {
-    return;
-  }
-
-  int verts_count = SCULPT_vertex_count_get(ss);
-  for (int i = 0; i < verts_count; i++) {
-    PBVHVertRef vertex = BKE_pbvh_index_to_vertex(ss->pbvh, i);
-
-    blender::bke::paint::vertex_attr_set<int>(
-        vertex, ss->attrs.flags, SCULPTFLAG_NEED_VALENCE | SCULPTFLAG_NEED_TRIANGULATE);
-    BKE_sculpt_boundary_flag_update(ss, vertex);
-    SCULPT_vertex_valence_get(ss, vertex);
-    SCULPT_vertex_is_boundary(ss, vertex, SCULPT_BOUNDARY_ALL);
-  }
-}
-
 /* Free the sculpt BMesh and BMLog
  *
  * If 'unode' is given, the BMesh's data is copied out to the unode
  * before the BMesh is deleted so that it can be restored from. */
 static void SCULPT_dynamic_topology_disable_ex(
-<<<<<<< HEAD
-    Main *bmain, Depsgraph *depsgraph, Scene *scene, Object *ob, SculptUndoNode * /*unode*/)
-{
-  SculptSession *ss = ob->sculpt;
-  Mesh *me = BKE_object_get_original_mesh(ob);
+    Main *bmain, Depsgraph *depsgraph, Scene *scene, Object *ob, undo::Node * /*unode*/)
+{
+  SculptSession *ss = ob->sculpt;
+  Mesh *mesh = BKE_object_get_original_mesh(ob);
 
   /* Destroy temporary layers. */
   BKE_sculpt_attribute_destroy_temporary_all(ob);
-=======
-    Main *bmain, Depsgraph *depsgraph, Scene *scene, Object *ob, undo::Node *unode)
-{
-  SculptSession *ss = ob->sculpt;
-  Mesh *mesh = static_cast<Mesh *>(ob->data);
->>>>>>> fcbb94ed
 
   if (ss->attrs.dyntopo_node_id_vertex) {
     BKE_sculpt_attribute_destroy(ob, ss->attrs.dyntopo_node_id_vertex);
@@ -347,45 +310,11 @@
   BKE_sculptsession_bm_to_me(ob, true);
   SCULPT_pbvh_clear(ob);
 
-<<<<<<< HEAD
   /* Sync the visibility to vertices manually as the pmap is still not initialized. */
   bool *hide_vert = (bool *)CustomData_get_layer_named_for_write(
-      &me->vert_data, CD_PROP_BOOL, ".hide_vert", me->totvert);
+      &mesh->vert_data, CD_PROP_BOOL, ".hide_vert", mesh->verts_num);
   if (hide_vert != nullptr) {
-    memset(static_cast<void *>(hide_vert), 0, sizeof(bool) * me->totvert);
-=======
-  if (unode) {
-    /* Free all existing custom data. */
-    BKE_mesh_clear_geometry(mesh);
-
-    /* Copy over stored custom data. */
-    undo::NodeGeometry *geometry = &unode->geometry_bmesh_enter;
-    mesh->verts_num = geometry->totvert;
-    mesh->corners_num = geometry->totloop;
-    mesh->faces_num = geometry->faces_num;
-    mesh->edges_num = geometry->totedge;
-    mesh->totface_legacy = 0;
-    CustomData_copy(&geometry->vert_data, &mesh->vert_data, CD_MASK_MESH.vmask, geometry->totvert);
-    CustomData_copy(&geometry->edge_data, &mesh->edge_data, CD_MASK_MESH.emask, geometry->totedge);
-    CustomData_copy(
-        &geometry->corner_data, &mesh->corner_data, CD_MASK_MESH.lmask, geometry->totloop);
-    CustomData_copy(
-        &geometry->face_data, &mesh->face_data, CD_MASK_MESH.pmask, geometry->faces_num);
-    implicit_sharing::copy_shared_pointer(geometry->face_offset_indices,
-                                          geometry->face_offsets_sharing_info,
-                                          &mesh->face_offset_indices,
-                                          &mesh->runtime->face_offsets_sharing_info);
-  }
-  else {
-    BKE_sculptsession_bm_to_me(ob, true);
-
-    /* Sync the visibility to vertices manually as the `pmap` is still not initialized. */
-    bool *hide_vert = (bool *)CustomData_get_layer_named_for_write(
-        &mesh->vert_data, CD_PROP_BOOL, ".hide_vert", mesh->verts_num);
-    if (hide_vert != nullptr) {
-      memset(hide_vert, 0, sizeof(bool) * mesh->verts_num);
-    }
->>>>>>> fcbb94ed
+    memset(static_cast<void *>(hide_vert), 0, sizeof(bool) * mesh->verts_num);
   }
 
   /* Clear data. */
@@ -489,13 +418,12 @@
   return OPERATOR_FINISHED;
 }
 
-<<<<<<< HEAD
-static int dyntopo_error_popup(bContext *C, wmOperatorType * /*ot*/, enum eDynTopoWarnFlag flag)
+static int dyntopo_error_popup(bContext *C, wmOperatorType * /*ot*/, enum WarnFlag flag)
 {
   uiPopupMenu *pup = UI_popup_menu_begin(C, IFACE_("Error!"), ICON_ERROR);
   uiLayout *layout = UI_popup_menu_layout(pup);
 
-  if (flag & DYNTOPO_ERROR_MULTIRES) {
+  if (flag & MULTIRES) {
     const char *msg_error = TIP_("Multires modifier detected; cannot enable dyntopo.");
     const char *msg = TIP_("Dyntopo and multires cannot be mixed.");
 
@@ -509,27 +437,10 @@
   return OPERATOR_INTERFACE;
 }
 
-static int dyntopo_warning_popup(bContext *C, wmOperatorType *ot, enum eDynTopoWarnFlag flag)
-=======
 static int dyntopo_warning_popup(bContext *C, wmOperatorType *ot, enum WarnFlag flag)
->>>>>>> fcbb94ed
 {
   uiPopupMenu *pup = UI_popup_menu_begin(C, IFACE_("Warning!"), ICON_ERROR);
   uiLayout *layout = UI_popup_menu_layout(pup);
-
-<<<<<<< HEAD
-  if (flag & (DYNTOPO_WARN_EDATA)) {
-    const char *msg_error = TIP_("Edge Data Detected!");
-    const char *msg = TIP_("Dyntopo will not preserve custom edge attributes");
-=======
-  if (flag & (VDATA | EDATA | LDATA)) {
-    const char *msg_error = TIP_("Attribute Data Detected");
-    const char *msg = TIP_("Dyntopo will not preserve colors, UVs, or other attributes");
->>>>>>> fcbb94ed
-    uiItemL(layout, msg_error, ICON_INFO);
-    uiItemL(layout, msg, ICON_NONE);
-    uiItemS(layout);
-  }
 
   if (flag & MODIFIER) {
     const char *msg_error = TIP_("Generative Modifiers Detected!");
@@ -549,31 +460,8 @@
   return OPERATOR_INTERFACE;
 }
 
-<<<<<<< HEAD
-enum eDynTopoWarnFlag SCULPT_dynamic_topology_check(Scene *scene, Object *ob)
-{
-=======
-static bool dyntopo_supports_layer(const CustomDataLayer &layer)
-{
-  if (CD_TYPE_AS_MASK(layer.type) & CD_MASK_PROP_ALL) {
-    /* Some data is stored as generic attributes on #Mesh but in flags or fields on #BMesh. */
-    return BM_attribute_stored_in_bmesh_builtin(layer.name);
-  }
-  /* Some layers just encode #Mesh topology or are handled as special cases for dyntopo. */
-  return ELEM(layer.type, CD_ORIGINDEX);
-}
-
-static bool dyntopo_supports_customdata_layers(const Span<CustomDataLayer> layers)
-{
-  return std::all_of(layers.begin(), layers.end(), [&](const CustomDataLayer &layer) {
-    return dyntopo_supports_layer(layer);
-  });
-}
-
 enum WarnFlag check_attribute_warning(Scene *scene, Object *ob)
 {
-  Mesh *mesh = static_cast<Mesh *>(ob->data);
->>>>>>> fcbb94ed
   SculptSession *ss = ob->sculpt;
 
   WarnFlag flag = WarnFlag(0);
@@ -581,23 +469,6 @@
   BLI_assert(ss->bm == nullptr);
   UNUSED_VARS_NDEBUG(ss);
 
-<<<<<<< HEAD
-=======
-  if (!dyntopo_supports_customdata_layers({mesh->vert_data.layers, mesh->vert_data.totlayer})) {
-    flag |= VDATA;
-  }
-  if (!dyntopo_supports_customdata_layers({mesh->edge_data.layers, mesh->edge_data.totlayer})) {
-    flag |= EDATA;
-  }
-  if (!dyntopo_supports_customdata_layers({mesh->face_data.layers, mesh->face_data.totlayer})) {
-    flag |= LDATA;
-  }
-  if (!dyntopo_supports_customdata_layers({mesh->corner_data.layers, mesh->corner_data.totlayer}))
-  {
-    flag |= LDATA;
-  }
-
->>>>>>> fcbb94ed
   {
     VirtualModifierData virtual_modifier_data;
     ModifierData *md = BKE_modifiers_get_virtual_modifierlist(ob, &virtual_modifier_data);
@@ -610,7 +481,7 @@
       }
 
       if (md->type == eModifierType_Multires) {
-        flag |= DYNTOPO_ERROR_MULTIRES;
+        flag |= MULTIRES;
       }
 
       if (mti->type == ModifierTypeType::Constructive) {
@@ -634,7 +505,7 @@
     Scene *scene = CTX_data_scene(C);
     const WarnFlag flag = check_attribute_warning(scene, ob);
 
-    if (flag & DYNTOPO_ERROR_MULTIRES) {
+    if (flag & MULTIRES) {
       return dyntopo_error_popup(C, op->type, flag);
     }
     else if (flag) {
