/* SPDX-License-Identifier: GPL-2.0-or-later
 * Copyright 2020 Blender Foundation */

/** \file
 * \ingroup edsculpt
 */

#include <cmath>
#include <cstdlib>

#include "MEM_guardedalloc.h"

#include "BLI_alloca.h"
#include "BLI_array.hh"
#include "BLI_blenlib.h"
#include "BLI_compiler_attrs.h"
#include "BLI_hash.h"
#include "BLI_index_range.hh"
#include "BLI_linklist.h"
#include "BLI_math.h"
#include "BLI_memarena.h"
#include "BLI_polyfill_2d.h"
#include "BLI_task.h"

#include "BLT_translation.h"

#include "DNA_mesh_types.h"
#include "DNA_meshdata_types.h"
#include "DNA_modifier_types.h"

#include "BKE_brush.h"
#include "BKE_colortools.h"
#include "BKE_context.h"
#include "BKE_global.h"
#include "BKE_main.h"
#include "BKE_mesh.hh"
#include "BKE_mesh_mapping.h"
#include "BKE_modifier.h"
#include "BKE_object.h"
#include "BKE_paint.h"
#include "BKE_particle.h"
#include "BKE_pbvh.h"
#include "BKE_pointcache.h"
#include "BKE_scene.h"

#include "BLI_index_range.hh"

#include "DEG_depsgraph.h"

#include "WM_api.h"
#include "WM_types.h"

#include "ED_undo.h"
#include "sculpt_intern.hh"

#include "UI_interface.h"
#include "UI_resources.h"

#include "../../bmesh/intern/bmesh_idmap.h"
#include "bmesh.h"
#include "bmesh_log.h"
#include "bmesh_tools.h"

#include <math.h>
#include <stdlib.h>

using blender::IndexRange;
using blender::Vector;

BMesh *SCULPT_dyntopo_empty_bmesh()
{
  return BKE_sculptsession_empty_bmesh_create();
}
// TODO: check if (mathematically speaking) is it really necassary
// to sort the edge lists around verts

// from http://rodolphe-vaillant.fr/?e=20
static float tri_voronoi_area(const float p[3], const float q[3], const float r[3])
{
  float pr[3];
  float pq[3];

  sub_v3_v3v3(pr, p, r);
  sub_v3_v3v3(pq, p, q);

  float angles[3];

  angle_tri_v3(angles, p, q, r);

  if (angles[0] > (float)M_PI * 0.5f) {
    return area_tri_v3(p, q, r) / 2.0f;
  }
  else if (angles[1] > (float)M_PI * 0.5f || angles[2] > (float)M_PI * 0.5f) {
    return area_tri_v3(p, q, r) / 4.0f;
  }
  else {

    float dpr = dot_v3v3(pr, pr);
    float dpq = dot_v3v3(pq, pq);

    float area = (1.0f / 8.0f) *
                 (dpr * cotangent_tri_weight_v3(q, p, r) + dpq * cotangent_tri_weight_v3(r, q, p));

    return area;
  }
}

void SCULPT_dyntopo_get_cotangents(SculptSession *ss,
                                   PBVHVertRef vertex,
                                   float *r_ws,
                                   float *r_cot1,
                                   float *r_cot2,
                                   float *r_area,
                                   float *r_totarea)
{
  SCULPT_dyntopo_check_disk_sort(ss, vertex);

  BMVert *v = (BMVert *)vertex.i;
  BMEdge *e = v->e;

  if (!e) {
    return;
  }

  int i = 0;
  float totarea = 0.0f;
  // float totw = 0.0f;

  do {
    BMEdge *eprev = v == e->v1 ? e->v1_disk_link.prev : e->v2_disk_link.prev;
    BMEdge *enext = v == e->v1 ? e->v1_disk_link.next : e->v2_disk_link.next;

    BMVert *v1 = BM_edge_other_vert(eprev, v);
    BMVert *v2 = BM_edge_other_vert(e, v);
    BMVert *v3 = BM_edge_other_vert(enext, v);

    float cot1 = cotangent_tri_weight_v3(v1->co, v->co, v2->co);
    float cot2 = cotangent_tri_weight_v3(v3->co, v2->co, v->co);

    float area = tri_voronoi_area(v->co, v1->co, v2->co);

    r_ws[i] = (cot1 + cot2);
    // totw += r_ws[i];

    totarea += area;

    if (r_cot1) {
      r_cot1[i] = cot1;
    }

    if (r_cot2) {
      r_cot2[i] = cot2;
    }

    if (r_area) {
      r_area[i] = area;
    }

    i++;
    e = enext;
  } while (e != v->e);

  if (r_totarea) {
    *r_totarea = totarea;
  }

  int count = i;

  float mul = 1.0f / (totarea * 2.0);

  for (i = 0; i < count; i++) {
    r_ws[i] *= mul;
  }
}

void SCULPT_faces_get_cotangents(SculptSession *ss,
                                 PBVHVertRef vertex,
                                 float *r_ws,
                                 float *r_cot1,
                                 float *r_cot2,
                                 float *r_area,
                                 float *r_totarea)
{
  // sculpt vemap should always be sorted in disk cycle order

  float totarea = 0.0;

  MeshElemMap *elem = ss->vemap + vertex.i;
  for (int i = 0; i < elem->count; i++) {
    int i1 = (i + elem->count - 1) % elem->count;
    int i2 = i;
    int i3 = (i + 1) % elem->count;

    const float *v = ss->vert_positions[vertex.i];
    const MEdge *e1 = &ss->edges[elem->indices[i1]];
    const MEdge *e2 = &ss->edges[elem->indices[i2]];
    const MEdge *e3 = &ss->edges[elem->indices[i3]];

    const float *v1 = (unsigned int)vertex.i == e1->v1 ? ss->vert_positions[e1->v2] :
                                                         ss->vert_positions[e1->v1];
    const float *v2 = (unsigned int)vertex.i == e2->v1 ? ss->vert_positions[e2->v2] :
                                                         ss->vert_positions[e2->v1];
    const float *v3 = (unsigned int)vertex.i == e3->v1 ? ss->vert_positions[e3->v2] :
                                                         ss->vert_positions[e3->v1];

    float cot1 = cotangent_tri_weight_v3(v1, v, v2);
    float cot2 = cotangent_tri_weight_v3(v3, v2, v);

    float area = tri_voronoi_area(v, v1, v2);

    r_ws[i] = (cot1 + cot2);

    totarea += area;

    if (r_cot1) {
      r_cot1[i] = cot1;
    }

    if (r_cot2) {
      r_cot2[i] = cot2;
    }

    if (r_area) {
      r_area[i] = area;
    }
  }

  if (r_totarea) {
    *r_totarea = totarea;
  }

  float mul = 1.0f / (totarea * 2.0);

  for (int i = 0; i < elem->count; i++) {
    r_ws[i] *= mul;
  }
}

void SCULPT_cotangents_begin(Object *ob, SculptSession *ss)
{
  SCULPT_vertex_random_access_ensure(ss);
  int totvert = SCULPT_vertex_count_get(ss);

  switch (BKE_pbvh_type(ss->pbvh)) {
    case PBVH_BMESH: {
      for (int i = 0; i < totvert; i++) {
        PBVHVertRef vertex = BKE_pbvh_index_to_vertex(ss->pbvh, i);
        SCULPT_dyntopo_check_disk_sort(ss, vertex);
      }
      break;
    }
    case PBVH_FACES: {
      Mesh *mesh = BKE_object_get_original_mesh(ob);

      if (!ss->vemap) {
        BKE_mesh_vert_edge_map_create(
            &ss->vemap, &ss->vemap_mem, mesh->edges().data(), mesh->totvert, mesh->totedge);
      }

      break;
    }
    case PBVH_GRIDS:  // not supported yet
      break;
  }
}

void SCULPT_get_cotangents(SculptSession *ss,
                           PBVHVertRef vertex,
                           float *r_ws,
                           float *r_cot1,
                           float *r_cot2,
                           float *r_area,
                           float *r_totarea)
{
  switch (BKE_pbvh_type(ss->pbvh)) {
    case PBVH_BMESH:
      SCULPT_dyntopo_get_cotangents(ss, vertex, r_ws, r_cot1, r_cot2, r_area, r_totarea);
      break;
    case PBVH_FACES:
      SCULPT_faces_get_cotangents(ss, vertex, r_ws, r_cot1, r_cot2, r_area, r_totarea);
      break;
    case PBVH_GRIDS: {
      {
        /* Not supported, return uniform weights. */

        int val = SCULPT_vertex_valence_get(ss, vertex);

        for (int i = 0; i < val; i++) {
          r_ws[i] = 1.0f;
        }
      }
      break;
    }
  }
}

void SCULT_dyntopo_flag_all_disk_sort(SculptSession *ss)
{
  BKE_pbvh_bmesh_flag_all_disk_sort(ss->pbvh);
}

/* Returns true if edge disk list around vertex was sorted. */
bool SCULPT_dyntopo_check_disk_sort(SculptSession *ss, PBVHVertRef vertex)
{
  BMVert *v = (BMVert *)vertex.i;
  MSculptVert *mv = BKE_PBVH_SCULPTVERT(ss->cd_sculpt_vert, v);

  if (mv->flag & SCULPTVERT_NEED_DISK_SORT) {
    mv->flag &= ~SCULPTVERT_NEED_DISK_SORT;

    BM_sort_disk_cycle(v);

    return true;
  }

  return false;
}

/*
Copies the bmesh, but orders the elements
according to PBVH node to improve memory locality
*/
void SCULPT_reorder_bmesh(SculptSession * /*ss*/)
{
#if 0
  SCULPT_face_random_access_ensure(ss);
  SCULPT_vertex_random_access_ensure(ss);

  int actv = ss->active_vertex.i ?
                 BKE_pbvh_vertex_to_index(ss->pbvh, ss->active_vertex) :
                 -1;
  int actf = ss->active_face.i ?
                 BKE_pbvh_face_to_index(ss->pbvh, ss->active_face) :
                 -1;

  if (ss->bm_log) {
    BM_log_full_mesh(ss->bm, ss->bm_log);
  }

  ss->bm = BKE_pbvh_reorder_bmesh(ss->pbvh);

  SCULPT_face_random_access_ensure(ss);
  SCULPT_vertex_random_access_ensure(ss);

  if (actv >= 0) {
    ss->active_vertex = BKE_pbvh_index_to_vertex(ss->pbvh, actv);
  }
  if (actf >= 0) {
    ss->active_face = BKE_pbvh_index_to_face(ss->pbvh, actf);
  }

  BKE_sculptsession_update_attr_refs(ob);

#endif
}

void SCULPT_dynamic_topology_triangulate(SculptSession *ss, BMesh *bm)
{
  if (bm->totloop == bm->totface * 3) {
    ss->totfaces = ss->totpoly = ss->bm->totface;
    ss->totvert = ss->bm->totvert;

    return;
  }

  BMIter iter;
  BMFace *f;

  BM_ITER_MESH (f, &iter, bm, BM_FACES_OF_MESH) {
    BM_elem_flag_enable(f, BM_ELEM_TAG);
  }

  MemArena *pf_arena = BLI_memarena_new(BLI_POLYFILL_ARENA_SIZE, __func__);
  LinkNode *f_double = nullptr;

  Vector<BMFace *>(faces_array);

  BM_ITER_MESH (f, &iter, bm, BM_FACES_OF_MESH) {
    if (f->len <= 3) {
      continue;
    }

    bool sel = BM_elem_flag_test(f, BM_ELEM_SELECT);

    int faces_array_tot = f->len;
    faces_array.resize(faces_array_tot);

    BM_face_triangulate(bm,
                        f,
                        faces_array.data(),
                        &faces_array_tot,
                        nullptr,
                        nullptr,
                        &f_double,
                        MOD_TRIANGULATE_QUAD_BEAUTY,
                        MOD_TRIANGULATE_NGON_EARCLIP,
                        true,
                        pf_arena,
                        nullptr);

    for (int i = 0; i < faces_array_tot; i++) {
      BMFace *f2 = faces_array[i];

      // forcibly copy selection state
      if (sel) {
        BM_face_select_set(bm, f2, true);

        // restore original face selection state too, triangulate code unset it
        BM_face_select_set(bm, f, true);
      }

      // paranoia check that tag flag wasn't copied over
      BM_elem_flag_disable(f2, BM_ELEM_TAG);
    }
  }

  while (f_double) {
    LinkNode *next = f_double->next;
    BM_face_kill(bm, (BMFace *)f_double->link);
    MEM_freeN(f_double);
    f_double = next;
  }

  BLI_memarena_free(pf_arena);

  ss->totfaces = ss->totpoly = ss->bm->totface;
  ss->totvert = ss->bm->totvert;

  //  BM_mesh_triangulate(
  //      bm, MOD_TRIANGULATE_QUAD_BEAUTY, MOD_TRIANGULATE_NGON_EARCLIP, 4, false, nullptr,
  //      nullptr, nullptr);
}

void SCULPT_pbvh_clear(Object *ob, bool /*cache_pbvh*/)
{
  SculptSession *ss = ob->sculpt;

  BKE_pbvh_pmap_release(ss->pmap);
  ss->pmap = nullptr;

  /* Clear out any existing DM and PBVH. */
  if (ss->pbvh) {
    BKE_pbvh_free(ss->pbvh);
    ss->pbvh = nullptr;
  }

  BKE_object_free_derived_caches(ob);

  /* Tag to rebuild PBVH in depsgraph. */
  DEG_id_tag_update(&ob->id, ID_RECALC_GEOMETRY);
}

/**
  Syncs customdata layers with internal bmesh, but ignores deleted layers.
*/
void SCULPT_dynamic_topology_sync_layers(Object *ob, Mesh *me)
{
  BKE_sculptsession_sync_attributes(ob, me);
}

static void customdata_strip_templayers(CustomData *cdata, int totelem)
{
  for (int i = 0; i < cdata->totlayer; i++) {
    CustomDataLayer *layer = cdata->layers + i;

    if (layer->flag & CD_FLAG_TEMPORARY) {
      CustomData_free_layer(cdata, eCustomDataType(layer->type), totelem, i);
      i--;
    }
  }
}

void SCULPT_dynamic_topology_enable_ex(Main *bmain,
                                       Depsgraph *depsgraph,
                                       Scene * /*scene*/,
                                       Object *ob)
{
  SculptSession *ss = ob->sculpt;
  Mesh *me = BKE_object_get_original_mesh(ob);

  customdata_strip_templayers(&me->vdata, me->totvert);
  customdata_strip_templayers(&me->pdata, me->totpoly);

  if (ss->pbvh) {
    if (ss->pmap) {
      BKE_pbvh_pmap_release(ss->pmap);
      ss->pmap = nullptr;
    }
  }

  if (!ss->bm || !ss->pbvh || BKE_pbvh_type(ss->pbvh) != PBVH_BMESH) {
    SCULPT_pbvh_clear(ob, false);
  }
#if 0
  else {
    /* Sculpt session was set up by paint.c, call BKE_sculptsession_update_attr_refs to be safe. */
    BKE_sculptsession_update_attr_refs(ob);

    BKE_pbvh_update_sculpt_verts(ss->pbvh);

    /* Also check bm_log. */
    if (!ss->bm_log) {
      ss->bm_log = BM_log_create(ss->bm, ss->bm_idmap, ss->cd_sculpt_vert);
    }

    return;
  }
#endif

  PBVH *pbvh = ss->pbvh;

  if (pbvh) {
    BMesh *bm = BKE_pbvh_get_bmesh(pbvh);

    if (!ss->bm) {
      ss->bm = bm;
    }
    else if (ss->bm != bm) {
      printf("%s: bmesh differed!\n", __func__);
      SCULPT_pbvh_clear(ob, false);
    }
  }

  /* Dynamic topology doesn't ensure selection state is valid, so remove #36280. */
  BKE_mesh_mselect_clear(me);

  if (!ss->bm) {
    ss->bm = BKE_sculptsession_empty_bmesh_create();

    BMeshFromMeshParams params = {0};
    params.calc_face_normal = true;
    params.use_shapekey = true;
    params.create_shapekey_layers = true;
    params.active_shapekey = ob->shapenr;

    BM_mesh_bm_from_me(ss->bm, me, &params);

    if (ss->pbvh) {
      BKE_sculptsession_update_attr_refs(ob);
      BKE_pbvh_set_bmesh(ss->pbvh, ss->bm);
    }
  }

#ifndef DYNTOPO_DYNAMIC_TESS
  SCULPT_dynamic_topology_triangulate(ss, ss->bm);
#endif

  if (ss->pbvh) {
    BKE_sculptsession_update_attr_refs(ob);
    BKE_pbvh_update_sculpt_verts(ss->pbvh);
  }

  if (ss->pbvh && SCULPT_has_persistent_base(ss)) {
    SCULPT_ensure_persistent_layers(ss, ob);
  }

  if (!CustomData_has_layer(&ss->bm->vdata, CD_PAINT_MASK)) {
    BM_data_layer_add(ss->bm, &ss->bm->vdata, CD_PAINT_MASK);
  }

  if (ss->pbvh) {
    BKE_sculptsession_update_attr_refs(ob);
  }

  BMIter iter;
  BMEdge *e;

  BM_ITER_MESH (e, &iter, ss->bm, BM_EDGES_OF_MESH) {
    e->head.hflag |= BM_ELEM_DRAW;
  }

  if (ss->pbvh) {
    BKE_pbvh_update_sculpt_verts(ss->pbvh);
  }

  /* Make sure the data for existing faces are initialized. */
  if (me->totpoly != ss->bm->totface) {
    BM_mesh_normals_update(ss->bm);
  }

  /* Enable dynamic topology. */
  me->flag |= ME_SCULPT_DYNAMIC_TOPOLOGY;

  if (!ss->bm_idmap) {
    ss->bm_idmap = BM_idmap_new(ss->bm, BM_VERT | BM_EDGE | BM_FACE);
    BKE_sculptsession_update_attr_refs(ob);
  }

  /* Enable logging for undo/redo. */
  if (!ss->bm_log) {
    ss->bm_log = BM_log_create(ss->bm, ss->bm_idmap);
  }

  /* Update dependency graph, so modifiers that depend on dyntopo being enabled
   * are re-evaluated and the PBVH is re-created. */
  DEG_id_tag_update(&ob->id, ID_RECALC_GEOMETRY);

  // TODO: this line here is being slow, do we need it? - joeedh
  BKE_scene_graph_update_tagged(depsgraph, bmain);
}

/* Free the sculpt BMesh and BMLog
 *
 * If 'unode' is given, the BMesh's data is copied out to the unode
 * before the BMesh is deleted so that it can be restored from. */
static void SCULPT_dynamic_topology_disable_ex(
    Main *bmain, Depsgraph *depsgraph, Scene *scene, Object *ob, SculptUndoNode * /*unode*/)
{
  SculptSession *ss = ob->sculpt;
  Mesh *me = static_cast<Mesh *>(ob->data);

  /* Destroy temporary layers. */
  BKE_sculpt_attribute_destroy_temporary_all(ob);

  if (ss->attrs.dyntopo_node_id_vertex) {
    BKE_sculpt_attribute_destroy(ob, ss->attrs.dyntopo_node_id_vertex);
  }

  if (ss->attrs.dyntopo_node_id_face) {
    BKE_sculpt_attribute_destroy(ob, ss->attrs.dyntopo_node_id_face);
  }

<<<<<<< HEAD
  BKE_sculptsession_update_attr_refs(ob);
  BKE_sculptsession_bm_to_me(ob, true);
=======
  SCULPT_pbvh_clear(ob);

  if (unode) {
    /* Free all existing custom data. */
    CustomData_free(&me->vdata, me->totvert);
    CustomData_free(&me->edata, me->totedge);
    CustomData_free(&me->fdata, me->totface);
    CustomData_free(&me->ldata, me->totloop);
    CustomData_free(&me->pdata, me->totpoly);
    MEM_SAFE_FREE(me->poly_offset_indices);

    /* Copy over stored custom data. */
    SculptUndoNodeGeometry *geometry = &unode->geometry_bmesh_enter;
    me->totvert = geometry->totvert;
    me->totloop = geometry->totloop;
    me->totpoly = geometry->totpoly;
    me->totedge = geometry->totedge;
    me->totface = 0;
    CustomData_copy(
        &geometry->vdata, &me->vdata, CD_MASK_MESH.vmask, CD_DUPLICATE, geometry->totvert);
    CustomData_copy(
        &geometry->edata, &me->edata, CD_MASK_MESH.emask, CD_DUPLICATE, geometry->totedge);
    CustomData_copy(
        &geometry->ldata, &me->ldata, CD_MASK_MESH.lmask, CD_DUPLICATE, geometry->totloop);
    CustomData_copy(
        &geometry->pdata, &me->pdata, CD_MASK_MESH.pmask, CD_DUPLICATE, geometry->totpoly);
    me->poly_offset_indices = static_cast<int *>(MEM_dupallocN(geometry->poly_offset_indices));
  }
  else {
    BKE_sculptsession_bm_to_me(ob, true);

    /* Reset Face Sets as they are no longer valid. */
    CustomData_free_layer_named(&me->pdata, ".sculpt_face_set", me->totpoly);
    me->face_sets_color_default = 1;

    /* Sync the visibility to vertices manually as the pmap is still not initialized. */
    bool *hide_vert = (bool *)CustomData_get_layer_named_for_write(
        &me->vdata, CD_PROP_BOOL, ".hide_vert", me->totvert);
    if (hide_vert != nullptr) {
      memset(hide_vert, 0, sizeof(bool) * me->totvert);
    }
  }

>>>>>>> 11ba8c6a
  /* Clear data. */
  me->flag &= ~ME_SCULPT_DYNAMIC_TOPOLOGY;

  if (ss->bm_idmap) {
    BM_idmap_destroy(ss->bm_idmap);
    ss->bm_idmap = nullptr;
  }

  if (ss->bm_log) {
    BM_log_free(ss->bm_log, true);
    ss->bm_log = nullptr;
  }

  /* Typically valid but with global-undo they can be nullptr, see: T36234. */
  if (ss->bm) {
    /* PBVH now frees bmesh, just null it. */
    ss->bm = nullptr;
  }

  SCULPT_pbvh_clear(ob, true);

  BKE_particlesystem_reset_all(ob);
  BKE_ptcache_object_reset(scene, ob, PTCACHE_RESET_OUTDATED);

  /* Update dependency graph, so modifiers that depend on dyntopo being enabled
   * are re-evaluated and the PBVH is re-created. */
  DEG_id_tag_update(&ob->id, ID_RECALC_GEOMETRY);
  BKE_scene_graph_update_tagged(depsgraph, bmain);
}

void SCULPT_dynamic_topology_disable(bContext *C, SculptUndoNode *unode)
{
  Main *bmain = CTX_data_main(C);
  Depsgraph *depsgraph = CTX_data_ensure_evaluated_depsgraph(C);
  Scene *scene = CTX_data_scene(C);
  Object *ob = CTX_data_active_object(C);
  SCULPT_dynamic_topology_disable_ex(bmain, depsgraph, scene, ob, unode);
}

void sculpt_dynamic_topology_disable_with_undo(Main *bmain,
                                               Depsgraph *depsgraph,
                                               Scene *scene,
                                               Object *ob)
{
  SculptSession *ss = ob->sculpt;
  if (ss->bm != nullptr) {
    /* May be false in background mode. */
    const bool use_undo = G.background ? (ED_undo_stack_get() != nullptr) : true;
    if (use_undo) {
      SCULPT_undo_push_begin_ex(ob, "Dynamic topology disable");
      SCULPT_undo_push_node(ob, nullptr, SCULPT_UNDO_DYNTOPO_END);
    }
    SCULPT_dynamic_topology_disable_ex(bmain, depsgraph, scene, ob, nullptr);
    if (use_undo) {
      SCULPT_undo_push_end(ob);
    }

    ss->active_vertex.i = ss->active_face.i = 0;
  }
}

static void sculpt_dynamic_topology_enable_with_undo(Main *bmain,
                                                     Depsgraph *depsgraph,
                                                     Scene *scene,
                                                     Object *ob)
{
  SculptSession *ss = ob->sculpt;

  if (ss->bm == nullptr) {
    /* May be false in background mode. */
    const bool use_undo = G.background ? (ED_undo_stack_get() != nullptr) : true;
    if (use_undo) {
      SCULPT_undo_push_begin_ex(ob, "Dynamic topology enable");
    }
    SCULPT_dynamic_topology_enable_ex(bmain, depsgraph, scene, ob);
    if (use_undo) {
      SCULPT_undo_push_node(ob, nullptr, SCULPT_UNDO_DYNTOPO_BEGIN);
      SCULPT_undo_push_end(ob);
    }

    ss->active_vertex.i = ss->active_face.i = 0;
  }
}

static int sculpt_dynamic_topology_toggle_exec(bContext *C, wmOperator * /*op*/)
{
  Main *bmain = CTX_data_main(C);
  Depsgraph *depsgraph = CTX_data_ensure_evaluated_depsgraph(C);
  Scene *scene = CTX_data_scene(C);
  Object *ob = CTX_data_active_object(C);
  SculptSession *ss = ob->sculpt;

  WM_cursor_wait(true);

  if (ss->bm) {
    sculpt_dynamic_topology_disable_with_undo(bmain, depsgraph, scene, ob);
  }
  else {
    sculpt_dynamic_topology_enable_with_undo(bmain, depsgraph, scene, ob);
  }

  WM_cursor_wait(false);
  WM_main_add_notifier(NC_SCENE | ND_TOOLSETTINGS, nullptr);

  return OPERATOR_FINISHED;
}

static int dyntopo_error_popup(bContext *C, wmOperatorType * /*ot*/, enum eDynTopoWarnFlag flag)
{
  uiPopupMenu *pup = UI_popup_menu_begin(C, IFACE_("Error!"), ICON_ERROR);
  uiLayout *layout = UI_popup_menu_layout(pup);

  if (flag & DYNTOPO_ERROR_MULTIRES) {
    const char *msg_error = TIP_("Multires modifier detected; cannot enable dyntopo.");
    const char *msg = TIP_("Dyntopo and multires cannot be mixed.");

    uiItemL(layout, msg_error, ICON_INFO);
    uiItemL(layout, msg, ICON_NONE);
    uiItemS(layout);
  }

  UI_popup_menu_end(C, pup);

  return OPERATOR_INTERFACE;
}

static int dyntopo_warning_popup(bContext *C, wmOperatorType *ot, enum eDynTopoWarnFlag flag)
{
  uiPopupMenu *pup = UI_popup_menu_begin(C, IFACE_("Warning!"), ICON_ERROR);
  uiLayout *layout = UI_popup_menu_layout(pup);

  if (flag & (DYNTOPO_WARN_EDATA)) {
    const char *msg_error = TIP_("Edge Data Detected!");
    const char *msg = TIP_("Dyntopo will not preserve custom edge attributes");
    uiItemL(layout, msg_error, ICON_INFO);
    uiItemL(layout, msg, ICON_NONE);
    uiItemS(layout);
  }

  if (flag & DYNTOPO_WARN_MODIFIER) {
    const char *msg_error = TIP_("Generative Modifiers Detected!");
    const char *msg = TIP_(
        "Keeping the modifiers will increase polycount when returning to object mode");

    uiItemL(layout, msg_error, ICON_INFO);
    uiItemL(layout, msg, ICON_NONE);
    uiItemS(layout);
  }

  uiItemFullO_ptr(layout, ot, IFACE_("OK"), ICON_NONE, nullptr, WM_OP_EXEC_DEFAULT, 0, nullptr);

  UI_popup_menu_end(C, pup);

  return OPERATOR_INTERFACE;
}

<<<<<<< HEAD
=======
static bool dyntopo_supports_layer(const CustomDataLayer &layer, const int elem_num)
{
  if (CD_TYPE_AS_MASK(layer.type) & CD_MASK_PROP_ALL) {
    if (STREQ(layer.name, ".sculpt_face_set")) {
      /* Check if only one face set exists. */
      const blender::Span<int> face_sets(static_cast<const int *>(layer.data), elem_num);
      for (const int i : face_sets.index_range()) {
        if (face_sets[i] != face_sets.first()) {
          return false;
        }
      }
      return true;
    }
    /* Some data is stored as generic attributes on #Mesh but in flags or fields on #BMesh. */
    return BM_attribute_stored_in_bmesh_builtin(layer.name);
  }
  /* Some layers just encode #Mesh topology or are handled as special cases for dyntopo. */
  return ELEM(layer.type, CD_MEDGE, CD_PAINT_MASK, CD_ORIGINDEX);
}

static bool dyntopo_supports_customdata_layers(const blender::Span<CustomDataLayer> layers,
                                               const int elem_num)
{
  return std::all_of(layers.begin(), layers.end(), [&](const CustomDataLayer &layer) {
    return dyntopo_supports_layer(layer, elem_num);
  });
}

>>>>>>> 11ba8c6a
enum eDynTopoWarnFlag SCULPT_dynamic_topology_check(Scene *scene, Object *ob)
{
  SculptSession *ss = ob->sculpt;

  enum eDynTopoWarnFlag flag = eDynTopoWarnFlag(0);

  BLI_assert(ss->bm == nullptr);
  UNUSED_VARS_NDEBUG(ss);

  {
    VirtualModifierData virtualModifierData;
    ModifierData *md = BKE_modifiers_get_virtual_modifierlist(ob, &virtualModifierData);

    /* Exception for shape keys because we can edit those. */
    for (; md; md = md->next) {
      const ModifierTypeInfo *mti = BKE_modifier_get_info(ModifierType(md->type));
      if (!BKE_modifier_is_enabled(scene, md, eModifierMode_Realtime)) {
        continue;
      }

      if (md->type == eModifierType_Multires) {
        flag |= DYNTOPO_ERROR_MULTIRES;
      }

      if (mti->type == eModifierTypeType_Constructive) {
        flag |= DYNTOPO_WARN_MODIFIER;
        break;
      }
    }
  }

  return flag;
}

static int sculpt_dynamic_topology_toggle_invoke(bContext *C,
                                                 wmOperator *op,
                                                 const wmEvent * /*event*/)
{
  Object *ob = CTX_data_active_object(C);
  SculptSession *ss = ob->sculpt;

  if (!ss->bm) {
    Scene *scene = CTX_data_scene(C);
    enum eDynTopoWarnFlag flag = SCULPT_dynamic_topology_check(scene, ob);

    if (flag & DYNTOPO_ERROR_MULTIRES) {
      return dyntopo_error_popup(C, op->type, flag);
    }
    else if (flag) {
      /* The mesh has customdata that will be lost, let the user confirm this is OK. */
      return dyntopo_warning_popup(C, op->type, flag);
    }
  }

  return sculpt_dynamic_topology_toggle_exec(C, op);
}

void SCULPT_OT_dynamic_topology_toggle(wmOperatorType *ot)
{
  /* Identifiers. */
  ot->name = "Dynamic Topology Toggle";
  ot->idname = "SCULPT_OT_dynamic_topology_toggle";
  ot->description =
      "Dynamic mode; note that you must now check the DynTopo"
      "option to enable dynamic remesher (which updates topology will sculpting)"
      "this is on by default.";

  /* API callbacks. */
  ot->invoke = sculpt_dynamic_topology_toggle_invoke;
  ot->exec = sculpt_dynamic_topology_toggle_exec;
  ot->poll = SCULPT_mode_poll;

  ot->flag = OPTYPE_REGISTER | OPTYPE_UNDO;
}<|MERGE_RESOLUTION|>--- conflicted
+++ resolved
@@ -425,13 +425,9 @@
 
   ss->totfaces = ss->totpoly = ss->bm->totface;
   ss->totvert = ss->bm->totvert;
-
-  //  BM_mesh_triangulate(
-  //      bm, MOD_TRIANGULATE_QUAD_BEAUTY, MOD_TRIANGULATE_NGON_EARCLIP, 4, false, nullptr,
-  //      nullptr, nullptr);
-}
-
-void SCULPT_pbvh_clear(Object *ob, bool /*cache_pbvh*/)
+}
+
+void SCULPT_pbvh_clear(Object *ob)
 {
   SculptSession *ss = ob->sculpt;
 
@@ -489,23 +485,8 @@
   }
 
   if (!ss->bm || !ss->pbvh || BKE_pbvh_type(ss->pbvh) != PBVH_BMESH) {
-    SCULPT_pbvh_clear(ob, false);
-  }
-#if 0
-  else {
-    /* Sculpt session was set up by paint.c, call BKE_sculptsession_update_attr_refs to be safe. */
-    BKE_sculptsession_update_attr_refs(ob);
-
-    BKE_pbvh_update_sculpt_verts(ss->pbvh);
-
-    /* Also check bm_log. */
-    if (!ss->bm_log) {
-      ss->bm_log = BM_log_create(ss->bm, ss->bm_idmap, ss->cd_sculpt_vert);
-    }
-
-    return;
-  }
-#endif
+    SCULPT_pbvh_clear(ob);
+  }
 
   PBVH *pbvh = ss->pbvh;
 
@@ -517,7 +498,7 @@
     }
     else if (ss->bm != bm) {
       printf("%s: bmesh differed!\n", __func__);
-      SCULPT_pbvh_clear(ob, false);
+      SCULPT_pbvh_clear(ob);
     }
   }
 
@@ -620,54 +601,21 @@
     BKE_sculpt_attribute_destroy(ob, ss->attrs.dyntopo_node_id_face);
   }
 
-<<<<<<< HEAD
   BKE_sculptsession_update_attr_refs(ob);
   BKE_sculptsession_bm_to_me(ob, true);
-=======
   SCULPT_pbvh_clear(ob);
 
-  if (unode) {
-    /* Free all existing custom data. */
-    CustomData_free(&me->vdata, me->totvert);
-    CustomData_free(&me->edata, me->totedge);
-    CustomData_free(&me->fdata, me->totface);
-    CustomData_free(&me->ldata, me->totloop);
-    CustomData_free(&me->pdata, me->totpoly);
-    MEM_SAFE_FREE(me->poly_offset_indices);
-
-    /* Copy over stored custom data. */
-    SculptUndoNodeGeometry *geometry = &unode->geometry_bmesh_enter;
-    me->totvert = geometry->totvert;
-    me->totloop = geometry->totloop;
-    me->totpoly = geometry->totpoly;
-    me->totedge = geometry->totedge;
-    me->totface = 0;
-    CustomData_copy(
-        &geometry->vdata, &me->vdata, CD_MASK_MESH.vmask, CD_DUPLICATE, geometry->totvert);
-    CustomData_copy(
-        &geometry->edata, &me->edata, CD_MASK_MESH.emask, CD_DUPLICATE, geometry->totedge);
-    CustomData_copy(
-        &geometry->ldata, &me->ldata, CD_MASK_MESH.lmask, CD_DUPLICATE, geometry->totloop);
-    CustomData_copy(
-        &geometry->pdata, &me->pdata, CD_MASK_MESH.pmask, CD_DUPLICATE, geometry->totpoly);
-    me->poly_offset_indices = static_cast<int *>(MEM_dupallocN(geometry->poly_offset_indices));
-  }
-  else {
-    BKE_sculptsession_bm_to_me(ob, true);
-
-    /* Reset Face Sets as they are no longer valid. */
-    CustomData_free_layer_named(&me->pdata, ".sculpt_face_set", me->totpoly);
-    me->face_sets_color_default = 1;
-
-    /* Sync the visibility to vertices manually as the pmap is still not initialized. */
-    bool *hide_vert = (bool *)CustomData_get_layer_named_for_write(
-        &me->vdata, CD_PROP_BOOL, ".hide_vert", me->totvert);
-    if (hide_vert != nullptr) {
-      memset(hide_vert, 0, sizeof(bool) * me->totvert);
-    }
-  }
-
->>>>>>> 11ba8c6a
+  /* Reset Face Sets as they are no longer valid. */
+  CustomData_free_layer_named(&me->pdata, ".sculpt_face_set", me->totpoly);
+  me->face_sets_color_default = 1;
+
+  /* Sync the visibility to vertices manually as the pmap is still not initialized. */
+  bool *hide_vert = (bool *)CustomData_get_layer_named_for_write(
+      &me->vdata, CD_PROP_BOOL, ".hide_vert", me->totvert);
+  if (hide_vert != nullptr) {
+    memset(hide_vert, 0, sizeof(bool) * me->totvert);
+  }
+
   /* Clear data. */
   me->flag &= ~ME_SCULPT_DYNAMIC_TOPOLOGY;
 
@@ -687,7 +635,7 @@
     ss->bm = nullptr;
   }
 
-  SCULPT_pbvh_clear(ob, true);
+  SCULPT_pbvh_clear(ob);
 
   BKE_particlesystem_reset_all(ob);
   BKE_ptcache_object_reset(scene, ob, PTCACHE_RESET_OUTDATED);
@@ -824,37 +772,6 @@
   return OPERATOR_INTERFACE;
 }
 
-<<<<<<< HEAD
-=======
-static bool dyntopo_supports_layer(const CustomDataLayer &layer, const int elem_num)
-{
-  if (CD_TYPE_AS_MASK(layer.type) & CD_MASK_PROP_ALL) {
-    if (STREQ(layer.name, ".sculpt_face_set")) {
-      /* Check if only one face set exists. */
-      const blender::Span<int> face_sets(static_cast<const int *>(layer.data), elem_num);
-      for (const int i : face_sets.index_range()) {
-        if (face_sets[i] != face_sets.first()) {
-          return false;
-        }
-      }
-      return true;
-    }
-    /* Some data is stored as generic attributes on #Mesh but in flags or fields on #BMesh. */
-    return BM_attribute_stored_in_bmesh_builtin(layer.name);
-  }
-  /* Some layers just encode #Mesh topology or are handled as special cases for dyntopo. */
-  return ELEM(layer.type, CD_MEDGE, CD_PAINT_MASK, CD_ORIGINDEX);
-}
-
-static bool dyntopo_supports_customdata_layers(const blender::Span<CustomDataLayer> layers,
-                                               const int elem_num)
-{
-  return std::all_of(layers.begin(), layers.end(), [&](const CustomDataLayer &layer) {
-    return dyntopo_supports_layer(layer, elem_num);
-  });
-}
-
->>>>>>> 11ba8c6a
 enum eDynTopoWarnFlag SCULPT_dynamic_topology_check(Scene *scene, Object *ob)
 {
   SculptSession *ss = ob->sculpt;
