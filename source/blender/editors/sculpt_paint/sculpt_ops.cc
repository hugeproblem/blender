--- conflicted
+++ resolved
@@ -525,13 +525,8 @@
     if (depsgraph) {
       depsgraph = CTX_data_ensure_evaluated_depsgraph(C);
     }
-<<<<<<< HEAD
-    ED_object_sculptmode_enter_ex(bmain, depsgraph, scene, ob, false, op->reports);
-    BKE_paint_brushes_validate(bmain, &ts->sculpt->paint);
-=======
     ED_object_sculptmode_enter_ex(bmain, *depsgraph, scene, ob, false, op->reports);
-    BKE_paint_brush_validate(&bmain, &ts.sculpt->paint);
->>>>>>> 5f9f3116
+    BKE_paint_brushes_validate(&bmain, &ts.sculpt->paint);
 
     if (ob.mode & mode_flag) {
       Mesh *mesh = static_cast<Mesh *>(ob.data);
