--- conflicted
+++ resolved
@@ -17,11 +17,7 @@
 #include "BLI_array_utils.hh"
 #include "BLI_bit_span_ops.hh"
 #include "BLI_bitmap_draw_2d.h"
-<<<<<<< HEAD
-#include "BLI_index_range.hh"
-=======
 #include "BLI_enumerable_thread_specific.hh"
->>>>>>> fcbb94ed
 #include "BLI_lasso_2d.h"
 #include "BLI_math_base.hh"
 #include "BLI_math_geom.h"
@@ -38,7 +34,6 @@
 #include "BKE_context.hh"
 #include "BKE_lib_id.h"
 #include "BKE_mesh.hh"
-#include "BKE_mesh_mapping.hh"
 #include "BKE_multires.hh"
 #include "BKE_paint.hh"
 #include "BKE_pbvh_api.hh"
@@ -57,27 +52,14 @@
 #include "ED_sculpt.hh"
 #include "ED_view3d.hh"
 
-<<<<<<< HEAD
-#include "bmesh.h"
-#include "bmesh_idmap.hh"
-#include "tools/bmesh_boolean.h"
-=======
 #include "bmesh.hh"
 #include "tools/bmesh_boolean.hh"
->>>>>>> fcbb94ed
 
 #include "paint_intern.hh"
 
 /* For undo push. */
 #include "sculpt_intern.hh"
 
-<<<<<<< HEAD
-using blender::float3;
-using blender::IndexRange;
-using blender::OffsetIndices;
-using blender::Span;
-using blender::Vector;
-=======
 namespace blender::ed::sculpt_paint::mask {
 
 /* The gesture API doesn't write to this enum type,
@@ -92,7 +74,6 @@
   PAINT_MASK_FLOOD_VALUE_INVERSE = SEL_OP_ADD,
   PAINT_MASK_INVERT = SEL_OP_XOR,
 };
->>>>>>> fcbb94ed
 
 static const EnumPropertyItem mode_items[] = {
     {PAINT_MASK_FLOOD_VALUE,
@@ -971,8 +952,8 @@
   const float2 scr_co_f = ED_view3d_project_float_v2_m4(
       sgcontext->vc.region, co_final, sgcontext->lasso.projviewobjmat);
 
-  scr_co_s[0] = (int)scr_co_f[0];
-  scr_co_s[1] = (int)scr_co_f[1];
+  scr_co_s[0] = scr_co_f[0];
+  scr_co_s[1] = scr_co_f[1];
 
   /* Clip against lasso boundbox. */
   LassoGestureData *lasso = &sgcontext->lasso;
@@ -1051,52 +1032,6 @@
   BKE_sculpt_update_object_for_edit(depsgraph, sgcontext->vc.obact, false);
 }
 
-<<<<<<< HEAD
-static bool sculpt_gesture_is_vertex_effected(SculptGestureContext *sgcontext, PBVHVertRef vertex)
-{
-  float vertex_normal[3];
-  const float *co = SCULPT_vertex_co_get(sgcontext->ss, vertex);
-  SCULPT_vertex_normal_get(sgcontext->ss, vertex, vertex_normal);
-  float dot = dot_v3v3(sgcontext->view_normal, vertex_normal);
-  const bool is_effected_front_face = !(sgcontext->front_faces_only && dot < 0.0f);
-
-  if (!is_effected_front_face) {
-    return false;
-  }
-
-  switch (sgcontext->shape_type) {
-    case SCULPT_GESTURE_SHAPE_BOX:
-      return isect_point_planes_v3(sgcontext->clip_planes, 4, co);
-    case SCULPT_GESTURE_SHAPE_LASSO:
-      return sculpt_gesture_is_effected_lasso(sgcontext, co);
-    case SCULPT_GESTURE_SHAPE_LINE:
-      if (sgcontext->line.use_side_planes) {
-        return plane_point_side_v3(sgcontext->line.plane, co) > 0.0f &&
-               plane_point_side_v3(sgcontext->line.side_plane[0], co) > 0.0f &&
-               plane_point_side_v3(sgcontext->line.side_plane[1], co) > 0.0f;
-      }
-      return plane_point_side_v3(sgcontext->line.plane, co) > 0.0f;
-  }
-  return false;
-}
-
-static bool sculpt_gesture_is_face_effected(SculptGestureContext *sgcontext, PBVHFaceIter *fd)
-{
-  for (int i = 0; i < fd->verts_num; i++) {
-    if (sculpt_gesture_is_vertex_effected(sgcontext, fd->verts[i])) {
-      return true;
-    }
-  }
-
-  return false;
-}
-
-static void face_set_gesture_apply_task(SculptGestureContext *sgcontext, PBVHNode *node)
-{
-  SculptGestureFaceSetOperation *face_set_operation = (SculptGestureFaceSetOperation *)
-                                                          sgcontext->operation;
-  bool any_updated = false;
-=======
 static void face_set_gesture_apply_mesh(SculptGestureContext *sgcontext,
                                         const Span<PBVHNode *> nodes)
 {
@@ -1106,7 +1041,6 @@
   Object &object = *sgcontext->vc.obact;
   SculptSession &ss = *sgcontext->ss;
   const PBVH &pbvh = *sgcontext->ss->pbvh;
->>>>>>> fcbb94ed
 
   const Span<float3> positions = ss.vert_positions;
   const OffsetIndices<int> faces = ss.faces;
@@ -1114,26 +1048,6 @@
   const bool *hide_poly = ss.hide_poly;
   bke::SpanAttributeWriter<int> face_sets = face_set::ensure_face_sets_mesh(object);
 
-<<<<<<< HEAD
-  PBVHFaceIter fd;
-  BKE_pbvh_face_iter_begin (sgcontext->ss->pbvh, node, fd) {
-    if (sculpt_gesture_is_face_effected(sgcontext, &fd)) {
-      if (sgcontext->ss->hide_poly && sgcontext->ss->hide_poly[fd.face.i]) {
-        continue;
-      }
-      SCULPT_face_set_set(sgcontext->ss, fd.face, face_set_operation->new_face_set_id);
-      for (int i : IndexRange(fd.verts_num)) {
-        BKE_sculpt_boundary_flag_update(sgcontext->ss, fd.verts[i], true);
-      }
-      any_updated = true;
-    }
-  }
-  BKE_pbvh_face_iter_end(fd);
-
-  if (any_updated) {
-    BKE_pbvh_vert_tag_update_normal_visibility(node);
-  }
-=======
   threading::parallel_for(sgcontext->nodes.index_range(), 1, [&](const IndexRange range) {
     for (PBVHNode *node : nodes.slice(range)) {
       undo::push_node(sgcontext->vc.obact, node, undo::Type::FaceSet);
@@ -1194,7 +1108,6 @@
       }
     }
   });
->>>>>>> fcbb94ed
 }
 
 static void sculpt_gesture_face_set_apply_for_symmetry_pass(bContext * /*C*/,
@@ -1391,24 +1304,6 @@
     {0, nullptr, 0, nullptr, nullptr},
 };
 
-typedef enum eSculptTrimLocationType {
-  SCULPT_GESTURE_TRIM_LOCATION_DEPTH_SURFACE,
-  SCULPT_GESTURE_TRIM_LOCATION_DEPTH_VOLUME,
-} eSculptTrimLocationType;
-static EnumPropertyItem prop_trim_location_types[] = {
-    {SCULPT_GESTURE_TRIM_LOCATION_DEPTH_SURFACE,
-     "DEPTH_SURFACE",
-     0,
-     "Surface",
-     "Use the surface under the cursor to locate the trimming shape"},
-    {SCULPT_GESTURE_TRIM_LOCATION_DEPTH_VOLUME,
-     "DEPTH_VOLUME",
-     0,
-     "Volume",
-     "Use the volume of the mesh to locate the trimming shape in the center of the volume"},
-    {0, NULL, 0, NULL, NULL},
-};
-
 enum eSculptTrimExtrudeMode {
   SCULPT_GESTURE_TRIM_EXTRUDE_PROJECT,
   SCULPT_GESTURE_TRIM_EXTRUDE_FIXED
@@ -1432,13 +1327,11 @@
 
   float depth_front;
   float depth_back;
-  float avg_edge_len;
 
   bool use_cursor_depth;
 
   eSculptTrimOperationType mode;
   eSculptTrimOrientationType orientation;
-  eSculptTrimLocationType location;
   eSculptTrimExtrudeMode extrude_mode;
 };
 
@@ -1525,7 +1418,6 @@
     PBVHVertRef vertex = BKE_pbvh_index_to_vertex(ss->pbvh, i);
 
     const float *vco = SCULPT_vertex_co_get(ss, vertex);
-
     /* Convert the coordinates to world space to calculate the depth. When generating the trimming
      * mesh, coordinates are first calculated in world space, then converted to object space to
      * store them. */
@@ -1538,20 +1430,9 @@
 
   if (trim_operation->use_cursor_depth) {
     float world_space_gesture_initial_location[3];
-
-    switch (trim_operation->location) {
-      case SCULPT_GESTURE_TRIM_LOCATION_DEPTH_SURFACE: {
-        mul_v3_m4v3(world_space_gesture_initial_location,
-                    vc->obact->object_to_world,
-                    ss->gesture_initial_location);
-
-      } break;
-      case SCULPT_GESTURE_TRIM_LOCATION_DEPTH_VOLUME: {
-        float center_co[3];
-        mid_v3_v3v3(center_co, ss->gesture_initial_location, ss->gesture_initial_back_location);
-        mul_v3_m4v3(world_space_gesture_initial_location, vc->obact->object_to_world, center_co);
-      } break;
-    }
+    mul_v3_m4v3(world_space_gesture_initial_location,
+                vc->obact->object_to_world,
+                ss->gesture_initial_location);
 
     float mid_point_depth;
     if (trim_operation->orientation == SCULPT_GESTURE_TRIM_ORIENTATION_VIEW) {
@@ -1564,17 +1445,6 @@
       /* When using normal orientation, if the stroke started over the mesh, position the mid point
        * at 0 distance from the shape plane. This positions the trimming shape half inside of the
        * surface. */
-      if (SCULPT_GESTURE_TRIM_LOCATION_DEPTH_VOLUME) {
-        mid_point_depth = ss->gesture_initial_hit ?
-                              dist_signed_to_plane_v3(world_space_gesture_initial_location,
-                                                      shape_plane) :
-                              (trim_operation->depth_back + trim_operation->depth_front) * 0.5f;
-      }
-      else {
-        mid_point_depth = ss->gesture_initial_hit ?
-                              0.0f :
-                              (trim_operation->depth_back + trim_operation->depth_front) * 0.5f;
-      }
       mid_point_depth = ss->gesture_initial_hit ?
                             0.0f :
                             (trim_operation->depth_back + trim_operation->depth_front) * 0.5f;
@@ -1680,17 +1550,6 @@
 
     copy_v3_v3(positions[i], new_point);
   }
-
-  float avg_elen = 0.0f;
-
-  for (int i = 0; i < tot_screen_points; i++) {
-    float *v1 = trim_operation->true_mesh_co[i];
-    float *v2 = trim_operation->true_mesh_co[((i + 1) % tot_screen_points)];
-
-    avg_elen += len_v3v3(v1, v2);
-  }
-
-  trim_operation->avg_edge_len = avg_elen / (float)tot_screen_points;
 
   /* Write vertices coordinates for the back face. */
   madd_v3_v3v3fl(depth_point, shape_origin, shape_normal, depth_back);
@@ -1725,7 +1584,7 @@
     mul_v3_m4v3(trim_operation->true_mesh_co[i], ob_imat, new_point);
   }
 
-  /* Get the triangulation for the front/back face. */
+  /* Get the triangulation for the front/back poly. */
   const int tot_tris_face = tot_screen_points - 2;
   uint(*r_tris)[3] = static_cast<uint(*)[3]>(
       MEM_malloc_arrayN(tot_tris_face, sizeof(uint[3]), "tris"));
@@ -1789,40 +1648,8 @@
   bke::mesh_smooth_set(*trim_operation->mesh, false);
   bke::mesh_calc_edges(*trim_operation->mesh, false, false);
   sculpt_gesture_trim_normals_update(sgcontext);
-
-  bool *sharp_edge = (bool *)CustomData_get_layer_named_for_write(
-      &trim_operation->mesh->edge_data, CD_PROP_BOOL, "sharp_edge", trim_operation->mesh->totedge);
-
-  if (!sharp_edge) {
-    CustomData_add_layer_named(&trim_operation->mesh->edge_data,
-                               CD_PROP_BOOL,
-                               CD_CONSTRUCT,
-                               trim_operation->mesh->totedge,
-                               "sharp_edge");
-    sharp_edge = (bool *)CustomData_get_layer_named_for_write(&trim_operation->mesh->edge_data,
-                                                              CD_PROP_BOOL,
-                                                              "sharp_edge",
-                                                              trim_operation->mesh->totedge);
-  }
-
-  const blender::Span<int> &corner_edges = trim_operation->mesh->corner_edges();
-  const OffsetIndices<int> &faces = trim_operation->mesh->faces();
-  Span<float3> face_normals = trim_operation->mesh->face_normals();
-  const blender::Array<int> loop_to_face = blender::bke::mesh::build_loop_to_face_map(faces);
-
-  for (int i = 0; i < trim_operation->mesh->totedge; i++) {
-    sharp_edge[i] = false;
-  }
-  const float angle = 80.0f / 180.0f * M_PI;
-  blender::bke::mesh::edges_sharp_from_angle_set(faces,
-                                                 corner_verts,
-                                                 corner_edges,
-                                                 face_normals,
-                                                 loop_to_face,
-                                                 nullptr,
-                                                 angle,
-                                                 {sharp_edge, trim_operation->mesh->totedge});
-}
+}
+
 static void sculpt_gesture_trim_geometry_free(SculptGestureContext *sgcontext)
 {
   SculptGestureTrimOperation *trim_operation = (SculptGestureTrimOperation *)sgcontext->operation;
@@ -1832,69 +1659,33 @@
 
 static int bm_face_isect_pair(BMFace *f, void * /*user_data*/)
 {
-  return BM_elem_flag_test(f, BM_ELEM_DRAW) ? 0 : 1;
+  return BM_elem_flag_test(f, BM_ELEM_DRAW) ? 1 : 0;
 }
 
 static void sculpt_gesture_apply_trim(SculptGestureContext *sgcontext)
 {
-  SculptSession *ss = sgcontext->ss;
-  Object *ob = sgcontext->vc.obact;
   SculptGestureTrimOperation *trim_operation = (SculptGestureTrimOperation *)sgcontext->operation;
-  Mesh *sculpt_mesh = BKE_mesh_from_object(ob);
+  Mesh *sculpt_mesh = BKE_mesh_from_object(sgcontext->vc.obact);
   Mesh *trim_mesh = trim_operation->mesh;
 
   const BMAllocTemplate allocsize = BMALLOC_TEMPLATE_FROM_ME(sculpt_mesh, trim_mesh);
-  BMeshCreateParams create_params = {};
-  create_params.use_toolflags = false;
-
-  BMeshFromMeshParams convert_params = {};
-  convert_params.calc_face_normal = true;
-
-  BMesh *bm;
-
-  if (ss->bm) {
-    bm = BM_mesh_copy(ss->bm);
-  }
-  else {
-    bm = BM_mesh_create(&allocsize, &create_params);
-    BM_mesh_bm_from_me(bm, sculpt_mesh, &convert_params);
-  }
-
-  BM_mesh_toolflags_set(bm, true);
-  BM_mesh_elem_toolflags_ensure(bm);
-
-  BMIter iter;
-  BMFace *efa;
-  BM_ITER_MESH (efa, &iter, bm, BM_FACES_OF_MESH) {
-    BM_elem_flag_enable(efa, BM_ELEM_DRAW);
-  }
-
-<<<<<<< HEAD
-  /* Create trim bmesh. */
-  BMesh *trimbm = BM_mesh_create(&allocsize, &create_params);
-
-  convert_params.calc_face_normal = convert_params.calc_vert_normal = true;
-  BM_mesh_bm_from_me(trimbm, trim_mesh, &convert_params);
-  BM_mesh_normals_update(bm);
-
-  BM_mesh_toolflags_set(trimbm, true);
-
-  /* Add trim geometry to bm. */
-  BMO_op_callf(trimbm, BMO_FLAG_DEFAULTS, "duplicate geom=%avef dest=%p", bm, 3);
-  BM_mesh_free(trimbm);
-
-  /* Calculate tesselation. */
-  const int looptris_tot = poly_to_tri_count(bm->totface, bm->totloop);
-  BMLoop *(*looptris)[3] = static_cast<BMLoop *(*)[3]>(
-      MEM_malloc_arrayN(looptris_tot, sizeof(*looptris), __func__));
-  BM_mesh_calc_tessellation_beauty(bm, looptris);
-=======
+
+  BMeshCreateParams bm_create_params{};
+  bm_create_params.use_toolflags = false;
+  BMesh *bm = BM_mesh_create(&allocsize, &bm_create_params);
+
+  BMeshFromMeshParams bm_from_me_params{};
+  bm_from_me_params.calc_face_normal = true;
+  bm_from_me_params.calc_vert_normal = true;
+  BM_mesh_bm_from_me(bm, trim_mesh, &bm_from_me_params);
+  BM_mesh_bm_from_me(bm, sculpt_mesh, &bm_from_me_params);
+
   const int corner_tris_tot = poly_to_tri_count(bm->totface, bm->totloop);
   BMLoop *(*corner_tris)[3] = static_cast<BMLoop *(*)[3]>(
       MEM_malloc_arrayN(corner_tris_tot, sizeof(*corner_tris), __func__));
   BM_mesh_calc_tessellation_beauty(bm, corner_tris);
->>>>>>> fcbb94ed
-
+
+  BMIter iter;
   int i;
   const int i_faces_end = trim_mesh->faces_num;
 
@@ -1904,9 +1695,13 @@
   const short ob_src_totcol = trim_mesh->totcol;
   Array<short> material_remap(ob_src_totcol ? ob_src_totcol : 1);
 
+  BMFace *efa;
   i = 0;
   BM_ITER_MESH (efa, &iter, bm, BM_FACES_OF_MESH) {
     normalize_v3(efa->no);
+
+    /* Temp tag to test which side split faces are from. */
+    BM_elem_flag_enable(efa, BM_ELEM_DRAW);
 
     /* Remap material. */
     if (efa->mat_nr < ob_src_totcol) {
@@ -1947,44 +1742,15 @@
                     boolean_mode);
   }
 
-<<<<<<< HEAD
-  MEM_freeN(looptris);
-  BKE_sculptsession_update_attr_refs(ob);
-=======
   MEM_freeN(corner_tris);
->>>>>>> fcbb94ed
-
-  /* Flag intersection edges as sharp.*/
-  BMEdge *e;
-  BM_ITER_MESH (e, &iter, bm, BM_EDGES_OF_MESH) {
-    BMLoop *l = e->l;
-
-    /* At least two surrounding faces? */
-    if (!l || l->f == l->radial_next->f) {
-      continue;
-    }
-
-    /* Did they come from different meshes? */
-    BMFace *f1 = l->f, *f2 = l->radial_next->f;
-    if (BM_elem_flag_test(f1, BM_ELEM_DRAW) == BM_elem_flag_test(f2, BM_ELEM_DRAW)) {
-      continue;
-    }
-
-    BM_elem_flag_disable(e, BM_ELEM_SMOOTH);
-  }
-
-  if (ss && ss->bm) { /* Swap out sculpt bmesh. */
-    BKE_sculpt_set_bmesh(ob, bm, true);
-  }
-  else {  // save result to mesh
-    BMeshToMeshParams params = {0};
-    params.calc_object_remap = false;
-
-    Mesh *result = BKE_mesh_from_bmesh_nomain(bm, &params, sculpt_mesh);
-    BM_mesh_free(bm);
-
-    BKE_mesh_nomain_to_mesh(result, (Mesh *)ob->data, ob);
-  }
+
+  BMeshToMeshParams convert_params{};
+  convert_params.calc_object_remap = false;
+  Mesh *result = BKE_mesh_from_bmesh_nomain(bm, &convert_params, sculpt_mesh);
+
+  BM_mesh_free(bm);
+  BKE_mesh_nomain_to_mesh(
+      result, static_cast<Mesh *>(sgcontext->vc.obact->data), sgcontext->vc.obact);
 }
 
 static void sculpt_gesture_trim_begin(bContext *C, SculptGestureContext *sgcontext)
@@ -2045,7 +1811,6 @@
 
   trim_operation->mode = eSculptTrimOperationType(RNA_enum_get(op->ptr, "trim_mode"));
   trim_operation->use_cursor_depth = RNA_boolean_get(op->ptr, "use_cursor_depth");
-  trim_operation->location = (eSculptTrimLocationType)RNA_enum_get(op->ptr, "trim_location");
   trim_operation->orientation = eSculptTrimOrientationType(
       RNA_enum_get(op->ptr, "trim_orientation"));
   trim_operation->extrude_mode = eSculptTrimExtrudeMode(
@@ -2077,13 +1842,6 @@
                SCULPT_GESTURE_TRIM_ORIENTATION_VIEW,
                "Shape Orientation",
                nullptr);
-
-  RNA_def_enum(ot->srna,
-               "trim_location",
-               prop_trim_location_types,
-               SCULPT_GESTURE_TRIM_LOCATION_DEPTH_SURFACE,
-               "Shape Location",
-               nullptr);
   RNA_def_enum(ot->srna,
                "trim_extrude_mode",
                prop_trim_extrude_modes,
@@ -2253,8 +2011,8 @@
 {
   Object *object = CTX_data_active_object(C);
   SculptSession *ss = object->sculpt;
-  if (BKE_pbvh_type(ss->pbvh) == PBVH_GRIDS) {
-    /* Not supported in Multires. */
+  if (BKE_pbvh_type(ss->pbvh) != PBVH_FACES) {
+    /* Not supported in Multires and Dyntopo. */
     return OPERATOR_CANCELLED;
   }
 
@@ -2282,7 +2040,7 @@
   SculptCursorGeometryInfo sgi;
   const float mval_fl[2] = {float(event->mval[0]), float(event->mval[1])};
   SCULPT_vertex_random_access_ensure(ss);
-  ss->gesture_initial_hit = SCULPT_cursor_geometry_info_update(C, &sgi, mval_fl, false, false);
+  ss->gesture_initial_hit = SCULPT_cursor_geometry_info_update(C, &sgi, mval_fl, true);
   if (ss->gesture_initial_hit) {
     copy_v3_v3(ss->gesture_initial_location, sgi.location);
     copy_v3_v3(ss->gesture_initial_normal, sgi.normal);
@@ -2299,8 +2057,7 @@
   BKE_sculpt_update_object_for_edit(depsgraph, object, false);
 
   SculptSession *ss = object->sculpt;
-
-  if (BKE_pbvh_type(ss->pbvh) == PBVH_GRIDS) {
+  if (BKE_pbvh_type(ss->pbvh) != PBVH_FACES) {
     /* Not supported in Multires and Dyntopo. */
     return OPERATOR_CANCELLED;
   }
@@ -2328,10 +2085,9 @@
   SculptCursorGeometryInfo sgi;
   const float mval_fl[2] = {float(event->mval[0]), float(event->mval[1])};
   SCULPT_vertex_random_access_ensure(ss);
-  ss->gesture_initial_hit = SCULPT_cursor_geometry_info_update(C, &sgi, mval_fl, false, true);
+  ss->gesture_initial_hit = SCULPT_cursor_geometry_info_update(C, &sgi, mval_fl, true);
   if (ss->gesture_initial_hit) {
     copy_v3_v3(ss->gesture_initial_location, sgi.location);
-    copy_v3_v3(ss->gesture_initial_back_location, sgi.back_location);
     copy_v3_v3(ss->gesture_initial_normal, sgi.normal);
   }
 
