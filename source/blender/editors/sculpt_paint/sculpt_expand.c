/* SPDX-License-Identifier: GPL-2.0-or-later
 * Copyright 2021 Blender Foundation. All rights reserved. */

/** \file
 * \ingroup edsculpt
 */

#include "MEM_guardedalloc.h"

#include "BLI_blenlib.h"
#include "BLI_linklist_stack.h"
#include "BLI_math.h"
#include "BLI_task.h"

#include "BLT_translation.h"

#include "DNA_brush_types.h"
#include "DNA_mesh_types.h"
#include "DNA_meshdata_types.h"
#include "DNA_object_types.h"

#include "BKE_brush.h"
#include "BKE_ccg.h"
#include "BKE_colortools.h"
#include "BKE_context.h"
#include "BKE_image.h"
#include "BKE_mesh.h"
#include "BKE_mesh_mapping.h"
#include "BKE_multires.h"
#include "BKE_node.h"
#include "BKE_object.h"
#include "BKE_paint.h"
#include "BKE_pbvh.h"
#include "BKE_report.h"
#include "BKE_scene.h"
#include "BKE_subdiv_ccg.h"

#include "DEG_depsgraph.h"

#include "WM_api.h"
#include "WM_message.h"
#include "WM_toolsystem.h"
#include "WM_types.h"

#include "RNA_access.h"
#include "RNA_define.h"

#include "ED_object.h"
#include "ED_screen.h"
#include "ED_sculpt.h"
#include "ED_view3d.h"
#include "paint_intern.h"
#include "sculpt_intern.h"

#include "IMB_colormanagement.h"
#include "IMB_imbuf.h"

#include "bmesh.h"

#include <math.h>
#include <stdlib.h>

/* Sculpt Expand. */
/* Operator for creating selections and patterns in Sculpt Mode. Expand can create masks, face sets
 * and fill vertex colors. */
/* The main functionality of the operator
 * - The operator initializes a value per vertex, called "falloff". There are multiple algorithms
 * to generate these falloff values which will create different patterns in the result when using
 * the operator. These falloff values require algorithms that rely on mesh connectivity, so they
 * are only valid on parts of the mesh that are in the same connected component as the given
 * initial vertices. If needed, these falloff values are propagated from vertex or grids into the
 * base mesh faces.
 *
 * - On each modal callback, the operator gets the active vertex and face and gets its falloff
 *   value from its precalculated falloff. This is now the active falloff value.
 * - Using the active falloff value and the settings of the expand operation (which can be modified
 *   during execution using the modal key-map), the operator loops over all elements in the mesh to
 *   check if they are enabled of not.
 * - Based on each element state after evaluating the settings, the desired mesh data (mask, face
 *   sets, colors...) is updated.
 */

/**
 * Used for defining an invalid vertex state (for example, when the cursor is not over the mesh).
 */
#define SCULPT_EXPAND_VERTEX_NONE -1

/** Used for defining an uninitialized active component index for an unused symmetry pass. */
#define EXPAND_ACTIVE_COMPONENT_NONE -1
/**
 * Defines how much each time the texture distortion is increased/decreased
 * when using the modal key-map.
 */
#define SCULPT_EXPAND_TEXTURE_DISTORTION_STEP 0.01f

/**
 * This threshold offsets the required falloff value to start a new loop. This is needed because in
 * some situations, vertices which have the same falloff value as max_falloff will start a new
 * loop, which is undesired.
 */
#define SCULPT_EXPAND_LOOP_THRESHOLD 0.00001f

/**
 * Defines how much changes in curvature in the mesh affect the falloff shape when using normal
 * falloff. This default was found experimentally and it works well in most cases, but can be
 * exposed for tweaking if needed.
 */
#define SCULPT_EXPAND_NORMALS_FALLOFF_EDGE_SENSITIVITY 300

/* Expand Modal Key-map. */
enum {
  SCULPT_EXPAND_MODAL_CONFIRM = 1,
  SCULPT_EXPAND_MODAL_CANCEL,
  SCULPT_EXPAND_MODAL_INVERT,
  SCULPT_EXPAND_MODAL_PRESERVE_TOGGLE,
  SCULPT_EXPAND_MODAL_GRADIENT_TOGGLE,
  SCULPT_EXPAND_MODAL_FALLOFF_CYCLE,
  SCULPT_EXPAND_MODAL_RECURSION_STEP_GEODESIC,
  SCULPT_EXPAND_MODAL_RECURSION_STEP_TOPOLOGY,
  SCULPT_EXPAND_MODAL_MOVE_TOGGLE,
  SCULPT_EXPAND_MODAL_FALLOFF_GEODESIC,
  SCULPT_EXPAND_MODAL_FALLOFF_TOPOLOGY,
  SCULPT_EXPAND_MODAL_FALLOFF_TOPOLOGY_DIAGONALS,
  SCULPT_EXPAND_MODAL_FALLOFF_SPHERICAL,
  SCULPT_EXPAND_MODAL_SNAP_ENABLE,
  SCULPT_EXPAND_MODAL_SNAP_DISABLE,
  SCULPT_EXPAND_MODAL_LOOP_COUNT_INCREASE,
  SCULPT_EXPAND_MODAL_LOOP_COUNT_DECREASE,
  SCULPT_EXPAND_MODAL_BRUSH_GRADIENT_TOGGLE,
  SCULPT_EXPAND_MODAL_TEXTURE_DISTORTION_INCREASE,
  SCULPT_EXPAND_MODAL_TEXTURE_DISTORTION_DECREASE,
};

/* Functions for getting the state of mesh elements (vertices and base mesh faces). When the main
 * functions for getting the state of an element return true it means that data associated to that
 * element will be modified by expand. */

/**
 * Returns true if the vertex is in a connected component with correctly initialized falloff
 * values.
 */
static bool sculpt_expand_is_vert_in_active_component(SculptSession *ss,
                                                      ExpandCache *expand_cache,
                                                      const SculptVertRef v)
{
  const int v_i = BKE_pbvh_vertex_index_to_table(ss->pbvh, v);

  for (int i = 0; i < EXPAND_SYMM_AREAS; i++) {
    if (ss->vertex_info.connected_component[v_i] == expand_cache->active_connected_components[i]) {
      return true;
    }
  }
  return false;
}

/**
 * Returns true if the face is in a connected component with correctly initialized falloff values.
 */
static bool sculpt_expand_is_face_in_active_component(SculptSession *ss,
                                                      ExpandCache *expand_cache,
                                                      const SculptFaceRef f)
{
  if (ss->bm) {
    BMFace *bf = (BMFace *)f.i;
    BMLoop *l = bf->l_first;
    SculptVertRef v = {(intptr_t)l->v};

    return sculpt_expand_is_vert_in_active_component(ss, expand_cache, v);
  }
  else {
    const MLoop *loop = &ss->mloop[ss->mpoly[f.i].loopstart];
    return sculpt_expand_is_vert_in_active_component(
        ss, expand_cache, BKE_pbvh_table_index_to_vertex(ss->pbvh, loop->v));
  }
}

/**
 * Returns the falloff value of a vertex. This function includes texture distortion, which is not
 * precomputed into the initial falloff values.
 */
static float sculpt_expand_falloff_value_vertex_get(SculptSession *ss,
                                                    ExpandCache *expand_cache,
                                                    const SculptVertRef v)
{
  const int v_i = BKE_pbvh_vertex_index_to_table(ss->pbvh, v);

  if (expand_cache->texture_distortion_strength == 0.0f) {
    return expand_cache->vert_falloff[v_i];
  }

  if (!expand_cache->brush->mtex.tex) {
    return expand_cache->vert_falloff[v_i];
  }

  float rgba[4];
  const float *vertex_co = SCULPT_vertex_co_get(ss, v);
  const float avg = BKE_brush_sample_tex_3d(
      expand_cache->scene, expand_cache->brush, vertex_co, rgba, 0, ss->tex_pool);

  const float distortion = (avg - 0.5f) * expand_cache->texture_distortion_strength *
                           expand_cache->max_vert_falloff;
  return expand_cache->vert_falloff[v_i] + distortion;
}

/**
 * Returns the maximum valid falloff value stored in the falloff array, taking the maximum possible
 * texture distortion into account.
 */
static float sculpt_expand_max_vertex_falloff_get(ExpandCache *expand_cache)
{
  if (expand_cache->texture_distortion_strength == 0.0f) {
    return expand_cache->max_vert_falloff;
  }

  if (!expand_cache->brush->mtex.tex) {
    return expand_cache->max_vert_falloff;
  }

  return expand_cache->max_vert_falloff +
         (0.5f * expand_cache->texture_distortion_strength * expand_cache->max_vert_falloff);
}

/**
 * Main function to get the state of a vertex for the current state and settings of a #ExpandCache.
 * Returns true when the target data should be modified by expand.
 */
static bool sculpt_expand_state_get(SculptSession *ss,
                                    ExpandCache *expand_cache,
                                    const SculptVertRef v)
{
  if (!SCULPT_vertex_visible_get(ss, v)) {
    return false;
  }

  if (!sculpt_expand_is_vert_in_active_component(ss, expand_cache, v)) {
    return false;
  }

  if (expand_cache->all_enabled) {
    return true;
  }

  bool enabled = false;

  if (expand_cache->snap) {
    /* Face Sets are not being modified when using this function, so it is ok to get this directly
     * from the Sculpt API instead of implementing a custom function to get them from
     * expand_cache->original_face_sets. */
    const int face_set = SCULPT_vertex_face_set_get(ss, v);
    enabled = BLI_gset_haskey(expand_cache->snap_enabled_face_sets, POINTER_FROM_INT(face_set));
  }
  else {
    const float max_falloff_factor = sculpt_expand_max_vertex_falloff_get(expand_cache);
    const float loop_len = (max_falloff_factor / expand_cache->loop_count) +
                           SCULPT_EXPAND_LOOP_THRESHOLD;

    const float vertex_falloff_factor = sculpt_expand_falloff_value_vertex_get(
        ss, expand_cache, v);
    const float active_factor = fmod(expand_cache->active_falloff, loop_len);
    const float falloff_factor = fmod(vertex_falloff_factor, loop_len);

    enabled = falloff_factor < active_factor;
  }

  if (expand_cache->invert) {
    enabled = !enabled;
  }
  return enabled;
}

/**
 * Main function to get the state of a face for the current state and settings of a #ExpandCache.
 * Returns true when the target data should be modified by expand.
 */
static bool sculpt_expand_face_state_get(SculptSession *ss,
                                         ExpandCache *expand_cache,
                                         const SculptFaceRef f)
{
  const int f_i = BKE_pbvh_face_index_to_table(ss->pbvh, f);

  if (expand_cache->original_face_sets[f_i] <= 0) {
    return false;
  }

  if (!sculpt_expand_is_face_in_active_component(ss, expand_cache, f)) {
    return false;
  }

  if (expand_cache->all_enabled) {
    return true;
  }

  bool enabled = false;

  if (expand_cache->snap_enabled_face_sets) {
    const int face_set = expand_cache->original_face_sets[f_i];
    enabled = BLI_gset_haskey(expand_cache->snap_enabled_face_sets, POINTER_FROM_INT(face_set));
  }
  else {
    const float loop_len = (expand_cache->max_face_falloff / expand_cache->loop_count) +
                           SCULPT_EXPAND_LOOP_THRESHOLD;

    const float active_factor = fmod(expand_cache->active_falloff, loop_len);
    const float falloff_factor = fmod(expand_cache->face_falloff[f_i], loop_len);
    enabled = falloff_factor <= active_factor;
  }

  if (expand_cache->falloff_type == SCULPT_EXPAND_FALLOFF_ACTIVE_FACE_SET) {
    if (SCULPT_face_set_get(ss, f) == expand_cache->initial_active_face_set) {
      enabled = false;
    }
  }

  if (expand_cache->invert) {
    enabled = !enabled;
  }

  return enabled;
}

/**
 * For target modes that support gradients (such as sculpt masks or colors), this function returns
 * the corresponding gradient value for an enabled vertex.
 */
static float sculpt_expand_gradient_value_get(SculptSession *ss,
                                              ExpandCache *expand_cache,
                                              const SculptVertRef v)
{
  if (!expand_cache->falloff_gradient) {
    return 1.0f;
  }

  const float max_falloff_factor = sculpt_expand_max_vertex_falloff_get(expand_cache);
  const float loop_len = (max_falloff_factor / expand_cache->loop_count) +
                         SCULPT_EXPAND_LOOP_THRESHOLD;

  const float vertex_falloff_factor = sculpt_expand_falloff_value_vertex_get(ss, expand_cache, v);
  const float active_factor = fmod(expand_cache->active_falloff, loop_len);
  const float falloff_factor = fmod(vertex_falloff_factor, loop_len);

  float linear_falloff;

  if (expand_cache->invert) {
    /* Active factor is the result of a modulus operation using loop_len, so they will never be
     * equal and loop_len - active_factor should never be 0. */
    BLI_assert((loop_len - active_factor) != 0.0f);
    linear_falloff = (falloff_factor - active_factor) / (loop_len - active_factor);
  }
  else {
    linear_falloff = 1.0f - (falloff_factor / active_factor);
  }

  if (!expand_cache->brush_gradient) {
    return linear_falloff;
  }

  return BKE_brush_curve_strength(expand_cache->brush, linear_falloff, 1.0f);
}

/* Utility functions for getting all vertices state during expand. */

/**
 * Returns a bitmap indexed by vertex index which contains if the vertex was enabled or not for a
 * give expand_cache state.
 */
static BLI_bitmap *sculpt_expand_bitmap_from_enabled(SculptSession *ss, ExpandCache *expand_cache)
{
  const int totvert = SCULPT_vertex_count_get(ss);
  BLI_bitmap *enabled_vertices = BLI_BITMAP_NEW(totvert, "enabled vertices");
  for (int i = 0; i < totvert; i++) {
    const bool enabled = sculpt_expand_state_get(
        ss, expand_cache, BKE_pbvh_table_index_to_vertex(ss->pbvh, i));
    BLI_BITMAP_SET(enabled_vertices, i, enabled);
  }
  return enabled_vertices;
}

/**
 * Returns a bitmap indexed by vertex index which contains if the vertex is in the boundary of the
 * enabled vertices. This is defined as vertices that are enabled and at least have one connected
 * vertex that is not enabled.
 */
static BLI_bitmap *sculpt_expand_boundary_from_enabled(SculptSession *ss,
                                                       const BLI_bitmap *enabled_vertices,
                                                       const bool use_mesh_boundary)
{
  const int totvert = SCULPT_vertex_count_get(ss);
  BLI_bitmap *boundary_vertices = BLI_BITMAP_NEW(totvert, "boundary vertices");
  for (int i = 0; i < totvert; i++) {
    SculptVertRef vertex = BKE_pbvh_table_index_to_vertex(ss->pbvh, i);

    if (!BLI_BITMAP_TEST(enabled_vertices, i)) {
      continue;
    }

    bool is_expand_boundary = false;
    SculptVertexNeighborIter ni;
    SCULPT_VERTEX_NEIGHBORS_ITER_BEGIN (ss, vertex, ni) {
      if (!BLI_BITMAP_TEST(enabled_vertices, ni.index)) {
        is_expand_boundary = true;
      }
    }
    SCULPT_VERTEX_NEIGHBORS_ITER_END(ni);

    if (use_mesh_boundary && SCULPT_vertex_is_boundary(ss, vertex, SCULPT_BOUNDARY_MESH)) {
      is_expand_boundary = true;
    }

    BLI_BITMAP_SET(boundary_vertices, i, is_expand_boundary);
  }

  return boundary_vertices;
}

/* Functions implementing different algorithms for initializing falloff values. */

/**
 * Utility function to get the closet vertex after flipping an original vertex position based on
 * an symmetry pass iteration index.
 */
static SculptVertRef sculpt_expand_get_vertex_index_for_symmetry_pass(
    Object *ob, const char symm_it, const SculptVertRef original_vertex)
{
  SculptSession *ss = ob->sculpt;
  SculptVertRef symm_vertex = {SCULPT_EXPAND_VERTEX_NONE};

  if (symm_it == 0) {
    symm_vertex = original_vertex;
  }
  else {
    float location[3];
    flip_v3_v3(location, SCULPT_vertex_co_get(ss, original_vertex), symm_it);
    symm_vertex = SCULPT_nearest_vertex_get(NULL, ob, location, FLT_MAX, false);
  }
  return symm_vertex;
}

/**
 * Geodesic: Initializes the falloff with geodesic distances from the given active vertex, taking
 * symmetry into account.
 */
static float *sculpt_expand_geodesic_falloff_create(Sculpt *sd, Object *ob, const SculptVertRef v)
{
  return SCULPT_geodesic_from_vertex_and_symm(sd, ob, v, FLT_MAX);
}

/**
 * Topology: Initializes the falloff using a flood-fill operation,
 * increasing the falloff value by 1 when visiting a new vertex.
 */
typedef struct ExpandFloodFillData {
  float original_normal[3];
  float edge_sensitivity;
  float *dists;
  float *edge_factor;
} ExpandFloodFillData;

static bool expand_topology_floodfill_cb(
    SculptSession *ss, SculptVertRef from_v, SculptVertRef to_v, bool is_duplicate, void *userdata)
{
  ExpandFloodFillData *data = userdata;
  int from_v_i = BKE_pbvh_vertex_index_to_table(ss->pbvh, from_v);
  int to_v_i = BKE_pbvh_vertex_index_to_table(ss->pbvh, to_v);

  if (!is_duplicate) {
    const float to_it = data->dists[from_v_i] + 1.0f;
    data->dists[to_v_i] = to_it;
  }
  else {
    data->dists[to_v_i] = data->dists[from_v_i];
  }
  return true;
}

static float *sculpt_expand_topology_falloff_create(Sculpt *sd, Object *ob, const SculptVertRef v)
{
  SculptSession *ss = ob->sculpt;
  const int totvert = SCULPT_vertex_count_get(ss);
  float *dists = MEM_calloc_arrayN(totvert, sizeof(float), "topology dist");

  SculptFloodFill flood;
  SCULPT_floodfill_init(ss, &flood);
  SCULPT_floodfill_add_initial_with_symmetry(sd, ob, ss, &flood, v, FLT_MAX);

  ExpandFloodFillData fdata;
  fdata.dists = dists;

  SCULPT_floodfill_execute(ss, &flood, expand_topology_floodfill_cb, &fdata);
  SCULPT_floodfill_free(&flood);

  return dists;
}

/**
 * Normals: Flood-fills the mesh and reduces the falloff depending on the normal difference between
 * each vertex and the previous one.
 * This creates falloff patterns that follow and snap to the hard edges of the object.
 */
static bool mask_expand_normal_floodfill_cb(
    SculptSession *ss, SculptVertRef from_v, SculptVertRef to_v, bool is_duplicate, void *userdata)
{
  ExpandFloodFillData *data = userdata;
  int from_v_i = BKE_pbvh_vertex_index_to_table(ss->pbvh, from_v);
  int to_v_i = BKE_pbvh_vertex_index_to_table(ss->pbvh, to_v);

  if (!is_duplicate) {
    float current_normal[3], prev_normal[3];
    SCULPT_vertex_normal_get(ss, to_v, current_normal);
    SCULPT_vertex_normal_get(ss, from_v, prev_normal);
    const float from_edge_factor = data->edge_factor[from_v_i];
    data->edge_factor[to_v_i] = dot_v3v3(current_normal, prev_normal) * from_edge_factor;
    data->dists[to_v_i] = dot_v3v3(data->original_normal, current_normal) *
                          powf(from_edge_factor, data->edge_sensitivity);
    CLAMP(data->dists[to_v_i], 0.0f, 1.0f);
  }
  else {
    /* PBVH_GRIDS duplicate handling. */
    data->edge_factor[to_v_i] = data->edge_factor[from_v_i];
    data->dists[to_v_i] = data->dists[from_v_i];
  }

  return true;
}

static float *sculpt_expand_normal_falloff_create(Sculpt *sd,
                                                  Object *ob,
                                                  const SculptVertRef v,
                                                  const float edge_sensitivity)
{
  SculptSession *ss = ob->sculpt;
  const int totvert = SCULPT_vertex_count_get(ss);
  float *dists = MEM_malloc_arrayN(totvert, sizeof(float), "normal dist");
  float *edge_factor = MEM_callocN(sizeof(float) * totvert, "mask edge factor");
  for (int i = 0; i < totvert; i++) {
    edge_factor[i] = 1.0f;
  }

  SculptFloodFill flood;
  SCULPT_floodfill_init(ss, &flood);
  SCULPT_floodfill_add_initial_with_symmetry(sd, ob, ss, &flood, v, FLT_MAX);

  ExpandFloodFillData fdata;
  fdata.dists = dists;
  fdata.edge_factor = edge_factor;
  fdata.edge_sensitivity = edge_sensitivity;
  SCULPT_vertex_normal_get(ss, v, fdata.original_normal);

  SCULPT_floodfill_execute(ss, &flood, mask_expand_normal_floodfill_cb, &fdata);
  SCULPT_floodfill_free(&flood);

  for (int repeat = 0; repeat < 2; repeat++) {
    for (int i = 0; i < totvert; i++) {
      float avg = 0.0f;
      SculptVertRef vref = BKE_pbvh_table_index_to_vertex(ss->pbvh, i);

      SculptVertexNeighborIter ni;
      SCULPT_VERTEX_NEIGHBORS_ITER_BEGIN (ss, vref, ni) {
        avg += dists[ni.index];
      }
      SCULPT_VERTEX_NEIGHBORS_ITER_END(ni);
      dists[i] = avg / ni.size;
    }
  }

  MEM_SAFE_FREE(edge_factor);

  return dists;
}

/**
 * Spherical: Initializes the falloff based on the distance from a vertex, taking symmetry into
 * account.
 */
static float *sculpt_expand_spherical_falloff_create(Object *ob, const SculptVertRef v)
{
  SculptSession *ss = ob->sculpt;
  const int totvert = SCULPT_vertex_count_get(ss);

  float *dists = MEM_malloc_arrayN(totvert, sizeof(float), "spherical dist");
  for (int i = 0; i < totvert; i++) {
    dists[i] = FLT_MAX;
  }
  const char symm = SCULPT_mesh_symmetry_xyz_get(ob);

  for (char symm_it = 0; symm_it <= symm; symm_it++) {
    if (!SCULPT_is_symmetry_iteration_valid(symm_it, symm)) {
      continue;
    }
    const SculptVertRef symm_vertex = sculpt_expand_get_vertex_index_for_symmetry_pass(
        ob, symm_it, v);
    if (symm_vertex.i != -1) {
      const float *co = SCULPT_vertex_co_get(ss, symm_vertex);
      for (int i = 0; i < totvert; i++) {
        dists[i] = min_ff(
            dists[i],
            len_v3v3(co, SCULPT_vertex_co_get(ss, BKE_pbvh_table_index_to_vertex(ss->pbvh, i))));
      }
    }
  }

  return dists;
}

/**
 * Boundary: This falloff mode uses the code from sculpt_boundary to initialize the closest mesh
 * boundary to a falloff value of 0. Then, it propagates that falloff to the rest of the mesh so it
 * stays parallel to the boundary, increasing the falloff value by 1 on each step.
 */
static float *sculpt_expand_boundary_topology_falloff_create(Sculpt *sd,
                                                             Object *ob,
                                                             const SculptVertRef v)
{
  SculptSession *ss = ob->sculpt;
  const int totvert = SCULPT_vertex_count_get(ss);
  float *dists = MEM_calloc_arrayN(totvert, sizeof(float), "spherical dist");
  BLI_bitmap *visited_vertices = BLI_BITMAP_NEW(totvert, "visited vertices");
  GSQueue *queue = BLI_gsqueue_new(sizeof(SculptVertRef));

  /* Search and initialize a boundary per symmetry pass, then mark those vertices as visited. */
  const char symm = SCULPT_mesh_symmetry_xyz_get(ob);
  for (char symm_it = 0; symm_it <= symm; symm_it++) {
    if (!SCULPT_is_symmetry_iteration_valid(symm_it, symm)) {
      continue;
    }

    const SculptVertRef symm_vertex = sculpt_expand_get_vertex_index_for_symmetry_pass(
        ob, symm_it, v);

    SculptBoundary *boundary = SCULPT_boundary_data_init(sd, ob, NULL, symm_vertex, FLT_MAX);
    if (!boundary) {
      continue;
    }

    for (int i = 0; i < boundary->num_vertices; i++) {
      BLI_gsqueue_push(queue, &boundary->vertices[i]);
      BLI_BITMAP_ENABLE(visited_vertices,
                        BKE_pbvh_vertex_index_to_table(ss->pbvh, boundary->vertices[i]));
    }
    SCULPT_boundary_data_free(boundary);
  }

  /* If there are no boundaries, return a falloff with all values set to 0. */
  if (BLI_gsqueue_is_empty(queue)) {
    return dists;
  }

  /* Propagate the values from the boundaries to the rest of the mesh. */
  while (!BLI_gsqueue_is_empty(queue)) {
    SculptVertRef v_next;
    BLI_gsqueue_pop(queue, &v_next);

    SculptVertexNeighborIter ni;
    SCULPT_VERTEX_NEIGHBORS_ITER_BEGIN (ss, v_next, ni) {
      if (BLI_BITMAP_TEST(visited_vertices, ni.index)) {
        continue;
      }

      const int v_next_i = BKE_pbvh_vertex_index_to_table(ss->pbvh, v_next);

      dists[ni.index] = dists[v_next_i] + 1.0f;
      BLI_BITMAP_ENABLE(visited_vertices, ni.index);
      BLI_gsqueue_push(queue, &ni.index);
    }
    SCULPT_VERTEX_NEIGHBORS_ITER_END(ni);
  }

  BLI_gsqueue_free(queue);
  MEM_freeN(visited_vertices);
  return dists;
}

/**
 * Topology diagonals. This falloff is similar to topology, but it also considers the diagonals of
 * the base mesh faces when checking a vertex neighbor. For this reason, this is not implement
 * using the general flood-fill and sculpt neighbors accessors.
 */
static float *sculpt_expand_diagonals_falloff_create(Object *ob, const SculptVertRef v)
{
  SculptSession *ss = ob->sculpt;
  const int totvert = SCULPT_vertex_count_get(ss);
  float *dists = MEM_calloc_arrayN(totvert, sizeof(float), "spherical dist");

  /* This algorithm uses mesh data (polys and loops), so this falloff type can't be initialized for
   * Multires. Also supports non-tri PBVH_BMESH, though untested until we implement that properly*/
  if (BKE_pbvh_type(ss->pbvh) != PBVH_FACES ||
      (ss->bm && ss->bm->totloop != ss->bm->totvert * 3)) {
    return dists;
  }

  if (ss->bm) {
    BM_mesh_elem_index_ensure(ss->bm, BM_VERT);
    BM_mesh_elem_table_ensure(ss->bm, BM_VERT);
  }

  /* Search and mask as visited the initial vertices using the enabled symmetry passes. */
  BLI_bitmap *visited_vertices = BLI_BITMAP_NEW(totvert, "visited vertices");
  GSQueue *queue = BLI_gsqueue_new(sizeof(SculptVertRef));
  const char symm = SCULPT_mesh_symmetry_xyz_get(ob);
  for (char symm_it = 0; symm_it <= symm; symm_it++) {
    if (!SCULPT_is_symmetry_iteration_valid(symm_it, symm)) {
      continue;
    }

    const SculptVertRef symm_vertex = sculpt_expand_get_vertex_index_for_symmetry_pass(
        ob, symm_it, v);

    BLI_gsqueue_push(queue, &symm_vertex);
    BLI_BITMAP_ENABLE(visited_vertices, BKE_pbvh_vertex_index_to_table(ss->pbvh, symm_vertex));
  }

  if (BLI_gsqueue_is_empty(queue)) {
    return dists;
  }

  /* Propagate the falloff increasing the value by 1 each time a new vertex is visited. */
  Mesh *mesh = ob->data;
  while (!BLI_gsqueue_is_empty(queue)) {
    SculptVertRef v_next;
    BLI_gsqueue_pop(queue, &v_next);

    int v_next_i = BKE_pbvh_vertex_index_to_table(ss->pbvh, v_next);

    if (ss->bm) {
      BMIter iter;
      BMFace *f;
      BMVert *v = (BMVert *)v_next.i;

      BM_ITER_ELEM (f, &iter, v, BM_FACES_OF_VERT) {
        BMLoop *l = f->l_first;

        do {
          BMVert *neighbor_v = l->next->v;
          const int neighbor_v_i = BM_elem_index_get(neighbor_v);

          if (BLI_BITMAP_TEST(visited_vertices, neighbor_v_i)) {
            l = l->next;
            continue;
          }

          dists[neighbor_v_i] = dists[v_next_i] + 1.0f;
          BLI_BITMAP_ENABLE(visited_vertices, neighbor_v_i);
          BLI_gsqueue_push(queue, &neighbor_v);

          l = l->next;
        } while (l != f->l_first);
      }
    }
    else {
      for (int j = 0; j < ss->pmap->pmap[v_next_i].count; j++) {
        MPoly *p = &ss->mpoly[ss->pmap->pmap[v_next_i].indices[j]];
        for (int l = 0; l < p->totloop; l++) {
          const int neighbor_v = mesh->mloop[p->loopstart + l].v;

          if (BLI_BITMAP_TEST(visited_vertices, neighbor_v)) {
            continue;
          }

          dists[neighbor_v] = dists[v_next_i] + 1.0f;
          BLI_BITMAP_ENABLE(visited_vertices, neighbor_v);
          BLI_gsqueue_push(queue, &neighbor_v);
        }
      }
    }
  }

  BLI_gsqueue_free(queue);
  MEM_freeN(visited_vertices);
  return dists;
}

/**
 * Poly Loop:
 */
static float *sculpt_expand_poly_loop_falloff_create(Object *ob, const SculptVertRef v)
{
  SculptSession *ss = ob->sculpt;
  const int totvert = SCULPT_vertex_count_get(ss);
  float *dists = MEM_calloc_arrayN(sizeof(float), totvert, "spherical dist");
  BLI_bitmap *visited_vertices = BLI_BITMAP_NEW(totvert, "visited vertices");
  GSQueue *queue = BLI_gsqueue_new(sizeof(int));

  printf("POLY LOOP FALLOFF\n");

  /* Search and initialize a boundary per symmetry pass, then mark those vertices as visited. */
  const char symm = SCULPT_mesh_symmetry_xyz_get(ob);
  for (char symm_it = 0; symm_it <= symm; symm_it++) {
    if (!SCULPT_is_symmetry_iteration_valid(symm_it, symm)) {
      continue;
    }

    BLI_bitmap *poly_loop = sculpt_poly_loop_from_cursor(ob);

    for (int i = 0; i < ss->totfaces; i++) {
      if (!BLI_BITMAP_TEST(poly_loop, i)) {
        continue;
      }
      MPoly *poly = &ss->mpoly[i];
      for (int l = 0; l < poly->totloop; l++) {
        const int vertex = ss->mloop[poly->loopstart + l].v;
        BLI_gsqueue_push(queue, &vertex);
        BLI_BITMAP_ENABLE(visited_vertices, vertex);
      }
    }
    MEM_freeN(poly_loop);
  }

  /* If there are no boundaries, return a falloff with all values set to 0. */
  if (BLI_gsqueue_is_empty(queue)) {
    return dists;
  }

  /* Propagate the values from the boundaries to the rest of the mesh. */
  while (!BLI_gsqueue_is_empty(queue)) {
    int v_next_i;
    BLI_gsqueue_pop(queue, &v_next_i);

    SculptVertRef v_next = BKE_pbvh_table_index_to_vertex(ss->pbvh, v_next_i);

    SculptVertexNeighborIter ni;
    SCULPT_VERTEX_NEIGHBORS_ITER_BEGIN (ss, v_next, ni) {
      if (BLI_BITMAP_TEST(visited_vertices, ni.index)) {
        continue;
      }
      dists[ni.index] = dists[v_next_i] + 1.0f;
      BLI_BITMAP_ENABLE(visited_vertices, ni.index);
      BLI_gsqueue_push(queue, &ni.index);
    }
    SCULPT_VERTEX_NEIGHBORS_ITER_END(ni);
  }

  BLI_gsqueue_free(queue);
  MEM_freeN(visited_vertices);
  return dists;
}

/* Functions to update the max_falloff value in the #ExpandCache. These functions are called after
 * initializing a new falloff to make sure that this value is always updated. */

/**
 * Updates the max_falloff value for vertices in a #ExpandCache based on the current values of the
 * falloff, skipping any invalid values initialized to FLT_MAX and not initialized components.
 */
static void sculpt_expand_update_max_vert_falloff_value(SculptSession *ss,
                                                        ExpandCache *expand_cache)
{
  const int totvert = SCULPT_vertex_count_get(ss);
  expand_cache->max_vert_falloff = -FLT_MAX;

  for (int i = 0; i < totvert; i++) {
    if (expand_cache->vert_falloff[i] == FLT_MAX) {
      continue;
    }

    SculptVertRef v = BKE_pbvh_table_index_to_vertex(ss->pbvh, i);

    if (!sculpt_expand_is_vert_in_active_component(ss, expand_cache, v)) {
      continue;
    }

    expand_cache->max_vert_falloff = max_ff(expand_cache->max_vert_falloff,
                                            expand_cache->vert_falloff[i]);
  }
}

/**
 * Updates the max_falloff value for faces in a ExpandCache based on the current values of the
 * falloff, skipping any invalid values initialized to FLT_MAX and not initialized components.
 */
static void sculpt_expand_update_max_face_falloff_factor(SculptSession *ss,
                                                         ExpandCache *expand_cache)
{
  const int totface = ss->totfaces;
  expand_cache->max_face_falloff = -FLT_MAX;
  for (int i = 0; i < totface; i++) {
    SculptFaceRef f = BKE_pbvh_table_index_to_face(ss->pbvh, i);

    if (expand_cache->face_falloff[i] == FLT_MAX) {
      continue;
    }

    if (!sculpt_expand_is_face_in_active_component(ss, expand_cache, f)) {
      continue;
    }

    expand_cache->max_face_falloff = max_ff(expand_cache->max_face_falloff,
                                            expand_cache->face_falloff[i]);
  }
}

/**
 * Functions to get falloff values for faces from the values from the vertices. This is used for
 * expanding Face Sets. Depending on the data type of the #SculptSession, this needs to get the per
 * face falloff value from the connected vertices of each face or from the grids stored per loops
 * for each face.
 */
static void sculpt_expand_grids_to_faces_falloff(SculptSession *ss,
                                                 Mesh *mesh,
                                                 ExpandCache *expand_cache)
{

  const CCGKey *key = BKE_pbvh_get_grid_key(ss->pbvh);

  for (int p = 0; p < mesh->totpoly; p++) {
    MPoly *poly = &mesh->mpoly[p];
    float accum = 0.0f;
    for (int l = 0; l < poly->totloop; l++) {
      const int grid_loop_index = (poly->loopstart + l) * key->grid_area;
      for (int g = 0; g < key->grid_area; g++) {
        accum += expand_cache->vert_falloff[grid_loop_index + g];
      }
    }
    expand_cache->face_falloff[p] = accum / (poly->totloop * key->grid_area);
  }
}

static void sculpt_expand_vertex_to_faces_falloff(Mesh *mesh, ExpandCache *expand_cache)
{
  for (int p = 0; p < mesh->totpoly; p++) {
    MPoly *poly = &mesh->mpoly[p];
    float accum = 0.0f;
    for (int l = 0; l < poly->totloop; l++) {
      MLoop *loop = &mesh->mloop[l + poly->loopstart];
      accum += expand_cache->vert_falloff[loop->v];
    }
    expand_cache->face_falloff[p] = accum / poly->totloop;
  }
}

static void sculpt_expand_vertex_to_faces_falloff_bmesh(BMesh *bm, ExpandCache *expand_cache)
{
  BMIter iter;
  BMFace *f;
  BM_ITER_MESH (f, &iter, bm, BM_FACES_OF_MESH) {
    BMLoop *l = f->l_first;

    float accum = 0.0f;

    do {
      accum += expand_cache->vert_falloff[BM_elem_index_get(l->v)];
      l = l->next;
    } while (l != f->l_first);

    expand_cache->face_falloff[BM_elem_index_get(f)] = accum / f->len;
  }
}
/**
 * Main function to update the faces falloff from a already calculated vertex falloff.
 */
static void sculpt_expand_mesh_face_falloff_from_vertex_falloff(SculptSession *ss,
                                                                Mesh *mesh,
                                                                ExpandCache *expand_cache)
{
  BLI_assert(expand_cache->vert_falloff != NULL);

  if (!expand_cache->face_falloff) {
    expand_cache->face_falloff = MEM_malloc_arrayN(
        mesh->totpoly, sizeof(float), "face falloff factors");
  }

  switch (BKE_pbvh_type(ss->pbvh)) {
    case PBVH_FACES:
      sculpt_expand_vertex_to_faces_falloff(mesh, expand_cache);
      break;
    case PBVH_GRIDS:
      sculpt_expand_grids_to_faces_falloff(ss, mesh, expand_cache);
      break;
    case PBVH_BMESH:
      sculpt_expand_vertex_to_faces_falloff_bmesh(ss->bm, expand_cache);
      break;
  }
}

/* Recursions. These functions will generate new falloff values based on the state of the vertices
 * from the current ExpandCache options and falloff values. */

/**
 * Geodesic recursion: Initializes falloff values using geodesic distances from the boundary of the
 * current vertices state.
 */
static void sculpt_expand_geodesics_from_state_boundary(Object *ob,
                                                        ExpandCache *expand_cache,
                                                        BLI_bitmap *enabled_vertices)
{
  SculptSession *ss = ob->sculpt;
  BLI_assert(ELEM(BKE_pbvh_type(ss->pbvh), PBVH_GRIDS, PBVH_FACES, PBVH_BMESH));

  GSet *initial_vertices = BLI_gset_int_new("initial_vertices");
  BLI_bitmap *boundary_vertices = sculpt_expand_boundary_from_enabled(ss, enabled_vertices, false);
  const int totvert = SCULPT_vertex_count_get(ss);
  for (int i = 0; i < totvert; i++) {
    if (!BLI_BITMAP_TEST(boundary_vertices, i)) {
      continue;
    }
    BLI_gset_add(initial_vertices, POINTER_FROM_INT(i));
  }
  MEM_freeN(boundary_vertices);

  MEM_SAFE_FREE(expand_cache->vert_falloff);
  MEM_SAFE_FREE(expand_cache->face_falloff);

  expand_cache->vert_falloff = SCULPT_geodesic_distances_create(
      ob, initial_vertices, FLT_MAX, NULL, NULL);
  BLI_gset_free(initial_vertices, NULL);
}

/**
 * Topology recursion: Initializes falloff values using topology steps from the boundary of the
 * current vertices state, increasing the value by 1 each time a new vertex is visited.
 */
static void sculpt_expand_topology_from_state_boundary(Object *ob,
                                                       ExpandCache *expand_cache,
                                                       BLI_bitmap *enabled_vertices)
{
  MEM_SAFE_FREE(expand_cache->vert_falloff);
  MEM_SAFE_FREE(expand_cache->face_falloff);

  SculptSession *ss = ob->sculpt;
  const int totvert = SCULPT_vertex_count_get(ss);

  float *dists = MEM_calloc_arrayN(totvert, sizeof(float), "topology dist");
  BLI_bitmap *boundary_vertices = sculpt_expand_boundary_from_enabled(ss, enabled_vertices, false);

  SculptFloodFill flood;
  SCULPT_floodfill_init(ss, &flood);
  for (int i = 0; i < totvert; i++) {
    if (!BLI_BITMAP_TEST(boundary_vertices, i)) {
      continue;
    }

    SCULPT_floodfill_add_and_skip_initial(ss, &flood, BKE_pbvh_table_index_to_vertex(ss->pbvh, i));
  }
  MEM_freeN(boundary_vertices);

  ExpandFloodFillData fdata;
  fdata.dists = dists;
  SCULPT_floodfill_execute(ss, &flood, expand_topology_floodfill_cb, &fdata);
  SCULPT_floodfill_free(&flood);

  expand_cache->vert_falloff = dists;
}

/**
 * Main function to create a recursion step from the current #ExpandCache state.
 */
static void sculpt_expand_resursion_step_add(Object *ob,
                                             ExpandCache *expand_cache,
                                             const eSculptExpandRecursionType recursion_type)
{
  SculptSession *ss = ob->sculpt;
  if (BKE_pbvh_type(ss->pbvh) != PBVH_FACES) {
    return;
  }

  BLI_bitmap *enabled_vertices = sculpt_expand_bitmap_from_enabled(ss, expand_cache);

  /* Each time a new recursion step is created, reset the distortion strength. This is the expected
   * result from the recursion, as otherwise the new falloff will render with undesired distortion
   * from the beginning. */
  expand_cache->texture_distortion_strength = 0.0f;

  switch (recursion_type) {
    case SCULPT_EXPAND_RECURSION_GEODESICS:
      sculpt_expand_geodesics_from_state_boundary(ob, expand_cache, enabled_vertices);
      break;
    case SCULPT_EXPAND_RECURSION_TOPOLOGY:
      sculpt_expand_topology_from_state_boundary(ob, expand_cache, enabled_vertices);
      break;
  }

  sculpt_expand_update_max_vert_falloff_value(ss, expand_cache);
  if (expand_cache->target == SCULPT_EXPAND_TARGET_FACE_SETS) {
    sculpt_expand_mesh_face_falloff_from_vertex_falloff(ss, ob->data, expand_cache);
    sculpt_expand_update_max_face_falloff_factor(ss, expand_cache);
  }

  MEM_freeN(enabled_vertices);
}

/* Face Set Boundary falloff. */

/**
 * When internal falloff is set to true, the falloff will fill the active Face Set with a gradient,
 * otherwise the active Face Set will be filled with a constant falloff of 0.0f.
 */
static void sculpt_expand_initialize_from_face_set_boundary(Object *ob,
                                                            ExpandCache *expand_cache,
                                                            const int active_face_set,
                                                            const bool internal_falloff)
{
  SculptSession *ss = ob->sculpt;
  const int totvert = SCULPT_vertex_count_get(ss);

  BLI_bitmap *enabled_vertices = BLI_BITMAP_NEW(totvert, "enabled vertices");
  for (int i = 0; i < totvert; i++) {
    SculptVertRef vref = BKE_pbvh_table_index_to_vertex(ss->pbvh, i);

    if (!SCULPT_vertex_has_unique_face_set(ss, vref)) {
      continue;
    }
    if (!SCULPT_vertex_has_face_set(ss, vref, active_face_set)) {
      continue;
    }
    BLI_BITMAP_ENABLE(enabled_vertices, i);
  }

  /* TODO: Default to topology. */
  if (BKE_pbvh_type(ss->pbvh) == PBVH_FACES) {
    sculpt_expand_geodesics_from_state_boundary(ob, expand_cache, enabled_vertices);
  }
  else {
    sculpt_expand_topology_from_state_boundary(ob, expand_cache, enabled_vertices);
  }

  MEM_freeN(enabled_vertices);

  if (internal_falloff) {
    for (int i = 0; i < totvert; i++) {
      SculptVertRef vref = BKE_pbvh_table_index_to_vertex(ss->pbvh, i);

      if (!(SCULPT_vertex_has_face_set(ss, vref, active_face_set) &&
            SCULPT_vertex_has_unique_face_set(ss, vref))) {
        continue;
      }
      expand_cache->vert_falloff[i] *= -1.0f;
    }

    float min_factor = FLT_MAX;
    for (int i = 0; i < totvert; i++) {
      min_factor = min_ff(expand_cache->vert_falloff[i], min_factor);
    }

    const float additional_falloff = fabsf(min_factor);
    for (int i = 0; i < totvert; i++) {
      expand_cache->vert_falloff[i] += additional_falloff;
    }
  }
  else {
    for (int i = 0; i < totvert; i++) {
      SculptVertRef vref = BKE_pbvh_table_index_to_vertex(ss->pbvh, i);

      if (!SCULPT_vertex_has_face_set(ss, vref, active_face_set)) {
        continue;
      }
      expand_cache->vert_falloff[i] = 0.0f;
    }
  }
}

/**
 * Main function to initialize new falloff values in a #ExpandCache given an initial vertex and a
 * falloff type.
 */
static void sculpt_expand_falloff_factors_from_vertex_and_symm_create(
    ExpandCache *expand_cache,
    Sculpt *sd,
    Object *ob,
    const SculptVertRef v,
    eSculptExpandFalloffType falloff_type)
{
  MEM_SAFE_FREE(expand_cache->vert_falloff);
  expand_cache->falloff_type = falloff_type;

  SculptSession *ss = ob->sculpt;
  const bool has_topology_info = ELEM(BKE_pbvh_type(ss->pbvh), PBVH_FACES, PBVH_BMESH);

  switch (falloff_type) {
    case SCULPT_EXPAND_FALLOFF_GEODESIC:
      expand_cache->vert_falloff = sculpt_expand_geodesic_falloff_create(sd, ob, v);
      /*
      expand_cache->vert_falloff = has_topology_info ?
                                       sculpt_expand_geodesic_falloff_create(sd, ob, v) :
                                       sculpt_expand_spherical_falloff_create(ob, v);
                                       */
      break;
    case SCULPT_EXPAND_FALLOFF_TOPOLOGY:
      expand_cache->vert_falloff = sculpt_expand_topology_falloff_create(sd, ob, v);
      break;
    case SCULPT_EXPAND_FALLOFF_TOPOLOGY_DIAGONALS:
      expand_cache->vert_falloff = has_topology_info ?
                                       sculpt_expand_diagonals_falloff_create(ob, v) :
                                       sculpt_expand_topology_falloff_create(sd, ob, v);
      break;
    case SCULPT_EXPAND_FALLOFF_NORMALS:
      expand_cache->vert_falloff = sculpt_expand_normal_falloff_create(
          sd, ob, v, SCULPT_EXPAND_NORMALS_FALLOFF_EDGE_SENSITIVITY);
      break;
    case SCULPT_EXPAND_FALLOFF_SPHERICAL:
      expand_cache->vert_falloff = sculpt_expand_spherical_falloff_create(ob, v);
      break;
    case SCULPT_EXPAND_FALLOFF_BOUNDARY_TOPOLOGY:
      expand_cache->vert_falloff = sculpt_expand_boundary_topology_falloff_create(sd, ob, v);
      break;
    case SCULPT_EXPAND_FALLOFF_BOUNDARY_FACE_SET:
      sculpt_expand_initialize_from_face_set_boundary(
          ob, expand_cache, expand_cache->initial_active_face_set, true);
      break;
    case SCULPT_EXPAND_FALLOFF_ACTIVE_FACE_SET:
      sculpt_expand_initialize_from_face_set_boundary(
          ob, expand_cache, expand_cache->initial_active_face_set, false);
      break;
    case SCULPT_EXPAND_FALLOFF_POLY_LOOP:
      expand_cache->vert_falloff = has_topology_info ?
                                       sculpt_expand_poly_loop_falloff_create(ob, v) :
                                       sculpt_expand_spherical_falloff_create(ob, v);
      break;
  }

  /* Update max falloff values and propagate to base mesh faces if needed. */
  sculpt_expand_update_max_vert_falloff_value(ss, expand_cache);
  if (expand_cache->target == SCULPT_EXPAND_TARGET_FACE_SETS) {
    sculpt_expand_mesh_face_falloff_from_vertex_falloff(ss, ob->data, expand_cache);
    sculpt_expand_update_max_face_falloff_factor(ss, expand_cache);
  }
}

/**
 * Adds to the snapping Face Set `gset` all Face Sets which contain all enabled vertices for the
 * current #ExpandCache state. This improves the usability of snapping, as already enabled elements
 * won't switch their state when toggling snapping with the modal key-map.
 */
static void sculpt_expand_snap_initialize_from_enabled(SculptSession *ss,
                                                       ExpandCache *expand_cache)
{
  if (BKE_pbvh_type(ss->pbvh) != PBVH_FACES) {
    return;
  }

  /* Make sure this code runs with snapping and invert disabled. This simplifies the code and
   * prevents using this function with snapping already enabled. */
  const bool prev_snap_state = expand_cache->snap;
  const bool prev_invert_state = expand_cache->invert;
  expand_cache->snap = false;
  expand_cache->invert = false;

  BLI_bitmap *enabled_vertices = sculpt_expand_bitmap_from_enabled(ss, expand_cache);

  const int totface = ss->totfaces;
  for (int i = 0; i < totface; i++) {
    const int face_set = expand_cache->original_face_sets[i];
    BLI_gset_add(expand_cache->snap_enabled_face_sets, POINTER_FROM_INT(face_set));
  }

  for (int p = 0; p < totface; p++) {
    MPoly *poly = &ss->mpoly[p];
    bool any_disabled = false;
    for (int l = 0; l < poly->totloop; l++) {
      MLoop *loop = &ss->mloop[l + poly->loopstart];
      if (!BLI_BITMAP_TEST(enabled_vertices, loop->v)) {
        any_disabled = true;
        break;
      }
    }
    if (any_disabled) {
      const int face_set = expand_cache->original_face_sets[p];
      BLI_gset_remove(expand_cache->snap_enabled_face_sets, POINTER_FROM_INT(face_set), NULL);
    }
  }

  MEM_freeN(enabled_vertices);
  expand_cache->snap = prev_snap_state;
  expand_cache->invert = prev_invert_state;
}

/**
 * Functions to free a #ExpandCache.
 */
static void sculpt_expand_cache_data_free(ExpandCache *expand_cache)
{
  if (expand_cache->snap_enabled_face_sets) {
    BLI_gset_free(expand_cache->snap_enabled_face_sets, NULL);
  }
  MEM_SAFE_FREE(expand_cache->nodes);
  MEM_SAFE_FREE(expand_cache->vert_falloff);
  MEM_SAFE_FREE(expand_cache->face_falloff);
  MEM_SAFE_FREE(expand_cache->original_mask);
  MEM_SAFE_FREE(expand_cache->original_face_sets);
  MEM_SAFE_FREE(expand_cache->initial_face_sets);
  MEM_SAFE_FREE(expand_cache->original_colors);
  MEM_SAFE_FREE(expand_cache);
}

static void sculpt_expand_cache_free(SculptSession *ss)
{
  sculpt_expand_cache_data_free(ss->expand_cache);
  /* Needs to be set to NULL as the paint cursor relies on checking this pointer detecting if an
   * expand operation is running. */
  ss->expand_cache = NULL;
}

/**
 * Functions to restore the original state from the #ExpandCache when canceling the operator.
 */
static void sculpt_expand_restore_face_set_data(SculptSession *ss, ExpandCache *expand_cache)
{
  PBVHNode **nodes;
  int totnode;
  BKE_pbvh_search_gather(ss->pbvh, NULL, NULL, &nodes, &totnode);
  for (int n = 0; n < totnode; n++) {
    PBVHNode *node = nodes[n];
    BKE_pbvh_node_mark_redraw(node);
  }
  MEM_freeN(nodes);
  for (int i = 0; i < ss->totfaces; i++) {
    SculptFaceRef f = BKE_pbvh_table_index_to_face(ss->pbvh, i);

    SCULPT_face_set_set(ss, f, expand_cache->original_face_sets[i]);
  }
}

static void sculpt_expand_restore_color_data(SculptSession *ss, ExpandCache *expand_cache)
{
  PBVHNode **nodes;
  int totnode;
  BKE_pbvh_search_gather(ss->pbvh, NULL, NULL, &nodes, &totnode);
  for (int n = 0; n < totnode; n++) {
    PBVHNode *node = nodes[n];
    PBVHVertexIter vd;
    BKE_pbvh_vertex_iter_begin (ss->pbvh, node, vd, PBVH_ITER_UNIQUE) {
      SCULPT_vertex_color_set(ss, vd.vertex, expand_cache->original_colors[vd.index]);
    }
    BKE_pbvh_vertex_iter_end;
    BKE_pbvh_node_mark_redraw(node);
  }
  MEM_freeN(nodes);
}

static void sculpt_expand_restore_mask_data(SculptSession *ss, ExpandCache *expand_cache)
{
  PBVHNode **nodes;
  int totnode;
  BKE_pbvh_search_gather(ss->pbvh, NULL, NULL, &nodes, &totnode);
  for (int n = 0; n < totnode; n++) {
    PBVHNode *node = nodes[n];
    PBVHVertexIter vd;
    BKE_pbvh_vertex_iter_begin (ss->pbvh, node, vd, PBVH_ITER_UNIQUE) {
      *vd.mask = expand_cache->original_mask[vd.index];
    }
    BKE_pbvh_vertex_iter_end;
    BKE_pbvh_node_mark_redraw(node);
  }
  MEM_freeN(nodes);
}

/* Main function to restore the original state of the data to how it was before starting the expand
 * operation. */
static void sculpt_expand_restore_original_state(bContext *C,
                                                 Object *ob,
                                                 ExpandCache *expand_cache)
{

  SculptSession *ss = ob->sculpt;
  switch (expand_cache->target) {
    case SCULPT_EXPAND_TARGET_MASK:
      sculpt_expand_restore_mask_data(ss, expand_cache);
      SCULPT_flush_update_step(C, SCULPT_UPDATE_MASK);
      SCULPT_flush_update_done(C, ob, SCULPT_UPDATE_MASK);
      SCULPT_tag_update_overlays(C);
      break;
    case SCULPT_EXPAND_TARGET_FACE_SETS:
      sculpt_expand_restore_face_set_data(ss, expand_cache);
      SCULPT_flush_update_step(C, SCULPT_UPDATE_MASK);
      SCULPT_flush_update_done(C, ob, SCULPT_UPDATE_MASK);
      SCULPT_tag_update_overlays(C);
      break;
    case SCULPT_EXPAND_TARGET_COLORS:
      sculpt_expand_restore_color_data(ss, expand_cache);
      SCULPT_flush_update_step(C, SCULPT_UPDATE_COLOR);
      SCULPT_flush_update_done(C, ob, SCULPT_UPDATE_COLOR);
      break;
  }
}

/**
 * Cancel operator callback.
 */
static void sculpt_expand_cancel(bContext *C, wmOperator *UNUSED(op))
{
  Object *ob = CTX_data_active_object(C);
  SculptSession *ss = ob->sculpt;

  sculpt_expand_restore_original_state(C, ob, ss->expand_cache);

  SCULPT_undo_push_end(ob);
  sculpt_expand_cache_free(ss);
}

/* Functions to update the sculpt mesh data. */

/**
 * Callback to update mask data per PBVH node.
 */
static void sculpt_expand_mask_update_task_cb(void *__restrict userdata,
                                              const int i,
                                              const TaskParallelTLS *__restrict UNUSED(tls))
{
  SculptThreadedTaskData *data = userdata;
  SculptSession *ss = data->ob->sculpt;
  PBVHNode *node = data->nodes[i];
  ExpandCache *expand_cache = ss->expand_cache;

  bool any_changed = false;

  PBVHVertexIter vd;
  BKE_pbvh_vertex_iter_begin (ss->pbvh, node, vd, PBVH_ITER_ALL) {
    const float initial_mask = *vd.mask;
    const bool enabled = sculpt_expand_state_get(ss, expand_cache, vd.vertex);

    float new_mask;

    if (enabled) {
      new_mask = sculpt_expand_gradient_value_get(ss, expand_cache, vd.vertex);
    }
    else {
      new_mask = 0.0f;
    }

    if (expand_cache->preserve) {
      if (expand_cache->invert && expand_cache->preserve_flip_inverse) {
        new_mask = min_ff(new_mask, expand_cache->original_mask[vd.index]);
      }
      else {
        new_mask = max_ff(new_mask, expand_cache->original_mask[vd.index]);
      }
    }

    if (new_mask == initial_mask) {
      continue;
    }

    *vd.mask = clamp_f(new_mask, 0.0f, 1.0f);
    any_changed = true;
    if (vd.mvert) {
      BKE_pbvh_vert_mark_update(ss->pbvh, vd.vertex);
    }
  }
  BKE_pbvh_vertex_iter_end;
  if (any_changed) {
    BKE_pbvh_node_mark_update_mask(node);
  }
}

/**
 * Update Face Set data. Not multi-threaded per node as nodes don't contain face arrays.
 */
static void sculpt_expand_face_sets_update(SculptSession *ss, ExpandCache *expand_cache)
{
  const int totface = ss->totfaces;

  for (int f_i = 0; f_i < totface; f_i++) {
    SculptFaceRef f = BKE_pbvh_table_index_to_face(ss->pbvh, f_i);
    int fset = SCULPT_face_set_get(ss, f);

    const bool enabled = sculpt_expand_face_state_get(ss, expand_cache, f);
    if (!enabled) {
      continue;
    }
    if (expand_cache->preserve) {
      SCULPT_face_set_set(ss, f, fset + expand_cache->next_face_set);
    }
    else {
      SCULPT_face_set_set(ss, f, expand_cache->next_face_set);
    }
  }

  for (int i = 0; i < expand_cache->totnode; i++) {
    BKE_pbvh_node_mark_redraw(ss->expand_cache->nodes[i]);
  }
}

/**
 * Callback to update vertex colors per PBVH node.
 */
static void sculpt_expand_colors_update_task_cb(void *__restrict userdata,
                                                const int i,
                                                const TaskParallelTLS *__restrict UNUSED(tls))
{
  SculptThreadedTaskData *data = userdata;
  SculptSession *ss = data->ob->sculpt;
  PBVHNode *node = data->nodes[i];
  ExpandCache *expand_cache = ss->expand_cache;

  bool any_changed = false;

  PBVHVertexIter vd;
  BKE_pbvh_vertex_iter_begin (ss->pbvh, node, vd, PBVH_ITER_ALL) {
    float initial_color[4];
    SCULPT_vertex_color_get(ss, vd.vertex, initial_color);

    const bool enabled = sculpt_expand_state_get(ss, expand_cache, vd.vertex);
    float fade;

    if (enabled) {
      fade = sculpt_expand_gradient_value_get(ss, expand_cache, vd.vertex);
    }
    else {
      fade = 0.0f;
    }

    fade *= 1.0f - *vd.mask;
    fade = clamp_f(fade, 0.0f, 1.0f);

    float final_color[4];
    float final_fill_color[4];
    mul_v4_v4fl(final_fill_color, expand_cache->fill_color, fade);
    IMB_blend_color_float(final_color,
                          expand_cache->original_colors[vd.index],
                          final_fill_color,
                          expand_cache->blend_mode);

    if (equals_v4v4(initial_color, final_color)) {
      continue;
    }

    SCULPT_vertex_color_set(ss, vd.vertex, final_color);

    any_changed = true;
    if (vd.mvert) {
      BKE_pbvh_vert_mark_update(ss->pbvh, vd.vertex);
    }
  }
  BKE_pbvh_vertex_iter_end;
  if (any_changed) {
    BKE_pbvh_node_mark_update_color(node);
  }
}

static void sculpt_expand_flush_updates(bContext *C)
{
  Object *ob = CTX_data_active_object(C);
  SculptSession *ss = ob->sculpt;
  switch (ss->expand_cache->target) {
    case SCULPT_EXPAND_TARGET_MASK:
      SCULPT_flush_update_step(C, SCULPT_UPDATE_MASK);
      break;
    case SCULPT_EXPAND_TARGET_FACE_SETS:
      SCULPT_flush_update_step(C, SCULPT_UPDATE_MASK);
      break;
    case SCULPT_EXPAND_TARGET_COLORS:
      SCULPT_flush_update_step(C, SCULPT_UPDATE_COLOR);
      break;
    default:
      break;
  }
}

/* Store the original mesh data state in the expand cache. */
static void sculpt_expand_original_state_store(Object *ob, ExpandCache *expand_cache)
{
  SculptSession *ss = ob->sculpt;
  const int totvert = SCULPT_vertex_count_get(ss);
  const int totface = ss->totfaces;

  SCULPT_vertex_random_access_ensure(ss);

  /* Face Sets are always stored as they are needed for snapping. */
  expand_cache->initial_face_sets = MEM_malloc_arrayN(totface, sizeof(int), "initial face set");
  expand_cache->original_face_sets = MEM_malloc_arrayN(totface, sizeof(int), "original face set");

  for (int i = 0; i < totface; i++) {
    const SculptFaceRef fref = BKE_pbvh_table_index_to_face(ss->pbvh, i);
    const int fset = SCULPT_face_set_get(ss, fref);

    expand_cache->initial_face_sets[i] = fset;
    expand_cache->original_face_sets[i] = fset;
  }

  if (expand_cache->target == SCULPT_EXPAND_TARGET_MASK) {
    expand_cache->original_mask = MEM_malloc_arrayN(totvert, sizeof(float), "initial mask");
    for (int i = 0; i < totvert; i++) {
      expand_cache->original_mask[i] = SCULPT_vertex_mask_get(
          ss, BKE_pbvh_table_index_to_vertex(ss->pbvh, i));
    }
  }

  if (expand_cache->target == SCULPT_EXPAND_TARGET_COLORS) {
    expand_cache->original_colors = MEM_malloc_arrayN(totvert, sizeof(float[4]), "initial colors");
    for (int i = 0; i < totvert; i++) {
      SculptVertRef vertex = BKE_pbvh_table_index_to_vertex(ss->pbvh, i);

      SCULPT_vertex_color_get(ss, vertex, expand_cache->original_colors[i]);
    }
  }
}

/**
 * Restore the state of the Face Sets before a new update.
 */
static void sculpt_expand_face_sets_restore(SculptSession *ss, ExpandCache *expand_cache)
{
  const int totfaces = ss->totfaces;

  for (int i = 0; i < totfaces; i++) {
    SculptFaceRef fref = BKE_pbvh_table_index_to_face(ss->pbvh, i);

    if (expand_cache->original_face_sets[i] <= 0) {
      /* Do not modify hidden Face Sets, even when restoring the IDs state. */
      continue;
    }
    if (!sculpt_expand_is_face_in_active_component(ss, expand_cache, fref)) {
      continue;
    }

    SCULPT_face_set_set(ss, fref, expand_cache->initial_face_sets[i]);
  }
}

static void sculpt_expand_update_for_vertex(bContext *C, Object *ob, const SculptVertRef vertex)
{
  SculptSession *ss = ob->sculpt;
  const int vertex_i = BKE_pbvh_vertex_index_to_table(ss->pbvh, vertex);

  Sculpt *sd = CTX_data_tool_settings(C)->sculpt;
  ExpandCache *expand_cache = ss->expand_cache;

  /* Update the active factor in the cache. */
  if (vertex.i == SCULPT_EXPAND_VERTEX_NONE) {
    /* This means that the cursor is not over the mesh, so a valid active falloff can't be
     * determined. In this situations, don't evaluate enabled states and default all vertices in
     * connected components to enabled. */
    expand_cache->active_falloff = expand_cache->max_vert_falloff;
    expand_cache->all_enabled = true;
  }
  else {
    expand_cache->active_falloff = expand_cache->vert_falloff[vertex_i];
    expand_cache->all_enabled = false;
  }

  if (expand_cache->target == SCULPT_EXPAND_TARGET_FACE_SETS) {
    /* Face sets needs to be restored their initial state on each iteration as the overwrite
     * existing data. */
    sculpt_expand_face_sets_restore(ss, expand_cache);
  }

  /* Update the mesh sculpt data. */
  SculptThreadedTaskData data = {
      .sd = sd,
      .ob = ob,
      .nodes = expand_cache->nodes,
  };

  TaskParallelSettings settings;
  BKE_pbvh_parallel_range_settings(&settings, true, expand_cache->totnode);

  switch (expand_cache->target) {
    case SCULPT_EXPAND_TARGET_MASK:
      BLI_task_parallel_range(
          0, expand_cache->totnode, &data, sculpt_expand_mask_update_task_cb, &settings);
      break;
    case SCULPT_EXPAND_TARGET_FACE_SETS:
      sculpt_expand_face_sets_update(ss, expand_cache);
      break;
    case SCULPT_EXPAND_TARGET_COLORS:
      BLI_task_parallel_range(
          0, expand_cache->totnode, &data, sculpt_expand_colors_update_task_cb, &settings);
      break;
  }

  sculpt_expand_flush_updates(C);
}

/**
 * Updates the #SculptSession cursor data and gets the active vertex
 * if the cursor is over the mesh.
 */
<<<<<<< HEAD
static SculptVertRef sculpt_expand_target_vertex_update_and_get(bContext *C,
                                                                Object *ob,
                                                                const float mouse[2])
{
  SculptSession *ss = ob->sculpt;
  SculptCursorGeometryInfo sgi;
  if (SCULPT_cursor_geometry_info_update(C, &sgi, mouse, false, false)) {
=======
static int sculpt_expand_target_vertex_update_and_get(bContext *C, Object *ob, const float mval[2])
{
  SculptSession *ss = ob->sculpt;
  SculptCursorGeometryInfo sgi;
  if (SCULPT_cursor_geometry_info_update(C, &sgi, mval, false)) {
>>>>>>> e86c2f72
    return SCULPT_active_vertex_get(ss);
  }

  SculptVertRef ret = {SCULPT_EXPAND_VERTEX_NONE};
  return ret;
}

/**
 * Moves the sculpt pivot to the average point of the boundary enabled vertices of the current
 * expand state. Take symmetry and active components into account.
 */
static void sculpt_expand_reposition_pivot(bContext *C, Object *ob, ExpandCache *expand_cache)
{
  SculptSession *ss = ob->sculpt;
  const char symm = SCULPT_mesh_symmetry_xyz_get(ob);
  const int totvert = SCULPT_vertex_count_get(ss);

  const bool initial_invert_state = expand_cache->invert;
  expand_cache->invert = false;
  BLI_bitmap *enabled_vertices = sculpt_expand_bitmap_from_enabled(ss, expand_cache);

  /* For boundary topology, position the pivot using only the boundary of the enabled vertices,
   * without taking mesh boundary into account. This allows to create deformations like bending the
   * mesh from the boundary of the mask that was just created. */
  const bool use_mesh_boundary = expand_cache->falloff_type !=
                                 SCULPT_EXPAND_FALLOFF_BOUNDARY_TOPOLOGY;

  BLI_bitmap *boundary_vertices = sculpt_expand_boundary_from_enabled(
      ss, enabled_vertices, use_mesh_boundary);

  /* Ignore invert state, as this is the expected behavior in most cases and mask are created in
   * inverted state by default. */
  expand_cache->invert = initial_invert_state;

  int total = 0;
  float avg[3] = {0.0f};

  const float *expand_init_co = SCULPT_vertex_co_get(ss, expand_cache->initial_active_vertex);

  for (int i = 0; i < totvert; i++) {
    if (!BLI_BITMAP_TEST(boundary_vertices, i)) {
      continue;
    }

    SculptVertRef v = BKE_pbvh_table_index_to_vertex(ss->pbvh, i);

    if (!sculpt_expand_is_vert_in_active_component(ss, expand_cache, v)) {
      continue;
    }

    const float *vertex_co = SCULPT_vertex_co_get(ss, v);

    if (!SCULPT_check_vertex_pivot_symmetry(vertex_co, expand_init_co, symm)) {
      continue;
    }

    add_v3_v3(avg, vertex_co);
    total++;
  }

  MEM_freeN(enabled_vertices);
  MEM_freeN(boundary_vertices);

  if (total > 0) {
    mul_v3_v3fl(ss->pivot_pos, avg, 1.0f / total);
  }

  WM_event_add_notifier(C, NC_GEOM | ND_SELECT, ob->data);
}

static void sculpt_expand_finish(bContext *C)
{
  Object *ob = CTX_data_active_object(C);
  SculptSession *ss = ob->sculpt;
  SCULPT_undo_push_end(ob);

  /* Tag all nodes to redraw to avoid artifacts after the fast partial updates. */
  PBVHNode **nodes;
  int totnode;
  BKE_pbvh_search_gather(ss->pbvh, NULL, NULL, &nodes, &totnode);
  for (int n = 0; n < totnode; n++) {
    BKE_pbvh_node_mark_update_mask(nodes[n]);
  }
  MEM_freeN(nodes);

  switch (ss->expand_cache->target) {
    case SCULPT_EXPAND_TARGET_MASK:
      SCULPT_flush_update_done(C, ob, SCULPT_UPDATE_MASK);
      break;
    case SCULPT_EXPAND_TARGET_FACE_SETS:
      SCULPT_flush_update_done(C, ob, SCULPT_UPDATE_MASK);
      break;
    case SCULPT_EXPAND_TARGET_COLORS:
      SCULPT_flush_update_done(C, ob, SCULPT_UPDATE_COLOR);
      break;
  }

  sculpt_expand_cache_free(ss);
  ED_workspace_status_text(C, NULL);
}

/**
 * Finds and stores in the #ExpandCache the sculpt connected component index for each symmetry pass
 * needed for expand.
 */
static void sculpt_expand_find_active_connected_components_from_vert(
    Object *ob, ExpandCache *expand_cache, const SculptVertRef initial_vertex)
{
  SculptSession *ss = ob->sculpt;
  for (int i = 0; i < EXPAND_SYMM_AREAS; i++) {
    expand_cache->active_connected_components[i] = EXPAND_ACTIVE_COMPONENT_NONE;
  }

  const char symm = SCULPT_mesh_symmetry_xyz_get(ob);
  for (char symm_it = 0; symm_it <= symm; symm_it++) {
    if (!SCULPT_is_symmetry_iteration_valid(symm_it, symm)) {
      continue;
    }

    const SculptVertRef symm_vertex = sculpt_expand_get_vertex_index_for_symmetry_pass(
        ob, symm_it, initial_vertex);
    const int symm_vertex_i = BKE_pbvh_vertex_index_to_table(ss->pbvh, symm_vertex);

    expand_cache->active_connected_components[(int)symm_it] =
        ss->vertex_info.connected_component[symm_vertex_i];
  }
}

/**
 * Stores the active vertex, Face Set and mouse coordinates in the #ExpandCache based on the
 * current cursor position.
 */
static void sculpt_expand_set_initial_components_for_mouse(bContext *C,
                                                           Object *ob,
                                                           ExpandCache *expand_cache,
                                                           const float mval[2])
{
  SculptSession *ss = ob->sculpt;
<<<<<<< HEAD
  SculptVertRef initial_vertex = sculpt_expand_target_vertex_update_and_get(C, ob, mouse);

  if (initial_vertex.i == SCULPT_EXPAND_VERTEX_NONE) {
=======
  int initial_vertex = sculpt_expand_target_vertex_update_and_get(C, ob, mval);
  if (initial_vertex == SCULPT_EXPAND_VERTEX_NONE) {
>>>>>>> e86c2f72
    /* Cursor not over the mesh, for creating valid initial falloffs, fallback to the last active
     * vertex in the sculpt session. */
    initial_vertex = SCULPT_active_vertex_get(ss);
  }
  copy_v2_v2(ss->expand_cache->initial_mouse, mval);
  expand_cache->initial_active_vertex = initial_vertex;
  expand_cache->initial_active_face_set = SCULPT_active_face_set_get(ss);

  if (expand_cache->next_face_set == SCULPT_FACE_SET_NONE) {
    /* Only set the next face set once, otherwise this ID will constantly update to a new one each
     * time this function is called for using a new initial vertex from a different cursor
     * position. */
    if (expand_cache->modify_active_face_set) {
      expand_cache->next_face_set = SCULPT_active_face_set_get(ss);
    }
    else {
      expand_cache->next_face_set = ED_sculpt_face_sets_find_next_available_id(ob->data);
    }
  }

  /* The new mouse position can be over a different connected component, so this needs to be
   * updated. */
  sculpt_expand_find_active_connected_components_from_vert(ob, expand_cache, initial_vertex);
}

/**
 * Displaces the initial mouse coordinates using the new mouse position to get a new active vertex.
 * After that, initializes a new falloff of the same type with the new active vertex.
 */
static void sculpt_expand_move_propagation_origin(bContext *C,
                                                  Object *ob,
                                                  const wmEvent *event,
                                                  ExpandCache *expand_cache)
{
  Sculpt *sd = CTX_data_tool_settings(C)->sculpt;

  const float mval_fl[2] = {UNPACK2(event->mval)};
  float move_disp[2];
  sub_v2_v2v2(move_disp, mval_fl, expand_cache->initial_mouse_move);

  float new_mval[2];
  add_v2_v2v2(new_mval, move_disp, expand_cache->original_mouse_move);

  sculpt_expand_set_initial_components_for_mouse(C, ob, expand_cache, new_mval);
  sculpt_expand_falloff_factors_from_vertex_and_symm_create(
      expand_cache,
      sd,
      ob,
      expand_cache->initial_active_vertex,
      expand_cache->move_preview_falloff_type);
}

/**
 * Ensures that the #SculptSession contains the required data needed for Expand.
 */
static void sculpt_expand_ensure_sculptsession_data(Object *ob)
{
  SculptSession *ss = ob->sculpt;
  SCULPT_vertex_random_access_ensure(ss);
  SCULPT_connected_components_ensure(ob);
  SCULPT_boundary_info_ensure(ob);
  if (!ss->tex_pool) {
    ss->tex_pool = BKE_image_pool_new();
  }
}

/**
 * Returns the active Face Sets ID from the enabled face or grid in the #SculptSession.
 */
static int sculpt_expand_active_face_set_id_get(SculptSession *ss, ExpandCache *expand_cache)
{
  switch (BKE_pbvh_type(ss->pbvh)) {
    case PBVH_BMESH:
    case PBVH_FACES:
      return expand_cache
          ->original_face_sets[BKE_pbvh_vertex_index_to_table(ss->pbvh, ss->active_face_index)];
    case PBVH_GRIDS: {
      const int face_index = BKE_subdiv_ccg_grid_to_face_index(ss->subdiv_ccg,
                                                               ss->active_grid_index);
      return expand_cache->original_face_sets[face_index];
    }
  }
  return SCULPT_FACE_SET_NONE;
}

static int sculpt_expand_modal(bContext *C, wmOperator *op, const wmEvent *event)
{
  Object *ob = CTX_data_active_object(C);
  SculptSession *ss = ob->sculpt;
  Sculpt *sd = CTX_data_tool_settings(C)->sculpt;

  /* Skips INBETWEEN_MOUSEMOVE events and other events that may cause unnecessary updates. */
  if (!ELEM(event->type, MOUSEMOVE, EVT_MODAL_MAP)) {
    return OPERATOR_RUNNING_MODAL;
  }

  /* Update SculptSession data. */
  Depsgraph *depsgraph = CTX_data_depsgraph_pointer(C);
  BKE_sculpt_update_object_for_edit(depsgraph, ob, true, true, false);
  sculpt_expand_ensure_sculptsession_data(ob);

  /* Update and get the active vertex (and face) from the cursor. */
<<<<<<< HEAD
  const float mouse[2] = {event->mval[0], event->mval[1]};
  const SculptVertRef target_expand_vertex = sculpt_expand_target_vertex_update_and_get(
      C, ob, mouse);
=======
  const float mval_fl[2] = {UNPACK2(event->mval)};
  const int target_expand_vertex = sculpt_expand_target_vertex_update_and_get(C, ob, mval_fl);
>>>>>>> e86c2f72

  /* Handle the modal keymap state changes. */
  ExpandCache *expand_cache = ss->expand_cache;
  if (event->type == EVT_MODAL_MAP) {
    switch (event->val) {
      case SCULPT_EXPAND_MODAL_CANCEL: {
        sculpt_expand_cancel(C, op);
        return OPERATOR_FINISHED;
      }
      case SCULPT_EXPAND_MODAL_INVERT: {
        expand_cache->invert = !expand_cache->invert;
        break;
      }
      case SCULPT_EXPAND_MODAL_PRESERVE_TOGGLE: {
        expand_cache->preserve = !expand_cache->preserve;
        break;
      }
      case SCULPT_EXPAND_MODAL_GRADIENT_TOGGLE: {
        expand_cache->falloff_gradient = !expand_cache->falloff_gradient;
        break;
      }
      case SCULPT_EXPAND_MODAL_BRUSH_GRADIENT_TOGGLE: {
        expand_cache->brush_gradient = !expand_cache->brush_gradient;
        if (expand_cache->brush_gradient) {
          expand_cache->falloff_gradient = true;
        }
        break;
      }
      case SCULPT_EXPAND_MODAL_SNAP_ENABLE: {
        expand_cache->snap = true;
        if (!expand_cache->snap_enabled_face_sets) {
          expand_cache->snap_enabled_face_sets = BLI_gset_int_new("snap face sets");
        }
        sculpt_expand_snap_initialize_from_enabled(ss, expand_cache);
      } break;
      case SCULPT_EXPAND_MODAL_SNAP_DISABLE: {
        expand_cache->snap = false;
        if (expand_cache->snap_enabled_face_sets) {
          BLI_gset_free(expand_cache->snap_enabled_face_sets, NULL);
          expand_cache->snap_enabled_face_sets = NULL;
        }
      } break;
      case SCULPT_EXPAND_MODAL_MOVE_TOGGLE: {
        if (expand_cache->move) {
          expand_cache->move = false;
          sculpt_expand_falloff_factors_from_vertex_and_symm_create(
              expand_cache,
              sd,
              ob,
              expand_cache->initial_active_vertex,
              expand_cache->move_original_falloff_type);
          break;
        }
        expand_cache->move = true;
        expand_cache->move_original_falloff_type = expand_cache->falloff_type;
        copy_v2_v2(expand_cache->initial_mouse_move, mval_fl);
        copy_v2_v2(expand_cache->original_mouse_move, expand_cache->initial_mouse);
        if (expand_cache->falloff_type == SCULPT_EXPAND_FALLOFF_GEODESIC &&
            SCULPT_vertex_count_get(ss) > expand_cache->max_geodesic_move_preview) {
          /* Set to spherical falloff for preview in high poly meshes as it is the fastest one.
           * In most cases it should match closely the preview from geodesic. */
          expand_cache->move_preview_falloff_type = SCULPT_EXPAND_FALLOFF_SPHERICAL;
        }
        else {
          expand_cache->move_preview_falloff_type = expand_cache->falloff_type;
        }
        break;
      }
      case SCULPT_EXPAND_MODAL_RECURSION_STEP_GEODESIC: {
        sculpt_expand_resursion_step_add(ob, expand_cache, SCULPT_EXPAND_RECURSION_GEODESICS);
        break;
      }
      case SCULPT_EXPAND_MODAL_RECURSION_STEP_TOPOLOGY: {
        sculpt_expand_resursion_step_add(ob, expand_cache, SCULPT_EXPAND_RECURSION_TOPOLOGY);
        break;
      }
      case SCULPT_EXPAND_MODAL_CONFIRM: {
        sculpt_expand_update_for_vertex(C, ob, target_expand_vertex);

        if (expand_cache->reposition_pivot) {
          sculpt_expand_reposition_pivot(C, ob, expand_cache);
        }

        sculpt_expand_finish(C);
        return OPERATOR_FINISHED;
      }
      case SCULPT_EXPAND_MODAL_FALLOFF_GEODESIC: {
        sculpt_expand_falloff_factors_from_vertex_and_symm_create(
            expand_cache,
            sd,
            ob,
            expand_cache->initial_active_vertex,
            SCULPT_EXPAND_FALLOFF_GEODESIC);
        break;
      }
      case SCULPT_EXPAND_MODAL_FALLOFF_TOPOLOGY: {
        sculpt_expand_falloff_factors_from_vertex_and_symm_create(
            expand_cache,
            sd,
            ob,
            expand_cache->initial_active_vertex,
            SCULPT_EXPAND_FALLOFF_TOPOLOGY);
        break;
      }
      case SCULPT_EXPAND_MODAL_FALLOFF_TOPOLOGY_DIAGONALS: {
        sculpt_expand_falloff_factors_from_vertex_and_symm_create(
            expand_cache,
            sd,
            ob,
            expand_cache->initial_active_vertex,
            SCULPT_EXPAND_FALLOFF_TOPOLOGY_DIAGONALS);
        break;
      }
      case SCULPT_EXPAND_MODAL_FALLOFF_SPHERICAL: {
        sculpt_expand_falloff_factors_from_vertex_and_symm_create(
            expand_cache,
            sd,
            ob,
            expand_cache->initial_active_vertex,
            SCULPT_EXPAND_FALLOFF_SPHERICAL);
        break;
      }
      case SCULPT_EXPAND_MODAL_LOOP_COUNT_INCREASE: {
        expand_cache->loop_count += 1;
        break;
      }
      case SCULPT_EXPAND_MODAL_LOOP_COUNT_DECREASE: {
        expand_cache->loop_count -= 1;
        expand_cache->loop_count = max_ii(expand_cache->loop_count, 1);
        break;
      }
      case SCULPT_EXPAND_MODAL_TEXTURE_DISTORTION_INCREASE: {
        if (expand_cache->texture_distortion_strength == 0.0f) {
          if (expand_cache->brush->mtex.tex == NULL) {
            BKE_report(op->reports,
                       RPT_WARNING,
                       "Active brush does not contain any texture to distort the expand boundary");
            break;
          }
          if (expand_cache->brush->mtex.brush_map_mode != MTEX_MAP_MODE_3D) {
            BKE_report(op->reports,
                       RPT_WARNING,
                       "Texture mapping not set to 3D, results may be unpredictable");
          }
        }
        expand_cache->texture_distortion_strength += SCULPT_EXPAND_TEXTURE_DISTORTION_STEP;
        break;
      }
      case SCULPT_EXPAND_MODAL_TEXTURE_DISTORTION_DECREASE: {
        expand_cache->texture_distortion_strength -= SCULPT_EXPAND_TEXTURE_DISTORTION_STEP;
        expand_cache->texture_distortion_strength = max_ff(
            expand_cache->texture_distortion_strength, 0.0f);
        break;
      }
    }
  }

  /* Handle expand origin movement if enabled. */
  if (expand_cache->move) {
    sculpt_expand_move_propagation_origin(C, ob, event, expand_cache);
  }

  /* Add new Face Sets IDs to the snapping gset if enabled. */
  if (expand_cache->snap) {
    const int active_face_set_id = sculpt_expand_active_face_set_id_get(ss, expand_cache);
    /* The key may exist, in that case this does nothing. */
    BLI_gset_add(expand_cache->snap_enabled_face_sets, POINTER_FROM_INT(active_face_set_id));
  }

  /* Update the sculpt data with the current state of the #ExpandCache. */
  sculpt_expand_update_for_vertex(C, ob, target_expand_vertex);

  return OPERATOR_RUNNING_MODAL;
}

/**
 * Deletes the `delete_id` Face Set ID from the mesh Face Sets
 * and stores the result in `r_face_set`.
 * The faces that were using the `delete_id` Face Set are filled
 * using the content from their neighbors.
 */
static void sculpt_expand_delete_face_set_id_bmesh(int *r_face_sets,
                                                   SculptSession *ss,
                                                   ExpandCache *expand_cache,
                                                   const int delete_id)
{
  BMIter iter;
  BMFace *f;
  int i = 0;
  const int totface = ss->totpoly;

  /* Check that all the face sets IDs in the mesh are not equal to `delete_id`
   * before attempting to delete it. */
  bool all_same_id = true;

  BM_ITER_MESH (f, &iter, ss->bm, BM_FACES_OF_MESH) {
    SculptFaceRef fref = {(intptr_t)f};
    i++;

    if (!sculpt_expand_is_face_in_active_component(ss, expand_cache, fref)) {
      continue;
    }

    if (r_face_sets[i] != delete_id) {
      all_same_id = false;
      break;
    }
  }

  if (all_same_id) {
    return;
  }

  BLI_LINKSTACK_DECLARE(queue, BMFace *);
  BLI_LINKSTACK_DECLARE(queue_next, BMFace *);

  BLI_LINKSTACK_INIT(queue);
  BLI_LINKSTACK_INIT(queue_next);

  for (int i = 0; i < totface; i++) {
    SculptFaceRef fref = BKE_pbvh_table_index_to_face(ss->pbvh, i);

    if (r_face_sets[i] == delete_id) {
      BLI_LINKSTACK_PUSH(queue, (BMFace *)(fref.i));
    }
  }

  while (BLI_LINKSTACK_SIZE(queue)) {
    bool any_updated = false;

    while (BLI_LINKSTACK_SIZE(queue)) {
      const SculptFaceRef f = {(intptr_t)(BLI_LINKSTACK_POP(queue))};
      BMFace *bf = (BMFace *)f.i;
      const int f_index = BM_elem_index_get(bf);

      int other_id = delete_id;
      BMLoop *l = bf->l_first;
      do {
        BMLoop *l2 = l->radial_next;
        do {
          const int neighbor_face_index = BM_elem_index_get(l2->f);

          if (expand_cache->original_face_sets[neighbor_face_index] <= 0) {
            /* Skip picking IDs from hidden Face Sets. */
            continue;
          }

          if (r_face_sets[neighbor_face_index] != delete_id) {
            other_id = r_face_sets[neighbor_face_index];
          }

          l2 = l2->radial_next;
        } while (l2 != l);

        l = l->next;
      } while (l != bf->l_first);

      if (other_id != delete_id) {
        any_updated = true;
        r_face_sets[f_index] = other_id;
      }
      else {
        BLI_LINKSTACK_PUSH(queue_next, bf);
      }
    }

    if (!any_updated) {
      /* No Face Sets where updated in this iteration, which means that no more content to keep
       * filling the polys of the deleted Face Set was found. Break to avoid entering an infinite
       * loop trying to search for those polys again. */
      break;
    }

    BLI_LINKSTACK_SWAP(queue, queue_next);
  }

  BLI_LINKSTACK_FREE(queue);
  BLI_LINKSTACK_FREE(queue_next);

  /* Ensure that the visibility state of the modified Face Sets is the same as the original ones.
   */
  for (int i = 0; i < totface; i++) {
    if (expand_cache->original_face_sets[i] >= 0) {
      r_face_sets[i] = abs(r_face_sets[i]);
    }
    else {
      r_face_sets[i] = -abs(r_face_sets[i]);
    }
  }
}

/**
 * Deletes the `delete_id` Face Set ID from the mesh Face Sets
 * and stores the result in `r_face_set`.
 * The faces that were using the `delete_id` Face Set are filled
 * using the content from their neighbors.
 */
static void sculpt_expand_delete_face_set_id(int *r_face_sets,
                                             SculptSession *ss,
                                             ExpandCache *expand_cache,
                                             Mesh *mesh,
                                             const int delete_id)
{
  if (ss->bm) {
    sculpt_expand_delete_face_set_id_bmesh(r_face_sets, ss, expand_cache, delete_id);
    return;
  }

  const int totface = ss->totfaces;
  MeshElemMap *pmap = ss->pmap->pmap;

  /* Check that all the face sets IDs in the mesh are not equal to `delete_id`
   * before attempting to delete it. */
  bool all_same_id = true;
  for (int i = 0; i < totface; i++) {
    if (!sculpt_expand_is_face_in_active_component(
            ss, expand_cache, BKE_pbvh_table_index_to_face(ss->pbvh, i))) {
      continue;
    }
    if (r_face_sets[i] != delete_id) {
      all_same_id = false;
      break;
    }
  }
  if (all_same_id) {
    return;
  }

  BLI_LINKSTACK_DECLARE(queue, void *);
  BLI_LINKSTACK_DECLARE(queue_next, void *);

  BLI_LINKSTACK_INIT(queue);
  BLI_LINKSTACK_INIT(queue_next);

  for (int i = 0; i < totface; i++) {
    if (r_face_sets[i] == delete_id) {
      BLI_LINKSTACK_PUSH(queue, POINTER_FROM_INT(i));
    }
  }

  while (BLI_LINKSTACK_SIZE(queue)) {
    bool any_updated = false;
    while (BLI_LINKSTACK_SIZE(queue)) {
      const int f_index = POINTER_AS_INT(BLI_LINKSTACK_POP(queue));
      int other_id = delete_id;
      const MPoly *c_poly = &mesh->mpoly[f_index];
      for (int l = 0; l < c_poly->totloop; l++) {
        const MLoop *c_loop = &mesh->mloop[c_poly->loopstart + l];
        const MeshElemMap *vert_map = &pmap[c_loop->v];
        for (int i = 0; i < vert_map->count; i++) {

          const int neighbor_face_index = vert_map->indices[i];
          if (expand_cache->original_face_sets[neighbor_face_index] <= 0) {
            /* Skip picking IDs from hidden Face Sets. */
            continue;
          }
          if (r_face_sets[neighbor_face_index] != delete_id) {
            other_id = r_face_sets[neighbor_face_index];
          }
        }
      }

      if (other_id != delete_id) {
        any_updated = true;
        r_face_sets[f_index] = other_id;
      }
      else {
        BLI_LINKSTACK_PUSH(queue_next, POINTER_FROM_INT(f_index));
      }
    }
    if (!any_updated) {
      /* No Face Sets where updated in this iteration, which means that no more content to keep
       * filling the polys of the deleted Face Set was found. Break to avoid entering an infinite
       * loop trying to search for those polys again. */
      break;
    }

    BLI_LINKSTACK_SWAP(queue, queue_next);
  }

  BLI_LINKSTACK_FREE(queue);
  BLI_LINKSTACK_FREE(queue_next);

  /* Ensure that the visibility state of the modified Face Sets is the same as the original ones.
   */
  for (int i = 0; i < totface; i++) {
    if (expand_cache->original_face_sets[i] >= 0) {
      r_face_sets[i] = abs(r_face_sets[i]);
    }
    else {
      r_face_sets[i] = -abs(r_face_sets[i]);
    }
  }
}

static void sculpt_expand_cache_initial_config_set(bContext *C,
                                                   wmOperator *op,
                                                   ExpandCache *expand_cache)
{
  /* RNA properties. */
  expand_cache->invert = RNA_boolean_get(op->ptr, "invert");
  expand_cache->preserve_flip_inverse = RNA_boolean_get(op->ptr, "use_preserve_flip_inverse");
  expand_cache->preserve = RNA_boolean_get(op->ptr, "use_mask_preserve");
  expand_cache->falloff_gradient = RNA_boolean_get(op->ptr, "use_falloff_gradient");
  expand_cache->target = RNA_enum_get(op->ptr, "target");
  expand_cache->modify_active_face_set = RNA_boolean_get(op->ptr, "use_modify_active");
  expand_cache->reposition_pivot = RNA_boolean_get(op->ptr, "use_reposition_pivot");
  expand_cache->max_geodesic_move_preview = RNA_int_get(op->ptr, "max_geodesic_move_preview");

  /* These can be exposed in RNA if needed. */
  expand_cache->loop_count = 1;
  expand_cache->brush_gradient = false;

  /* Texture and color data from the active Brush. */
  Object *ob = CTX_data_active_object(C);
  Sculpt *sd = CTX_data_tool_settings(C)->sculpt;
  SculptSession *ss = ob->sculpt;
  expand_cache->brush = BKE_paint_brush(&sd->paint);
  BKE_curvemapping_init(expand_cache->brush->curve);
  copy_v4_fl(expand_cache->fill_color, 1.0f);
  copy_v3_v3(expand_cache->fill_color, BKE_brush_color_get(ss->scene, expand_cache->brush));
  IMB_colormanagement_srgb_to_scene_linear_v3(expand_cache->fill_color, expand_cache->fill_color);

  expand_cache->scene = CTX_data_scene(C);
  expand_cache->mtex = &expand_cache->brush->mtex;
  expand_cache->texture_distortion_strength = 0.0f;
  expand_cache->blend_mode = expand_cache->brush->blend;
}

/**
 * Does the undo sculpt push for the affected target data of the #ExpandCache.
 */
static void sculpt_expand_undo_push(Object *ob, ExpandCache *expand_cache)
{
  SculptSession *ss = ob->sculpt;
  PBVHNode **nodes;
  int totnode;
  BKE_pbvh_search_gather(ss->pbvh, NULL, NULL, &nodes, &totnode);

  switch (expand_cache->target) {
    case SCULPT_EXPAND_TARGET_MASK:
      for (int i = 0; i < totnode; i++) {
        SCULPT_undo_push_node(ob, nodes[i], SCULPT_UNDO_MASK);
      }
      break;
    case SCULPT_EXPAND_TARGET_FACE_SETS:
      SCULPT_undo_push_node(ob, nodes[0], SCULPT_UNDO_FACE_SETS);
      break;
    case SCULPT_EXPAND_TARGET_COLORS:
      for (int i = 0; i < totnode; i++) {
        SCULPT_undo_push_node(ob, nodes[i], SCULPT_UNDO_COLOR);
      }
      break;
  }

  MEM_freeN(nodes);
}

static int sculpt_expand_invoke(bContext *C, wmOperator *op, const wmEvent *event)
{
  Depsgraph *depsgraph = CTX_data_ensure_evaluated_depsgraph(C);
  Object *ob = CTX_data_active_object(C);
  SculptSession *ss = ob->sculpt;
  Sculpt *sd = CTX_data_tool_settings(C)->sculpt;

  SCULPT_vertex_random_access_ensure(ss);
  SCULPT_face_random_access_ensure(ss);

  /* Create and configure the Expand Cache. */
  ss->expand_cache = MEM_callocN(sizeof(ExpandCache), "expand cache");
  sculpt_expand_cache_initial_config_set(C, op, ss->expand_cache);

  /* Update object. */
  const bool needs_colors = ss->expand_cache->target == SCULPT_EXPAND_TARGET_COLORS;

  if (needs_colors) {
    /* CTX_data_ensure_evaluated_depsgraph should be used at the end to include the updates of
     * earlier steps modifying the data. */
    BKE_sculpt_color_layer_create_if_needed(ob);
    depsgraph = CTX_data_ensure_evaluated_depsgraph(C);
  }

  BKE_sculpt_update_object_for_edit(depsgraph, ob, true, true, needs_colors);

  /* Do nothing when the mesh has 0 vertices. */
  const int totvert = SCULPT_vertex_count_get(ss);
  if (totvert == 0) {
    sculpt_expand_cache_free(ss);
    return OPERATOR_CANCELLED;
  }

  sculpt_expand_ensure_sculptsession_data(ob);

  /* Initialize undo. */
  SCULPT_undo_push_begin(ob, "expand");
  sculpt_expand_undo_push(ob, ss->expand_cache);

  /* Set the initial element for expand from the event position. */
  const float mouse[2] = {event->mval[0], event->mval[1]};
  sculpt_expand_set_initial_components_for_mouse(C, ob, ss->expand_cache, mouse);

  /* Cache PBVH nodes. */
  BKE_pbvh_search_gather(
      ss->pbvh, NULL, NULL, &ss->expand_cache->nodes, &ss->expand_cache->totnode);

  /* Store initial state. */
  sculpt_expand_original_state_store(ob, ss->expand_cache);

  if (ss->expand_cache->modify_active_face_set) {
    sculpt_expand_delete_face_set_id(ss->expand_cache->initial_face_sets,
                                     ss,
                                     ss->expand_cache,
                                     ob->data,
                                     ss->expand_cache->next_face_set);
  }

  /* Initialize the falloff. */
  eSculptExpandFalloffType falloff_type = RNA_enum_get(op->ptr, "falloff_type");

  /* When starting from a boundary vertex, set the initial falloff to boundary. */
  if (SCULPT_vertex_is_boundary(
          ss, ss->expand_cache->initial_active_vertex, SCULPT_BOUNDARY_MESH)) {
    falloff_type = SCULPT_EXPAND_FALLOFF_BOUNDARY_TOPOLOGY;
  }

  sculpt_expand_falloff_factors_from_vertex_and_symm_create(
      ss->expand_cache, sd, ob, ss->expand_cache->initial_active_vertex, falloff_type);

  /* Initial mesh data update, resets all target data in the sculpt mesh. */
  sculpt_expand_update_for_vertex(C, ob, ss->expand_cache->initial_active_vertex);

  WM_event_add_modal_handler(C, op);
  return OPERATOR_RUNNING_MODAL;
}

void sculpt_expand_modal_keymap(wmKeyConfig *keyconf)
{
  static const EnumPropertyItem modal_items[] = {
      {SCULPT_EXPAND_MODAL_CONFIRM, "CONFIRM", 0, "Confirm", ""},
      {SCULPT_EXPAND_MODAL_CANCEL, "CANCEL", 0, "Cancel", ""},
      {SCULPT_EXPAND_MODAL_INVERT, "INVERT", 0, "Invert", ""},
      {SCULPT_EXPAND_MODAL_PRESERVE_TOGGLE, "PRESERVE", 0, "Toggle Preserve State", ""},
      {SCULPT_EXPAND_MODAL_GRADIENT_TOGGLE, "GRADIENT", 0, "Toggle Gradient", ""},
      {SCULPT_EXPAND_MODAL_RECURSION_STEP_GEODESIC,
       "RECURSION_STEP_GEODESIC",
       0,
       "Geodesic recursion step",
       ""},
      {SCULPT_EXPAND_MODAL_RECURSION_STEP_TOPOLOGY,
       "RECURSION_STEP_TOPOLOGY",
       0,
       "Topology recursion Step",
       ""},
      {SCULPT_EXPAND_MODAL_MOVE_TOGGLE, "MOVE_TOGGLE", 0, "Move Origin", ""},
      {SCULPT_EXPAND_MODAL_FALLOFF_GEODESIC, "FALLOFF_GEODESICS", 0, "Geodesic Falloff", ""},
      {SCULPT_EXPAND_MODAL_FALLOFF_TOPOLOGY, "FALLOFF_TOPOLOGY", 0, "Topology Falloff", ""},
      {SCULPT_EXPAND_MODAL_FALLOFF_TOPOLOGY_DIAGONALS,
       "FALLOFF_TOPOLOGY_DIAGONALS",
       0,
       "Diagonals Falloff",
       ""},
      {SCULPT_EXPAND_MODAL_FALLOFF_SPHERICAL, "FALLOFF_SPHERICAL", 0, "Spherical Falloff", ""},
      {SCULPT_EXPAND_MODAL_SNAP_ENABLE, "SNAP_ENABLE", 0, "Snap expand to Face Sets", ""},
      {SCULPT_EXPAND_MODAL_SNAP_DISABLE,
       "SNAP_DISABLE",
       0,
       "Disable Snap expand to Face Sets",
       ""},
      {SCULPT_EXPAND_MODAL_LOOP_COUNT_INCREASE,
       "LOOP_COUNT_INCREASE",
       0,
       "Loop Count Increase",
       ""},
      {SCULPT_EXPAND_MODAL_LOOP_COUNT_DECREASE,
       "LOOP_COUNT_DECREASE",
       0,
       "Loop Count Decrease",
       ""},
      {SCULPT_EXPAND_MODAL_BRUSH_GRADIENT_TOGGLE,
       "BRUSH_GRADIENT_TOGGLE",
       0,
       "Toggle Brush Gradient",
       ""},
      {SCULPT_EXPAND_MODAL_TEXTURE_DISTORTION_INCREASE,
       "TEXTURE_DISTORTION_INCREASE",
       0,
       "Texture Distortion Increase",
       ""},
      {SCULPT_EXPAND_MODAL_TEXTURE_DISTORTION_DECREASE,
       "TEXTURE_DISTORTION_DECREASE",
       0,
       "Texture Distortion Decrease",
       ""},
      {0, NULL, 0, NULL, NULL},
  };

  static const char *name = "Sculpt Expand Modal";
  wmKeyMap *keymap = WM_modalkeymap_find(keyconf, name);

  /* This function is called for each spacetype, only needs to add map once. */
  if (keymap && keymap->modal_items) {
    return;
  }

  keymap = WM_modalkeymap_ensure(keyconf, name, modal_items);
  WM_modalkeymap_assign(keymap, "SCULPT_OT_expand");
}

void SCULPT_OT_expand(wmOperatorType *ot)
{
  /* Identifiers. */
  ot->name = "Expand";
  ot->idname = "SCULPT_OT_expand";
  ot->description = "Generic sculpt expand operator";

  /* API callbacks. */
  ot->invoke = sculpt_expand_invoke;
  ot->modal = sculpt_expand_modal;
  ot->cancel = sculpt_expand_cancel;
  ot->poll = SCULPT_mode_poll;

  ot->flag = OPTYPE_REGISTER | OPTYPE_UNDO;

  static EnumPropertyItem prop_sculpt_expand_falloff_type_items[] = {
      {SCULPT_EXPAND_FALLOFF_GEODESIC, "GEODESIC", 0, "Geodesic", ""},
      {SCULPT_EXPAND_FALLOFF_TOPOLOGY, "TOPOLOGY", 0, "Topology", ""},
      {SCULPT_EXPAND_FALLOFF_TOPOLOGY_DIAGONALS,
       "TOPOLOGY_DIAGONALS",
       0,
       "Topology Diagonals",
       ""},
      {SCULPT_EXPAND_FALLOFF_NORMALS, "NORMALS", 0, "Normals", ""},
      {SCULPT_EXPAND_FALLOFF_SPHERICAL, "SPHERICAL", 0, "Spherical", ""},
      {SCULPT_EXPAND_FALLOFF_BOUNDARY_TOPOLOGY, "BOUNDARY_TOPOLOGY", 0, "Boundary Topology", ""},
      {SCULPT_EXPAND_FALLOFF_BOUNDARY_FACE_SET, "BOUNDARY_FACE_SET", 0, "Boundary Face Set", ""},
      {SCULPT_EXPAND_FALLOFF_ACTIVE_FACE_SET, "ACTIVE_FACE_SET", 0, "Active Face Set", ""},
      {SCULPT_EXPAND_FALLOFF_POLY_LOOP, "POLY_LOOP", 0, "POLY_LOOP", ""},
      {0, NULL, 0, NULL, NULL},
  };

  static EnumPropertyItem prop_sculpt_expand_target_type_items[] = {
      {SCULPT_EXPAND_TARGET_MASK, "MASK", 0, "Mask", ""},
      {SCULPT_EXPAND_TARGET_FACE_SETS, "FACE_SETS", 0, "Face Sets", ""},
      {SCULPT_EXPAND_TARGET_COLORS, "COLOR", 0, "Color", ""},
      {0, NULL, 0, NULL, NULL},
  };

  RNA_def_enum(ot->srna,
               "target",
               prop_sculpt_expand_target_type_items,
               SCULPT_EXPAND_TARGET_MASK,
               "Data Target",
               "Data that is going to be modified in the expand operation");

  RNA_def_enum(ot->srna,
               "falloff_type",
               prop_sculpt_expand_falloff_type_items,
               SCULPT_EXPAND_FALLOFF_GEODESIC,
               "Falloff Type",
               "Initial falloff of the expand operation");

  ot->prop = RNA_def_boolean(ot->srna,
                             "use_preserve_flip_inverse",
                             false,
                             "Preserve Inverted",
                             "Flip preserve mode in inverse mode");

  ot->prop = RNA_def_boolean(
      ot->srna, "invert", false, "Invert", "Invert the expand active elements");
  ot->prop = RNA_def_boolean(ot->srna,
                             "use_mask_preserve",
                             false,
                             "Preserve Previous",
                             "Preserve the previous state of the target data");
  ot->prop = RNA_def_boolean(ot->srna,
                             "use_falloff_gradient",
                             false,
                             "Falloff Gradient",
                             "Expand Using a linear falloff");

  ot->prop = RNA_def_boolean(ot->srna,
                             "use_modify_active",
                             false,
                             "Modify Active",
                             "Modify the active Face Set instead of creating a new one");

  ot->prop = RNA_def_boolean(
      ot->srna,
      "use_reposition_pivot",
      true,
      "Reposition Pivot",
      "Reposition the sculpt transform pivot to the boundary of the expand active area");

  ot->prop = RNA_def_int(ot->srna,
                         "max_geodesic_move_preview",
                         10000,
                         0,
                         INT_MAX,
                         "Max Vertex Count for Geodesic Move Preview",
                         "Maximum number of vertices in the mesh for using geodesic falloff when "
                         "moving the origin of expand. If the total number of vertices is greater "
                         "than this value, the falloff will be set to spherical when moving",
                         0,
                         1000000);
}<|MERGE_RESOLUTION|>--- conflicted
+++ resolved
@@ -1662,21 +1662,13 @@
  * Updates the #SculptSession cursor data and gets the active vertex
  * if the cursor is over the mesh.
  */
-<<<<<<< HEAD
 static SculptVertRef sculpt_expand_target_vertex_update_and_get(bContext *C,
                                                                 Object *ob,
-                                                                const float mouse[2])
+                                                                const float mval[2])
 {
   SculptSession *ss = ob->sculpt;
   SculptCursorGeometryInfo sgi;
-  if (SCULPT_cursor_geometry_info_update(C, &sgi, mouse, false, false)) {
-=======
-static int sculpt_expand_target_vertex_update_and_get(bContext *C, Object *ob, const float mval[2])
-{
-  SculptSession *ss = ob->sculpt;
-  SculptCursorGeometryInfo sgi;
-  if (SCULPT_cursor_geometry_info_update(C, &sgi, mval, false)) {
->>>>>>> e86c2f72
+  if (SCULPT_cursor_geometry_info_update(C, &sgi, mval, false, false)) {
     return SCULPT_active_vertex_get(ss);
   }
 
@@ -1815,14 +1807,9 @@
                                                            const float mval[2])
 {
   SculptSession *ss = ob->sculpt;
-<<<<<<< HEAD
-  SculptVertRef initial_vertex = sculpt_expand_target_vertex_update_and_get(C, ob, mouse);
+  SculptVertRef initial_vertex = sculpt_expand_target_vertex_update_and_get(C, ob, mval);
 
   if (initial_vertex.i == SCULPT_EXPAND_VERTEX_NONE) {
-=======
-  int initial_vertex = sculpt_expand_target_vertex_update_and_get(C, ob, mval);
-  if (initial_vertex == SCULPT_EXPAND_VERTEX_NONE) {
->>>>>>> e86c2f72
     /* Cursor not over the mesh, for creating valid initial falloffs, fallback to the last active
      * vertex in the sculpt session. */
     initial_vertex = SCULPT_active_vertex_get(ss);
@@ -1925,14 +1912,9 @@
   sculpt_expand_ensure_sculptsession_data(ob);
 
   /* Update and get the active vertex (and face) from the cursor. */
-<<<<<<< HEAD
-  const float mouse[2] = {event->mval[0], event->mval[1]};
+  const float mval[2] = {event->mval[0], event->mval[1]};
   const SculptVertRef target_expand_vertex = sculpt_expand_target_vertex_update_and_get(
-      C, ob, mouse);
-=======
-  const float mval_fl[2] = {UNPACK2(event->mval)};
-  const int target_expand_vertex = sculpt_expand_target_vertex_update_and_get(C, ob, mval_fl);
->>>>>>> e86c2f72
+      C, ob, mval);
 
   /* Handle the modal keymap state changes. */
   ExpandCache *expand_cache = ss->expand_cache;
@@ -1988,7 +1970,7 @@
         }
         expand_cache->move = true;
         expand_cache->move_original_falloff_type = expand_cache->falloff_type;
-        copy_v2_v2(expand_cache->initial_mouse_move, mval_fl);
+        copy_v2_v2(expand_cache->initial_mouse_move, mval);
         copy_v2_v2(expand_cache->original_mouse_move, expand_cache->initial_mouse);
         if (expand_cache->falloff_type == SCULPT_EXPAND_FALLOFF_GEODESIC &&
             SCULPT_vertex_count_get(ss) > expand_cache->max_geodesic_move_preview) {
