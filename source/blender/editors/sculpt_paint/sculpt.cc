/* SPDX-FileCopyrightText: 2006 by Nicholas Bishop. All rights reserved.
 *
 * SPDX-License-Identifier: GPL-2.0-or-later */

/** \file
 * \ingroup edsculpt
 * Implements the Sculpt Mode tools.
 */

#include <cmath>
#include <cstdlib>
#include <cstring>
#include <iostream>

#include "MEM_guardedalloc.h"

#include "BLI_alloca.h"
#include "CLG_log.h"

#include "BLI_array_utils.hh"
#include "BLI_bit_span_ops.hh"
#include "BLI_blenlib.h"
#include "BLI_dial_2d.h"
#include "BLI_ghash.h"
#include "BLI_gsqueue.h"
#include "BLI_index_range.hh"
#include "BLI_math_geom.h"
#include "BLI_math_matrix.h"
#include "BLI_math_vector.hh"
#include "BLI_set.hh"
#include "BLI_span.hh"
#include "BLI_task.h"
#include "BLI_task.hh"
#include "BLI_utildefines.h"
#include "BLI_vector.hh"

#include "DNA_brush_types.h"
#include "DNA_customdata_types.h"
#include "DNA_key_types.h"
#include "DNA_mesh_types.h"
#include "DNA_meshdata_types.h"
#include "DNA_node_types.h"
#include "DNA_object_types.h"
#include "DNA_scene_types.h"

#include "BKE_attribute.hh"
#include "BKE_brush.hh"
#include "BKE_ccg.h"
#include "BKE_colortools.hh"
#include "BKE_context.hh"
#include "BKE_customdata.hh"
#include "BKE_dyntopo.hh"
#include "BKE_global.hh"
#include "BKE_image.h"
#include "BKE_key.hh"
#include "BKE_layer.hh"
#include "BKE_lib_id.hh"
#include "BKE_main.hh"
#include "BKE_mesh.hh"
#include "BKE_mesh_mapping.hh"
#include "BKE_modifier.hh"
#include "BKE_multires.hh"
#include "BKE_node_runtime.hh"
#include "BKE_object.hh"
#include "BKE_object_types.hh"
#include "BKE_paint.hh"
#include "BKE_pbvh_api.hh"
#include "BKE_report.hh"
#include "BKE_scene.hh"
#include "BKE_sculpt.h"
#include "BKE_sculpt.hh"
#include "BKE_subdiv_ccg.hh"
#include "BKE_subsurf.hh"
#include "BLI_math_vector.hh"

#include "NOD_texture.h"

#include "DEG_depsgraph.hh"
#include "DEG_depsgraph_query.hh"

#include "WM_api.hh"
#include "WM_types.hh"

#include "ED_gpencil_legacy.hh"
#include "ED_paint.hh"
#include "ED_screen.hh"
#include "ED_sculpt.hh"
#include "ED_view3d.hh"

#include "paint_intern.hh"
#include "sculpt_intern.hh"

#include "RNA_access.hh"
#include "RNA_define.hh"

#include "bmesh.hh"
#include "bmesh_idmap.hh"

using blender::float3;
using blender::IndexRange;
using blender::int2;
using blender::MutableSpan;
using blender::Set;
using blender::Span;
using blender::Vector;

using namespace blender::bke::paint;

namespace blender::bke::pbvh {
void split_bmesh_nodes(PBVH *pbvh);
}

namespace blender::ed::sculpt_paint {
static Vector<PBVHNode *> sculpt_pbvh_gather_generic(Object *ob,
                                                     const Brush *brush,
                                                     const bool use_original,
                                                     const float radius_scale);
}

static bool is_realtime_restored(Brush *brush)
{
  return ((brush->flag & BRUSH_ANCHORED) ||
          (ELEM(brush->sculpt_tool, SCULPT_TOOL_GRAB, SCULPT_TOOL_ELASTIC_DEFORM) &&
           BKE_brush_use_size_pressure(brush)) ||
          (brush->flag & BRUSH_DRAG_DOT));
}

static CLG_LogRef LOG = {"ed.sculpt_paint"};

namespace blender::ed::sculpt_paint {
float sculpt_calc_radius(ViewContext *vc,
                         const Brush *brush,
                         const Scene *scene,
                         const float3 location)
{
  if (!BKE_brush_use_locked_size(scene, brush)) {
    return paint_calc_object_space_radius(vc, location, BKE_brush_size_get(scene, brush));
  }
  else {
    return BKE_brush_unprojected_radius_get(scene, brush);
  }
}
}  // namespace blender::ed::sculpt_paint

bool ED_sculpt_report_if_shape_key_is_locked(const Object *ob, ReportList *reports)
{
  SculptSession *ss = ob->sculpt;

  BLI_assert(ss);

  if (ss->shapekey_active && (ss->shapekey_active->flag & KEYBLOCK_LOCKED_SHAPE) != 0) {
    if (reports) {
      BKE_reportf(reports, RPT_ERROR, "The active shape key of %s is locked", ob->id.name + 2);
    }
    return true;
  }

  return false;
}

/* -------------------------------------------------------------------- */
/** \name Sculpt PBVH Abstraction API
 *
 * This is read-only, for writing use PBVH vertex iterators. There vd.index matches
 * the indices used here.
 *
 * For multi-resolution, the same vertex in multiple grids is counted multiple times, with
 * different index for each grid.
 * \{ */

SculptMaskWriteInfo SCULPT_mask_get_for_write(SculptSession *ss)
{
  SculptMaskWriteInfo info;
  switch (BKE_pbvh_type(ss->pbvh)) {
    case PBVH_FACES: {
      Mesh *mesh = BKE_pbvh_get_mesh(ss->pbvh);
      info.layer = static_cast<float *>(CustomData_get_layer_named_for_write(
          &mesh->vert_data, CD_PROP_FLOAT, ".sculpt_mask", mesh->verts_num));
      break;
    }
    case PBVH_BMESH:
      info.bm_offset = CustomData_get_offset_named(
          &BKE_pbvh_get_bmesh(ss->pbvh)->vdata, CD_PROP_FLOAT, ".sculpt_mask");
      break;
    case PBVH_GRIDS:
      break;
  }
  return info;
}

void SCULPT_vertex_random_access_ensure(SculptSession *ss)
{
  if (ss->bm) {
    ss->totfaces = ss->faces_num = ss->bm->totface;
    ss->totvert = ss->bm->totvert;

    BM_mesh_elem_index_ensure(ss->bm, BM_VERT | BM_EDGE | BM_FACE);
    BM_mesh_elem_table_ensure(ss->bm, BM_VERT | BM_EDGE | BM_FACE);
  }
}

namespace blender::ed::sculpt_paint {

void face_normal_get(const Object *ob, PBVHFaceRef face, float no[3])
{
  SculptSession *ss = ob->sculpt;

  switch (BKE_pbvh_type(ss->pbvh)) {
    case PBVH_BMESH: {
      BMFace *f = (BMFace *)face.i;

      copy_v3_v3(no, f->no);
      break;
    }

    case PBVH_FACES:
    case PBVH_GRIDS: {
      Mesh *mesh = BKE_object_get_original_mesh(ob);
      no = ::blender::bke::mesh::face_normal_calc(
          BKE_pbvh_get_vert_positions(ss->pbvh),
          mesh->corner_verts().slice(mesh->faces()[face.i]));
      break;
    }
    default: /* Failed. */
      zero_v3(no);
      break;
  }
}
}  // namespace blender::ed::sculpt_paint

/* Sculpt PBVH abstraction API
 *
 * This is read-only, for writing use PBVH vertex iterators. There vd.index matches
 * the indices used here.
 *
 * For multi-resolution, the same vertex in multiple grids is counted multiple times, with
 * different index for each grid. */

void SCULPT_face_random_access_ensure(SculptSession *ss)
{
  if (ss->bm) {
    ss->totfaces = ss->faces_num = ss->bm->totface;
    ss->totvert = ss->bm->totvert;

    BM_mesh_elem_index_ensure(ss->bm, BM_FACE);
    BM_mesh_elem_table_ensure(ss->bm, BM_FACE);
  }
}

const float *SCULPT_vertex_origco_get(const SculptSession *ss, PBVHVertRef vertex)
{
  return vertex_attr_ptr<float>(vertex, ss->attrs.orig_co);
}

void SCULPT_vertex_origno_get(const SculptSession *ss, PBVHVertRef vertex, float r_no[3])
{
  copy_v3_v3(r_no, vertex_attr_ptr<float>(vertex, ss->attrs.orig_no));
}

int SCULPT_vertex_count_get(const SculptSession *ss)
{
  switch (BKE_pbvh_type(ss->pbvh)) {
    case PBVH_FACES:
      return ss->totvert;
    case PBVH_BMESH:
      return BM_mesh_elem_count(BKE_pbvh_get_bmesh(ss->pbvh), BM_VERT);
    case PBVH_GRIDS:
      return BKE_pbvh_get_grid_num_verts(ss->pbvh);
  }

  return 0;
}

const float *SCULPT_vertex_co_get(const SculptSession *ss, PBVHVertRef vertex)
{
  switch (BKE_pbvh_type(ss->pbvh)) {
    case PBVH_FACES: {
      if (ss->shapekey_active || ss->deform_modifiers_active) {
        const Span<float3> positions = BKE_pbvh_get_vert_positions(ss->pbvh);
        return positions[vertex.i];
      }
      return ss->vert_positions[vertex.i];
    }
    case PBVH_BMESH:
      return ((BMVert *)vertex.i)->co;
    case PBVH_GRIDS: {
      const CCGKey *key = BKE_pbvh_get_grid_key(ss->pbvh);
      const int grid_index = vertex.i / key->grid_area;
      const int index_in_grid = vertex.i - grid_index * key->grid_area;
      CCGElem *elem = ss->subdiv_ccg->grids[grid_index];
      return CCG_elem_co(key, CCG_elem_offset(key, elem, index_in_grid));
    }
  }
  return nullptr;
}

void SCULPT_vertex_co_set(SculptSession *ss, PBVHVertRef vertex, const float *co)
{
  switch (BKE_pbvh_type(ss->pbvh)) {
    case PBVH_FACES: {
      if (ss->shapekey_active || ss->deform_modifiers_active) {
        MutableSpan<float3> positions = BKE_pbvh_get_vert_positions(ss->pbvh);
        copy_v3_v3(positions[vertex.i], co);
      }

      copy_v3_v3(ss->vert_positions[vertex.i], co);
      break;
    }
    case PBVH_BMESH:
      copy_v3_v3(((BMVert *)vertex.i)->co, co);
      break;
    case PBVH_GRIDS: {
      const CCGKey *key = BKE_pbvh_get_grid_key(ss->pbvh);
      const int grid_index = vertex.i / key->grid_area;
      const int vertex_index = vertex.i - grid_index * key->grid_area;
      CCGElem *elem = BKE_pbvh_get_grids(ss->pbvh)[grid_index];
      float *vertex_co = CCG_elem_co(key, CCG_elem_offset(key, elem, vertex_index));

      copy_v3_v3(vertex_co, co);
      break;
    }
  }
}

bool SCULPT_has_loop_colors(const Object *ob)
{
  using namespace blender;
  Mesh *mesh = BKE_object_get_original_mesh(ob);
  const std::optional<bke::AttributeMetaData> meta_data = mesh->attributes().lookup_meta_data(
      mesh->active_color_attribute);
  if (!meta_data) {
    return false;
  }
  if (meta_data->domain != bke::AttrDomain::Corner) {
    return false;
  }
  if (!(CD_TYPE_AS_MASK(meta_data->data_type) & CD_MASK_COLOR_ALL)) {
    return false;
  }
  return true;
}

bool SCULPT_has_colors(const SculptSession *ss)
{
  return ss->bm ? ss->cd_vcol_offset >= 0 : (ss->vcol || ss->mcol);
}

void SCULPT_vertex_color_get(const SculptSession *ss, PBVHVertRef vertex, float r_color[4])
{
  BKE_pbvh_vertex_color_get(ss->pbvh, vertex, r_color);
}

void SCULPT_vertex_color_set(SculptSession *ss, PBVHVertRef vertex, const float color[4])
{
  BKE_pbvh_vertex_color_set(ss->pbvh, vertex, color);
}

void SCULPT_vertex_normal_get(const SculptSession *ss, PBVHVertRef vertex, float no[3])
{
  switch (BKE_pbvh_type(ss->pbvh)) {
    case PBVH_FACES: {
      auto vert_normals = BKE_pbvh_get_vert_normals(ss->pbvh);
      copy_v3_v3(no, vert_normals[vertex.i]);
      break;
    }
    case PBVH_BMESH: {
      BMVert *v = (BMVert *)vertex.i;
      copy_v3_v3(no, v->no);
      break;
    }
    case PBVH_GRIDS: {
      const CCGKey *key = BKE_pbvh_get_grid_key(ss->pbvh);
      const int grid_index = vertex.i / key->grid_area;
      const int index_in_grid = vertex.i - grid_index * key->grid_area;
      CCGElem *elem = ss->subdiv_ccg->grids[grid_index];
      copy_v3_v3(no, CCG_elem_no(key, CCG_elem_offset(key, elem, index_in_grid)));
      break;
    }
  }
}

bool SCULPT_has_persistent_base(SculptSession *ss)
{
  return BKE_sculpt_has_persistent_base(ss);
}

const float *SCULPT_vertex_persistent_co_get(SculptSession *ss, PBVHVertRef vertex)
{
  if (ss->attrs.persistent_co) {
    return vertex_attr_ptr<const float>(vertex, ss->attrs.persistent_co);
  }

  return SCULPT_vertex_co_get(ss, vertex);
}

const float *SCULPT_vertex_co_for_grab_active_get(SculptSession *ss, PBVHVertRef vertex)
{
  if (BKE_pbvh_type(ss->pbvh) == PBVH_FACES) {
    /* Always grab active shape key if the sculpt happens on shapekey. */
    if (ss->shapekey_active) {
      const Span<float3> positions = BKE_pbvh_get_vert_positions(ss->pbvh);
      return positions[vertex.i];
    }

    /* Sculpting on the base mesh. */
    return ss->vert_positions[vertex.i];
  }

  /* Everything else, such as sculpting on multires. */
  return SCULPT_vertex_co_get(ss, vertex);
}

void SCULPT_vertex_limit_surface_get(SculptSession *ss, PBVHVertRef vertex, float r_co[3])
{
  switch (BKE_pbvh_type(ss->pbvh)) {
    case PBVH_FACES:
    case PBVH_BMESH:
      if (ss->attrs.limit_surface) {
        float *f = vertex_attr_ptr<float>(vertex, ss->attrs.limit_surface);
        copy_v3_v3(r_co, f);
      }
      else {
        copy_v3_v3(r_co, SCULPT_vertex_co_get(ss, vertex));
      }
      break;
    case PBVH_GRIDS: {
      const CCGKey *key = BKE_pbvh_get_grid_key(ss->pbvh);
      const int grid_index = vertex.i / key->grid_area;
      const int index_in_grid = vertex.i - grid_index * key->grid_area;

      SubdivCCGCoord coord{};
      coord.grid_index = grid_index;
      coord.x = index_in_grid % key->grid_size;
      coord.y = index_in_grid / key->grid_size;
      BKE_subdiv_ccg_eval_limit_point(*ss->subdiv_ccg, coord, r_co);
      break;
    }
  }
}

void SCULPT_vertex_persistent_normal_get(SculptSession *ss, PBVHVertRef vertex, float no[3])
{
  if (ss->attrs.persistent_no) {
    copy_v3_v3(no, vertex_attr_ptr<float>(vertex, ss->attrs.persistent_no));
    return;
  }
  SCULPT_vertex_normal_get(ss, vertex, no);
}

float SCULPT_mask_get_at_grids_vert_index(const SubdivCCG &subdiv_ccg,
                                          const CCGKey &key,
                                          const int vert_index)
{
  if (key.mask_offset == -1) {
    return 0.0f;
  }
  const int grid_index = vert_index / key.grid_area;
  const int index_in_grid = vert_index - grid_index * key.grid_area;
  CCGElem *elem = subdiv_ccg.grids[grid_index];
  return *CCG_elem_offset_mask(&key, elem, index_in_grid);
}

float SCULPT_vertex_mask_get(SculptSession *ss, PBVHVertRef vertex)
{
  using namespace blender;
  switch (BKE_pbvh_type(ss->pbvh)) {
    case PBVH_FACES: {
      const Mesh *mesh = BKE_pbvh_get_mesh(ss->pbvh);
      const bke::AttributeAccessor attributes = mesh->attributes();
      const VArray mask = *attributes.lookup_or_default<float>(
          ".sculpt_mask", bke::AttrDomain::Point, 0.0f);
      return mask[vertex.i];
    }
    case PBVH_BMESH: {
      BMVert *v;
      int cd_mask = CustomData_get_offset_named(&ss->bm->vdata, CD_PROP_FLOAT, ".sculpt_mask");

      v = (BMVert *)vertex.i;
      return cd_mask != -1 ? BM_ELEM_CD_GET_FLOAT(v, cd_mask) : 0.0f;
    }
    case PBVH_GRIDS: {
      const CCGKey *key = BKE_pbvh_get_grid_key(ss->pbvh);

      if (key->mask_offset == -1) {
        return 0.0f;
      }

      const int grid_index = vertex.i / key->grid_area;
      const int vertex_index = vertex.i - grid_index * key->grid_area;
      CCGElem *elem = ss->subdiv_ccg->grids[grid_index];
      return *CCG_elem_mask(key, CCG_elem_offset(key, elem, vertex_index));
    }
  }

  return 0.0f;
}

PBVHVertRef SCULPT_active_vertex_get(SculptSession *ss)
{
  if (ELEM(BKE_pbvh_type(ss->pbvh), PBVH_FACES, PBVH_BMESH, PBVH_GRIDS)) {
    return ss->active_vertex;
  }

  return BKE_pbvh_make_vref(PBVH_REF_NONE);
}

const float *SCULPT_active_vertex_co_get(SculptSession *ss)
{
  return SCULPT_vertex_co_get(ss, SCULPT_active_vertex_get(ss));
}

MutableSpan<float3> SCULPT_mesh_deformed_positions_get(SculptSession *ss)
{
  switch (BKE_pbvh_type(ss->pbvh)) {
    case PBVH_FACES:
      if (ss->shapekey_active || ss->deform_modifiers_active) {
        return BKE_pbvh_get_vert_positions(ss->pbvh);
      }
      return ss->vert_positions;
    case PBVH_BMESH:
    case PBVH_GRIDS:
      return {};
  }
  return {};
}

float *SCULPT_brush_deform_target_vertex_co_get(SculptSession *ss,
                                                const int deform_target,
                                                PBVHVertexIter *iter)
{
  switch (deform_target) {
    case BRUSH_DEFORM_TARGET_GEOMETRY:
      return iter->co;
    case BRUSH_DEFORM_TARGET_CLOTH_SIM:
      return ss->cache->cloth_sim->deformation_pos[iter->index];
  }
  return iter->co;
}

ePaintSymmetryFlags SCULPT_mesh_symmetry_xyz_get(Object *object)
{
  const Mesh *mesh = BKE_mesh_from_object(object);
  return ePaintSymmetryFlags(mesh->symmetry);
}

/* Sculpt Face Sets and Visibility. */

namespace blender::ed::sculpt_paint::face_set {

int active_face_set_get(SculptSession *ss)
{
  if (ss->active_face.i == PBVH_REF_NONE) {
    return SCULPT_FACE_SET_NONE;
  }

  switch (BKE_pbvh_type(ss->pbvh)) {
    case PBVH_FACES:
      if (!ss->face_sets) {
        return SCULPT_FACE_SET_NONE;
      }
      return ss->face_sets[ss->active_face.i];
    case PBVH_GRIDS: {
      if (!ss->face_sets) {
        return SCULPT_FACE_SET_NONE;
      }
      const int face_index = BKE_subdiv_ccg_grid_to_face_index(*ss->subdiv_ccg,
                                                               ss->active_grid_index);
      return ss->face_sets[face_index];
    }
    case PBVH_BMESH:
      if (ss->cd_faceset_offset != -1 && (ss->active_face.i != PBVH_REF_NONE)) {
        BMFace *f = (BMFace *)ss->active_face.i;
        return BM_ELEM_CD_GET_INT(f, ss->cd_faceset_offset);
      }

      return SCULPT_FACE_SET_NONE;
  }
  return SCULPT_FACE_SET_NONE;
}

void visibility_all_invert(SculptSession *ss)
{
  SCULPT_topology_islands_invalidate(ss);

  switch (BKE_pbvh_type(ss->pbvh)) {
    case PBVH_FACES:
    case PBVH_GRIDS:
      blender::array_utils::invert_booleans({ss->hide_poly, ss->totfaces});
      break;
    case PBVH_BMESH: {
      BMIter iter;
      BMFace *f;

      BM_ITER_MESH (f, &iter, ss->bm, BM_FACES_OF_MESH) {
        bool state = BM_elem_flag_test(f, BM_ELEM_HIDDEN);
        BM_elem_flag_set(f, BM_ELEM_HIDDEN, state ^ true);
      }
      break;
    }
  }
}

void visibility_set(SculptSession *ss, int face_set, bool visible)
{
  BLI_assert(ss->face_sets != nullptr);
  BLI_assert(ss->hide_poly != nullptr);
  switch (BKE_pbvh_type(ss->pbvh)) {
    case PBVH_FACES:
    case PBVH_GRIDS:
      for (int i = 0; i < ss->totfaces; i++) {
        if (ss->face_sets[i] != face_set) {
          continue;
        }
        ss->hide_poly[i] = !visible;
      }
      break;
    case PBVH_BMESH: {
      BMIter iter;
      BMFace *f;

      BM_ITER_MESH (f, &iter, ss->bm, BM_FACES_OF_MESH) {
        int fset = BM_ELEM_CD_GET_INT(f, ss->cd_faceset_offset);
        int node = BM_ELEM_CD_GET_INT(f, ss->cd_face_node_offset);

        if (fset != face_set) {
          continue;
        }

        BM_elem_flag_set(f, BM_ELEM_HIDDEN, !visible);

        if (node != DYNTOPO_NODE_NONE) {
          BKE_pbvh_vert_tag_update_normal_triangulation(BKE_pbvh_node_from_index(ss->pbvh, node));
        }
      }
      break;
    }
  }
}

void visibility_all_set(Object *ob, bool visible)
{
  SculptSession *ss = ob->sculpt;

  if (!ss->bm && visible && !ss->attrs.hide_poly) {
    /* Nothing is hidden. */
    return;
  }

  SCULPT_topology_islands_invalidate(ss);
  SCULPT_face_random_access_ensure(ss);

  switch (BKE_pbvh_type(ss->pbvh)) {
    case PBVH_FACES:
    case PBVH_GRIDS:
      /* Note: no need to use the generic loop in PBVH_BMESH, just memset ss->hide_poly. */
      blender::MutableSpan(ss->hide_poly, ss->totfaces).fill(!visible);
      break;
    case PBVH_BMESH: {
      BLI_assert(ss->hide_poly != nullptr);

      if (visible) {
        if (ss->attrs.hide_poly) {
          BKE_sculpt_attribute_destroy(ob, ss->attrs.hide_poly);
        }
        ss->hide_poly = nullptr;
      }
      else {
        if (!ss->hide_poly) {
          ss->hide_poly = BKE_sculpt_hide_poly_ensure(ob);
        }
        memset(ss->hide_poly, !visible, sizeof(bool) * ss->totfaces);
      }
      break;
    }
  }
}

}  // namespace blender::ed::sculpt_paint::face_set

namespace blender::ed::sculpt_paint::hide {

bool vert_visible_get(const SculptSession *ss, PBVHVertRef vertex)
{
  switch (BKE_pbvh_type(ss->pbvh)) {
    case PBVH_FACES: {
      const Mesh *mesh = BKE_pbvh_get_mesh(ss->pbvh);
      const bke::AttributeAccessor attributes = mesh->attributes();
      const VArray hide_vert = *attributes.lookup_or_default<bool>(
          ".hide_vert", bke::AttrDomain::Point, false);
      return !hide_vert[vertex.i];
    }
    case PBVH_BMESH:
      return !BM_elem_flag_test(((BMVert *)vertex.i), BM_ELEM_HIDDEN);
    case PBVH_GRIDS: {
      const CCGKey *key = BKE_pbvh_get_grid_key(ss->pbvh);
      const int grid_index = vertex.i / key->grid_area;
      const int index_in_grid = vertex.i - grid_index * key->grid_area;
      if (!ss->subdiv_ccg->grid_hidden.is_empty()) {
        return !ss->subdiv_ccg->grid_hidden[grid_index][index_in_grid];
      }
    }
  }
  return true;
}

bool vert_any_face_visible_get(SculptSession *ss, PBVHVertRef vertex)
{
  switch (BKE_pbvh_type(ss->pbvh)) {
    case PBVH_FACES: {
      if (!ss->hide_poly) {
        return true;
      }
      for (const int face : ss->vert_to_face_map[vertex.i]) {
        if (!ss->hide_poly[face]) {
          return true;
        }
      }
      return false;
    }
    case PBVH_BMESH: {
      BMIter iter;
      BMLoop *l;
      BMVert *v = (BMVert *)vertex.i;

      BM_ITER_ELEM (l, &iter, v, BM_LOOPS_OF_VERT) {
        if (!BM_elem_flag_test(l->f, BM_ELEM_HIDDEN)) {
          return true;
        }
      }

      return false;
    }
    case PBVH_GRIDS:
      return true;
  }
  return true;
}

void face_set(SculptSession *ss, int face_set, bool visible)
{
  BLI_assert(ss->face_sets != nullptr);
  BLI_assert(ss->hide_poly != nullptr);
  switch (BKE_pbvh_type(ss->pbvh)) {
    case PBVH_FACES:
    case PBVH_GRIDS:
      for (int i = 0; i < ss->totfaces; i++) {
        if (ss->face_sets[i] != face_set) {
          continue;
        }
        ss->hide_poly[i] = !visible;
      }
      break;
    case PBVH_BMESH: {
      BMIter iter;
      BMFace *f;

      BM_ITER_MESH (f, &iter, ss->bm, BM_FACES_OF_MESH) {
        int fset = BM_ELEM_CD_GET_INT(f, ss->cd_faceset_offset);
        int node = BM_ELEM_CD_GET_INT(f, ss->cd_face_node_offset);

        if (fset != face_set) {
          continue;
        }

        BM_elem_flag_set(f, BM_ELEM_HIDDEN, !visible);

        if (node != DYNTOPO_NODE_NONE) {
          BKE_pbvh_vert_tag_update_normal_triangulation(BKE_pbvh_node_from_index(ss->pbvh, node));
        }
      }
      break;
    }
  }
}

bool vert_all_faces_visible_get(const SculptSession *ss, PBVHVertRef vertex)
{
  switch (BKE_pbvh_type(ss->pbvh)) {
    case PBVH_FACES: {
      if (!ss->hide_poly) {
        return true;
      }
      for (const int face : ss->vert_to_face_map[vertex.i]) {
        if (ss->hide_poly[face]) {
          return false;
        }
      }
      return true;
    }
    case PBVH_BMESH: {
      BMVert *v = (BMVert *)vertex.i;
      BMEdge *e = v->e;

      if (!e) {
        return true;
      }

      do {
        BMLoop *l = e->l;

        if (!l) {
          continue;
        }

        do {
          if (BM_elem_flag_test(l->f, BM_ELEM_HIDDEN)) {
            return false;
          }
        } while ((l = l->radial_next) != e->l);
      } while ((e = BM_DISK_EDGE_NEXT(e, v)) != v->e);

      return true;
    }
    case PBVH_GRIDS: {
      if (!ss->hide_poly) {
        return true;
      }
      const CCGKey *key = BKE_pbvh_get_grid_key(ss->pbvh);
      const int grid_index = vertex.i / key->grid_area;
      const int face_index = BKE_subdiv_ccg_grid_to_face_index(*ss->subdiv_ccg, grid_index);
      return !ss->hide_poly[face_index];
    }
  }
  return true;
}
}  // namespace blender::ed::sculpt_paint::hide

namespace blender::ed::sculpt_paint::face_set {

int vert_face_set_get(SculptSession *ss, PBVHVertRef vertex)
{
  switch (BKE_pbvh_type(ss->pbvh)) {
    case PBVH_FACES: {
      if (!ss->face_sets) {
        return SCULPT_FACE_SET_NONE;
      }
      int face_set = 0;
      for (const int face_index : ss->vert_to_face_map[vertex.i]) {
        if (ss->face_sets[face_index] > face_set) {
          face_set = ss->face_sets[face_index];
        }
      }
      return face_set;
    }
    case PBVH_BMESH: {
      BMIter iter;
      BMLoop *l;
      BMVert *v = (BMVert *)vertex.i;
      int ret = -1;

      BM_ITER_ELEM (l, &iter, v, BM_LOOPS_OF_VERT) {
        int fset = BM_ELEM_CD_GET_INT(l->f, ss->cd_faceset_offset);
        fset = abs(fset);

        if (fset > ret) {
          ret = fset;
        }
      }

      return ret;
    }
    case PBVH_GRIDS: {
      if (!ss->face_sets) {
        return SCULPT_FACE_SET_NONE;
      }
      const CCGKey *key = BKE_pbvh_get_grid_key(ss->pbvh);
      const int grid_index = vertex.i / key->grid_area;
      const int face_index = BKE_subdiv_ccg_grid_to_face_index(*ss->subdiv_ccg, grid_index);
      return ss->face_sets[face_index];
    }
  }
  return 0;
}

void vert_face_set_set(SculptSession *ss, PBVHVertRef vertex, int face_set)
{
  BKE_sculpt_boundary_flag_update(ss, vertex);

  switch (BKE_pbvh_type(ss->pbvh)) {
    case PBVH_FACES: {
      BLI_assert(ss->face_sets != nullptr);
      for (const int face_index : ss->vert_to_face_map[vertex.i]) {
        if (ss->hide_poly && ss->hide_poly[face_index]) {
          /* Skip hidden faces connected to the vertex. */
          continue;
        }

        for (int vert_i : ss->corner_verts.slice(ss->faces[face_index])) {
          BKE_sculpt_boundary_flag_update(ss, BKE_pbvh_make_vref(vert_i));
        }

        ss->face_sets[face_index] = face_set;
      }

      break;
    }
    case PBVH_BMESH: {
      BMIter iter;
      BMLoop *l;
      BMVert *v = (BMVert *)vertex.i;

      BM_ITER_ELEM (l, &iter, v, BM_LOOPS_OF_VERT) {
        int fset = BM_ELEM_CD_GET_INT(l->f, ss->cd_faceset_offset);
        if (!BM_elem_flag_test(l->f, BM_ELEM_HIDDEN) && fset != face_set) {
          BM_ELEM_CD_SET_INT(l->f, ss->cd_faceset_offset, abs(face_set));
        }

        PBVHVertRef vertex2 = {(intptr_t)l->v};
        BKE_sculpt_boundary_flag_update(ss, vertex2);
      }

      break;
    }
    case PBVH_GRIDS: {
      BLI_assert(ss->face_sets != nullptr);
      const CCGKey *key = BKE_pbvh_get_grid_key(ss->pbvh);
      const int grid_index = vertex.i / key->grid_area;
      const int face_index = BKE_subdiv_ccg_grid_to_face_index(*ss->subdiv_ccg, grid_index);
      if (ss->hide_poly && ss->hide_poly[face_index]) {
        /* Skip the vertex if it's in a hidden face. */
        return;
      }
      ss->face_sets[face_index] = face_set;
      break;
    }
  }
}

bool vert_has_face_set(SculptSession *ss, PBVHVertRef vertex, int face_set)
{
  switch (BKE_pbvh_type(ss->pbvh)) {
    case PBVH_FACES: {
      if (!ss->face_sets) {
        return face_set == SCULPT_FACE_SET_NONE;
      }
      for (const int face_index : ss->vert_to_face_map[vertex.i]) {
        if (ss->face_sets[face_index] == face_set) {
          return true;
        }
      }
      return false;
    }
    case PBVH_BMESH: {
      BMEdge *e;
      BMVert *v = (BMVert *)vertex.i;

      if (ss->cd_faceset_offset == -1) {
        return false;
      }

      e = v->e;

      if (UNLIKELY(!e)) {
        return false;
      }

      do {
        BMLoop *l = e->l;

        if (UNLIKELY(!l)) {
          continue;
        }

        do {
          BMFace *f = l->f;

          if (abs(BM_ELEM_CD_GET_INT(f, ss->cd_faceset_offset)) == abs(face_set)) {
            return true;
          }
        } while ((l = l->radial_next) != e->l);
      } while ((e = BM_DISK_EDGE_NEXT(e, v)) != v->e);

      return false;
    }
    case PBVH_GRIDS: {
      if (!ss->face_sets) {
        return face_set == SCULPT_FACE_SET_NONE;
      }
      const CCGKey *key = BKE_pbvh_get_grid_key(ss->pbvh);
      const int grid_index = vertex.i / key->grid_area;
      const int face_index = BKE_subdiv_ccg_grid_to_face_index(*ss->subdiv_ccg, grid_index);
      return ss->face_sets[face_index] == face_set;
    }
  }
  return true;
}

static bool sculpt_check_unique_face_set_in_base_mesh(SculptSession *ss, int index)
{
  if (!ss->face_sets) {
    return true;
  }
  int face_set = -1;
  for (const int face_index : ss->vert_to_face_map[index]) {
    if (face_set == -1) {
      face_set = ss->face_sets[face_index];
    }
    else {
      if (ss->face_sets[face_index] != face_set) {
        return false;
      }
    }
  }
  return true;
}

/**
 * Checks if the face sets of the adjacent faces to the edge between \a v1 and \a v2
 * in the base mesh are equal.
 */
static bool sculpt_check_unique_face_set_for_edge_in_base_mesh(SculptSession *ss, int v1, int v2)
{
  const Span<int> vert_map = ss->vert_to_face_map[v1];
  int p1 = -1, p2 = -1;
  for (int i = 0; i < vert_map.size(); i++) {
    const int face_i = vert_map[i];
    for (const int corner : ss->faces[face_i]) {
      if (ss->corner_verts[corner] == v2) {
        if (p1 == -1) {
          p1 = vert_map[i];
          break;
        }

        if (p2 == -1) {
          p2 = vert_map[i];
          break;
        }
      }
    }
  }

  if (p1 != -1 && p2 != -1) {
    return ss->face_sets[p1] == ss->face_sets[p2];
  }
  return true;
}

bool vert_has_unique_face_set(SculptSession *ss, PBVHVertRef vertex)
{
  switch (BKE_pbvh_type(ss->pbvh)) {
    case PBVH_FACES: {
      return sculpt_check_unique_face_set_in_base_mesh(ss, vertex.i);
    }
    case PBVH_BMESH:
      return true;
    case PBVH_GRIDS: {
      if (!ss->face_sets) {
        return true;
      }
      const CCGKey *key = BKE_pbvh_get_grid_key(ss->pbvh);
      const int grid_index = vertex.i / key->grid_area;
      const int index_in_grid = vertex.i - grid_index * key->grid_area;
      SubdivCCGCoord coord{};
      coord.grid_index = grid_index;
      coord.x = index_in_grid % key->grid_size;
      coord.y = index_in_grid / key->grid_size;
      int v1, v2;
      const SubdivCCGAdjacencyType adjacency = BKE_subdiv_ccg_coarse_mesh_adjacency_info_get(
          *ss->subdiv_ccg, coord, ss->corner_verts, ss->faces, v1, v2);
      switch (adjacency) {
        case SUBDIV_CCG_ADJACENT_VERTEX:
          return sculpt_check_unique_face_set_in_base_mesh(ss, v1);
        case SUBDIV_CCG_ADJACENT_EDGE:
          return sculpt_check_unique_face_set_for_edge_in_base_mesh(ss, v1, v2);
        case SUBDIV_CCG_ADJACENT_NONE:
          return true;
      }
    }
  }
  return false;
}

}  // namespace blender::ed::sculpt_paint::face_set

/* Sculpt Neighbor Iterators */

static void sculpt_vertex_neighbor_add(SculptVertexNeighborIter *iter,
                                       PBVHVertRef neighbor,
                                       PBVHEdgeRef edge,
                                       int neighbor_index)
{
  for (int i = 0; i < iter->size; i++) {
    if (iter->neighbors[i].vertex.i == neighbor.i) {
      return;
    }
  }

  if (iter->size >= iter->capacity) {
    iter->capacity += SCULPT_VERTEX_NEIGHBOR_FIXED_CAPACITY;

    if (iter->neighbors == iter->neighbors_fixed) {
      iter->neighbors = (struct _SculptNeighborRef *)MEM_mallocN(
          iter->capacity * sizeof(*iter->neighbors), "neighbor array");
      iter->neighbor_indices = (int *)MEM_mallocN(iter->capacity * sizeof(*iter->neighbor_indices),
                                                  "neighbor array");

      memcpy((void *)iter->neighbors,
             (void *)iter->neighbors_fixed,
             sizeof(*iter->neighbors) * iter->size);
      memcpy((void *)iter->neighbor_indices,
             (void *)iter->neighbor_indices_fixed,
             sizeof(*iter->neighbor_indices) * iter->size);
    }
    else {
      iter->neighbors = (struct _SculptNeighborRef *)MEM_reallocN_id(
          iter->neighbors, iter->capacity * sizeof(*iter->neighbors), "neighbor array");
      iter->neighbor_indices = (int *)MEM_reallocN_id(iter->neighbor_indices,
                                                      iter->capacity *
                                                          sizeof(*iter->neighbor_indices),
                                                      "neighbor array");
    }
  }

  iter->neighbors[iter->size].vertex = neighbor;
  iter->neighbors[iter->size].edge = edge;
  iter->neighbor_indices[iter->size] = neighbor_index;
  iter->size++;
}

static void sculpt_vertex_neighbor_add_nocheck(SculptVertexNeighborIter *iter,
                                               PBVHVertRef neighbor,
                                               PBVHEdgeRef edge,
                                               int neighbor_index)
{
  if (iter->size >= iter->capacity) {
    iter->capacity += SCULPT_VERTEX_NEIGHBOR_FIXED_CAPACITY;

    if (iter->neighbors == iter->neighbors_fixed) {
      iter->neighbors = (struct _SculptNeighborRef *)MEM_mallocN(
          iter->capacity * sizeof(*iter->neighbors), "neighbor array");
      iter->neighbor_indices = (int *)MEM_mallocN(iter->capacity * sizeof(*iter->neighbor_indices),
                                                  "neighbor array");

      memcpy(iter->neighbors, iter->neighbors_fixed, sizeof(*iter->neighbors) * iter->size);

      memcpy(iter->neighbor_indices,
             iter->neighbor_indices_fixed,
             sizeof(*iter->neighbor_indices) * iter->size);
    }
    else {
      iter->neighbors = (struct _SculptNeighborRef *)MEM_reallocN_id(
          iter->neighbors, iter->capacity * sizeof(*iter->neighbors), "neighbor array");
      iter->neighbor_indices = (int *)MEM_reallocN_id(iter->neighbor_indices,
                                                      iter->capacity *
                                                          sizeof(*iter->neighbor_indices),
                                                      "neighbor array");
    }
  }

  iter->neighbors[iter->size].vertex = neighbor;
  iter->neighbors[iter->size].edge = edge;

  iter->neighbor_indices[iter->size] = neighbor_index;
  iter->size++;
}

static void sculpt_vertex_neighbors_get_bmesh(const SculptSession *ss,
                                              PBVHVertRef index,
                                              SculptVertexNeighborIter *iter)
{
  BMVert *v = (BMVert *)index.i;

  iter->is_duplicate = false;

  iter->size = 0;
  iter->num_duplicates = 0;
  iter->has_edge = true;
  iter->capacity = SCULPT_VERTEX_NEIGHBOR_FIXED_CAPACITY;
  iter->neighbors = iter->neighbors_fixed;
  iter->neighbor_indices = iter->neighbor_indices_fixed;
  iter->i = 0;
  iter->no_free = false;

  // cache profiling revealed a hotspot here, don't use BM_ITER
  BMEdge *e = v->e;

  if (!v->e) {
    return;
  }

  BMEdge *e2 = nullptr;

  do {
    BMVert *v2;
    e2 = BM_DISK_EDGE_NEXT(e, v);
    v2 = v == e->v1 ? e->v2 : e->v1;

    uint8_t flag = *BM_ELEM_CD_PTR<uint8_t *>(v2, ss->attrs.flags->bmesh_cd_offset);

    if (!(flag & SCULPTFLAG_VERT_FSET_HIDDEN)) {
      sculpt_vertex_neighbor_add_nocheck(iter,
                                         BKE_pbvh_make_vref((intptr_t)v2),
                                         BKE_pbvh_make_eref((intptr_t)e),
                                         BM_elem_index_get(v2));
    }
  } while ((e = e2) != v->e);

  if (ss->fake_neighbors.use_fake_neighbors) {
    int index = BM_elem_index_get(v);

    BLI_assert(ss->fake_neighbors.fake_neighbor_index != nullptr);
    if (ss->fake_neighbors.fake_neighbor_index[index].i != FAKE_NEIGHBOR_NONE) {
      sculpt_vertex_neighbor_add(iter,
                                 ss->fake_neighbors.fake_neighbor_index[index],
                                 BKE_pbvh_make_eref(PBVH_REF_NONE),
                                 ss->fake_neighbors.fake_neighbor_index[index].i);
    }
  }
}

static void sculpt_vertex_neighbors_get_faces(const SculptSession *ss,
                                              PBVHVertRef vertex,
                                              SculptVertexNeighborIter *iter)
{
  iter->size = 0;
  iter->num_duplicates = 0;
  iter->capacity = SCULPT_VERTEX_NEIGHBOR_FIXED_CAPACITY;
  iter->neighbors = iter->neighbors_fixed;
  iter->neighbor_indices = iter->neighbor_indices_fixed;
  iter->is_duplicate = false;
  iter->has_edge = true;
  iter->no_free = false;

  int *edges = (int *)BLI_array_alloca(edges, SCULPT_VERTEX_NEIGHBOR_FIXED_CAPACITY);
  int *unused_polys = (int *)BLI_array_alloca(unused_polys,
                                              SCULPT_VERTEX_NEIGHBOR_FIXED_CAPACITY * 2);
  bool heap_alloc = false;
  int len = SCULPT_VERTEX_NEIGHBOR_FIXED_CAPACITY;

  BKE_pbvh_pmap_to_edges(ss->pbvh, vertex, &edges, &len, &heap_alloc, &unused_polys);

  /* Length of array is now in len. */
  for (int i = 0; i < len; i++) {
    const int2 &e = ss->edges[edges[i]];
    int v2 = e[0] == vertex.i ? e[1] : e[0];

    sculpt_vertex_neighbor_add(iter, BKE_pbvh_make_vref(v2), BKE_pbvh_make_eref(edges[i]), v2);
  }

  if (heap_alloc) {
    MEM_freeN(unused_polys);
    MEM_freeN(edges);
  }

  if (ss->fake_neighbors.use_fake_neighbors) {
    BLI_assert(ss->fake_neighbors.fake_neighbor_index != nullptr);
    if (ss->fake_neighbors.fake_neighbor_index[vertex.i].i != FAKE_NEIGHBOR_NONE) {
      sculpt_vertex_neighbor_add(iter,
                                 ss->fake_neighbors.fake_neighbor_index[vertex.i],
                                 BKE_pbvh_make_eref(PBVH_REF_NONE),
                                 vertex.i);
    }
  }
}

static void sculpt_vertex_neighbors_get_faces_vemap(const SculptSession *ss,
                                                    PBVHVertRef vertex,
                                                    SculptVertexNeighborIter *iter)
{
  iter->size = 0;
  iter->num_duplicates = 0;
  iter->capacity = SCULPT_VERTEX_NEIGHBOR_FIXED_CAPACITY;
  iter->neighbors = iter->neighbors_fixed;
  iter->neighbor_indices = iter->neighbor_indices_fixed;
  iter->is_duplicate = false;
  iter->no_free = false;

  for (int edge : ss->vert_to_edge_map[vertex.i]) {
    const int2 &e = ss->edges[edge];

    unsigned int v = e[0] == (unsigned int)vertex.i ? e[1] : e[0];
    int8_t flag = vertex_attr_get<uint8_t>(vertex, ss->attrs.flags);

    if (flag & SCULPTFLAG_VERT_FSET_HIDDEN) {
      /* Skip connectivity from hidden faces. */
      continue;
    }

    sculpt_vertex_neighbor_add_nocheck(iter, BKE_pbvh_make_vref(v), BKE_pbvh_make_eref(edge), v);
  }

  if (ss->fake_neighbors.use_fake_neighbors) {
    BLI_assert(ss->fake_neighbors.fake_neighbor_index != nullptr);
    if (ss->fake_neighbors.fake_neighbor_index[vertex.i].i != FAKE_NEIGHBOR_NONE) {
      sculpt_vertex_neighbor_add(iter,
                                 ss->fake_neighbors.fake_neighbor_index[vertex.i],
                                 BKE_pbvh_make_eref(PBVH_REF_NONE),
                                 ss->fake_neighbors.fake_neighbor_index[vertex.i].i);
    }
  }
}

static void sculpt_vertex_neighbors_get_grids(const SculptSession *ss,
                                              const PBVHVertRef vertex,
                                              const bool include_duplicates,
                                              SculptVertexNeighborIter *iter)
{
  int index = (int)vertex.i;

  /* TODO: optimize this. We could fill #SculptVertexNeighborIter directly,
   * maybe provide coordinate and mask pointers directly rather than converting
   * back and forth between #CCGElem and global index. */
  const CCGKey *key = BKE_pbvh_get_grid_key(ss->pbvh);
  const int grid_index = index / key->grid_area;
  const int vertex_index = index - grid_index * key->grid_area;

  SubdivCCGCoord coord{};
  coord.grid_index = grid_index;
  coord.x = vertex_index % key->grid_size;
  coord.y = vertex_index / key->grid_size;

  SubdivCCGNeighbors neighbors;
  BKE_subdiv_ccg_neighbor_coords_get(*ss->subdiv_ccg, coord, include_duplicates, neighbors);

  iter->is_duplicate = include_duplicates;

  iter->size = 0;
  iter->num_duplicates = neighbors.num_duplicates;
  iter->capacity = SCULPT_VERTEX_NEIGHBOR_FIXED_CAPACITY;
  iter->neighbors = iter->neighbors_fixed;
  iter->neighbor_indices = iter->neighbor_indices_fixed;
  iter->no_free = false;

  for (int i = 0; i < neighbors.size; i++) {
    int idx = neighbors.coords[i].grid_index * key->grid_area +
              neighbors.coords[i].y * key->grid_size + neighbors.coords[i].x;

    sculpt_vertex_neighbor_add(
        iter, BKE_pbvh_make_vref(idx), BKE_pbvh_make_eref(PBVH_REF_NONE), idx);
  }

  if (ss->fake_neighbors.use_fake_neighbors) {
    BLI_assert(ss->fake_neighbors.fake_neighbor_index != nullptr);
    if (ss->fake_neighbors.fake_neighbor_index[index].i != FAKE_NEIGHBOR_NONE) {
      sculpt_vertex_neighbor_add(iter,
                                 ss->fake_neighbors.fake_neighbor_index[index],
                                 BKE_pbvh_make_eref(PBVH_REF_NONE),
                                 ss->fake_neighbors.fake_neighbor_index[index].i);
    }
  }

  if (neighbors.coords != neighbors.coords_fixed) {
    MEM_freeN(neighbors.coords);
  }
}

void SCULPT_vertex_neighbors_get(const SculptSession *ss,
                                 const PBVHVertRef vertex,
                                 const bool include_duplicates,
                                 SculptVertexNeighborIter *iter)
{
  iter->no_free = false;

  switch (BKE_pbvh_type(ss->pbvh)) {
    case PBVH_FACES:
      /* use vemap if it exists, so result is in disk cycle order */
      if (!ss->vert_to_edge_map.is_empty()) {
        blender::bke::pbvh::set_vemap(ss->pbvh, ss->vert_to_edge_map);
        sculpt_vertex_neighbors_get_faces_vemap(ss, vertex, iter);
      }
      else {
        sculpt_vertex_neighbors_get_faces(ss, vertex, iter);
      }
      return;
    case PBVH_BMESH:
      sculpt_vertex_neighbors_get_bmesh(ss, vertex, iter);
      return;
    case PBVH_GRIDS:
      sculpt_vertex_neighbors_get_grids(ss, vertex, include_duplicates, iter);
      return;
  }
}

static bool sculpt_check_boundary_vertex_in_base_mesh(const SculptSession *ss, const int index)
{
  return ss->vertex_info.boundary[index];
}

/* Utilities */

bool SCULPT_stroke_is_main_symmetry_pass(blender::ed::sculpt_paint::StrokeCache *cache)
{
  return cache->mirror_symmetry_pass == 0 && cache->radial_symmetry_pass == 0 &&
         cache->tile_pass == 0;
}

bool SCULPT_stroke_is_first_brush_step(blender::ed::sculpt_paint::StrokeCache *cache)
{
  return cache->first_time && cache->mirror_symmetry_pass == 0 &&
         cache->radial_symmetry_pass == 0 && cache->tile_pass == 0;
}

bool SCULPT_stroke_is_first_brush_step_of_symmetry_pass(
    blender::ed::sculpt_paint::StrokeCache *cache)
{
  return cache->first_time;
}

bool SCULPT_check_vertex_pivot_symmetry(const float vco[3], const float pco[3], const char symm)
{
  bool is_in_symmetry_area = true;
  for (int i = 0; i < 3; i++) {
    char symm_it = 1 << i;
    if (symm & symm_it) {
      if (pco[i] == 0.0f) {
        if (vco[i] > 0.0f) {
          is_in_symmetry_area = false;
        }
      }
      if (vco[i] * pco[i] < 0.0f) {
        is_in_symmetry_area = false;
      }
    }
  }
  return is_in_symmetry_area;
}

struct NearestVertexData {
  PBVHVertRef nearest_vertex;
  float nearest_vertex_distance_sq;
};

static void nearest_vertex_get_node(PBVH *pbvh,
                                    const float nearest_vertex_search_co[3],
                                    const float max_distance_sq,
                                    PBVHNode *node,
                                    NearestVertexData *nvtd)
{
  PBVHVertexIter vd;
  BKE_pbvh_vertex_iter_begin (pbvh, node, vd, PBVH_ITER_UNIQUE) {
    float distance_squared = len_squared_v3v3(vd.co, nearest_vertex_search_co);
    if (distance_squared < nvtd->nearest_vertex_distance_sq && distance_squared < max_distance_sq)
    {
      nvtd->nearest_vertex = vd.vertex;
      nvtd->nearest_vertex_distance_sq = distance_squared;
    }
  }
  BKE_pbvh_vertex_iter_end;
}

PBVHVertRef SCULPT_nearest_vertex_get(Object *ob,
                                      const float co[3],
                                      float max_distance,
                                      bool use_original)
{
  using namespace blender;
  using namespace blender::ed::sculpt_paint;
  SculptSession *ss = ob->sculpt;

  const float max_distance_sq = max_distance * max_distance;

  Vector<PBVHNode *> nodes = blender::bke::pbvh::search_gather(ss->pbvh, [&](PBVHNode &node) {
    return node_in_sphere(node, co, max_distance_sq, use_original);
  });
  if (nodes.is_empty()) {
    return BKE_pbvh_make_vref(PBVH_REF_NONE);
  }

  return threading::parallel_reduce(
             nodes.index_range(),
             1,
             NearestVertexData{{PBVH_REF_NONE}, FLT_MAX},
             [&](const IndexRange range, NearestVertexData nearest) {
               for (const int i : range) {
                 nearest_vertex_get_node(ss->pbvh, co, max_distance_sq, nodes[i], &nearest);
               }
               return nearest;
             },
             [](const NearestVertexData a, const NearestVertexData b) {
               return a.nearest_vertex_distance_sq < b.nearest_vertex_distance_sq ? a : b;
             })
      .nearest_vertex;
}

bool SCULPT_is_symmetry_iteration_valid(char i, char symm)
{
  return i == 0 || (symm & i && (symm != 5 || i != 3) && (symm != 6 || !ELEM(i, 3, 5)));
}

bool SCULPT_is_vertex_inside_brush_radius_symm(const float vertex[3],
                                               const float br_co[3],
                                               float radius,
                                               char symm)
{
  for (char i = 0; i <= symm; ++i) {
    if (!SCULPT_is_symmetry_iteration_valid(i, symm)) {
      continue;
    }
    float location[3];
    flip_v3_v3(location, br_co, ePaintSymmetryFlags(i));
    if (len_squared_v3v3(location, vertex) < radius * radius) {
      return true;
    }
  }
  return false;
}

void SCULPT_tag_update_overlays(bContext *C)
{
  ARegion *region = CTX_wm_region(C);
  ED_region_tag_redraw(region);

  Object *ob = CTX_data_active_object(C);
  WM_event_add_notifier(C, NC_OBJECT | ND_DRAW, ob);

  DEG_id_tag_update(&ob->id, ID_RECALC_SHADING);

  RegionView3D *rv3d = CTX_wm_region_view3d(C);
  if (!BKE_sculptsession_use_pbvh_draw(ob, rv3d)) {
    DEG_id_tag_update(&ob->id, ID_RECALC_GEOMETRY);
  }
}

/** \} */

/* -------------------------------------------------------------------- */
/** \name Sculpt Flood Fill API
 *
 * Iterate over connected vertices, starting from one or more initial vertices.
 * \{ */

namespace blender::ed::sculpt_paint::flood_fill {

void init_fill(SculptSession *ss, SculptFloodFill *flood)
{
  SCULPT_vertex_random_access_ensure(ss);
  flood->visited_verts.resize(SCULPT_vertex_count_get(ss));
}

void add_initial(SculptFloodFill *flood, PBVHVertRef vertex)
{
  flood->queue.push(vertex);
}

void add_and_skip_initial(SculptSession *ss, SculptFloodFill *flood, PBVHVertRef vertex)
{
  flood->queue.push(vertex);
  flood->visited_verts[BKE_pbvh_vertex_to_index(ss->pbvh, vertex)].set(
      BKE_pbvh_vertex_to_index(ss->pbvh, vertex));
}

void add_initial_with_symmetry(
    Object *ob, SculptSession *ss, SculptFloodFill *flood, PBVHVertRef vertex, float radius)
{
  /* Add active vertex and symmetric vertices to the queue. */
  const char symm = SCULPT_mesh_symmetry_xyz_get(ob);
  for (char i = 0; i <= symm; ++i) {
    if (!SCULPT_is_symmetry_iteration_valid(i, symm)) {
      continue;
    }
    PBVHVertRef v = {PBVH_REF_NONE};

    if (i == 0) {
      v = vertex;
    }
    else if (radius > 0.0f) {
      float radius_squared = (radius == FLT_MAX) ? FLT_MAX : radius * radius;
      float location[3];
      flip_v3_v3(location, SCULPT_vertex_co_get(ss, vertex), ePaintSymmetryFlags(i));
      v = SCULPT_nearest_vertex_get(ob, location, radius_squared, false);
    }

    if (v.i != PBVH_REF_NONE) {
      add_initial(flood, v);
    }
  }
}

void add_active(Object *ob, SculptSession *ss, SculptFloodFill *flood, float radius)
{
  /* Add active vertex and symmetric vertices to the queue. */
  const char symm = SCULPT_mesh_symmetry_xyz_get(ob);
  for (char i = 0; i <= symm; ++i) {
    if (!SCULPT_is_symmetry_iteration_valid(i, symm)) {
      continue;
    }

    PBVHVertRef v = {PBVH_REF_NONE};

    if (i == 0) {
      v = SCULPT_active_vertex_get(ss);
    }
    else if (radius > 0.0f) {
      float location[3];
      flip_v3_v3(location, SCULPT_active_vertex_co_get(ss), ePaintSymmetryFlags(i));
      v = SCULPT_nearest_vertex_get(ob, location, radius, false);
    }

    if (v.i != PBVH_REF_NONE) {
      add_initial(flood, v);
    }
  }
}

void execute(SculptSession *ss,
             SculptFloodFill *flood,
             bool (*func)(SculptSession *ss,
                          PBVHVertRef from_v,
                          PBVHVertRef to_v,
                          bool is_duplicate,
                          void *userdata),
             void *userdata)
{
  while (!flood->queue.empty()) {
    PBVHVertRef from_v = flood->queue.front();
    flood->queue.pop();

    SculptVertexNeighborIter ni;
    SCULPT_VERTEX_DUPLICATES_AND_NEIGHBORS_ITER_BEGIN (ss, from_v, ni) {
      const PBVHVertRef to_v = ni.vertex;
      int to_v_i = BKE_pbvh_vertex_to_index(ss->pbvh, to_v);

      if (flood->visited_verts[to_v_i]) {
        continue;
      }

      if (!hide::vert_visible_get(ss, to_v)) {
        continue;
      }

      flood->visited_verts[BKE_pbvh_vertex_to_index(ss->pbvh, to_v)].set();

      if (func(ss, from_v, to_v, ni.is_duplicate, userdata)) {
        flood->queue.push(to_v);
      }
    }
    SCULPT_VERTEX_NEIGHBORS_ITER_END(ni);
  }
}

}  // namespace blender::ed::sculpt_paint::flood_fill

/** \} */

/* -------------------------------------------------------------------- */
/** \name Tool Capabilities
 *
 * Avoid duplicate checks, internal logic only,
 * share logic with #rna_def_sculpt_capabilities where possible.
 * \{ */

static bool sculpt_tool_needs_original(const char sculpt_tool)
{
  return ELEM(sculpt_tool,
              SCULPT_TOOL_GRAB,
              SCULPT_TOOL_ROTATE,
              SCULPT_TOOL_THUMB,
              SCULPT_TOOL_LAYER,
              SCULPT_TOOL_DRAW_SHARP,
              SCULPT_TOOL_ELASTIC_DEFORM,
              SCULPT_TOOL_SMOOTH,
              SCULPT_TOOL_BOUNDARY,
              SCULPT_TOOL_POSE,
              SCULPT_TOOL_PAINT);
}

static bool sculpt_tool_is_proxy_used(const char sculpt_tool)
{
  return ELEM(sculpt_tool,
              SCULPT_TOOL_SMOOTH,
              SCULPT_TOOL_LAYER,
              SCULPT_TOOL_POSE,
              SCULPT_TOOL_DISPLACEMENT_SMEAR,
              SCULPT_TOOL_BOUNDARY,
              SCULPT_TOOL_CLOTH,
              SCULPT_TOOL_PAINT,
              SCULPT_TOOL_SMEAR,
              SCULPT_TOOL_DRAW_FACE_SETS);
}

static bool sculpt_brush_use_topology_rake(const SculptSession *ss, const Brush *brush)
{
  return SCULPT_TOOL_HAS_TOPOLOGY_RAKE(brush->sculpt_tool) &&
         (brush->topology_rake_factor > 0.0f) && (ss->bm != nullptr);
}

/**
 * Test whether the #StrokeCache.sculpt_normal needs update in #do_brush_action
 */
static int sculpt_brush_needs_normal(const SculptSession *ss, Sculpt *sd, const Brush *brush)
{
  using namespace blender::ed::sculpt_paint;
  const MTex *mask_tex = BKE_brush_mask_texture_get(brush, OB_MODE_SCULPT);
  return ((SCULPT_TOOL_HAS_NORMAL_WEIGHT(brush->sculpt_tool) &&
           (ss->cache->normal_weight > 0.0f)) ||
          auto_mask::needs_normal(ss, sd, brush) ||
          ELEM(brush->sculpt_tool,
               SCULPT_TOOL_BLOB,
               SCULPT_TOOL_CREASE,
               SCULPT_TOOL_DRAW,
               SCULPT_TOOL_DRAW_SHARP,
               SCULPT_TOOL_CLOTH,
               SCULPT_TOOL_LAYER,
               SCULPT_TOOL_NUDGE,
               SCULPT_TOOL_ROTATE,
               SCULPT_TOOL_ELASTIC_DEFORM,
               SCULPT_TOOL_THUMB) ||

          (mask_tex->brush_map_mode == MTEX_MAP_MODE_AREA)) ||
         sculpt_brush_use_topology_rake(ss, brush) ||
         BKE_brush_has_cube_tip(brush, PaintMode::Sculpt);
}

static bool sculpt_brush_needs_rake_rotation(const Brush *brush)
{
  return SCULPT_TOOL_HAS_RAKE(brush->sculpt_tool) && (brush->rake_factor != 0.0f);
}

/** \} */

/* -------------------------------------------------------------------- */
/** \name Sculpt Init/Update
 * \{ */

enum StrokeFlags {
  CLIP_X = 1,
  CLIP_Y = 2,
  CLIP_Z = 4,
};

void SCULPT_orig_vert_data_init(SculptOrigVertData *data,
                                Object *ob,
                                PBVHNode * /*node*/,
                                undo::Type type)
{
  SculptSession *ss = ob->sculpt;
  BMesh *bm = ss->bm;

  data->ss = ss;
  data->datatype = type;

  if (bm) {
    data->bm_log = ss->bm_log;
  }
}

/**
 * DEPRECATED use Update a #SculptOrigVertData for a particular vertex from the PBVH iterator.
 */
void SCULPT_orig_vert_data_update(SculptOrigVertData *orig_data, PBVHVertRef vertex)
{
  float *co = nullptr, *no = nullptr, *color = nullptr, *mask = nullptr;

  get_original_vertex(orig_data->ss, vertex, &co, &no, &color, &mask);

  if ((orig_data->datatype & undo::Type::Position) != undo::Type::None) {
    orig_data->co = co;
    orig_data->no = no;
  }
  if ((orig_data->datatype & undo::Type::Color) != undo::Type::None) {
    orig_data->col = color;
  }
  if ((orig_data->datatype & undo::Type::Mask) != undo::Type::None) {
    orig_data->mask = *mask;
  }
}

void SCULPT_orig_face_data_unode_init(SculptOrigFaceData *data,
                                      Object *ob,
                                      blender::ed::sculpt_paint::undo::Node *unode)
{
  SculptSession *ss = ob->sculpt;
  BMesh *bm = ss->bm;

  memset(data, 0, sizeof(*data));
  data->unode = unode;

  if (bm) {
    data->bm_log = ss->bm_log;
  }
  else {
    data->face_sets = unode->face_sets.data();
  }
}

void SCULPT_orig_face_data_init(SculptOrigFaceData *data,
                                Object *ob,
                                PBVHNode *node,
                                blender::ed::sculpt_paint::undo::Type type)
{
  using namespace blender::ed::sculpt_paint;
  undo::Node *unode = undo::push_node(ob, node, type);
}

void SCULPT_orig_face_data_update(SculptOrigFaceData *orig_data, PBVHFaceIter *iter)
{
  if (orig_data->unode->type == undo::Type::FaceSet) {
    orig_data->face_set = orig_data->face_sets ? orig_data->face_sets[iter->i] : false;
  }
}

static void sculpt_rake_data_update(SculptRakeData *srd, const float co[3])
{
  float rake_dist = len_v3v3(srd->follow_co, co);
  if (rake_dist > srd->follow_dist) {
    interp_v3_v3v3(srd->follow_co, srd->follow_co, co, rake_dist - srd->follow_dist);
  }
}

/** \} */

/* -------------------------------------------------------------------- */
/** \name Sculpt Dynamic Topology
 * \{ */

namespace blender::ed::sculpt_paint::dyntopo {

bool stroke_is_dyntopo(const SculptSession *ss, const Sculpt *sd, const Brush *brush)
{
  return ((BKE_pbvh_type(ss->pbvh) == PBVH_BMESH) && SCULPT_TOOL_HAS_DYNTOPO(brush->sculpt_tool) &&
          !(brush->dyntopo.flag & DYNTOPO_DISABLED) && (sd->flags & SCULPT_DYNTOPO_ENABLED));
}

}  // namespace blender::ed::sculpt_paint::dyntopo

/** \} */

/* -------------------------------------------------------------------- */
/** \name Sculpt Paint Mesh
 * \{ */

namespace blender::ed::sculpt_paint {

static void paint_mesh_restore_node(Object *ob,
                                    const undo::Type type,
                                    SculptMaskWriteInfo &mask_write,
                                    PBVHNode *node)
{

  SculptSession *ss = ob->sculpt;

  switch (type) {
<<<<<<< HEAD
    case undo::Type::Mask:
=======
    case undo::Type::Mask: {
      switch (BKE_pbvh_type(ss->pbvh)) {
        case PBVH_FACES: {
          Mesh &mesh = *static_cast<Mesh *>(ob->data);
          bke::MutableAttributeAccessor attributes = mesh.attributes_for_write();
          bke::SpanAttributeWriter<float> mask = attributes.lookup_or_add_for_write_span<float>(
              ".sculpt_mask", bke::AttrDomain::Point);
          array_utils::scatter(
              unode->mask.as_span(), BKE_pbvh_node_get_unique_vert_indices(node), mask.span);
          mask.finish();
          break;
        }
        case PBVH_BMESH: {
          const int offset = CustomData_get_offset_named(
              &ss->bm->vdata, CD_PROP_FLOAT, ".sculpt_mask");
          if (offset != -1) {
            for (BMVert *vert : BKE_pbvh_bmesh_node_unique_verts(node)) {
              const float orig_mask = BM_log_original_mask(ss->bm_log, vert);
              BM_ELEM_CD_SET_FLOAT(vert, offset, orig_mask);
            }
          }
          break;
        }
        case PBVH_GRIDS: {
          SubdivCCG &subdiv_ccg = *ss->subdiv_ccg;
          const BitGroupVector<> grid_hidden = subdiv_ccg.grid_hidden;
          const CCGKey key = BKE_subdiv_ccg_key_top_level(subdiv_ccg);
          const Span<CCGElem *> grids = subdiv_ccg.grids;
          int index = 0;
          for (const int grid : unode->grids) {
            CCGElem *elem = grids[grid];
            for (const int i : IndexRange(key.grid_area)) {
              if (grid_hidden.is_empty() || !grid_hidden[grid][i]) {
                *CCG_elem_offset_mask(&key, elem, i) = unode->mask[index];
              }
              index++;
            }
          }
          break;
        }
      }
>>>>>>> ee1fa8e1
      BKE_pbvh_node_mark_update_mask(node);
      break;
    case undo::Type::Color:
      BKE_pbvh_node_mark_update_color(node);
      break;
    case undo::Type::FaceSet:
      BKE_pbvh_node_mark_update_face_sets(node);
      break;
    case undo::Type::Position:
      BKE_pbvh_node_mark_update(node);
      break;
    default:
      break;
  }

  PBVHVertexIter vd;

  bool modified = false;

  if (!ss->bm && type != undo::Type::None && (type & undo::Type::FaceSet) != undo::Type::None) {
    undo::Node *unode = undo::get_node(node, undo::Type::FaceSet);

    SculptOrigFaceData orig_face_data;
    SCULPT_orig_face_data_unode_init(&orig_face_data, ob, unode);

    PBVHFaceIter fd;
    BKE_pbvh_face_iter_begin (ss->pbvh, node, fd) {
      SCULPT_orig_face_data_update(&orig_face_data, &fd);

      if (fd.face_set) {
        *fd.face_set = orig_face_data.face_set;
      }
    }

    BKE_pbvh_face_iter_end(fd);

    if ((type & ~undo::Type::FaceSet) != undo::Type::None) {
      return;
    }
  }

  BKE_pbvh_vertex_iter_begin (ss->pbvh, node, vd, PBVH_ITER_UNIQUE) {
    SCULPT_vertex_check_origdata(ss, vd.vertex);
    float *origco = vertex_attr_ptr<float>(vd.vertex, ss->attrs.orig_co);

    if ((type & undo::Type::Position) != undo::Type::None) {
      if (len_squared_v3v3(vd.co, origco) > FLT_EPSILON) {
        modified = true;
      }

      copy_v3_v3(vd.co, origco);
    }

    if ((type & undo::Type::Mask) != undo::Type::None && ss->attrs.orig_mask) {
      float origmask = vertex_attr_get<float>(vd.vertex, ss->attrs.orig_mask);

      if ((vd.mask - origmask) * (vd.mask - origmask) > FLT_EPSILON) {
        modified = true;
      }

      SCULPT_mask_vert_set(BKE_pbvh_type(ss->pbvh), mask_write, origmask, vd);
    }

    if ((type & undo::Type::Color) != undo::Type::None && ss->attrs.orig_color) {
      float *origcolor = vertex_attr_ptr<float>(vd.vertex, ss->attrs.orig_color);
      float color[4];

      if (SCULPT_has_colors(ss)) {
        SCULPT_vertex_color_get(ss, vd.vertex, color);

        if (len_squared_v4v4(color, origcolor) > FLT_EPSILON) {
          modified = true;
        }

        SCULPT_vertex_color_set(ss, vd.vertex, origcolor);
      }
    }
  }
  BKE_pbvh_vertex_iter_end;

  if (modified && (type & undo::Type::Position) != undo::Type::None) {
    BKE_pbvh_node_mark_update(node);
  }
}

static void paint_mesh_restore_co(Sculpt *sd, Object *ob)
{
  SculptSession *ss = ob->sculpt;
  Brush *brush = BKE_paint_brush(&sd->paint);

  float radius = (brush->flag & BRUSH_ANCHORED) ?
                     1.25 * max_ff(ss->cache->last_anchored_radius, ss->cache->radius) :
                     ss->cache->radius;

  if (brush->flag & BRUSH_DRAG_DOT) {
    radius = max_ff(radius, ss->cache->initial_radius) * 1.25f;
  }

  Vector<PBVHNode *> nodes = sculpt_pbvh_gather_generic(ob, brush, true, radius);

  undo::Type type = undo::Type::None;

  switch (SCULPT_get_tool(ss, brush)) {
    case SCULPT_TOOL_MASK:
      type |= undo::Type::Mask;
      break;
    case SCULPT_TOOL_PAINT:
    case SCULPT_TOOL_SMEAR:
      type |= undo::Type::Color;
      break;
    case SCULPT_TOOL_DRAW_FACE_SETS:
      type = ss->cache->alt_smooth ? undo::Type::Position : undo::Type::FaceSet;
      break;
    default:
      type |= undo::Type::Position;
      break;
  }

  SculptMaskWriteInfo mask_write;
  if (type == undo::Type::Mask) {
    mask_write = SCULPT_mask_get_for_write(ss);
  }

  blender::threading::parallel_for(nodes.index_range(), 1, [&](const IndexRange range) {
    for (const int i : range) {
      paint_mesh_restore_node(ob, type, mask_write, nodes[i]);
    }
  });

  if (type == undo::Type::Position) {
    /* Update normals for potentially-changed positions. Theoretically this may be unnecessary if
     * the tool restoring to the initial state doesn't use the normals, but we have no easy way to
     * know that from here. */
    bke::pbvh::update_normals(*ss->pbvh, ss->subdiv_ccg);
  }
}

}  // namespace blender::ed::sculpt_paint

/*** BVH Tree ***/

static void sculpt_extend_redraw_rect_previous(Object *ob, rcti *rect)
{
  /* Expand redraw \a rect with redraw \a rect from previous step to
   * prevent partial-redraw issues caused by fast strokes. This is
   * needed here (not in sculpt_flush_update) as it was before
   * because redraw rectangle should be the same in both of
   * optimized PBVH draw function and 3d view redraw, if not -- some
   * mesh parts could disappear from screen (sergey). */
  SculptSession *ss = ob->sculpt;

  if (!ss->cache) {
    return;
  }

  if (BLI_rcti_is_empty(&ss->cache->previous_r)) {
    return;
  }

  BLI_rcti_union(rect, &ss->cache->previous_r);
}

bool SCULPT_get_redraw_rect(ARegion *region, RegionView3D *rv3d, Object *ob, rcti *rect)
{
  using namespace blender;
  PBVH *pbvh = ob->sculpt->pbvh;
  if (!pbvh) {
    return false;
  }

  const Bounds<float3> bounds = BKE_pbvh_redraw_BB(pbvh);

  /* Convert 3D bounding box to screen space. */
  if (!paint_convert_bb_to_rect(rect, bounds.min, bounds.max, region, rv3d, ob)) {
    return false;
  }

  return true;
}

/************************ Brush Testing *******************/

SculptBrushTestFn SCULPT_brush_test_init(const SculptSession *ss, SculptBrushTest *test)
{
  using namespace blender;
  RegionView3D *rv3d = ss->cache ? ss->cache->vc->rv3d : ss->rv3d;
  View3D *v3d = ss->cache ? ss->cache->vc->v3d : ss->v3d;

  test->radius_squared = ss->cache ? ss->cache->radius_squared :
                                     ss->cursor_radius * ss->cursor_radius;
  test->radius = std::sqrt(test->radius_squared);

  if (ss->cache) {
    test->location = ss->cache->location;
    test->mirror_symmetry_pass = ss->cache->mirror_symmetry_pass;
    test->radial_symmetry_pass = ss->cache->radial_symmetry_pass;
    test->symm_rot_mat_inv = ss->cache->symm_rot_mat_inv;
  }
  else {
    test->location = ss->cursor_location;
    test->mirror_symmetry_pass = ePaintSymmetryFlags(0);
    test->radial_symmetry_pass = 0;

    test->symm_rot_mat_inv = float4x4::identity();
  }

  /* Just for initialize. */
  test->dist = 0.0f;

  /* Only for 2D projection. */
  zero_v4(test->plane_view);
  zero_v4(test->plane_tool);

  if (RV3D_CLIPPING_ENABLED(v3d, rv3d)) {
    test->clip_rv3d = rv3d;
  }
  else {
    test->clip_rv3d = nullptr;
  }

  test->falloff_shape = PAINT_FALLOFF_SHAPE_SPHERE;
  return SCULPT_brush_test_sphere_sq;
}

SculptBrushTestFn SCULPT_brush_test_init_ex(const SculptSession *ss,
                                            SculptBrushTest *test,
                                            char falloff_shape,
                                            float tip_roundness,
                                            float tip_scale_x)
{
  SCULPT_brush_test_init_with_falloff_shape(ss, test, falloff_shape);

  test->tip_roundness = tip_roundness;
  test->tip_scale_x = tip_scale_x;
  test->test_cube_z = true;

  /* XXX this is likely wrong. */
  if (ss->cache) {
    copy_m4_m4(test->cube_matrix, ss->cache->brush_local_mat.ptr());
  }
  else {
    test->cube_matrix[0][0] = test->cube_matrix[1][1] = test->cube_matrix[2][2] =
        test->cube_matrix[3][3] = 1.0f;
  }

  mul_v3_fl(test->cube_matrix[0], tip_scale_x);

  return SCULPT_brush_test;
}

bool SCULPT_brush_test(SculptBrushTest *test, const float co[3])
{
  if (test->tip_roundness >= 1.0f) {
    return SCULPT_brush_test_sphere_sq(test, co);
  }

  bool ret = SCULPT_brush_test_cube(test,
                                    co,
                                    test->cube_matrix,
                                    test->tip_roundness,
                                    test->tip_scale_x,
                                    test->falloff_shape != PAINT_FALLOFF_SHAPE_TUBE);

  test->dist *= test->dist;

  return ret;
}

BLI_INLINE bool sculpt_brush_test_clipping(const SculptBrushTest *test, const float co[3])
{
  RegionView3D *rv3d = test->clip_rv3d;
  if (!rv3d) {
    return false;
  }
  float symm_co[3];
  flip_v3_v3(symm_co, co, test->mirror_symmetry_pass);
  if (test->radial_symmetry_pass) {
    mul_m4_v3(test->symm_rot_mat_inv.ptr(), symm_co);
  }
  return ED_view3d_clipping_test(rv3d, symm_co, true);
}

bool SCULPT_brush_test_sphere_sq(SculptBrushTest *test, const float co[3])
{
  float distsq = len_squared_v3v3(co, test->location);

  if (distsq > test->radius_squared) {
    return false;
  }
  if (sculpt_brush_test_clipping(test, co)) {
    return false;
  }
  test->dist = distsq;
  return true;
}

bool SCULPT_brush_test_circle_sq(SculptBrushTest *test, const float co[3])
{
  float co_proj[3];
  closest_to_plane_normalized_v3(co_proj, test->plane_view, co);
  float distsq = len_squared_v3v3(co_proj, test->location);

  if (distsq > test->radius_squared) {
    return false;
  }

  if (sculpt_brush_test_clipping(test, co)) {
    return false;
  }

  test->dist = distsq;
  return true;
}

bool SCULPT_brush_test_cube(SculptBrushTest *test,
                            const float co[3],
                            const float local[4][4],
                            const float roundness,
                            const float /*tip_scale_x*/,
                            bool test_z)
{
  float side = 1.0f;
  float local_co[3];

  if (sculpt_brush_test_clipping(test, co)) {
    return false;
  }

  mul_v3_m4v3(local_co, local, co);

  local_co[0] = fabsf(local_co[0]);
  local_co[1] = fabsf(local_co[1]);
  local_co[2] = fabsf(local_co[2]);

  /* Keep the square and circular brush tips the same size. */
  side += (1.0f - side) * roundness;

  const float hardness = 1.0f - roundness;
  const float constant_side = hardness * side;
  const float falloff_side = roundness * side;

  if (!(local_co[0] <= side && local_co[1] <= side && (local_co[2] <= side || !test_z))) {
    /* Outside the square. */
    return false;
  }
  if (min_ff(local_co[0], local_co[1]) > constant_side) {
    /* Corner, distance to the center of the corner circle. */
    float r_point[3];
    copy_v3_fl(r_point, constant_side);
    test->dist = len_v2v2(r_point, local_co) / falloff_side;
    return true;
  }
  if (max_ff(local_co[0], local_co[1]) > constant_side) {
    /* Side, distance to the square XY axis. */
    test->dist = (max_ff(local_co[0], local_co[1]) - constant_side) / falloff_side;
    return true;
  }

  /* Inside the square, constant distance. */
  test->dist = 0.0f;
  return true;
}

SculptBrushTestFn SCULPT_brush_test_init_with_falloff_shape(const SculptSession *ss,
                                                            SculptBrushTest *test,
                                                            char falloff_shape)
{
  if (!ss->cache && !ss->filter_cache) {
    falloff_shape = PAINT_FALLOFF_SHAPE_SPHERE;
  }

  test->falloff_shape = falloff_shape;

  SCULPT_brush_test_init(ss, test);
  SculptBrushTestFn sculpt_brush_test_sq_fn;
  if (falloff_shape == PAINT_FALLOFF_SHAPE_SPHERE) {
    sculpt_brush_test_sq_fn = SCULPT_brush_test_sphere_sq;
  }
  else {
    BLI_assert(falloff_shape == PAINT_FALLOFF_SHAPE_TUBE);
    const float3 view_normal = ss->cache ? ss->cache->view_normal : ss->filter_cache->view_normal;

    plane_from_point_normal_v3(test->plane_view, test->location, view_normal);
    sculpt_brush_test_sq_fn = SCULPT_brush_test_circle_sq;
  }
  return sculpt_brush_test_sq_fn;
}

const float *SCULPT_brush_frontface_normal_from_falloff_shape(const SculptSession *ss,
                                                              char falloff_shape)
{
  if (falloff_shape == PAINT_FALLOFF_SHAPE_SPHERE) {
    return ss->cache->sculpt_normal_symm;
  }
  BLI_assert(falloff_shape == PAINT_FALLOFF_SHAPE_TUBE);
  return ss->cache->view_normal;
}

static float frontface(const Brush &brush, const float3 &view_normal, const float3 &normal)
{
  using namespace blender;
  if (!(brush.flag & BRUSH_FRONTFACE)) {
    return 1.0f;
  }
  return std::max(math::dot(normal, view_normal), 0.0f);
}

#if 0

static bool sculpt_brush_test_cyl(SculptBrushTest *test,
                                  float co[3],
                                  float location[3],
                                  const float area_no[3])
{
  if (sculpt_brush_test_sphere_fast(test, co)) {
    float t1[3], t2[3], t3[3], dist;

    sub_v3_v3v3(t1, location, co);
    sub_v3_v3v3(t2, x2, location);

    cross_v3_v3v3(t3, area_no, t1);

    dist = len_v3(t3) / len_v3(t2);

    test->dist = dist;

    return true;
  }

  return false;
}

#endif

/* ===== Sculpting =====
 */

static float calc_overlap(blender::ed::sculpt_paint::StrokeCache *cache,
                          const ePaintSymmetryFlags symm,
                          const char axis,
                          const float angle)
{
  float mirror[3];
  float distsq;

  flip_v3_v3(mirror, cache->true_location, symm);

  if (axis != 0) {
    float mat[3][3];
    axis_angle_to_mat3_single(mat, axis, angle);
    mul_m3_v3(mat, mirror);
  }

  distsq = len_squared_v3v3(mirror, cache->true_location);

  if (distsq <= 4.0f * (cache->radius_squared)) {
    return (2.0f * (cache->radius) - sqrtf(distsq)) / (2.0f * (cache->radius));
  }
  return 0.0f;
}

static float calc_radial_symmetry_feather(Sculpt *sd,
                                          blender::ed::sculpt_paint::StrokeCache *cache,
                                          const ePaintSymmetryFlags symm,
                                          const char axis)
{
  float overlap = 0.0f;

  for (int i = 1; i < sd->radial_symm[axis - 'X']; i++) {
    const float angle = 2.0f * M_PI * i / sd->radial_symm[axis - 'X'];
    overlap += calc_overlap(cache, symm, axis, angle);
  }

  return overlap;
}

static float calc_symmetry_feather(Sculpt *sd, blender::ed::sculpt_paint::StrokeCache *cache)
{
  if (!(sd->paint.symmetry_flags & PAINT_SYMMETRY_FEATHER)) {
    return 1.0f;
  }
  float overlap;
  const int symm = cache->symmetry;

  overlap = 0.0f;
  for (int i = 0; i <= symm; i++) {
    if (!SCULPT_is_symmetry_iteration_valid(i, symm)) {
      continue;
    }

    overlap += calc_overlap(cache, ePaintSymmetryFlags(i), 0, 0);

    overlap += calc_radial_symmetry_feather(sd, cache, ePaintSymmetryFlags(i), 'X');
    overlap += calc_radial_symmetry_feather(sd, cache, ePaintSymmetryFlags(i), 'Y');
    overlap += calc_radial_symmetry_feather(sd, cache, ePaintSymmetryFlags(i), 'Z');
  }
  return 1.0f / overlap;
}

/** \} */

/* -------------------------------------------------------------------- */
/** \name Calculate Normal and Center
 *
 * Calculate geometry surrounding the brush center.
 * (optionally using original coordinates).
 *
 * Functions are:
 * - #SCULPT_calc_area_center
 * - #SCULPT_calc_area_normal
 * - #SCULPT_calc_area_normal_and_center
 *
 * \note These are all _very_ similar, when changing one, check others.
 * \{ */

struct AreaNormalCenterData {
  /* 0 = towards view, 1 = flipped */
  float area_cos[2][3];
  float area_nos[2][3];
  int count_no[2];
  int count_co[2];
};

static void calc_area_normal_and_center_task(Object *ob,
                                             const Brush *brush,
                                             const bool use_area_nos,
                                             const bool use_area_cos,
                                             const bool has_bm_orco,
                                             PBVHNode *node,
                                             AreaNormalCenterData *anctd,
                                             bool &r_any_vertex_sampled)
{
  using namespace blender;
  using namespace blender::ed::sculpt_paint;
  SculptSession *ss = ob->sculpt;

  PBVHVertexIter vd;
  undo::Node *unode = nullptr;

  bool use_original = false;
  bool normal_test_r, area_test_r;

  if (ss->cache && !ss->cache->accum) {
    unode = undo::push_node(ob, node, undo::Type::Position);
    use_original = (!unode->position.is_empty() || unode->bm_entry);
  }

  SculptBrushTest normal_test;
  SculptBrushTestFn sculpt_brush_normal_test_sq_fn = SCULPT_brush_test_init_ex(
      ss, &normal_test, (eBrushFalloffShape)brush->falloff_shape, 1.0f, 1.0f);

  /* Update the test radius to sample the normal using the normal radius of the brush. */
  if (brush->ob_mode == OB_MODE_SCULPT) {
    float test_radius = std::sqrt(normal_test.radius_squared);
    test_radius *= brush->normal_radius_factor;
    normal_test.radius = test_radius;
    normal_test.radius_squared = test_radius * test_radius;
  }

  SculptBrushTest area_test;
  SculptBrushTestFn sculpt_brush_area_test_sq_fn = SCULPT_brush_test_init_ex(
      ss, &area_test, (eBrushFalloffShape)brush->falloff_shape, 1.0f, 1.0f);

  if (brush->ob_mode == OB_MODE_SCULPT) {
    float test_radius = std::sqrt(area_test.radius_squared);
    /* Layer brush produces artifacts with normal and area radius */
    /* Enable area radius control only on Scrape for now */
    if (ELEM(SCULPT_get_tool(ss, brush), SCULPT_TOOL_SCRAPE, SCULPT_TOOL_FILL) &&
        brush->area_radius_factor > 0.0f)
    {
      test_radius *= brush->area_radius_factor;
      if (ss->cache && brush->flag2 & BRUSH_AREA_RADIUS_PRESSURE) {
        test_radius *= ss->cache->pressure;
      }
    }
    else {
      test_radius *= brush->normal_radius_factor;
    }
    area_test.radius = test_radius;
    area_test.radius_squared = test_radius * test_radius;
  }

  /* When the mesh is edited we can't rely on original coords
   * (original mesh may not even have verts in brush radius). */
  if (use_original && has_bm_orco) {
    PBVHTriBuf *tribuf = BKE_pbvh_bmesh_get_tris(ss->pbvh, node);

    for (PBVHTri &tri : tribuf->tris) {
      PBVHVertRef v1 = tribuf->verts[tri.v[0]];
      PBVHVertRef v2 = tribuf->verts[tri.v[1]];
      PBVHVertRef v3 = tribuf->verts[tri.v[2]];

      const float *co_tri[3] = {
          SCULPT_vertex_origco_get(ss, v1),
          SCULPT_vertex_origco_get(ss, v2),
          SCULPT_vertex_origco_get(ss, v3),
      };
      float co[3];

      closest_on_tri_to_point_v3(co, normal_test.location, UNPACK3(co_tri));

      normal_test_r = sculpt_brush_normal_test_sq_fn(&normal_test, co);
      area_test_r = sculpt_brush_area_test_sq_fn(&area_test, co);

      if (!normal_test_r && !area_test_r) {
        continue;
      }

      float3 no;
      int flip_index;

      r_any_vertex_sampled = true;

      normal_tri_v3(no, UNPACK3(co_tri));

      flip_index = (math::dot(ss->cache->view_normal, no) <= 0.0f);
      if (use_area_cos && area_test_r) {
        /* Weight the coordinates towards the center. */
        float p = 1.0f - (std::sqrt(area_test.dist) / area_test.radius);
        const float afactor = std::clamp(3.0f * p * p - 2.0f * p * p * p, 0.0f, 1.0f);

        float disp[3];
        sub_v3_v3v3(disp, co, area_test.location);
        mul_v3_fl(disp, 1.0f - afactor);
        add_v3_v3v3(co, area_test.location, disp);
        add_v3_v3(anctd->area_cos[flip_index], co);

        anctd->count_co[flip_index] += 1;
      }
      if (use_area_nos && normal_test_r) {
        /* Weight the normals towards the center. */
        float p = 1.0f - (std::sqrt(normal_test.dist) / normal_test.radius);
        const float nfactor = std::clamp(3.0f * p * p - 2.0f * p * p * p, 0.0f, 1.0f);
        mul_v3_fl(no, nfactor);

        add_v3_v3(anctd->area_nos[flip_index], no);
        anctd->count_no[flip_index] += 1;
      }
    }
  }
  else {
    BKE_pbvh_vertex_iter_begin (ss->pbvh, node, vd, PBVH_ITER_UNIQUE) {
      float co[3];

      /* For bm_vert only. */
      float no_s[3];

      if (use_original) {
        copy_v3_v3(co, vertex_attr_ptr<float>(vd.vertex, ss->attrs.orig_co));
        copy_v3_v3(no_s, vertex_attr_ptr<float>(vd.vertex, ss->attrs.orig_no));
      }
      else {
        copy_v3_v3(co, vd.co);
      }

      normal_test_r = sculpt_brush_normal_test_sq_fn(&normal_test, co);
      area_test_r = sculpt_brush_area_test_sq_fn(&area_test, co);

      if (!normal_test_r && !area_test_r) {
        continue;
      }

      float no[3];
      int flip_index;

      r_any_vertex_sampled = true;

      if (use_original) {
        copy_v3_v3(no, no_s);
      }
      else {
        if (vd.no) {
          copy_v3_v3(no, vd.no);
        }
        else {
          copy_v3_v3(no, vd.fno);
        }
      }

      flip_index = (dot_v3v3(ss->cache ? ss->cache->view_normal : ss->cursor_view_normal, no) <=
                    0.0f);

      if (use_area_cos && area_test_r) {
        /* Weight the coordinates towards the center. */
        float p = 1.0f - (sqrtf(area_test.dist) / area_test.radius);
        const float afactor = clamp_f(3.0f * p * p - 2.0f * p * p * p, 0.0f, 1.0f);

        float disp[3];
        sub_v3_v3v3(disp, co, area_test.location);
        mul_v3_fl(disp, 1.0f - afactor);
        add_v3_v3v3(co, area_test.location, disp);

        add_v3_v3(anctd->area_cos[flip_index], co);
        anctd->count_co[flip_index] += 1;
      }
      if (use_area_nos && normal_test_r) {
        /* Weight the normals towards the center. */
        float p = 1.0f - (sqrtf(normal_test.dist) / normal_test.radius);
        const float nfactor = clamp_f(3.0f * p * p - 2.0f * p * p * p, 0.0f, 1.0f);
        mul_v3_fl(no, nfactor);

        add_v3_v3(anctd->area_nos[flip_index], no);
        anctd->count_no[flip_index] += 1;
      }
    }
    BKE_pbvh_vertex_iter_end;
  }
}

static AreaNormalCenterData calc_area_normal_and_center_reduce(const AreaNormalCenterData &a,
                                                               const AreaNormalCenterData &b)
{
  AreaNormalCenterData joined{};

  /* For flatten center. */
  add_v3_v3v3(joined.area_cos[0], a.area_cos[0], b.area_cos[0]);
  add_v3_v3v3(joined.area_cos[1], a.area_cos[1], b.area_cos[1]);

  /* For area normal. */
  add_v3_v3v3(joined.area_nos[0], a.area_nos[0], b.area_nos[0]);
  add_v3_v3v3(joined.area_nos[1], a.area_nos[1], b.area_nos[1]);

  /* Weights. */
  add_v2_v2v2_int(joined.count_no, a.count_no, b.count_no);
  add_v2_v2v2_int(joined.count_co, a.count_co, b.count_co);

  return joined;
}

void SCULPT_calc_area_center(Sculpt *sd, Object *ob, Span<PBVHNode *> nodes, float r_area_co[3])
{
  using namespace blender;
  using namespace blender::ed::sculpt_paint;
  const Brush *brush = BKE_paint_brush(&sd->paint);
  SculptSession *ss = ob->sculpt;
  const bool has_bm_orco = ss->bm;
  int n;

  bool any_vertex_sampled = false;

  const AreaNormalCenterData anctd = threading::parallel_reduce(
      nodes.index_range(),
      1,
      AreaNormalCenterData{},
      [&](const IndexRange range, AreaNormalCenterData anctd) {
        for (const int i : range) {
          calc_area_normal_and_center_task(
              ob, brush, false, true, has_bm_orco, nodes[i], &anctd, any_vertex_sampled);
        }
        return anctd;
      },
      calc_area_normal_and_center_reduce);

  /* For flatten center. */
  for (n = 0; n < ARRAY_SIZE(anctd.area_cos); n++) {
    if (anctd.count_co[n] == 0) {
      continue;
    }

    mul_v3_v3fl(r_area_co, anctd.area_cos[n], 1.0f / anctd.count_co[n]);
    break;
  }

  if (n == 2) {
    zero_v3(r_area_co);
  }

  if (anctd.count_co[0] == 0 && anctd.count_co[1] == 0) {
    if (ss->cache) {
      copy_v3_v3(r_area_co, ss->cache->location);
    }
  }
}

std::optional<float3> SCULPT_calc_area_normal(Sculpt *sd, Object *ob, Span<PBVHNode *> nodes)
{
  const Brush *brush = BKE_paint_brush(&sd->paint);
  return SCULPT_pbvh_calc_area_normal(brush, ob, nodes);
}

std::optional<float3> SCULPT_pbvh_calc_area_normal(const Brush *brush,
                                                   Object *ob,
                                                   Span<PBVHNode *> nodes)
{
  using namespace blender;
  using namespace blender::ed::sculpt_paint;
  SculptSession *ss = ob->sculpt;
  const bool has_bm_orco = ss->bm;

  bool any_vertex_sampled = false;

  const AreaNormalCenterData anctd = threading::parallel_reduce(
      nodes.index_range(),
      1,
      AreaNormalCenterData{},
      [&](const IndexRange range, AreaNormalCenterData anctd) {
        for (const int i : range) {
          calc_area_normal_and_center_task(
              ob, brush, true, false, has_bm_orco, nodes[i], &anctd, any_vertex_sampled);
        }
        return anctd;
      },
      calc_area_normal_and_center_reduce);

  if (!any_vertex_sampled) {
    return std::nullopt;
  }

  /* For area normal. */
  float3 result;
  for (int i = 0; i < ARRAY_SIZE(anctd.area_nos); i++) {
    if (normalize_v3_v3(result, anctd.area_nos[i]) != 0.0f) {
      return result;
    }
  }
  return std::nullopt;
}

void SCULPT_calc_area_normal_and_center(
    Sculpt *sd, Object *ob, Span<PBVHNode *> nodes, float r_area_no[3], float r_area_co[3])
{
  using namespace blender;
  using namespace blender::ed::sculpt_paint;
  const Brush *brush = BKE_paint_brush(&sd->paint);
  SculptSession *ss = ob->sculpt;
  const bool has_bm_orco = ss->bm;
  int n;

  bool any_vertex_sampled = false;

  const AreaNormalCenterData anctd = threading::parallel_reduce(
      nodes.index_range(),
      1,
      AreaNormalCenterData{},
      [&](const IndexRange range, AreaNormalCenterData anctd) {
        for (const int i : range) {
          calc_area_normal_and_center_task(
              ob, brush, true, true, has_bm_orco, nodes[i], &anctd, any_vertex_sampled);
        }
        return anctd;
      },
      calc_area_normal_and_center_reduce);

  /* For flatten center. */
  for (n = 0; n < ARRAY_SIZE(anctd.area_cos); n++) {
    if (anctd.count_co[n] == 0) {
      continue;
    }

    mul_v3_v3fl(r_area_co, anctd.area_cos[n], 1.0f / anctd.count_co[n]);
    break;
  }

  if (n == 2) {
    zero_v3(r_area_co);
  }

  if (anctd.count_co[0] == 0 && anctd.count_co[1] == 0) {
    if (ss->cache) {
      copy_v3_v3(r_area_co, ss->cache->location);
    }
  }

  /* For area normal. */
  for (n = 0; n < ARRAY_SIZE(anctd.area_nos); n++) {
    if (normalize_v3_v3(r_area_no, anctd.area_nos[n]) != 0.0f) {
      break;
    }
  }
}

/** \} */

/* -------------------------------------------------------------------- */
/** \name Generic Brush Utilities
 * \{ */

/**
 * Return modified brush strength. Includes the direction of the brush, positive
 * values pull vertices, negative values push. Uses tablet pressure and a
 * special multiplier found experimentally to scale the strength factor.
 */
static float brush_strength(const Sculpt *sd,
                            const blender::ed::sculpt_paint::StrokeCache *cache,
                            const float feather,
                            const UnifiedPaintSettings *ups,
                            const PaintModeSettings * /*paint_mode_settings*/)
{
  const Scene *scene = cache->vc->scene;
  const Brush *brush = BKE_paint_brush((Paint *)&sd->paint);

  /* Primary strength input; square it to make lower values more sensitive. */
  const float root_alpha = BKE_brush_alpha_get(scene, brush);
  const float alpha = root_alpha * root_alpha;
  const float dir = (brush->flag & BRUSH_DIR_IN) ? -1.0f : 1.0f;
  const float pressure = BKE_brush_use_alpha_pressure(brush) ? cache->pressure : 1.0f;
  const float pen_flip = cache->pen_flip ? -1.0f : 1.0f;
  const float invert = cache->invert ? -1.0f : 1.0f;
  float overlap = ups->overlap_factor;
  /* Spacing is integer percentage of radius, divide by 50 to get
   * normalized diameter. */

  float flip = dir * invert * pen_flip;
  if (brush->flag & BRUSH_INVERT_TO_SCRAPE_FILL) {
    flip = 1.0f;
  }

  /* Pressure final value after being tweaked depending on the brush. */
  float final_pressure;

  switch (brush->sculpt_tool) {
    case SCULPT_TOOL_CLAY:
      final_pressure = pow4f(pressure);
      overlap = (1.0f + overlap) / 2.0f;
      return 0.25f * alpha * flip * final_pressure * overlap * feather;
    case SCULPT_TOOL_DRAW:
    case SCULPT_TOOL_DRAW_SHARP:
    case SCULPT_TOOL_LAYER:
      return alpha * flip * pressure * overlap * feather;
    case SCULPT_TOOL_DISPLACEMENT_ERASER:
      return alpha * pressure * overlap * feather;
    case SCULPT_TOOL_CLOTH:
      if (brush->cloth_deform_type == BRUSH_CLOTH_DEFORM_GRAB) {
        /* Grab deform uses the same falloff as a regular grab brush. */
        return root_alpha * feather;
      }
      else if (brush->cloth_deform_type == BRUSH_CLOTH_DEFORM_SNAKE_HOOK) {
        return root_alpha * feather * pressure * overlap;
      }
      else if (brush->cloth_deform_type == BRUSH_CLOTH_DEFORM_EXPAND) {
        /* Expand is more sensible to strength as it keeps expanding the cloth when sculpting
         * over the same vertices. */
        return 0.1f * alpha * flip * pressure * overlap * feather;
      }
      else {
        /* Multiply by 10 by default to get a larger range of strength depending on the size of
         * the brush and object. */
        return 10.0f * alpha * flip * pressure * overlap * feather;
      }
    case SCULPT_TOOL_DRAW_FACE_SETS:
      return alpha * pressure * overlap * feather;
    case SCULPT_TOOL_SLIDE_RELAX:
      return alpha * pressure * overlap * feather * 2.0f;
    case SCULPT_TOOL_PAINT:
      final_pressure = pressure * pressure;
      return final_pressure * overlap * feather;
    case SCULPT_TOOL_SMEAR:
    case SCULPT_TOOL_DISPLACEMENT_SMEAR:
      return alpha * pressure * overlap * feather;
    case SCULPT_TOOL_CLAY_STRIPS:
      /* Clay Strips needs less strength to compensate the curve. */
      final_pressure = powf(pressure, 1.5f);
      return alpha * flip * final_pressure * overlap * feather * 0.3f;
    case SCULPT_TOOL_CLAY_THUMB:
      final_pressure = pressure * pressure;
      return alpha * flip * final_pressure * overlap * feather * 1.3f;

    case SCULPT_TOOL_MASK:
      overlap = (1.0f + overlap) / 2.0f;
      switch ((BrushMaskTool)brush->mask_tool) {
        case BRUSH_MASK_DRAW:
          return alpha * flip * pressure * overlap * feather;
        case BRUSH_MASK_SMOOTH:
          return alpha * pressure * feather;
      }
      BLI_assert_msg(0, "Not supposed to happen");
      return 0.0f;

    case SCULPT_TOOL_CREASE:
    case SCULPT_TOOL_BLOB:
      return alpha * flip * pressure * overlap * feather;

    case SCULPT_TOOL_INFLATE:
      if (flip > 0.0f) {
        return 0.250f * alpha * flip * pressure * overlap * feather;
      }
      else {
        return 0.125f * alpha * flip * pressure * overlap * feather;
      }

    case SCULPT_TOOL_MULTIPLANE_SCRAPE:
      overlap = (1.0f + overlap) / 2.0f;
      return alpha * flip * pressure * overlap * feather;

    case SCULPT_TOOL_FILL:
    case SCULPT_TOOL_SCRAPE:
    case SCULPT_TOOL_FLATTEN:
      if (flip > 0.0f) {
        overlap = (1.0f + overlap) / 2.0f;
        return alpha * flip * pressure * overlap * feather;
      }
      else {
        /* Reduce strength for DEEPEN, PEAKS, and CONTRAST. */
        return 0.5f * alpha * flip * pressure * overlap * feather;
      }

    case SCULPT_TOOL_SMOOTH:
      return flip * alpha * pressure * feather;

    case SCULPT_TOOL_PINCH:
      if (flip > 0.0f) {
        return alpha * flip * pressure * overlap * feather;
      }
      else {
        return 0.25f * alpha * flip * pressure * overlap * feather;
      }

    case SCULPT_TOOL_NUDGE:
      overlap = (1.0f + overlap) / 2.0f;
      return alpha * pressure * overlap * feather;

    case SCULPT_TOOL_THUMB:
      return alpha * pressure * feather;

    case SCULPT_TOOL_SNAKE_HOOK:
      return root_alpha * feather;

    case SCULPT_TOOL_GRAB:
      return root_alpha * feather;

    case SCULPT_TOOL_ROTATE:
      return alpha * pressure * feather;

    case SCULPT_TOOL_ELASTIC_DEFORM:
    case SCULPT_TOOL_POSE:
    case SCULPT_TOOL_BOUNDARY:
      return root_alpha * feather;

    default:
      return 0.0f;
  }
}

static float sculpt_apply_hardness(const SculptSession *ss, const float input_len)
{
  const blender::ed::sculpt_paint::StrokeCache *cache = ss->cache;
  float final_len = input_len;
  const float hardness = cache->paint_brush.hardness;
  float p = input_len / cache->radius;
  if (p < hardness) {
    final_len = 0.0f;
  }
  else if (hardness == 1.0f) {
    final_len = cache->radius;
  }
  else {
    p = (p - hardness) / (1.0f - hardness);
    final_len = p * cache->radius;
  }

  return final_len;
}

static void sculpt_apply_texture(const SculptSession *ss,
                                 const Brush *brush,
                                 const float brush_point[3],
                                 const int thread_id,
                                 float *r_value,
                                 float r_rgba[4])
{
  blender::ed::sculpt_paint::StrokeCache *cache = ss->cache;
  const Scene *scene = cache->vc->scene;
  const MTex *mtex = BKE_brush_mask_texture_get(brush, OB_MODE_SCULPT);

  if (!mtex->tex) {
    *r_value = 1.0f;
    copy_v4_fl(r_rgba, 1.0f);
    return;
  }

  float point[3];
  sub_v3_v3v3(point, brush_point, cache->plane_offset);

  if (mtex->brush_map_mode == MTEX_MAP_MODE_3D) {
    /* Get strength by feeding the vertex location directly into a texture. */
    *r_value = BKE_brush_sample_tex_3d(scene, brush, mtex, point, r_rgba, 0, ss->tex_pool);
  }
  else {
    float symm_point[3];

    /* If the active area is being applied for symmetry, flip it
     * across the symmetry axis and rotate it back to the original
     * position in order to project it. This insures that the
     * brush texture will be oriented correctly. */
    if (cache->radial_symmetry_pass) {
      mul_m4_v3(cache->symm_rot_mat_inv.ptr(), point);
    }
    flip_v3_v3(symm_point, point, cache->mirror_symmetry_pass);

    /* Still no symmetry supported for other paint modes.
     * Sculpt does it DIY. */
    if (mtex->brush_map_mode == MTEX_MAP_MODE_AREA) {
      /* Similar to fixed mode, but projects from brush angle
       * rather than view direction. */

      mul_m4_v3(cache->brush_local_mat.ptr(), symm_point);

      float x = symm_point[0];
      float y = symm_point[1];

      x *= mtex->size[0];
      y *= mtex->size[1];

      x += mtex->ofs[0];
      y += mtex->ofs[1];

      paint_get_tex_pixel(mtex, x, y, ss->tex_pool, thread_id, r_value, r_rgba);

      add_v3_fl(r_rgba, brush->texture_sample_bias);  // v3 -> Ignore alpha
      *r_value -= brush->texture_sample_bias;
    }
    else {
      const blender::float2 point_2d = ED_view3d_project_float_v2_m4(
          cache->vc->region, symm_point, cache->projection_mat);
      const float point_3d[3] = {point_2d[0], point_2d[1], 0.0f};
      *r_value = BKE_brush_sample_tex_3d(scene, brush, mtex, point_3d, r_rgba, 0, ss->tex_pool);
    }
  }
}

float SCULPT_brush_strength_factor(
    SculptSession *ss,
    const Brush *brush,
    const float brush_point[3],
    float len,
    const float vno[3],
    const float fno[3],
    float mask,
    const PBVHVertRef vertex,
    int thread_id,
    const blender::ed::sculpt_paint::auto_mask::NodeData *automask_data)
{
  using namespace blender::ed::sculpt_paint;
  StrokeCache *cache = ss->cache;

  float avg = 1.0f;
  float rgba[4];
  sculpt_apply_texture(ss, brush, brush_point, thread_id, &avg, rgba);

  /* Hardness. */
  const float final_len = sculpt_apply_hardness(ss, len);

  /* Falloff curve. */
  avg *= BKE_brush_curve_strength(brush, final_len, cache->radius);
  avg *= frontface(*brush, cache->view_normal, vno ? vno : fno);

  /* Paint mask. */
  avg *= 1.0f - mask;

  /* Auto-masking. */
  avg *= auto_mask::factor_get(cache->automasking.get(), ss, vertex, automask_data);

  return avg;
}

void SCULPT_brush_strength_color(
    SculptSession *ss,
    const Brush *brush,
    const float brush_point[3],
    float len,
    const float vno[3],
    const float fno[3],
    float mask,
    const PBVHVertRef vertex,
    int thread_id,
    const blender::ed::sculpt_paint::auto_mask::NodeData *automask_data,
    float r_rgba[4])
{
  using namespace blender::ed::sculpt_paint;
  StrokeCache *cache = ss->cache;

  float avg = 1.0f;
  sculpt_apply_texture(ss, brush, brush_point, thread_id, &avg, r_rgba);

  /* Hardness. */
  const float final_len = sculpt_apply_hardness(ss, len);

  /* Falloff curve. */
  const float falloff = BKE_brush_curve_strength(brush, final_len, cache->radius) *
                        frontface(*brush, cache->view_normal, vno ? vno : fno);

  /* Paint mask. */
  const float paint_mask = 1.0f - mask;

  /* Auto-masking. */
  const float automasking_factor = auto_mask::factor_get(
      cache->automasking.get(), ss, vertex, automask_data);

  const float masks_combined = falloff * paint_mask * automasking_factor;

  mul_v4_fl(r_rgba, masks_combined);
}

void SCULPT_calc_vertex_displacement(SculptSession *ss,
                                     const Brush *brush,
                                     float rgba[3],
                                     float r_offset[3])
{
  mul_v3_fl(rgba, ss->cache->bstrength);
  /* Handle brush inversion */
  if (ss->cache->bstrength < 0) {
    rgba[0] *= -1;
    rgba[1] *= -1;
  }

  /* Apply texture size */
  for (int i = 0; i < 3; ++i) {
    rgba[i] *= blender::math::safe_divide(1.0f, pow2f(brush->mtex.size[i]));
  }

  /* Transform vector to object space */
  mul_mat3_m4_v3(ss->cache->brush_local_mat_inv.ptr(), rgba);

  /* Handle symmetry */
  if (ss->cache->radial_symmetry_pass) {
    mul_m4_v3(ss->cache->symm_rot_mat.ptr(), rgba);
  }
  flip_v3_v3(r_offset, rgba, ss->cache->mirror_symmetry_pass);
}

namespace blender::ed::sculpt_paint {

bool node_fully_masked_or_hidden(const PBVHNode &node)
{
  if (BKE_pbvh_node_fully_hidden_get(&node)) {
    return true;
  }
  if (BKE_pbvh_node_fully_masked_get(&node)) {
    return true;
  }
  return false;
}

bool node_in_sphere(const PBVHNode &node,
                    const float3 &location,
                    const float radius_sq,
                    const bool original)
{
  const Bounds<float3> bounds = original ? BKE_pbvh_node_get_original_BB(&node) :
                                           BKE_pbvh_node_get_BB(&node);
  const float3 nearest = math::clamp(location, bounds.min, bounds.max);
  return math::distance_squared(location, nearest) < radius_sq;
}

bool node_in_cylinder(const DistRayAABB_Precalc &ray_dist_precalc,
                      const PBVHNode &node,
                      float radius_sq,
                      bool original)
{
  const Bounds<float3> bounds = (original) ? BKE_pbvh_node_get_original_BB(&node) :
                                             BKE_pbvh_node_get_BB(&node);

  float dummy_co[3], dummy_depth;
  const float dist_sq = dist_squared_ray_to_aabb_v3(
      &ray_dist_precalc, bounds.min, bounds.max, dummy_co, &dummy_depth);

  /* TODO: Solve issues and enable distance check. */
  return dist_sq < radius_sq || true;
}

}  // namespace blender::ed::sculpt_paint

void SCULPT_clip(Sculpt *sd, SculptSession *ss, float co[3], const float val[3])
{
  for (int i = 0; i < 3; i++) {
    if (sd->flags & (SCULPT_LOCK_X << i)) {
      continue;
    }

    bool do_clip = false;
    float co_clip[3];
    if (ss->cache && (ss->cache->flag & (CLIP_X << i))) {
      /* Take possible mirror object into account. */
      mul_v3_m4v3(co_clip, ss->cache->clip_mirror_mtx.ptr(), co);

      if (fabsf(co_clip[i]) <= ss->cache->clip_tolerance[i]) {
        co_clip[i] = 0.0f;
        float imtx[4][4];
        invert_m4_m4(imtx, ss->cache->clip_mirror_mtx.ptr());
        mul_m4_v3(imtx, co_clip);
        do_clip = true;
      }
    }

    if (do_clip) {
      co[i] = co_clip[i];
    }
    else {
      co[i] = val[i];
    }
  }
}

namespace blender::ed::sculpt_paint {

static Vector<PBVHNode *> sculpt_pbvh_gather_cursor_update(Object *ob, bool use_original)
{
  SculptSession *ss = ob->sculpt;
  const float3 center = ss->cache ? ss->cache->location : ss->cursor_location;
  return bke::pbvh::search_gather(ss->pbvh, [&](PBVHNode &node) {
    return node_in_sphere(node, center, ss->cursor_radius, use_original);
  });
}

/** \return All nodes that are potentially within the cursor or brush's area of influence. */
static Vector<PBVHNode *> sculpt_pbvh_gather_generic_intern(
    Object *ob, const Brush *brush, bool use_original, float radius_scale, PBVHNodeFlags flag)
{
  SculptSession *ss = ob->sculpt;

  PBVHNodeFlags leaf_flag = PBVH_Leaf;
  if (flag & PBVH_TexLeaf) {
    leaf_flag = PBVH_TexLeaf;
  }

  const float3 center = ss->cache->location;
  const float radius_sq = math::square(ss->cache->radius * radius_scale);
  const bool ignore_ineffective = brush->sculpt_tool != SCULPT_TOOL_MASK;
  switch (brush->falloff_shape) {
    case PAINT_FALLOFF_SHAPE_SPHERE: {
      return bke::pbvh::search_gather(
          ss->pbvh,
          [&](PBVHNode &node) {
            if (ignore_ineffective && node_fully_masked_or_hidden(node)) {
              return false;
            }
            return node_in_sphere(node, center, radius_sq, use_original);
          },
          leaf_flag);
    }

    case PAINT_FALLOFF_SHAPE_TUBE: {
      const DistRayAABB_Precalc ray_dist_precalc = dist_squared_ray_to_aabb_v3_precalc(
          center, ss->cache->view_normal);
      return bke::pbvh::search_gather(
          ss->pbvh,
          [&](PBVHNode &node) {
            if (ignore_ineffective && node_fully_masked_or_hidden(node)) {
              return false;
            }
            return node_in_cylinder(ray_dist_precalc, node, radius_sq, use_original);
          },
          leaf_flag);
    }
  }

  return {};
}

static Vector<PBVHNode *> sculpt_pbvh_gather_generic(Object *ob,
                                                     const Brush *brush,
                                                     const bool use_original,
                                                     const float radius_scale)
{
  return sculpt_pbvh_gather_generic_intern(ob, brush, use_original, radius_scale, PBVH_Leaf);
}

static Vector<PBVHNode *> sculpt_pbvh_gather_texpaint(Object *ob,
                                                      const Brush *brush,
                                                      const bool use_original,
                                                      const float radius_scale)
{
  return sculpt_pbvh_gather_generic_intern(ob, brush, use_original, radius_scale, PBVH_TexLeaf);
}

/* Calculate primary direction of movement for many brushes. */
static float3 calc_sculpt_normal(Sculpt *sd, Object *ob, Span<PBVHNode *> nodes)
{
  const Brush *brush = BKE_paint_brush(&sd->paint);
  const SculptSession *ss = ob->sculpt;
  switch (brush->sculpt_plane) {
    case SCULPT_DISP_DIR_AREA:
      return SCULPT_calc_area_normal(sd, ob, nodes).value_or(float3(0));
    case SCULPT_DISP_DIR_VIEW:
      return ss->cache->true_view_normal;
    case SCULPT_DISP_DIR_X:
      return float3(1, 0, 0);
    case SCULPT_DISP_DIR_Y:
      return float3(0, 1, 0);
    case SCULPT_DISP_DIR_Z:
      return float3(0, 0, 1);
  }
  BLI_assert_unreachable();
  return {};
}

static void update_sculpt_normal(Sculpt *sd, Object *ob, Span<PBVHNode *> nodes)
{
  const Brush *brush = BKE_paint_brush(&sd->paint);
  StrokeCache *cache = ob->sculpt->cache;
  int tool = SCULPT_get_tool(ob->sculpt, brush);

  /* Grab brush does not update the sculpt normal during a stroke. */
  const bool update_normal = !((brush->flag & BRUSH_ORIGINAL_NORMAL) &&
                               !(tool == SCULPT_TOOL_GRAB) &&
                               !(tool == SCULPT_TOOL_THUMB && !(brush->flag & BRUSH_ANCHORED)) &&
                               !(tool == SCULPT_TOOL_ELASTIC_DEFORM) &&
                               !(tool == SCULPT_TOOL_SNAKE_HOOK && cache->normal_weight > 0.0f)) ||
                             dot_v3v3(cache->sculpt_normal, cache->sculpt_normal) == 0.0f;

  if (cache->mirror_symmetry_pass == 0 && cache->radial_symmetry_pass == 0 &&
      (SCULPT_stroke_is_first_brush_step_of_symmetry_pass(cache) || update_normal))
  {
    cache->sculpt_normal = calc_sculpt_normal(sd, ob, nodes);
    if (brush->falloff_shape == PAINT_FALLOFF_SHAPE_TUBE) {
      project_plane_v3_v3v3(cache->sculpt_normal, cache->sculpt_normal, cache->view_normal);
      normalize_v3(cache->sculpt_normal);
    }
    copy_v3_v3(cache->sculpt_normal_symm, cache->sculpt_normal);
  }
  else {
    copy_v3_v3(cache->sculpt_normal_symm, cache->sculpt_normal);
    flip_v3(cache->sculpt_normal_symm, cache->mirror_symmetry_pass);
    mul_m4_v3(cache->symm_rot_mat.ptr(), cache->sculpt_normal_symm);
  }
}

static void calc_local_from_screen(ViewContext *vc,
                                   const float center[3],
                                   const float screen_dir[2],
                                   float r_local_dir[3])
{
  Object *ob = vc->obact;
  float loc[3];

  mul_v3_m4v3(loc, ob->object_to_world().ptr(), center);
  const float zfac = ED_view3d_calc_zfac(vc->rv3d, loc);

  ED_view3d_win_to_delta(vc->region, screen_dir, zfac, r_local_dir);
  normalize_v3(r_local_dir);

  add_v3_v3(r_local_dir, ob->loc);
  mul_m4_v3(ob->world_to_object().ptr(), r_local_dir);
}

static void calc_brush_local_mat(const float rotation,
                                 Object *ob,
                                 float local_mat[4][4],
                                 float local_mat_inv[4][4])
{
  const StrokeCache *cache = ob->sculpt->cache;
  float tmat[4][4];
  float mat[4][4];
  float scale[4][4];
  float angle, v[3];

  /* Ensure `ob->world_to_object` is up to date. */
  invert_m4_m4(ob->runtime->world_to_object.ptr(), ob->object_to_world().ptr());

  /* Initialize last column of matrix. */
  mat[0][3] = 0.0f;
  mat[1][3] = 0.0f;
  mat[2][3] = 0.0f;
  mat[3][3] = 1.0f;

  /* Read rotation (user angle, rake, etc.) to find the view's movement direction (negative X of
   * the brush). */
  angle = rotation + cache->special_rotation;
  /* By convention, motion direction points down the brush's Y axis, the angle represents the X
   * axis, normal is a 90 deg CCW rotation of the motion direction. */
  float motion_normal_screen[2];
  motion_normal_screen[0] = cosf(angle);
  motion_normal_screen[1] = sinf(angle);
  /* Convert view's brush transverse direction to object-space,
   * i.e. the normal of the plane described by the motion */
  float motion_normal_local[3];
  calc_local_from_screen(cache->vc, cache->location, motion_normal_screen, motion_normal_local);

  /* Calculate the movement direction for the local matrix.
   * Note that there is a deliberate prioritization here: Our calculations are
   * designed such that the _motion vector_ gets projected into the tangent space;
   * in most cases this will be more intuitive than projecting the transverse
   * direction (which is orthogonal to the motion direction and therefore less
   * apparent to the user).
   * The Y-axis of the brush-local frame has to lie in the intersection of the tangent plane
   * and the motion plane. */

  cross_v3_v3v3(v, cache->sculpt_normal, motion_normal_local);
  normalize_v3_v3(mat[1], v);

  /* Get other axes. */
  cross_v3_v3v3(mat[0], mat[1], cache->sculpt_normal);
  copy_v3_v3(mat[2], cache->sculpt_normal);

  /* Set location. */
  copy_v3_v3(mat[3], cache->location);

  /* Scale by brush radius. */
  float radius = cache->radius;

  normalize_m4(mat);
  scale_m4_fl(scale, radius);
  mul_m4_m4m4(tmat, mat, scale);

  /* Return tmat as is (for converting from local area coords to model-space coords). */
  copy_m4_m4(local_mat_inv, tmat);
  /* Return inverse (for converting from model-space coords to local area coords). */
  invert_m4_m4(local_mat, tmat);
}

}  // namespace blender::ed::sculpt_paint

#define SCULPT_TILT_SENSITIVITY 0.7f
void SCULPT_tilt_apply_to_normal(float r_normal[3],
                                 blender::ed::sculpt_paint::StrokeCache *cache,
                                 const float tilt_strength)
{
  if (!U.experimental.use_sculpt_tools_tilt) {
    return;
  }
  const float rot_max = M_PI_2 * tilt_strength * SCULPT_TILT_SENSITIVITY;
  mul_v3_mat3_m4v3(r_normal, cache->vc->obact->object_to_world().ptr(), r_normal);
  float normal_tilt_y[3];
  rotate_v3_v3v3fl(normal_tilt_y, r_normal, cache->vc->rv3d->viewinv[0], cache->y_tilt * rot_max);
  float normal_tilt_xy[3];
  rotate_v3_v3v3fl(
      normal_tilt_xy, normal_tilt_y, cache->vc->rv3d->viewinv[1], cache->x_tilt * rot_max);
  mul_v3_mat3_m4v3(r_normal, cache->vc->obact->world_to_object().ptr(), normal_tilt_xy);
  normalize_v3(r_normal);
}

void SCULPT_tilt_effective_normal_get(const SculptSession *ss, const Brush *brush, float r_no[3])
{
  copy_v3_v3(r_no, ss->cache->sculpt_normal_symm);
  SCULPT_tilt_apply_to_normal(r_no, ss->cache, brush->tilt_strength_factor);
}

static void update_brush_local_mat(Sculpt *sd, Object *ob)
{
  using namespace blender::ed::sculpt_paint;
  StrokeCache *cache = ob->sculpt->cache;

  if (cache->mirror_symmetry_pass == 0 && cache->radial_symmetry_pass == 0) {
    const Brush *brush = BKE_paint_brush(&sd->paint);
    const MTex *mask_tex = BKE_brush_mask_texture_get(brush, OB_MODE_SCULPT);
    calc_brush_local_mat(
        mask_tex->rot, ob, cache->brush_local_mat.ptr(), cache->brush_local_mat_inv.ptr());
  }
}

/** \} */

/* -------------------------------------------------------------------- */
/** \name Texture painting
 * \{ */

static bool sculpt_needs_pbvh_pixels(PaintModeSettings *paint_mode_settings,
                                     const Brush *brush,
                                     Object *ob)
{
  if (brush->sculpt_tool == SCULPT_TOOL_PAINT && U.experimental.use_sculpt_texture_paint) {
    Image *image;
    ImageUser *image_user;
    return SCULPT_paint_image_canvas_get(paint_mode_settings, ob, &image, &image_user);
  }

  return false;
}

static void sculpt_pbvh_update_pixels(PaintModeSettings *paint_mode_settings,
                                      SculptSession *ss,
                                      Object *ob)
{
  using namespace blender;
  BLI_assert(ob->type == OB_MESH);
  Mesh *mesh = (Mesh *)ob->data;

  Image *image;
  ImageUser *image_user;
  if (!SCULPT_paint_image_canvas_get(paint_mode_settings, ob, &image, &image_user)) {
    return;
  }

  bke::pbvh::build_pixels(ss->pbvh, mesh, image, image_user);
}

/** \} */

/* -------------------------------------------------------------------- */
/** \name Generic Brush Plane & Symmetry Utilities
 * \{ */

struct SculptRaycastData {
  SculptSession *ss;
  const float *ray_start;
  const float *ray_normal;
  bool hit;
  float depth;
  bool original;
  Span<int> corner_verts;
  blender::VArraySpan<bool> hide_poly;

  PBVHVertRef active_vertex;
  PBVHFaceRef active_face;
  float *face_normal;

  IsectRayPrecalc isect_precalc;
};

struct SculptFindNearestToRayData {
  SculptSession *ss;
  const float *ray_start, *ray_normal;
  bool hit;
  float depth;
  float dist_sq_to_ray;
  bool original;
  Span<int> corner_verts;
  blender::VArraySpan<bool> hide_poly;
};

ePaintSymmetryAreas SCULPT_get_vertex_symm_area(const float co[3])
{
  ePaintSymmetryAreas symm_area = ePaintSymmetryAreas(PAINT_SYMM_AREA_DEFAULT);
  if (co[0] < 0.0f) {
    symm_area |= PAINT_SYMM_AREA_X;
  }
  if (co[1] < 0.0f) {
    symm_area |= PAINT_SYMM_AREA_Y;
  }
  if (co[2] < 0.0f) {
    symm_area |= PAINT_SYMM_AREA_Z;
  }
  return symm_area;
}

void SCULPT_flip_v3_by_symm_area(float v[3],
                                 const ePaintSymmetryFlags symm,
                                 const ePaintSymmetryAreas symmarea,
                                 const float pivot[3])
{
  for (int i = 0; i < 3; i++) {
    ePaintSymmetryFlags symm_it = ePaintSymmetryFlags(1 << i);
    if (!(symm & symm_it)) {
      continue;
    }
    if (symmarea & symm_it) {
      flip_v3(v, symm_it);
    }
    if (pivot[i] < 0.0f) {
      flip_v3(v, symm_it);
    }
  }
}

void SCULPT_flip_quat_by_symm_area(float quat[4],
                                   const ePaintSymmetryFlags symm,
                                   const ePaintSymmetryAreas symmarea,
                                   const float pivot[3])
{
  for (int i = 0; i < 3; i++) {
    ePaintSymmetryFlags symm_it = ePaintSymmetryFlags(1 << i);
    if (!(symm & symm_it)) {
      continue;
    }
    if (symmarea & symm_it) {
      flip_qt(quat, symm_it);
    }
    if (pivot[i] < 0.0f) {
      flip_qt(quat, symm_it);
    }
  }
}

bool SCULPT_tool_needs_all_pbvh_nodes(const Brush *brush)
{
  if (brush->sculpt_tool == SCULPT_TOOL_ELASTIC_DEFORM) {
    /* Elastic deformations in any brush need all nodes to avoid artifacts as the effect
     * of the Kelvinlet is not constrained by the radius. */
    return true;
  }

  if (brush->sculpt_tool == SCULPT_TOOL_POSE) {
    /* Pose needs all nodes because it applies all symmetry iterations at the same time
     * and the IK chain can grow to any area of the model. */
    /* TODO: This can be optimized by filtering the nodes after calculating the chain. */
    return true;
  }

  if (brush->sculpt_tool == SCULPT_TOOL_BOUNDARY) {
    /* Boundary needs all nodes because it is not possible to know where the boundary
     * deformation is going to be propagated before calculating it. */
    /* TODO: after calculating the boundary info in the first iteration, it should be
     * possible to get the nodes that have vertices included in any boundary deformation
     * and cache them. */
    return true;
  }

  if (brush->sculpt_tool == SCULPT_TOOL_SNAKE_HOOK &&
      brush->snake_hook_deform_type == BRUSH_SNAKE_HOOK_DEFORM_ELASTIC)
  {
    /* Snake hook in elastic deform type has same requirements as the elastic deform tool. */
    return true;
  }
  return false;
}

void SCULPT_calc_brush_plane(
    Sculpt *sd, Object *ob, Span<PBVHNode *> nodes, float r_area_no[3], float r_area_co[3])
{
  SculptSession *ss = ob->sculpt;
  Brush *brush = BKE_paint_brush(&sd->paint);

  zero_v3(r_area_co);
  zero_v3(r_area_no);

  if (SCULPT_stroke_is_main_symmetry_pass(ss->cache) &&
      (SCULPT_stroke_is_first_brush_step_of_symmetry_pass(ss->cache) ||
       !(brush->flag & BRUSH_ORIGINAL_PLANE) || !(brush->flag & BRUSH_ORIGINAL_NORMAL)))
  {
    switch (brush->sculpt_plane) {
      case SCULPT_DISP_DIR_VIEW:
        copy_v3_v3(r_area_no, ss->cache->true_view_normal);
        break;

      case SCULPT_DISP_DIR_X:
        ARRAY_SET_ITEMS(r_area_no, 1.0f, 0.0f, 0.0f);
        break;

      case SCULPT_DISP_DIR_Y:
        ARRAY_SET_ITEMS(r_area_no, 0.0f, 1.0f, 0.0f);
        break;

      case SCULPT_DISP_DIR_Z:
        ARRAY_SET_ITEMS(r_area_no, 0.0f, 0.0f, 1.0f);
        break;

      case SCULPT_DISP_DIR_AREA:
        SCULPT_calc_area_normal_and_center(sd, ob, nodes, r_area_no, r_area_co);
        if (brush->falloff_shape == PAINT_FALLOFF_SHAPE_TUBE) {
          project_plane_v3_v3v3(r_area_no, r_area_no, ss->cache->view_normal);
          normalize_v3(r_area_no);
        }
        break;

      default:
        break;
    }

    /* For flatten center. */
    /* Flatten center has not been calculated yet if we are not using the area normal. */
    if (brush->sculpt_plane != SCULPT_DISP_DIR_AREA) {
      SCULPT_calc_area_center(sd, ob, nodes, r_area_co);
    }

    /* For area normal. */
    if (!SCULPT_stroke_is_first_brush_step_of_symmetry_pass(ss->cache) &&
        (brush->flag & BRUSH_ORIGINAL_NORMAL))
    {
      copy_v3_v3(r_area_no, ss->cache->sculpt_normal);
    }
    else {
      copy_v3_v3(ss->cache->sculpt_normal, r_area_no);
    }

    /* For flatten center. */
    if (!SCULPT_stroke_is_first_brush_step_of_symmetry_pass(ss->cache) &&
        (brush->flag & BRUSH_ORIGINAL_PLANE))
    {
      copy_v3_v3(r_area_co, ss->cache->last_center);
    }
    else {
      copy_v3_v3(ss->cache->last_center, r_area_co);
    }
  }
  else {
    /* For area normal. */
    copy_v3_v3(r_area_no, ss->cache->sculpt_normal);

    /* For flatten center. */
    copy_v3_v3(r_area_co, ss->cache->last_center);

    /* For area normal. */
    flip_v3(r_area_no, ss->cache->mirror_symmetry_pass);

    /* For flatten center. */
    flip_v3(r_area_co, ss->cache->mirror_symmetry_pass);

    /* For area normal. */
    mul_m4_v3(ss->cache->symm_rot_mat.ptr(), r_area_no);

    /* For flatten center. */
    mul_m4_v3(ss->cache->symm_rot_mat.ptr(), r_area_co);

    /* Shift the plane for the current tile. */
    add_v3_v3(r_area_co, ss->cache->plane_offset);
  }
}

int SCULPT_plane_trim(const blender::ed::sculpt_paint::StrokeCache *cache,
                      const Brush *brush,
                      const float val[3])
{
  return (!(brush->flag & BRUSH_PLANE_TRIM) ||
          (dot_v3v3(val, val) <= cache->radius_squared * cache->plane_trim_squared));
}

int SCULPT_plane_point_side(const float co[3], const float plane[4])
{
  float d = plane_point_side_v3(plane, co);
  return d <= 0.0f;
}

float SCULPT_brush_plane_offset_get(Sculpt *sd, SculptSession *ss)
{
  Brush *brush = BKE_paint_brush(&sd->paint);

  float rv = brush->plane_offset;

  if (brush->flag & BRUSH_OFFSET_PRESSURE) {
    rv *= ss->cache->pressure;
  }

  return rv;
}

/** \} */

/* -------------------------------------------------------------------- */
/** \name Sculpt Gravity Brush
 * \{ */

static void do_gravity_task(SculptSession *ss,
                            const Brush *brush,
                            const float *offset,
                            PBVHNode *node)
{
  PBVHVertexIter vd;
  const MutableSpan<float3> proxy = BKE_pbvh_node_add_proxy(*ss->pbvh, *node).co;

  SculptBrushTest test;
  SculptBrushTestFn sculpt_brush_test_sq_fn = SCULPT_brush_test_init_with_falloff_shape(
      ss, &test, brush->falloff_shape);
  const int thread_id = BLI_task_parallel_thread_id(nullptr);

  BKE_pbvh_vertex_iter_begin (ss->pbvh, node, vd, PBVH_ITER_UNIQUE) {
    if (!sculpt_brush_test_sq_fn(&test, vd.co)) {
      continue;
    }
    const float fade = SCULPT_brush_strength_factor(
        ss, brush, vd.co, sqrtf(test.dist), vd.no, vd.fno, vd.mask, vd.vertex, thread_id, nullptr);

    mul_v3_v3fl(proxy[vd.i], offset, fade);
  }
  BKE_pbvh_vertex_iter_end;
}

static void do_gravity(Sculpt *sd, Object *ob, Span<PBVHNode *> nodes, float bstrength)
{
  using namespace blender;
  SculptSession *ss = ob->sculpt;
  Brush *brush = BKE_paint_brush(&sd->paint);

  float offset[3];
  float gravity_vector[3];

  mul_v3_v3fl(gravity_vector, ss->cache->gravity_direction, -ss->cache->radius_squared);

  /* Offset with as much as possible factored in already. */
  mul_v3_v3v3(offset, gravity_vector, ss->cache->scale);
  mul_v3_fl(offset, bstrength);

  threading::parallel_for(nodes.index_range(), 1, [&](const IndexRange range) {
    for (const int i : range) {
      do_gravity_task(ss, brush, offset, nodes[i]);
    }
  });
}

/** \} */

/* -------------------------------------------------------------------- */
/** \name Sculpt Brush Utilities
 * \{ */

void SCULPT_vertcos_to_key(Object *ob, KeyBlock *kb, const Span<float3> vertCos)
{
  Mesh *mesh = (Mesh *)ob->data;
  float(*ofs)[3] = nullptr;
  int a, currkey_i;
  const int kb_act_idx = ob->shapenr - 1;

  /* For relative keys editing of base should update other keys. */
  if (bool *dependent = BKE_keyblock_get_dependent_keys(mesh->key, kb_act_idx)) {
    ofs = BKE_keyblock_convert_to_vertcos(ob, kb);

    /* Calculate key coord offsets (from previous location). */
    for (a = 0; a < mesh->verts_num; a++) {
      sub_v3_v3v3(ofs[a], vertCos[a], ofs[a]);
    }

    /* Apply offsets on other keys. */
    LISTBASE_FOREACH_INDEX (KeyBlock *, currkey, &mesh->key->block, currkey_i) {
      if ((currkey != kb) && dependent[currkey_i]) {
        BKE_keyblock_update_from_offset(ob, currkey, ofs);
      }
    }

    MEM_freeN(ofs);
    MEM_freeN(dependent);
  }

  /* Modifying of basis key should update mesh. */
  if (kb == mesh->key->refkey) {
    mesh->vert_positions_for_write().copy_from(vertCos);
    mesh->tag_positions_changed();
  }

  /* Apply new coords on active key block, no need to re-allocate kb->data here! */
  BKE_keyblock_update_from_vertcos(ob, kb, reinterpret_cast<const float(*)[3]>(vertCos.data()));
}

static void topology_undopush_cb(PBVHNode *node, void *data)
{
  SculptSearchSphereData *sdata = (SculptSearchSphereData *)data;

  undo::ensure_dyntopo_node_undo(sdata->ob, node, undo::Type::Position);
}

int SCULPT_get_symmetry_pass(const SculptSession *ss)
{
  int symidx = ss->cache->mirror_symmetry_pass + (ss->cache->radial_symmetry_pass * 8);

  if (symidx >= SCULPT_MAX_SYMMETRY_PASSES) {
    symidx = SCULPT_MAX_SYMMETRY_PASSES - 1;
  }

  return symidx;
}

struct DynTopoAutomaskState {
  auto_mask::Cache *cache;
  std::optional<std::unique_ptr<auto_mask::Cache>> unique_ptr;
  SculptSession *ss;
  auto_mask::Cache _fixed;
  bool free_automasking;
};

static float sculpt_topology_automasking_cb(PBVHVertRef vertex, void *vdata)
{
  DynTopoAutomaskState *state = (DynTopoAutomaskState *)vdata;

  float mask = auto_mask::factor_get(state->cache, state->ss, vertex, nullptr);
  float mask2 = 1.0f - SCULPT_vertex_mask_get(state->ss, vertex);

  return mask * mask2;
}

static float sculpt_topology_automasking_mask_cb(PBVHVertRef vertex, void *vdata)
{
  DynTopoAutomaskState *state = (DynTopoAutomaskState *)vdata;
  return 1.0f - SCULPT_vertex_mask_get(state->ss, vertex);
}

static float sculpt_null_mask_cb(PBVHVertRef /*vertex*/, void * /*vdata*/)
{
  return 1.0f;
}

bool SCULPT_dyntopo_automasking_init(const SculptSession *ss,
                                     Sculpt *sd,
                                     const Brush *br,
                                     Object *ob,
                                     blender::bke::dyntopo::DyntopoMaskCB *r_mask_cb,
                                     void **r_mask_cb_data)
{
  if (!auto_mask::is_enabled(sd, ss, br)) {
    if (CustomData_has_layer_named(&ss->bm->vdata, CD_PROP_FLOAT, ".sculpt_mask")) {
      DynTopoAutomaskState *state = MEM_new<DynTopoAutomaskState>("DynTopoAutomaskState");

      if (!ss->cache) {
        state->unique_ptr = auto_mask::cache_init(sd, br, ob);
        state->cache = state->unique_ptr->get();
      }
      else {
        state->cache = ss->cache->automasking.get();
      }

      state->ss = (SculptSession *)ss;

      *r_mask_cb_data = (void *)state;
      *r_mask_cb = sculpt_topology_automasking_mask_cb;

      return true;
    }
    else {
      *r_mask_cb_data = nullptr;
      *r_mask_cb = sculpt_null_mask_cb;
      return false;
    }
  }

  DynTopoAutomaskState *state = (DynTopoAutomaskState *)MEM_callocN(sizeof(DynTopoAutomaskState),
                                                                    "DynTopoAutomaskState");
  if (!ss->cache) {
    state->unique_ptr = auto_mask::cache_init(sd, br, ob);
    state->cache = state->unique_ptr->get();
    state->free_automasking = true;
  }
  else {
    state->cache = ss->cache->automasking.get();
  }

  state->ss = (SculptSession *)ss;

  *r_mask_cb_data = (void *)state;
  *r_mask_cb = sculpt_topology_automasking_cb;

  return true;
}

void SCULPT_dyntopo_automasking_end(void *mask_data)
{
  DynTopoAutomaskState *state = static_cast<DynTopoAutomaskState *>(mask_data);

  if (state) {
    MEM_delete(state);
  }
}

bool SCULPT_needs_area_normal(SculptSession * /*ss*/, Sculpt * /*sd*/, Brush *brush)
{
  return brush->tip_roundness != 1.0f || brush->tip_scale_x != 1.0f;
}

/* Note: we do the topology update before any brush actions to avoid
 * issues with the proxies. The size of the proxy can't change, so
 * topology must be updated first. */
static void sculpt_topology_update(
    Sculpt *sd, Object *ob, Brush *brush, UnifiedPaintSettings * /* ups */, PaintModeSettings *
    /*paint_mode_settings*/)
{
  using namespace blender::bke::dyntopo;
  using namespace blender;
  using namespace blender::ed::sculpt_paint;
  SculptSession *ss = ob->sculpt;

  /* build brush radius scale */
  float radius_scale = ss->cached_dyntopo.radius_scale;

  if ((brush->dyntopo.flag & DYNTOPO_DISABLED) || !(sd->flags & SCULPT_DYNTOPO_ENABLED)) {
    return;
  }

  /* Build a list of all nodes that are potentially within the brush's area of influence. */
  const bool use_original = sculpt_tool_needs_original(SCULPT_get_tool(ss, brush)) ?
                                true :
                                !ss->cache->accum;

  /* Free index based vertex info as it will become invalid after modifying the topology during the
   * stroke. */
  ss->vertex_info.boundary.clear();

  PBVHTopologyUpdateMode mode = PBVHTopologyUpdateMode(0);
  float location[3];

  int dyntopo_mode = ss->cached_dyntopo.flag;
  int dyntopo_detail_mode = ss->cached_dyntopo.mode;

  if (dyntopo_detail_mode != DYNTOPO_DETAIL_MANUAL) {
    if (dyntopo_mode & DYNTOPO_SUBDIVIDE) {
      mode |= PBVH_Subdivide;
    }
    else if (dyntopo_mode & DYNTOPO_LOCAL_SUBDIVIDE) {
      mode |= PBVH_LocalSubdivide | PBVH_Subdivide;
    }

    if (dyntopo_mode & DYNTOPO_COLLAPSE) {
      mode |= PBVH_Collapse;
    }
    else if (dyntopo_mode & DYNTOPO_LOCAL_COLLAPSE) {
      mode |= PBVH_LocalCollapse | PBVH_Collapse;
    }
  }
  else {
    if (dyntopo_mode & DYNTOPO_SUBDIVIDE) {
      mode |= PBVH_Subdivide;
    }
    if (dyntopo_mode & DYNTOPO_COLLAPSE) {
      mode |= PBVH_Collapse;
    }
  }

  if (dyntopo_mode & DYNTOPO_CLEANUP) {
    mode |= PBVH_Cleanup;
  }

  SculptSearchSphereData sdata{};
  sdata.ss = ss, sdata.sd = sd, sdata.ob = ob;
  sdata.radius_squared = square_f(ss->cache->radius * radius_scale * 1.25f);
  sdata.original = use_original;
  sdata.ignore_fully_ineffective = SCULPT_get_tool(ss, brush) != SCULPT_TOOL_MASK;
  sdata.center = nullptr;
  sdata.brush = brush;

  void *mask_cb_data;
  blender::bke::dyntopo::DyntopoMaskCB mask_cb;

  BKE_pbvh_set_bm_log(ss->pbvh, ss->bm_log);

  SCULPT_dyntopo_automasking_init(ss, sd, brush, ob, &mask_cb, &mask_cb_data);

  int actv = BM_ID_NONE, actf = BM_ID_NONE;

  if (ss->active_vertex.i != PBVH_REF_NONE) {
    BM_idmap_check_assign(ss->bm_idmap, (BMVert *)ss->active_vertex.i);
    actv = BM_idmap_get_id(ss->bm_idmap, (BMVert *)ss->active_vertex.i);
  }

  if (ss->active_face.i != PBVH_REF_NONE) {
    BM_idmap_check_assign(ss->bm_idmap, (BMFace *)ss->active_face.i);
    actf = BM_idmap_get_id(ss->bm_idmap, (BMFace *)ss->active_face.i);
  }

  blender::bke::dyntopo::BrushSphere sphere_tester(ss->cache->location,
                                                   ss->cache->radius * radius_scale);
  blender::bke::dyntopo::BrushTube tube_tester(
      ss->cache->location, ss->cache->view_normal, ss->cache->radius * radius_scale);

  float radius = ss->cache->radius * radius_scale;

  /* do nodes under the brush cursor */
  blender::bke::dyntopo::remesh_topology_nodes(
      brush->falloff_shape == PAINT_FALLOFF_SHAPE_SPHERE ? &sphere_tester : &tube_tester,
      ob,
      ss->pbvh,
      node_in_sphere,
      topology_undopush_cb,
      ss->cache->location,
      radius * radius,
      sdata.original,
      mode,
      (brush->flag & BRUSH_FRONTFACE) != 0,
      ss->cache->view_normal,
      true,
      mask_cb,
      mask_cb_data,
      ss->cached_dyntopo.quality,
      static_cast<void *>(&sdata));

  SCULPT_dyntopo_automasking_end(mask_cb_data);

  if (actv != BM_ID_NONE) {
    BMVert *v = BM_idmap_lookup<BMVert>(ss->bm_idmap, actv);

    if (v && v->head.htype == BM_VERT) {
      ss->active_vertex.i = (intptr_t)v;
    }
    else {
      ss->active_vertex.i = PBVH_REF_NONE;
    }
  }

  if (actf != BM_ID_NONE) {
    BMFace *f = BM_idmap_lookup<BMFace>(ss->bm_idmap, actf);

    if (f && f->head.htype == BM_FACE) {
      ss->active_face.i = (intptr_t)f;
    }
    else {
      ss->active_face.i = PBVH_REF_NONE;
    }
  }

  /* Update average stroke position. */
  copy_v3_v3(location, ss->cache->true_location);
  mul_m4_v3(ob->object_to_world().ptr(), location);

  ss->totfaces = ss->faces_num = ss->bm->totface;
  ss->totvert = ss->bm->totvert;
}

static void do_check_origco(Object *ob, PBVHNode *node)
{
  SculptSession *ss = ob->sculpt;
  PBVHVertexIter vd;

  bool modified = false;

  BKE_pbvh_vertex_iter_begin (ss->pbvh, node, vd, PBVH_ITER_UNIQUE) {
    modified |= SCULPT_vertex_check_origdata(ss, vd.vertex);
  }
  BKE_pbvh_vertex_iter_end;

  if (modified) {
    BKE_pbvh_node_mark_original_update(node);
  }
}

static void do_brush_action_task(Object *ob, const Brush *brush, PBVHNode *node)
{
  using namespace blender::ed::sculpt_paint;
  SculptSession *ss = ob->sculpt;

  bool need_coords = ss->cache->supports_gravity;

  if (brush->sculpt_tool == SCULPT_TOOL_DRAW_FACE_SETS) {
    BKE_pbvh_node_mark_update_face_sets(node);

    /* Draw face sets in smooth mode moves the vertices. */
    if (ss->cache->alt_smooth) {
      need_coords = true;
    }
    else {
      undo::push_node(ob, node, undo::Type::FaceSet);
    }
  }
  else if (brush->sculpt_tool == SCULPT_TOOL_MASK) {
    undo::push_node(ob, node, undo::Type::Mask);
    BKE_pbvh_node_mark_update_mask(node);
  }
  else if (SCULPT_tool_is_paint(brush->sculpt_tool)) {
    undo::push_node(ob, node, undo::Type::Color);
    BKE_pbvh_node_mark_update_color(node);
  }
  else {
    need_coords = true;
  }

  if (need_coords) {
    undo::push_node(ob, node, undo::Type::Position);
    BKE_pbvh_node_mark_update(node);
  }
}

static void do_brush_action(Sculpt *sd,
                            Object *ob,
                            Brush *brush,
                            UnifiedPaintSettings *ups,
                            PaintModeSettings *paint_mode_settings)
{
  using namespace blender;
  using namespace blender::ed::sculpt_paint;
  SculptSession *ss = ob->sculpt;
  Vector<PBVHNode *> nodes, texnodes;

  /* Check for unsupported features. */
  PBVHType type = BKE_pbvh_type(ss->pbvh);

  if (SCULPT_tool_is_paint(brush->sculpt_tool) && SCULPT_has_loop_colors(ob)) {
    if (type == PBVH_GRIDS) {
      return;
    }
    else if (type == PBVH_FACES) {
      BKE_pbvh_ensure_node_loops(ss->pbvh);
    }
  }

  const bool use_original = sculpt_tool_needs_original(brush->sculpt_tool) || !ss->cache->accum;
  const bool use_pixels = sculpt_needs_pbvh_pixels(paint_mode_settings, brush, ob);
  bool needs_original = use_original || auto_mask::needs_original(sd, brush);
  needs_original |= bool(brush->flag & (BRUSH_ANCHORED | BRUSH_DRAG_DOT));

  if (sculpt_needs_pbvh_pixels(paint_mode_settings, brush, ob)) {
    sculpt_pbvh_update_pixels(paint_mode_settings, ss, ob);

    texnodes = sculpt_pbvh_gather_texpaint(ob, brush, use_original, 1.0f);

    if (texnodes.is_empty()) {
      return;
    }
  }

  /* Build a list of all nodes that are potentially within the brush's area of influence */

  if (SCULPT_tool_needs_all_pbvh_nodes(brush)) {
    /* These brushes need to update all nodes as they are not constrained by the brush radius */
    nodes = blender::bke::pbvh::search_gather(ss->pbvh, {});
  }
  else if (brush->sculpt_tool == SCULPT_TOOL_CLOTH) {
    nodes = cloth::brush_affected_nodes_gather(ss, brush);
  }
  else {
    float radius_scale = 1.0f;

    /* Corners of square brushes can go outside the brush radius. */
    if (BKE_brush_has_cube_tip(brush, PaintMode::Sculpt)) {
      radius_scale = M_SQRT2;
    }

    /* With these options enabled not all required nodes are inside the original brush radius, so
     * the brush can produce artifacts in some situations. */
    if (brush->sculpt_tool == SCULPT_TOOL_DRAW && brush->flag & BRUSH_ORIGINAL_NORMAL) {
      radius_scale = 2.0f;
    }
    nodes = sculpt_pbvh_gather_generic(ob, brush, use_original, radius_scale);
  }

  /* Draw Face Sets in draw mode makes a single undo push, in alt-smooth mode deforms the
   * vertices and uses regular coords undo. */
  /* It also assigns the paint_face_set here as it needs to be done regardless of the stroke type
   * and the number of nodes under the brush influence. */
  if (brush->sculpt_tool == SCULPT_TOOL_DRAW_FACE_SETS &&
      SCULPT_stroke_is_first_brush_step(ss->cache) && !ss->cache->alt_smooth)
  {
    if (ss->cache->invert) {
      /* When inverting the brush, pick the paint face mask ID from the mesh. */
      ss->cache->paint_face_set = face_set::active_face_set_get(ss);
    }
    else {
      /* By default create a new Face Sets. */
      ss->cache->paint_face_set = face_set::find_next_available_id(*ob);
    }
  }

  /* For anchored brushes with spherical falloff, we start off with zero radius, thus we have no
   * PBVH nodes on the first brush step. */
  if (!nodes.is_empty() ||
      ((brush->falloff_shape == PAINT_FALLOFF_SHAPE_SPHERE) && (brush->flag & BRUSH_ANCHORED)))
  {
    if (SCULPT_stroke_is_first_brush_step(ss->cache)) {
      /* Initialize auto-masking cache. */
      if (auto_mask::is_enabled(sd, ss, brush)) {
        ss->cache->automasking = auto_mask::cache_init(sd, brush, ob);
        ss->last_automasking_settings_hash = auto_mask::settings_hash(*ob,
                                                                      *ss->cache->automasking);
      }
      /* Initialize surface smooth cache. */
      if ((brush->sculpt_tool == SCULPT_TOOL_SMOOTH) &&
          (brush->smooth_deform_type == BRUSH_SMOOTH_DEFORM_SURFACE))
      {
        smooth::surface_smooth_laplacian_init(ob);
      }
    }
  }

  if (!ss->cache->accum || needs_original) {
    threading::parallel_for(nodes.index_range(), 1, [&](const IndexRange range) {
      for (const int i : range) {
        do_check_origco(ob, nodes[i]);
      }
    });
    blender::bke::pbvh::update_bounds(*ss->pbvh, PBVH_UpdateOriginalBB);
  }

  /* Only act if some verts are inside the brush area. */
  if (nodes.is_empty()) {
    return;
  }
  float location[3];

  if (!use_pixels && !ss->bm) {
    threading::parallel_for(nodes.index_range(), 1, [&](const IndexRange range) {
      for (const int i : range) {
        do_brush_action_task(ob, brush, nodes[i]);
      }
    });
  }
  else if (ss->bm) {
    undo::Type undo_type;
    undo::Type extra_type = undo::Type::None;

    if (SCULPT_tool_is_paint(brush->sculpt_tool)) {
      undo_type = undo::Type::Color;
    }
    else if (brush->sculpt_tool == SCULPT_TOOL_DRAW_FACE_SETS) {
      if (ss->cache->alt_smooth) {
        undo_type = undo::Type::Position;
      }
      else {
        undo_type = undo::Type::FaceSet;
      }
    }
    else if (brush->sculpt_tool == SCULPT_TOOL_MASK) {
      undo_type = undo::Type::Mask;
    }
    else {
      undo_type = undo::Type::Position;
    }

    if (ss->cache->supports_gravity && sd->gravity_factor > 0.0f &&
        undo_type != undo::Type::Position)
    {
      extra_type = undo::Type::Position;
    }

    for (PBVHNode *node : nodes) {
      undo::ensure_dyntopo_node_undo(ob, node, undo_type, extra_type);

      switch (undo_type) {
        case undo::Type::FaceSet:
          BKE_pbvh_node_mark_update_face_sets(node);
          break;
        case undo::Type::Mask:
          BKE_pbvh_node_mark_update_mask(node);
          break;
        case undo::Type::Color:
          BKE_pbvh_node_mark_update_color(node);
          break;
        case undo::Type::Position:
          BKE_pbvh_node_mark_update(node);
          break;
        case undo::Type::HideVert:
        case undo::Type::DyntopoBegin:
        case undo::Type::DyntopoEnd:
        case undo::Type::DyntopoSymmetrize:
        case undo::Type::Geometry:
        case undo::Type::None:
          break;
      }

      if (extra_type == undo::Type::Position) {
        BKE_pbvh_node_mark_update(node);
      }
    }
  }

  if (sculpt_brush_needs_normal(ss, sd, brush)) {
    update_sculpt_normal(sd, ob, nodes);
  }

  update_brush_local_mat(sd, ob);

  if (brush->sculpt_tool == SCULPT_TOOL_POSE && SCULPT_stroke_is_first_brush_step(ss->cache)) {
    pose::pose_brush_init(ob, ss, brush);
  }

  if (brush->deform_target == BRUSH_DEFORM_TARGET_CLOTH_SIM) {
    if (!ss->cache->cloth_sim) {
      ss->cache->cloth_sim = cloth::brush_simulation_create(ob, 1.0f, 0.0f, 0.0f, false, true);
      cloth::brush_simulation_init(ss, ss->cache->cloth_sim);
    }
    cloth::brush_store_simulation_state(ss, ss->cache->cloth_sim);
    cloth::ensure_nodes_constraints(
        sd, ob, nodes, ss->cache->cloth_sim, ss->cache->location, FLT_MAX);
  }

  bool invert = ss->cache->pen_flip || ss->cache->invert;
  if (brush->flag & BRUSH_DIR_IN) {
    invert = !invert;
  }

  /* Apply one type of brush action. */
  switch (brush->sculpt_tool) {
    case SCULPT_TOOL_DRAW:
      SCULPT_do_draw_brush(sd, ob, nodes);
      break;
    case SCULPT_TOOL_SMOOTH:
      if (brush->smooth_deform_type == BRUSH_SMOOTH_DEFORM_LAPLACIAN) {
        smooth::do_smooth_brush(sd, ob, nodes, ss->cache->bstrength, 0.0f);
      }
      else if (brush->smooth_deform_type == BRUSH_SMOOTH_DEFORM_SURFACE) {
        smooth::do_surface_smooth_brush(sd, ob, nodes);
      }
      break;
    case SCULPT_TOOL_CREASE:
      SCULPT_do_crease_brush(sd, ob, nodes);
      break;
    case SCULPT_TOOL_BLOB:
      SCULPT_do_crease_brush(sd, ob, nodes);
      break;
    case SCULPT_TOOL_PINCH:
      SCULPT_do_pinch_brush(sd, ob, nodes);
      break;
    case SCULPT_TOOL_INFLATE:
      SCULPT_do_inflate_brush(sd, ob, nodes);
      break;
    case SCULPT_TOOL_GRAB:
      SCULPT_do_grab_brush(sd, ob, nodes);
      break;
    case SCULPT_TOOL_ROTATE:
      SCULPT_do_rotate_brush(sd, ob, nodes);
      break;
    case SCULPT_TOOL_SNAKE_HOOK:
      SCULPT_do_snake_hook_brush(sd, ob, nodes);
      break;
    case SCULPT_TOOL_NUDGE:
      SCULPT_do_nudge_brush(sd, ob, nodes);
      break;
    case SCULPT_TOOL_THUMB:
      SCULPT_do_thumb_brush(sd, ob, nodes);
      break;
    case SCULPT_TOOL_LAYER:
      SCULPT_do_layer_brush(sd, ob, nodes);
      break;
    case SCULPT_TOOL_FLATTEN:
      SCULPT_do_flatten_brush(sd, ob, nodes);
      break;
    case SCULPT_TOOL_CLAY:
      SCULPT_do_clay_brush(sd, ob, nodes);
      break;
    case SCULPT_TOOL_CLAY_STRIPS:
      SCULPT_do_clay_strips_brush(sd, ob, nodes);
      break;
    case SCULPT_TOOL_MULTIPLANE_SCRAPE:
      SCULPT_do_multiplane_scrape_brush(sd, ob, nodes);
      break;
    case SCULPT_TOOL_CLAY_THUMB:
      SCULPT_do_clay_thumb_brush(sd, ob, nodes);
      break;
    case SCULPT_TOOL_FILL:
      if (invert && brush->flag & BRUSH_INVERT_TO_SCRAPE_FILL) {
        SCULPT_do_scrape_brush(sd, ob, nodes);
      }
      else {
        SCULPT_do_fill_brush(sd, ob, nodes);
      }
      break;
    case SCULPT_TOOL_SCRAPE:
      if (invert && brush->flag & BRUSH_INVERT_TO_SCRAPE_FILL) {
        SCULPT_do_fill_brush(sd, ob, nodes);
      }
      else {
        SCULPT_do_scrape_brush(sd, ob, nodes);
      }
      break;
    case SCULPT_TOOL_MASK:
      SCULPT_do_mask_brush(sd, ob, nodes);
      break;
    case SCULPT_TOOL_POSE:
      pose::do_pose_brush(sd, ob, nodes);
      break;
    case SCULPT_TOOL_DRAW_SHARP:
      SCULPT_do_draw_sharp_brush(sd, ob, nodes);
      break;
    case SCULPT_TOOL_ELASTIC_DEFORM:
      SCULPT_do_elastic_deform_brush(sd, ob, nodes);
      break;
    case SCULPT_TOOL_SLIDE_RELAX:
      SCULPT_do_slide_relax_brush(sd, ob, nodes);
      break;
    case SCULPT_TOOL_BOUNDARY:
      boundary::do_boundary_brush(sd, ob, nodes);
      break;
    case SCULPT_TOOL_CLOTH:
      cloth::do_cloth_brush(sd, ob, nodes);
      break;
    case SCULPT_TOOL_DRAW_FACE_SETS:
      face_set::do_draw_face_sets_brush(sd, ob, nodes);
      break;
    case SCULPT_TOOL_DISPLACEMENT_ERASER:
      SCULPT_do_displacement_eraser_brush(sd, ob, nodes);
      break;
    case SCULPT_TOOL_DISPLACEMENT_SMEAR:
      SCULPT_do_displacement_smear_brush(sd, ob, nodes);
      break;
    case SCULPT_TOOL_PAINT:
      color::do_paint_brush(paint_mode_settings, ss->cache->vc->scene, sd, ob, nodes, texnodes);
      break;
    case SCULPT_TOOL_SMEAR:
      color::do_smear_brush(sd, ob, nodes);
      break;
  }

  if (!ELEM(brush->sculpt_tool, SCULPT_TOOL_SMOOTH, SCULPT_TOOL_MASK) &&
      brush->autosmooth_factor > 0)
  {
    if (brush->flag & BRUSH_INVERSE_SMOOTH_PRESSURE) {
      smooth::do_smooth_brush(
          sd, ob, nodes, brush->autosmooth_factor * (1.0f - ss->cache->pressure));
    }
    else {
      smooth::do_smooth_brush(sd, ob, nodes, brush->autosmooth_factor);
    }
  }

  if (sculpt_brush_use_topology_rake(ss, brush)) {
    SCULPT_bmesh_topology_rake(sd, ob, nodes, brush->topology_rake_factor);
  }

  if (!auto_mask::tool_can_reuse_automask(brush->sculpt_tool) ||
      (ss->cache->supports_gravity && sd->gravity_factor > 0.0f))
  {
    /* Clear cavity mask cache. */
    ss->last_automasking_settings_hash = 0;
  }

  /* The cloth brush adds the gravity as a regular force and it is processed in the solver. */
  if (ss->cache->supports_gravity &&
      !ELEM(
          brush->sculpt_tool, SCULPT_TOOL_CLOTH, SCULPT_TOOL_DRAW_FACE_SETS, SCULPT_TOOL_BOUNDARY))
  {
    do_gravity(sd, ob, nodes, sd->gravity_factor);
  }

  if (brush->deform_target == BRUSH_DEFORM_TARGET_CLOTH_SIM) {
    if (SCULPT_stroke_is_main_symmetry_pass(ss->cache)) {
      cloth::sim_activate_nodes(ss->cache->cloth_sim, nodes);
      cloth::do_simulation_step(sd, ob, ss->cache->cloth_sim, nodes);
    }
  }

  /* Update average stroke position. */
  copy_v3_v3(location, ss->cache->true_location);
  mul_m4_v3(ob->object_to_world().ptr(), location);

  add_v3_v3(ups->average_stroke_accum, location);
  ups->average_stroke_counter++;
  /* Update last stroke position. */
  ups->last_stroke_valid = true;
}

/* Flush displacement from deformed PBVH vertex to original mesh. */
static void sculpt_flush_pbvhvert_deform(SculptSession &ss,
                                         const PBVHVertexIter &vd,
                                         MutableSpan<float3> positions)
{
  float disp[3], newco[3];
  int index = vd.vert_indices[vd.i];

  sub_v3_v3v3(disp, vd.co, ss.deform_cos[index]);
  mul_m3_v3(ss.deform_imats[index].ptr(), disp);
  add_v3_v3v3(newco, disp, ss.orig_cos[index]);

  ss.deform_cos[index] = vd.co;
  ss.orig_cos[index] = newco;

  if (!ss.shapekey_active) {
    copy_v3_v3(positions[index], newco);
  }
}

static void sculpt_combine_proxies_node(Object &object,
                                        Sculpt &sd,
                                        const bool use_orco,
                                        PBVHNode &node)
{
  using namespace blender::ed::sculpt_paint;
  SculptSession *ss = object.sculpt;

  MutableSpan<PBVHProxyNode> proxies = BKE_pbvh_node_get_proxies(&node);

  Mesh &mesh = *static_cast<Mesh *>(object.data);
  MutableSpan<float3> positions = mesh.vert_positions_for_write();

  PBVHVertexIter vd;
  BKE_pbvh_vertex_iter_begin (ss->pbvh, &node, vd, PBVH_ITER_UNIQUE) {
    float val[3];

    zero_v3(val);

    for (const PBVHProxyNode &proxy_node : proxies) {
      add_v3_v3(val, proxy_node.co[vd.i]);
    }

    bool modified = len_squared_v3(val) > 0.0f;

    if (use_orco) {
      add_v3_v3(val, SCULPT_vertex_origco_get(ss, vd.vertex));
    }
    else {
      add_v3_v3(val, vd.co);
    }

    SCULPT_clip(&sd, ss, vd.co, val);

    if (ss->deform_modifiers_active) {
      sculpt_flush_pbvhvert_deform(*ss, vd, positions);
    }

    if (modified) {
      BKE_sculpt_sharp_boundary_flag_update(ss, vd.vertex);
    }
  }
  BKE_pbvh_vertex_iter_end;

  BKE_pbvh_node_free_proxies(&node);
}

static void sculpt_combine_proxies(Sculpt *sd, Object *ob)
{
  using namespace blender;
  SculptSession *ss = ob->sculpt;
  Brush *brush = BKE_paint_brush(&sd->paint);

  if (!ss->cache->supports_gravity && sculpt_tool_is_proxy_used(brush->sculpt_tool)) {
    /* First line is tools that don't support proxies. */
    return;
  }

  /* First line is tools that don't support proxies. */
  const bool use_orco = ELEM(brush->sculpt_tool,
                             SCULPT_TOOL_GRAB,
                             SCULPT_TOOL_ROTATE,
                             SCULPT_TOOL_THUMB,
                             SCULPT_TOOL_ELASTIC_DEFORM,
                             SCULPT_TOOL_BOUNDARY,
                             SCULPT_TOOL_POSE);

  Vector<PBVHNode *> nodes = blender::bke::pbvh::gather_proxies(ss->pbvh);

  threading::parallel_for(nodes.index_range(), 1, [&](IndexRange range) {
    for (const int i : range) {
      sculpt_combine_proxies_node(*ob, *sd, use_orco, *nodes[i]);
    }
  });
}

void SCULPT_combine_transform_proxies(Sculpt *sd, Object *ob)
{
  using namespace blender;
  SculptSession *ss = ob->sculpt;

  Vector<PBVHNode *> nodes = blender::bke::pbvh::gather_proxies(ss->pbvh);

  threading::parallel_for(nodes.index_range(), 1, [&](IndexRange range) {
    for (const int i : range) {
      sculpt_combine_proxies_node(*ob, *sd, false, *nodes[i]);
    }
  });
}

/**
 * Copy the modified vertices from the #PBVH to the active key.
 */
static void sculpt_update_keyblock(Object *ob)
{
  SculptSession *ss = ob->sculpt;

  /* Key-block update happens after handling deformation caused by modifiers,
   * so ss->orig_cos would be updated with new stroke. */
  if (!ss->orig_cos.is_empty()) {
    SCULPT_vertcos_to_key(ob, ss->shapekey_active, ss->orig_cos);
  }
  else {
    SCULPT_vertcos_to_key(ob, ss->shapekey_active, BKE_pbvh_get_vert_positions(ss->pbvh));
  }
}

void SCULPT_flush_stroke_deform(Sculpt * /*sd*/, Object *ob, bool is_proxy_used)
{
  using namespace blender;
  SculptSession *ss = ob->sculpt;

  if (ob->sculpt->bm) {
    return;
  }

  if (is_proxy_used && ss->deform_modifiers_active) {
    /* This brushes aren't using proxies, so sculpt_combine_proxies() wouldn't propagate needed
     * deformation to original base. */

    Mesh *mesh = (Mesh *)ob->data;
    Vector<PBVHNode *> nodes;
    Array<float3> vertCos;

    if (ss->shapekey_active) {
      /* Mesh could have isolated verts which wouldn't be in BVH, to deal with this we copy old
       * coordinates over new ones and then update coordinates for all vertices from BVH. */
      vertCos = ss->orig_cos;
    }

    nodes = blender::bke::pbvh::search_gather(ss->pbvh, {});

    MutableSpan<float3> positions = mesh->vert_positions_for_write();

    threading::parallel_for(nodes.index_range(), 1, [&](IndexRange range) {
      for (const int i : range) {
        PBVHVertexIter vd;
        BKE_pbvh_vertex_iter_begin (ss->pbvh, nodes[i], vd, PBVH_ITER_UNIQUE) {
          sculpt_flush_pbvhvert_deform(*ss, vd, positions);

          if (vertCos.is_empty()) {
            continue;
          }

          int index = vd.vert_indices[vd.i];
          copy_v3_v3(vertCos[index], ss->orig_cos[index]);
        }
        BKE_pbvh_vertex_iter_end;
      }
    });

    if (!vertCos.is_empty()) {
      SCULPT_vertcos_to_key(ob, ss->shapekey_active, vertCos);
    }
  }
  else if (ss->shapekey_active) {
    sculpt_update_keyblock(ob);
  }
}

void SCULPT_cache_calc_brushdata_symm(blender::ed::sculpt_paint::StrokeCache *cache,
                                      const ePaintSymmetryFlags symm,
                                      const char axis,
                                      const float angle)
{
  using namespace blender;
  flip_v3_v3(cache->location, cache->true_location, symm);
  flip_v3_v3(cache->last_location, cache->true_last_location, symm);
  flip_v3_v3(cache->grab_delta_symmetry, cache->grab_delta, symm);
  flip_v3_v3(cache->view_normal, cache->true_view_normal, symm);

  flip_v3_v3(cache->initial_location, cache->true_initial_location, symm);
  flip_v3_v3(cache->initial_normal, cache->true_initial_normal, symm);

  /* XXX This reduces the length of the grab delta if it approaches the line of symmetry
   * XXX However, a different approach appears to be needed. */
#if 0
  if (sd->paint.symmetry_flags & PAINT_SYMMETRY_FEATHER) {
    float frac = 1.0f / max_overlap_count(sd);
    float reduce = (feather - frac) / (1.0f - frac);

    printf("feather: %f frac: %f reduce: %f\n", feather, frac, reduce);

    if (frac < 1.0f) {
      mul_v3_fl(cache->grab_delta_symmetry, reduce);
    }
  }
#endif

  cache->symm_rot_mat = float4x4::identity();
  cache->symm_rot_mat_inv = float4x4::identity();
  zero_v3(cache->plane_offset);

  /* Expects XYZ. */
  if (axis) {
    rotate_m4(cache->symm_rot_mat.ptr(), axis, angle);
    rotate_m4(cache->symm_rot_mat_inv.ptr(), axis, -angle);
  }

  mul_m4_v3(cache->symm_rot_mat.ptr(), cache->location);
  mul_m4_v3(cache->symm_rot_mat.ptr(), cache->grab_delta_symmetry);

  if (cache->supports_gravity) {
    flip_v3_v3(cache->gravity_direction, cache->true_gravity_direction, symm);
    mul_m4_v3(cache->symm_rot_mat.ptr(), cache->gravity_direction);
  }

  if (cache->is_rake_rotation_valid) {
    flip_qt_qt(cache->rake_rotation_symmetry, cache->rake_rotation, symm);
  }
}

using BrushActionFunc = void (*)(Sculpt *sd,
                                 Object *ob,
                                 Brush *brush,
                                 UnifiedPaintSettings *ups,
                                 PaintModeSettings *paint_mode_settings);

static void do_tiled(Sculpt *sd,
                     Object *ob,
                     Brush *brush,
                     UnifiedPaintSettings *ups,
                     PaintModeSettings *paint_mode_settings,
                     BrushActionFunc action)
{
  using namespace blender::ed::sculpt_paint;
  SculptSession *ss = ob->sculpt;
  StrokeCache *cache = ss->cache;
  const float radius = cache->radius;
  const blender::Bounds<blender::float3> bb = *BKE_object_boundbox_get(ob);
  const float *bbMin = bb.min;
  const float *bbMax = bb.max;
  const float *step = sd->paint.tile_offset;

  /* These are integer locations, for real location: multiply with step and add orgLoc.
   * So 0,0,0 is at orgLoc. */
  int start[3];
  int end[3];
  int cur[3];

  /* Position of the "prototype" stroke for tiling. */
  float orgLoc[3];
  float original_initial_location[3];
  copy_v3_v3(orgLoc, cache->location);
  copy_v3_v3(original_initial_location, cache->initial_location);

  for (int dim = 0; dim < 3; dim++) {
    if ((sd->paint.symmetry_flags & (PAINT_TILE_X << dim)) && step[dim] > 0) {
      start[dim] = (bbMin[dim] - orgLoc[dim] - radius) / step[dim];
      end[dim] = (bbMax[dim] - orgLoc[dim] + radius) / step[dim];
    }
    else {
      start[dim] = end[dim] = 0;
    }
  }

  /* First do the "un-tiled" position to initialize the stroke for this location. */
  cache->tile_pass = 0;
  action(sd, ob, brush, ups, paint_mode_settings);

  /* Now do it for all the tiles. */
  copy_v3_v3_int(cur, start);
  for (cur[0] = start[0]; cur[0] <= end[0]; cur[0]++) {
    for (cur[1] = start[1]; cur[1] <= end[1]; cur[1]++) {
      for (cur[2] = start[2]; cur[2] <= end[2]; cur[2]++) {
        if (!cur[0] && !cur[1] && !cur[2]) {
          /* Skip tile at orgLoc, this was already handled before all others. */
          continue;
        }

        ++cache->tile_pass;

        for (int dim = 0; dim < 3; dim++) {
          cache->location[dim] = cur[dim] * step[dim] + orgLoc[dim];
          cache->plane_offset[dim] = cur[dim] * step[dim];
          cache->initial_location[dim] = cur[dim] * step[dim] + original_initial_location[dim];
        }
        action(sd, ob, brush, ups, paint_mode_settings);
      }
    }
  }
}

static void do_radial_symmetry(Sculpt *sd,
                               Object *ob,
                               Brush *brush,
                               UnifiedPaintSettings *ups,
                               PaintModeSettings *paint_mode_settings,
                               BrushActionFunc action,
                               const ePaintSymmetryFlags symm,
                               const int axis,
                               const float /*feather*/)
{
  SculptSession *ss = ob->sculpt;

  for (int i = 1; i < sd->radial_symm[axis - 'X']; i++) {
    const float angle = 2.0f * M_PI * i / sd->radial_symm[axis - 'X'];
    ss->cache->radial_symmetry_pass = i;
    SCULPT_cache_calc_brushdata_symm(ss->cache, symm, axis, angle);
    do_tiled(sd, ob, brush, ups, paint_mode_settings, action);
  }
}

/**
 * Noise texture gives different values for the same input coord; this
 * can tear a multi-resolution mesh during sculpting so do a stitch in this case.
 */
static void sculpt_fix_noise_tear(Sculpt *sd, Object *ob)
{
  SculptSession *ss = ob->sculpt;
  Brush *brush = BKE_paint_brush(&sd->paint);
  const MTex *mtex = BKE_brush_mask_texture_get(brush, OB_MODE_SCULPT);

  if (ss->multires.active && mtex->tex && mtex->tex->type == TEX_NOISE) {
    multires_stitch_grids(ob);
  }
}

static void do_symmetrical_brush_actions(Sculpt *sd,
                                         Object *ob,
                                         BrushActionFunc action,
                                         UnifiedPaintSettings *ups,
                                         PaintModeSettings *paint_mode_settings)
{
  Brush *brush = BKE_paint_brush(&sd->paint);
  SculptSession *ss = ob->sculpt;
  blender::ed::sculpt_paint::StrokeCache *cache = ss->cache;
  const char symm = SCULPT_mesh_symmetry_xyz_get(ob);

  float feather = calc_symmetry_feather(sd, ss->cache);

  cache->bstrength = brush_strength(sd, cache, feather, ups, paint_mode_settings);
  cache->symmetry = symm;

  /* `symm` is a bit combination of XYZ -
   * 1 is mirror X; 2 is Y; 3 is XY; 4 is Z; 5 is XZ; 6 is YZ; 7 is XYZ */
  for (int i = 0; i <= symm; i++) {
    if (!SCULPT_is_symmetry_iteration_valid(i, symm)) {
      continue;
    }
    const ePaintSymmetryFlags symm = ePaintSymmetryFlags(i);
    cache->mirror_symmetry_pass = symm;
    cache->radial_symmetry_pass = 0;

    SCULPT_cache_calc_brushdata_symm(cache, symm, 0, 0);
    do_tiled(sd, ob, brush, ups, paint_mode_settings, action);

    do_radial_symmetry(sd, ob, brush, ups, paint_mode_settings, action, symm, 'X', feather);
    do_radial_symmetry(sd, ob, brush, ups, paint_mode_settings, action, symm, 'Y', feather);
    do_radial_symmetry(sd, ob, brush, ups, paint_mode_settings, action, symm, 'Z', feather);
  }
}

bool SCULPT_mode_poll(bContext *C)
{
  Object *ob = CTX_data_active_object(C);
  return ob && ob->mode & OB_MODE_SCULPT;
}

bool SCULPT_mode_poll_view3d(bContext *C)
{
  return (SCULPT_mode_poll(C) && CTX_wm_region_view3d(C) && !ED_gpencil_session_active());
}

bool SCULPT_poll(bContext *C)
{
  return SCULPT_mode_poll(C) && blender::ed::sculpt_paint::paint_brush_tool_poll(C);
}

static const char *sculpt_tool_name(Sculpt *sd)
{
  Brush *brush = BKE_paint_brush(&sd->paint);

  switch ((eBrushSculptTool)brush->sculpt_tool) {
    case SCULPT_TOOL_DRAW:
      return "Draw Brush";
    case SCULPT_TOOL_SMOOTH:
      return "Smooth Brush";
    case SCULPT_TOOL_CREASE:
      return "Crease Brush";
    case SCULPT_TOOL_BLOB:
      return "Blob Brush";
    case SCULPT_TOOL_PINCH:
      return "Pinch Brush";
    case SCULPT_TOOL_INFLATE:
      return "Inflate Brush";
    case SCULPT_TOOL_GRAB:
      return "Grab Brush";
    case SCULPT_TOOL_NUDGE:
      return "Nudge Brush";
    case SCULPT_TOOL_THUMB:
      return "Thumb Brush";
    case SCULPT_TOOL_LAYER:
      return "Layer Brush";
    case SCULPT_TOOL_FLATTEN:
      return "Flatten Brush";
    case SCULPT_TOOL_CLAY:
      return "Clay Brush";
    case SCULPT_TOOL_CLAY_STRIPS:
      return "Clay Strips Brush";
    case SCULPT_TOOL_CLAY_THUMB:
      return "Clay Thumb Brush";
    case SCULPT_TOOL_FILL:
      return "Fill Brush";
    case SCULPT_TOOL_SCRAPE:
      return "Scrape Brush";
    case SCULPT_TOOL_SNAKE_HOOK:
      return "Snake Hook Brush";
    case SCULPT_TOOL_ROTATE:
      return "Rotate Brush";
    case SCULPT_TOOL_MASK:
      return "Mask Brush";
    case SCULPT_TOOL_SIMPLIFY:
      return "Simplify Brush";
    case SCULPT_TOOL_DRAW_SHARP:
      return "Draw Sharp Brush";
    case SCULPT_TOOL_ELASTIC_DEFORM:
      return "Elastic Deform Brush";
    case SCULPT_TOOL_POSE:
      return "Pose Brush";
    case SCULPT_TOOL_MULTIPLANE_SCRAPE:
      return "Multi-plane Scrape Brush";
    case SCULPT_TOOL_SLIDE_RELAX:
      return "Slide/Relax Brush";
    case SCULPT_TOOL_BOUNDARY:
      return "Boundary Brush";
    case SCULPT_TOOL_CLOTH:
      return "Cloth Brush";
    case SCULPT_TOOL_DRAW_FACE_SETS:
      return "Draw Face Sets";
    case SCULPT_TOOL_DISPLACEMENT_ERASER:
      return "Multires Displacement Eraser";
    case SCULPT_TOOL_DISPLACEMENT_SMEAR:
      return "Multires Displacement Smear";
    case SCULPT_TOOL_PAINT:
      return "Paint Brush";
    case SCULPT_TOOL_SMEAR:
      return "Smear Brush";
  }

  return "Sculpting";
}

/* Operator for applying a stroke (various attributes including mouse path)
 * using the current brush. */

void SCULPT_cache_free(blender::ed::sculpt_paint::StrokeCache *cache)
{
  using namespace blender::ed::sculpt_paint;
  MEM_SAFE_FREE(cache->dial);
  MEM_SAFE_FREE(cache->prev_displacement);
  MEM_SAFE_FREE(cache->limit_surface_co);

  if (cache->pose_ik_chain) {
    pose::ik_chain_free(cache->pose_ik_chain);
  }

  for (int i = 0; i < PAINT_SYMM_AREAS; i++) {
    if (cache->boundaries[i]) {
      boundary::data_free(cache->boundaries[i]);
    }
  }

  if (cache->cloth_sim) {
    cloth::simulation_free(cache->cloth_sim);
  }

  MEM_delete(cache);
}

/* Initialize mirror modifier clipping. */
static void sculpt_init_mirror_clipping(Object *ob, SculptSession *ss)
{
  using namespace blender;
  ss->cache->clip_mirror_mtx = float4x4::identity();

  LISTBASE_FOREACH (ModifierData *, md, &ob->modifiers) {
    if (!(md->type == eModifierType_Mirror && (md->mode & eModifierMode_Realtime))) {
      continue;
    }
    MirrorModifierData *mmd = (MirrorModifierData *)md;

    if (!(mmd->flag & MOD_MIR_CLIPPING)) {
      continue;
    }
    /* Check each axis for mirroring. */
    for (int i = 0; i < 3; i++) {
      if (!(mmd->flag & (MOD_MIR_AXIS_X << i))) {
        continue;
      }
      /* Enable sculpt clipping. */
      ss->cache->flag |= CLIP_X << i;

      /* Update the clip tolerance. */
      if (mmd->tolerance > ss->cache->clip_tolerance[i]) {
        ss->cache->clip_tolerance[i] = mmd->tolerance;
      }

      /* Store matrix for mirror object clipping. */
      if (mmd->mirror_ob) {
        float imtx_mirror_ob[4][4];
        invert_m4_m4(imtx_mirror_ob, mmd->mirror_ob->object_to_world().ptr());
        mul_m4_m4m4(ss->cache->clip_mirror_mtx.ptr(), imtx_mirror_ob, ob->object_to_world().ptr());
      }
    }
  }
}

static void smooth_brush_toggle_on(const bContext *C,
                                   Paint *paint,
                                   blender::ed::sculpt_paint::StrokeCache *cache)
{
  Scene *scene = CTX_data_scene(C);
  Brush *cur_brush = paint->brush;

  if (cur_brush->sculpt_tool == SCULPT_TOOL_MASK) {
    cache->saved_mask_brush_tool = cur_brush->mask_tool;
    cur_brush->mask_tool = BRUSH_MASK_SMOOTH;
    return;
  }

  if (ELEM(cur_brush->sculpt_tool,
           SCULPT_TOOL_SLIDE_RELAX,
           SCULPT_TOOL_DRAW_FACE_SETS,
           SCULPT_TOOL_PAINT,
           SCULPT_TOOL_SMEAR))
  {
    /* Do nothing, this tool has its own smooth mode. */
    return;
  }

  /* Switch to the smooth brush if possible. */
  Brush *smooth_brush = BKE_paint_toolslots_brush_get(paint, SCULPT_TOOL_SMOOTH);
  if (!smooth_brush) {
    CLOG_WARN(&LOG, "Switching to the smooth brush not possible, corresponding brush not");
    cache->saved_active_brush_name[0] = '\0';
    return;
  }

  int cur_brush_size = BKE_brush_size_get(scene, cur_brush);

  STRNCPY(cache->saved_active_brush_name, cur_brush->id.name + 2);

  BKE_paint_brush_set(paint, smooth_brush);
  cache->saved_smooth_size = BKE_brush_size_get(scene, smooth_brush);
  BKE_brush_size_set(scene, smooth_brush, cur_brush_size);
  BKE_curvemapping_init(smooth_brush->curve);
}

static void smooth_brush_toggle_off(const bContext *C,
                                    Paint *paint,
                                    blender::ed::sculpt_paint::StrokeCache *cache)
{
  Main *bmain = CTX_data_main(C);
  Brush *brush = BKE_paint_brush(paint);

  if (brush->sculpt_tool == SCULPT_TOOL_MASK) {
    brush->mask_tool = cache->saved_mask_brush_tool;
    return;
  }

  if (ELEM(brush->sculpt_tool,
           SCULPT_TOOL_SLIDE_RELAX,
           SCULPT_TOOL_DRAW_FACE_SETS,
           SCULPT_TOOL_PAINT,
           SCULPT_TOOL_SMEAR))
  {
    /* Do nothing. */
    return;
  }

  /* If saved_active_brush_name is not set, brush was not switched/affected in
   * smooth_brush_toggle_on(). */
  Brush *saved_active_brush = (Brush *)BKE_libblock_find_name(
      bmain, ID_BR, cache->saved_active_brush_name);
  if (saved_active_brush) {
    Scene *scene = CTX_data_scene(C);
    BKE_brush_size_set(scene, brush, cache->saved_smooth_size);
    BKE_paint_brush_set(paint, saved_active_brush);
  }
}

/* Initialize the stroke cache invariants from operator properties. */
static void sculpt_update_cache_invariants(
    bContext *C, Sculpt *sd, SculptSession *ss, wmOperator *op, const float mval[2])
{
  using namespace blender::ed::sculpt_paint;
  StrokeCache *cache = MEM_new<StrokeCache>(__func__);
  ToolSettings *tool_settings = CTX_data_tool_settings(C);
  UnifiedPaintSettings *ups = &tool_settings->unified_paint_settings;
  Brush *brush = BKE_paint_brush(&sd->paint);
  ViewContext *vc = paint_stroke_view_context(static_cast<PaintStroke *>(op->customdata));
  Object *ob = CTX_data_active_object(C);
  float mat[3][3];
  float viewDir[3] = {0.0f, 0.0f, 1.0f};
  float max_scale;
  int mode;

  ss->hard_edge_mode = ups->hard_edge_mode;
  ss->smooth_boundary_flag = eSculptBoundary(ups->smooth_boundary_flag);

  BKE_sculpt_distort_correction_set(ob, eAttrCorrectMode(ups->distort_correction_mode));

  ss->cache = cache;

  /* Set scaling adjustment. */
  max_scale = 0.0f;
  for (int i = 0; i < 3; i++) {
    max_scale = max_ff(max_scale, fabsf(ob->scale[i]));
  }
  cache->scale[0] = max_scale / ob->scale[0];
  cache->scale[1] = max_scale / ob->scale[1];
  cache->scale[2] = max_scale / ob->scale[2];

  cache->plane_trim_squared = brush->plane_trim * brush->plane_trim;

  cache->flag = 0;

  sculpt_init_mirror_clipping(ob, ss);

  /* Initial mouse location. */
  if (mval) {
    copy_v2_v2(cache->initial_mouse, mval);
  }
  else {
    zero_v2(cache->initial_mouse);
  }

  copy_v3_v3(cache->initial_location, ss->cursor_location);
  copy_v3_v3(cache->true_initial_location, ss->cursor_location);

  copy_v3_v3(cache->initial_normal, ss->cursor_normal);
  copy_v3_v3(cache->true_initial_normal, ss->cursor_normal);

  mode = RNA_enum_get(op->ptr, "mode");
  cache->invert = mode == BRUSH_STROKE_INVERT;
  cache->alt_smooth = mode == BRUSH_STROKE_SMOOTH;
  cache->normal_weight = brush->normal_weight;

  /* Interpret invert as following normal, for grab brushes. */
  if (SCULPT_TOOL_HAS_NORMAL_WEIGHT(brush->sculpt_tool)) {
    if (cache->invert) {
      cache->invert = false;
      cache->normal_weight = (cache->normal_weight == 0.0f);
    }
  }

  /* Not very nice, but with current events system implementation
   * we can't handle brush appearance inversion hotkey separately (sergey). */
  if (cache->invert) {
    ups->draw_inverted = true;
  }
  else {
    ups->draw_inverted = false;
  }

  /* Alt-Smooth. */
  if (cache->alt_smooth) {
    smooth_brush_toggle_on(C, &sd->paint, cache);
    /* Refresh the brush pointer in case we switched brush in the toggle function. */
    brush = BKE_paint_brush(&sd->paint);
  }

  copy_v2_v2(cache->mouse, cache->initial_mouse);
  copy_v2_v2(cache->mouse_event, cache->initial_mouse);
  copy_v2_v2(ups->tex_mouse, cache->initial_mouse);

  /* Truly temporary data that isn't stored in properties. */
  cache->vc = vc;
  cache->brush = brush;

  /* Cache projection matrix. */
  cache->projection_mat = ED_view3d_ob_project_mat_get(cache->vc->rv3d, ob);

  invert_m4_m4(ob->runtime->world_to_object.ptr(), ob->object_to_world().ptr());
  copy_m3_m4(mat, cache->vc->rv3d->viewinv);
  mul_m3_v3(mat, viewDir);
  copy_m3_m4(mat, ob->world_to_object().ptr());
  mul_m3_v3(mat, viewDir);
  normalize_v3_v3(cache->true_view_normal, viewDir);

  cache->supports_gravity = (!ELEM(brush->sculpt_tool,
                                   SCULPT_TOOL_MASK,
                                   SCULPT_TOOL_SMOOTH,
                                   SCULPT_TOOL_SIMPLIFY,
                                   SCULPT_TOOL_DISPLACEMENT_SMEAR,
                                   SCULPT_TOOL_DISPLACEMENT_ERASER) &&
                             (sd->gravity_factor > 0.0f));
  /* Get gravity vector in world space. */
  if (cache->supports_gravity) {
    if (sd->gravity_object) {
      Object *gravity_object = sd->gravity_object;

      copy_v3_v3(cache->true_gravity_direction, gravity_object->object_to_world().ptr()[2]);
    }
    else {
      cache->true_gravity_direction[0] = cache->true_gravity_direction[1] = 0.0f;
      cache->true_gravity_direction[2] = 1.0f;
    }

    /* Transform to sculpted object space. */
    mul_m3_v3(mat, cache->true_gravity_direction);
    normalize_v3(cache->true_gravity_direction);
  }

  cache->accum = true;

  /* Make copies of the mesh vertex locations and normals for some tools. */
  if (brush->flag & BRUSH_ANCHORED) {
    cache->accum = false;
  }

  /* Draw sharp does not need the original coordinates to produce the accumulate effect, so it
   * should work the opposite way. */
  if (brush->sculpt_tool == SCULPT_TOOL_DRAW_SHARP) {
    cache->accum = false;
  }

  if (SCULPT_TOOL_HAS_ACCUMULATE(brush->sculpt_tool)) {
    if (!(brush->flag & BRUSH_ACCUMULATE)) {
      cache->accum = false;
      if (brush->sculpt_tool == SCULPT_TOOL_DRAW_SHARP) {
        cache->accum = true;
      }
    }
  }

  /* Original coordinates require the sculpt undo system, which isn't used
   * for image brushes. It's also not necessary, just disable it. */
  if (brush && brush->sculpt_tool == SCULPT_TOOL_PAINT &&
      SCULPT_use_image_paint_brush(&tool_settings->paint_mode, ob))
  {
    cache->accum = true;
  }

  cache->first_time = true;

#define PIXEL_INPUT_THRESHHOLD 5
  if (brush->sculpt_tool == SCULPT_TOOL_ROTATE) {
    cache->dial = BLI_dial_init(cache->initial_mouse, PIXEL_INPUT_THRESHHOLD);
  }

#undef PIXEL_INPUT_THRESHHOLD

  if (ss->pbvh) {
    /* NotForPR: draw original coordinates for debugging. */
    BKE_pbvh_show_orig_set(ss->pbvh, tool_settings->show_origco);
  }

  if (SCULPT_tool_is_paint(brush->sculpt_tool)) {
    BKE_sculpt_ensure_origcolor(ob);
  }
  else if (SCULPT_tool_is_mask(brush->sculpt_tool)) {
    BKE_sculpt_ensure_origmask(ob);
  }

  dyntopo::apply_settings(CTX_data_scene(C), ss, sd, brush);

  blender::bke::pbvh::update_bounds(*ss->pbvh, PBVH_UpdateBB | PBVH_UpdateOriginalBB);
}

static float sculpt_brush_dynamic_size_get(Brush *brush,
                                           blender::ed::sculpt_paint::StrokeCache *cache,
                                           float initial_size)
{
  switch (brush->sculpt_tool) {
    case SCULPT_TOOL_CLAY:
      return max_ff(initial_size * 0.20f, initial_size * pow3f(cache->pressure));
    case SCULPT_TOOL_CLAY_STRIPS:
      return max_ff(initial_size * 0.30f, initial_size * powf(cache->pressure, 1.5f));
    case SCULPT_TOOL_CLAY_THUMB: {
      float clay_stabilized_pressure = SCULPT_clay_thumb_get_stabilized_pressure(cache);
      return initial_size * clay_stabilized_pressure;
    }
    default:
      return initial_size * cache->pressure;
  }
}

/* In these brushes the grab delta is calculated always from the initial stroke location, which
 * is generally used to create grab deformations. */
static bool sculpt_needs_delta_from_anchored_origin(Brush *brush)
{
  if (brush->sculpt_tool == SCULPT_TOOL_SMEAR && (brush->flag & BRUSH_ANCHORED)) {
    return true;
  }

  if (ELEM(brush->sculpt_tool,
           SCULPT_TOOL_GRAB,
           SCULPT_TOOL_POSE,
           SCULPT_TOOL_BOUNDARY,
           SCULPT_TOOL_THUMB,
           SCULPT_TOOL_ELASTIC_DEFORM))
  {
    return true;
  }
  if (brush->sculpt_tool == SCULPT_TOOL_CLOTH &&
      brush->cloth_deform_type == BRUSH_CLOTH_DEFORM_GRAB)
  {
    return true;
  }
  return false;
}

/* In these brushes the grab delta is calculated from the previous stroke location, which is used
 * to calculate to orientate the brush tip and deformation towards the stroke direction. */
static bool sculpt_needs_delta_for_tip_orientation(Brush *brush)
{
  if (brush->sculpt_tool == SCULPT_TOOL_CLOTH) {
    return brush->cloth_deform_type != BRUSH_CLOTH_DEFORM_GRAB;
  }
  return ELEM(brush->sculpt_tool,
              SCULPT_TOOL_CLAY_STRIPS,
              SCULPT_TOOL_PINCH,
              SCULPT_TOOL_MULTIPLANE_SCRAPE,
              SCULPT_TOOL_CLAY_THUMB,
              SCULPT_TOOL_NUDGE,
              SCULPT_TOOL_SNAKE_HOOK);
}

static void sculpt_update_brush_delta(UnifiedPaintSettings *ups, Object *ob, Brush *brush)
{
  using namespace blender::ed::sculpt_paint;
  SculptSession *ss = ob->sculpt;
  StrokeCache *cache = ss->cache;
  const float mval[2] = {
      cache->mouse_event[0],
      cache->mouse_event[1],
  };
  int tool = brush->sculpt_tool;

  if (!ELEM(tool,
            SCULPT_TOOL_PAINT,
            SCULPT_TOOL_GRAB,
            SCULPT_TOOL_ELASTIC_DEFORM,
            SCULPT_TOOL_CLOTH,
            SCULPT_TOOL_NUDGE,
            SCULPT_TOOL_CLAY_STRIPS,
            SCULPT_TOOL_PINCH,
            SCULPT_TOOL_MULTIPLANE_SCRAPE,
            SCULPT_TOOL_CLAY_THUMB,
            SCULPT_TOOL_SNAKE_HOOK,
            SCULPT_TOOL_POSE,
            SCULPT_TOOL_BOUNDARY,
            SCULPT_TOOL_SMEAR,
            SCULPT_TOOL_THUMB) &&
      !sculpt_brush_use_topology_rake(ss, brush))
  {
    return;
  }
  float grab_location[3], imat[4][4], delta[3], loc[3];

  if (SCULPT_stroke_is_first_brush_step_of_symmetry_pass(ss->cache)) {
    if (tool == SCULPT_TOOL_GRAB && brush->flag & BRUSH_GRAB_ACTIVE_VERTEX) {
      copy_v3_v3(cache->orig_grab_location,
                 SCULPT_vertex_co_for_grab_active_get(ss, SCULPT_active_vertex_get(ss)));
    }
    else {
      copy_v3_v3(cache->orig_grab_location, cache->true_location);
    }
  }
  else if (tool == SCULPT_TOOL_SNAKE_HOOK ||
           (tool == SCULPT_TOOL_CLOTH &&
            brush->cloth_deform_type == BRUSH_CLOTH_DEFORM_SNAKE_HOOK))
  {
    add_v3_v3(cache->true_location, cache->grab_delta);
  }

  /* Compute 3d coordinate at same z from original location + mval. */
  mul_v3_m4v3(loc, ob->object_to_world().ptr(), cache->orig_grab_location);
  ED_view3d_win_to_3d(cache->vc->v3d, cache->vc->region, loc, mval, grab_location);

  /* Compute delta to move verts by. */
  if (!SCULPT_stroke_is_first_brush_step_of_symmetry_pass(ss->cache)) {
    if (sculpt_needs_delta_from_anchored_origin(brush)) {
      sub_v3_v3v3(delta, grab_location, cache->old_grab_location);
      invert_m4_m4(imat, ob->object_to_world().ptr());
      mul_mat3_m4_v3(imat, delta);
      add_v3_v3(cache->grab_delta, delta);
    }
    else if (sculpt_needs_delta_for_tip_orientation(brush)) {
      if (brush->flag & BRUSH_ANCHORED) {
        float orig[3];
        mul_v3_m4v3(orig, ob->object_to_world().ptr(), cache->orig_grab_location);
        sub_v3_v3v3(cache->grab_delta, grab_location, orig);
      }
      else {
        sub_v3_v3v3(cache->grab_delta, grab_location, cache->old_grab_location);
      }
      invert_m4_m4(imat, ob->object_to_world().ptr());
      mul_mat3_m4_v3(imat, cache->grab_delta);
    }
    else {
      /* Use for 'Brush.topology_rake_factor'. */
      sub_v3_v3v3(cache->grab_delta, grab_location, cache->old_grab_location);
    }
  }
  else {
    zero_v3(cache->grab_delta);
  }

  if (brush->falloff_shape == PAINT_FALLOFF_SHAPE_TUBE) {
    project_plane_v3_v3v3(cache->grab_delta, cache->grab_delta, ss->cache->true_view_normal);
  }

  copy_v3_v3(cache->old_grab_location, grab_location);

  if (tool == SCULPT_TOOL_GRAB) {
    if (brush->flag & BRUSH_GRAB_ACTIVE_VERTEX) {
      copy_v3_v3(cache->anchored_location, cache->orig_grab_location);
    }
    else {
      copy_v3_v3(cache->anchored_location, cache->true_location);
    }
  }
  else if (tool == SCULPT_TOOL_ELASTIC_DEFORM || cloth::is_cloth_deform_brush(brush)) {
    copy_v3_v3(cache->anchored_location, cache->true_location);
  }
  else if (tool == SCULPT_TOOL_THUMB) {
    copy_v3_v3(cache->anchored_location, cache->orig_grab_location);
  }

  if (sculpt_needs_delta_from_anchored_origin(brush)) {
    /* Location stays the same for finding vertices in brush radius. */
    copy_v3_v3(cache->true_location, cache->orig_grab_location);

    ups->draw_anchored = true;
    copy_v2_v2(ups->anchored_initial_mouse, cache->initial_mouse);
    ups->anchored_size = ups->pixel_radius;
  }

  /* Handle 'rake' */
  cache->is_rake_rotation_valid = false;

  invert_m4_m4(imat, ob->object_to_world().ptr());
  mul_mat3_m4_v3(imat, grab_location);

  if (SCULPT_stroke_is_first_brush_step_of_symmetry_pass(ss->cache)) {
    copy_v3_v3(cache->rake_data.follow_co, grab_location);
  }

  if (!sculpt_brush_needs_rake_rotation(brush)) {
    return;
  }
  cache->rake_data.follow_dist = cache->radius * SCULPT_RAKE_BRUSH_FACTOR;

  if (!is_zero_v3(cache->grab_delta)) {
    const float eps = 0.00001f;

    float v1[3], v2[3];

    copy_v3_v3(v1, cache->rake_data.follow_co);
    copy_v3_v3(v2, cache->rake_data.follow_co);
    sub_v3_v3(v2, cache->grab_delta);

    sub_v3_v3(v1, grab_location);
    sub_v3_v3(v2, grab_location);

    if ((normalize_v3(v2) > eps) && (normalize_v3(v1) > eps) && (len_squared_v3v3(v1, v2) > eps)) {
      const float rake_dist_sq = len_squared_v3v3(cache->rake_data.follow_co, grab_location);
      const float rake_fade = (rake_dist_sq > square_f(cache->rake_data.follow_dist)) ?
                                  1.0f :
                                  sqrtf(rake_dist_sq) / cache->rake_data.follow_dist;

      float axis[3], angle;
      float tquat[4];

      rotation_between_vecs_to_quat(tquat, v1, v2);

      /* Use axis-angle to scale rotation since the factor may be above 1. */
      quat_to_axis_angle(axis, &angle, tquat);
      normalize_v3(axis);

      angle *= brush->rake_factor * rake_fade;
      axis_angle_normalized_to_quat(cache->rake_rotation, axis, angle);
      cache->is_rake_rotation_valid = true;
    }
  }
  sculpt_rake_data_update(&cache->rake_data, grab_location);
}

static void sculpt_update_cache_paint_variants(blender::ed::sculpt_paint::StrokeCache *cache,
                                               const Brush *brush)
{
  cache->paint_brush.hardness = brush->hardness;
  if (brush->paint_flags & BRUSH_PAINT_HARDNESS_PRESSURE) {
    cache->paint_brush.hardness *= brush->paint_flags & BRUSH_PAINT_HARDNESS_PRESSURE_INVERT ?
                                       1.0f - cache->pressure :
                                       cache->pressure;
  }

  cache->paint_brush.flow = brush->flow;
  if (brush->paint_flags & BRUSH_PAINT_FLOW_PRESSURE) {
    cache->paint_brush.flow *= brush->paint_flags & BRUSH_PAINT_FLOW_PRESSURE_INVERT ?
                                   1.0f - cache->pressure :
                                   cache->pressure;
  }

  cache->paint_brush.wet_mix = brush->wet_mix;
  if (brush->paint_flags & BRUSH_PAINT_WET_MIX_PRESSURE) {
    cache->paint_brush.wet_mix *= brush->paint_flags & BRUSH_PAINT_WET_MIX_PRESSURE_INVERT ?
                                      1.0f - cache->pressure :
                                      cache->pressure;

    /* This makes wet mix more sensible in higher values, which allows to create brushes that
     * have a wider pressure range were they only blend colors without applying too much of the
     * brush color. */
    cache->paint_brush.wet_mix = 1.0f - pow2f(1.0f - cache->paint_brush.wet_mix);
  }

  cache->paint_brush.wet_persistence = brush->wet_persistence;
  if (brush->paint_flags & BRUSH_PAINT_WET_PERSISTENCE_PRESSURE) {
    cache->paint_brush.wet_persistence = brush->paint_flags &
                                                 BRUSH_PAINT_WET_PERSISTENCE_PRESSURE_INVERT ?
                                             1.0f - cache->pressure :
                                             cache->pressure;
  }

  cache->paint_brush.density = brush->density;
  if (brush->paint_flags & BRUSH_PAINT_DENSITY_PRESSURE) {
    cache->paint_brush.density = brush->paint_flags & BRUSH_PAINT_DENSITY_PRESSURE_INVERT ?
                                     1.0f - cache->pressure :
                                     cache->pressure;
  }
}

/* Initialize the stroke cache variants from operator properties. */
static void sculpt_update_cache_variants(bContext *C, Sculpt *sd, Object *ob, PointerRNA *ptr)
{
  using namespace blender::ed::sculpt_paint;
  Scene *scene = CTX_data_scene(C);
  UnifiedPaintSettings *ups = &scene->toolsettings->unified_paint_settings;
  SculptSession *ss = ob->sculpt;
  StrokeCache *cache = ss->cache;
  Brush *brush = BKE_paint_brush(&sd->paint);

  if (SCULPT_stroke_is_first_brush_step_of_symmetry_pass(ss->cache) ||
      !((brush->flag & BRUSH_ANCHORED) || (brush->sculpt_tool == SCULPT_TOOL_SNAKE_HOOK) ||
        (brush->sculpt_tool == SCULPT_TOOL_ROTATE) || cloth::is_cloth_deform_brush(brush)))
  {
    RNA_float_get_array(ptr, "location", cache->true_location);
  }

  cache->pen_flip = RNA_boolean_get(ptr, "pen_flip");
  RNA_float_get_array(ptr, "mouse", cache->mouse);
  RNA_float_get_array(ptr, "mouse_event", cache->mouse_event);

  /* XXX: Use pressure value from first brush step for brushes which don't support strokes (grab,
   * thumb). They depends on initial state and brush coord/pressure/etc.
   * It's more an events design issue, which doesn't split coordinate/pressure/angle changing
   * events. We should avoid this after events system re-design. */
  if (paint_supports_dynamic_size(brush, PaintMode::Sculpt) || cache->first_time) {
    cache->pressure = RNA_float_get(ptr, "pressure");
  }

  cache->x_tilt = RNA_float_get(ptr, "x_tilt");
  cache->y_tilt = RNA_float_get(ptr, "y_tilt");

  /* Truly temporary data that isn't stored in properties. */
  if (SCULPT_stroke_is_first_brush_step_of_symmetry_pass(ss->cache)) {
    cache->initial_radius = sculpt_calc_radius(cache->vc, brush, scene, cache->true_location);

    if (!BKE_brush_use_locked_size(scene, brush)) {
      BKE_brush_unprojected_radius_set(scene, brush, cache->initial_radius);
    }
  }

  /* Clay stabilized pressure. */
  if (brush->sculpt_tool == SCULPT_TOOL_CLAY_THUMB) {
    if (SCULPT_stroke_is_first_brush_step_of_symmetry_pass(ss->cache)) {
      for (int i = 0; i < SCULPT_CLAY_STABILIZER_LEN; i++) {
        ss->cache->clay_pressure_stabilizer[i] = 0.0f;
      }
      ss->cache->clay_pressure_stabilizer_index = 0;
    }
    else {
      cache->clay_pressure_stabilizer[cache->clay_pressure_stabilizer_index] = cache->pressure;
      cache->clay_pressure_stabilizer_index += 1;
      if (cache->clay_pressure_stabilizer_index >= SCULPT_CLAY_STABILIZER_LEN) {
        cache->clay_pressure_stabilizer_index = 0;
      }
    }
  }

  sculpt_update_cache_paint_variants(cache, brush);

  if (brush->flag & BRUSH_ANCHORED) {
    /* True location has been calculated as part of the stroke system already here. */
    if (brush->flag & BRUSH_EDGE_TO_EDGE) {
      RNA_float_get_array(ptr, "location", cache->true_location);
    }

    cache->last_anchored_radius = cache->radius;

    cache->radius = paint_calc_object_space_radius(
        cache->vc, cache->true_location, ups->pixel_radius);

    copy_v3_v3(cache->anchored_location, cache->true_location);
  }
  else if (BKE_brush_use_size_pressure(brush) &&
           paint_supports_dynamic_size(brush, PaintMode::Sculpt))
  {
    cache->radius = sculpt_brush_dynamic_size_get(brush, cache, cache->initial_radius);
  }
  else {
    cache->radius = cache->initial_radius;
  }

  if (BKE_brush_use_size_pressure(brush) && paint_supports_dynamic_size(brush, PaintMode::Sculpt))
  {
    cache->dyntopo_pixel_radius = sculpt_brush_dynamic_size_get(
        brush, cache, ups->initial_pixel_radius);
  }
  else {
    cache->dyntopo_pixel_radius = ups->initial_pixel_radius;
  }

  cache->radius_squared = cache->radius * cache->radius;

  sculpt_update_brush_delta(ups, ob, brush);

  if (brush->sculpt_tool == SCULPT_TOOL_ROTATE) {
    cache->vertex_rotation = -BLI_dial_angle(cache->dial, cache->mouse) * cache->bstrength;

    ups->draw_anchored = true;
    copy_v2_v2(ups->anchored_initial_mouse, cache->initial_mouse);
    copy_v3_v3(cache->anchored_location, cache->true_location);
    ups->anchored_size = ups->pixel_radius;
  }

  cache->special_rotation = ups->brush_rotation;

  cache->iteration_count++;
}

/* Returns true if any of the smoothing modes are active (currently
 * one of smooth brush, autosmooth, mask smooth, or shift-key
 * smooth). */
static bool sculpt_needs_connectivity_info(const Sculpt *sd,
                                           const Brush *brush,
                                           SculptSession *ss,
                                           int stroke_mode)
{
  using namespace blender::ed::sculpt_paint;
  if (!brush) {
    return true;
  }

  if (ss && ss->pbvh && auto_mask::is_enabled(sd, ss, brush)) {
    return true;
  }
  return ((stroke_mode == BRUSH_STROKE_SMOOTH) || (ss && ss->cache && ss->cache->alt_smooth) ||
          (brush->sculpt_tool == SCULPT_TOOL_SMOOTH) || (brush->autosmooth_factor > 0) ||
          ((brush->sculpt_tool == SCULPT_TOOL_MASK) && (brush->mask_tool == BRUSH_MASK_SMOOTH)) ||
          (brush->sculpt_tool == SCULPT_TOOL_POSE) ||
          (brush->sculpt_tool == SCULPT_TOOL_BOUNDARY) ||
          (brush->sculpt_tool == SCULPT_TOOL_SLIDE_RELAX) ||
          SCULPT_tool_is_paint(brush->sculpt_tool) || (brush->sculpt_tool == SCULPT_TOOL_CLOTH) ||
          (brush->sculpt_tool == SCULPT_TOOL_SMEAR) ||
          (brush->sculpt_tool == SCULPT_TOOL_DRAW_FACE_SETS) ||
          (brush->sculpt_tool == SCULPT_TOOL_DISPLACEMENT_SMEAR) ||
          (brush->sculpt_tool == SCULPT_TOOL_PAINT));
}

void SCULPT_stroke_modifiers_check(const bContext *C, Object *ob, const Brush *brush)
{
  SculptSession *ss = ob->sculpt;
  RegionView3D *rv3d = CTX_wm_region_view3d(C);
  Sculpt *sd = CTX_data_tool_settings(C)->sculpt;

  bool need_pmap = sculpt_needs_connectivity_info(sd, brush, ss, 0);
  if (ss->shapekey_active || ss->deform_modifiers_active ||
      (!BKE_sculptsession_use_pbvh_draw(ob, rv3d) && need_pmap))
  {
    Depsgraph *depsgraph = CTX_data_depsgraph_pointer(C);
    BKE_sculpt_update_object_for_edit(depsgraph, ob, SCULPT_tool_is_paint(brush->sculpt_tool));
  }
}

static void sculpt_raycast_cb(PBVHNode &node, SculptRaycastData &srd, float *tmin)
{
  using namespace blender;
  using namespace blender::ed::sculpt_paint;
  if (BKE_pbvh_node_get_tmin(&node) >= *tmin) {
    return;
  }
  float(*origco)[3] = nullptr;
  bool use_origco = false;

  if (srd.original && srd.ss->cache) {
    if (BKE_pbvh_type(srd.ss->pbvh) == PBVH_BMESH) {
      use_origco = true;
    }
    else {
      /* Intersect with coordinates from before we started stroke. */
      undo::Node *unode = undo::get_node(&node, undo::Type::Position);
      origco = (unode) ? reinterpret_cast<float(*)[3]>(unode->position.data()) : nullptr;
      use_origco = origco ? true : false;
    }
  }

  int hit_count = 0;

  if (bke::pbvh::raycast_node(srd.ss,
                              srd.ss->pbvh,
                              &node,
                              origco,
                              use_origco,
                              srd.corner_verts,
                              srd.hide_poly,
                              srd.ray_start,
                              srd.ray_normal,
                              &srd.isect_precalc,
                              &hit_count,
                              &srd.depth,
                              &srd.active_vertex,
                              &srd.active_face,
                              srd.face_normal,
                              srd.ss->stroke_id))
  {
    srd.hit = true;
    *tmin = srd.depth;
  }
}

static void sculpt_find_nearest_to_ray_cb(PBVHNode &node,
                                          SculptFindNearestToRayData &srd,
                                          float *tmin)
{
  using namespace blender;
  using namespace blender::ed::sculpt_paint;
  if (BKE_pbvh_node_get_tmin(&node) >= *tmin) {
    return;
  }
  float(*origco)[3] = nullptr;
  bool use_origco = false;

  if (srd.original && srd.ss->cache) {
    if (BKE_pbvh_type(srd.ss->pbvh) == PBVH_BMESH) {
      use_origco = true;
    }
    else {
      /* Intersect with coordinates from before we started stroke. */
      undo::Node *unode = undo::get_node(&node, undo::Type::Position);
      origco = (unode) ? reinterpret_cast<float(*)[3]>(unode->position.data()) : nullptr;
      use_origco = origco ? true : false;
    }
  }

  if (bke::pbvh::find_nearest_to_ray_node(srd.ss,
                                          srd.ss->pbvh,
                                          &node,
                                          origco,
                                          use_origco,
                                          srd.ray_start,
                                          srd.ray_normal,
                                          &srd.depth,
                                          &srd.dist_sq_to_ray,
                                          srd.ss->stroke_id))
  {
    srd.hit = true;
    *tmin = srd.dist_sq_to_ray;
  }
}

float SCULPT_raycast_init(ViewContext *vc,
                          const float mval[2],
                          float ray_start[3],
                          float ray_end[3],
                          float ray_normal[3],
                          bool original)
{
  using namespace blender;
  float obimat[4][4];
  float dist;
  Object *ob = vc->obact;
  RegionView3D *rv3d = vc->rv3d;
  View3D *v3d = vc->v3d;

  /* TODO: what if the segment is totally clipped? (return == 0). */
  ED_view3d_win_to_segment_clipped(
      vc->depsgraph, vc->region, vc->v3d, mval, ray_start, ray_end, true);

  invert_m4_m4(obimat, ob->object_to_world().ptr());
  mul_m4_v3(obimat, ray_start);
  mul_m4_v3(obimat, ray_end);

  sub_v3_v3v3(ray_normal, ray_end, ray_start);
  dist = normalize_v3(ray_normal);

  /* If the ray is clipped, don't adjust its start/end. */
  if ((rv3d->is_persp == false) && !RV3D_CLIPPING_ENABLED(v3d, rv3d)) {
    /* Get the view origin without the addition
     * of -ray_normal * clip_start that
     * ED_view3d_win_to_segment_clipped gave us.
     * This is necessary to avoid floating point overflow.
     */
    ED_view3d_win_to_origin(vc->region, mval, ray_start);
    mul_m4_v3(obimat, ray_start);

    bke::pbvh::clip_ray_ortho(ob->sculpt->pbvh, original, ray_start, ray_end, ray_normal);

    dist = len_v3v3(ray_start, ray_end);
  }

  return dist;
}

bool SCULPT_cursor_geometry_info_update(bContext *C,
                                        SculptCursorGeometryInfo *out,
                                        const float mval[2],
                                        bool use_sampled_normal)
{
  using namespace blender;
  using namespace blender::ed::sculpt_paint;
  Depsgraph *depsgraph = CTX_data_depsgraph_pointer(C);
  Scene *scene = CTX_data_scene(C);
  Object *ob;
  SculptSession *ss;
  const Brush *brush = BKE_paint_brush(BKE_paint_get_active_from_context(C));
  float ray_start[3], ray_end[3], ray_normal[3], depth, face_normal[3], mat[3][3];
  float viewDir[3] = {0.0f, 0.0f, 1.0f};
  bool original = false;

  ViewContext vc = ED_view3d_viewcontext_init(C, depsgraph);

  ob = vc.obact;
  ss = ob->sculpt;

  const View3D *v3d = CTX_wm_view3d(C);
  const Base *base = CTX_data_active_base(C);

  if (!ss->pbvh || !vc.rv3d || !BKE_base_is_visible(v3d, base)) {
    zero_v3(out->location);
    zero_v3(out->normal);
    zero_v3(out->active_vertex_co);
    return false;
  }

  /* PBVH raycast to get active vertex and face normal. */
  depth = SCULPT_raycast_init(&vc, mval, ray_start, ray_end, ray_normal, original);
  SCULPT_stroke_modifiers_check(C, ob, brush);

  SculptRaycastData srd{};
  srd.original = original;
  srd.ss = ob->sculpt;
  srd.hit = false;
  if (BKE_pbvh_type(ss->pbvh) == PBVH_FACES) {
    const Mesh &mesh = *static_cast<const Mesh *>(ob->data);
    srd.corner_verts = mesh.corner_verts();
    const bke::AttributeAccessor attributes = mesh.attributes();
    srd.hide_poly = *attributes.lookup<bool>(".hide_poly", bke::AttrDomain::Face);
  }
  srd.ray_start = ray_start;
  srd.ray_normal = ray_normal;
  srd.depth = depth;
  srd.face_normal = face_normal;
  srd.active_face.i = PBVH_REF_NONE;
  srd.active_vertex.i = PBVH_REF_NONE;

  isect_ray_tri_watertight_v3_precalc(&srd.isect_precalc, ray_normal);
  bke::pbvh::raycast(
      ss->pbvh,
      [&](PBVHNode &node, float *tmin) { sculpt_raycast_cb(node, srd, tmin); },
      ray_start,
      ray_normal,
      srd.original,
      ss->stroke_id);

  /* Cursor is not over the mesh, return default values. */
  if (!srd.hit) {
    zero_v3(out->location);
    zero_v3(out->normal);
    zero_v3(out->active_vertex_co);
    return false;
  }

  /* Update the active vertex of the SculptSession. */
  ss->active_vertex = srd.active_vertex;
  copy_v3_v3(out->active_vertex_co, SCULPT_active_vertex_co_get(ss));

  switch (BKE_pbvh_type(ss->pbvh)) {
    case PBVH_FACES:
      ss->active_face = srd.active_face;
      ss->active_grid_index = 0;
      break;
    case PBVH_GRIDS:
      ss->active_face = srd.active_face;
      ss->active_grid_index = ss->active_face.i;
      break;
    case PBVH_BMESH:
      ss->active_face = srd.active_face;
      ss->active_grid_index = 0;
      break;
  }

  copy_v3_v3(out->location, ray_normal);
  mul_v3_fl(out->location, srd.depth);
  add_v3_v3(out->location, ray_start);

  /* Option to return the face normal directly for performance o accuracy reasons. */
  if (!use_sampled_normal) {
    copy_v3_v3(out->normal, srd.face_normal);
    return srd.hit;
  }

  /* Sampled normal calculation. */
  float radius;

  /* Update cursor data in SculptSession. */
  invert_m4_m4(ob->runtime->world_to_object.ptr(), ob->object_to_world().ptr());
  copy_m3_m4(mat, vc.rv3d->viewinv);
  mul_m3_v3(mat, viewDir);
  copy_m3_m4(mat, ob->world_to_object().ptr());
  mul_m3_v3(mat, viewDir);
  normalize_v3_v3(ss->cursor_view_normal, viewDir);
  copy_v3_v3(ss->cursor_normal, srd.face_normal);
  copy_v3_v3(ss->cursor_location, out->location);
  ss->rv3d = vc.rv3d;
  ss->v3d = vc.v3d;

  if (!BKE_brush_use_locked_size(scene, brush)) {
    radius = paint_calc_object_space_radius(&vc, out->location, BKE_brush_size_get(scene, brush));
  }
  else {
    radius = BKE_brush_unprojected_radius_get(scene, brush);
  }
  ss->cursor_radius = radius;

  Vector<PBVHNode *> nodes = sculpt_pbvh_gather_cursor_update(ob, original);

  /* In case there are no nodes under the cursor, return the face normal. */
  if (nodes.is_empty()) {
    copy_v3_v3(out->normal, srd.face_normal);
    return true;
  }

  /* Calculate the sampled normal. */
  if (const std::optional<float3> sampled_normal = SCULPT_pbvh_calc_area_normal(brush, ob, nodes))
  {
    copy_v3_v3(out->normal, *sampled_normal);
    copy_v3_v3(ss->cursor_sampled_normal, *sampled_normal);
  }
  else {
    /* Use face normal when there are no vertices to sample inside the cursor radius. */
    copy_v3_v3(out->normal, srd.face_normal);
  }
  return true;
}

bool SCULPT_stroke_get_location(bContext *C,
                                float out[3],
                                const float mval[2],
                                bool force_original)
{
  const Brush *brush = BKE_paint_brush(BKE_paint_get_active_from_context(C));
  bool check_closest = brush->falloff_shape == PAINT_FALLOFF_SHAPE_TUBE;

  return SCULPT_stroke_get_location_ex(C, out, mval, force_original, check_closest, true);
}

bool SCULPT_stroke_get_location_ex(bContext *C,
                                   float out[3],
                                   const float mval[2],
                                   bool force_original,
                                   bool check_closest,
                                   bool limit_closest_radius)
{
  using namespace blender;
  using namespace blender::ed::sculpt_paint;
  Depsgraph *depsgraph = CTX_data_depsgraph_pointer(C);
  Object *ob;
  SculptSession *ss;
  StrokeCache *cache;
  float ray_start[3], ray_end[3], ray_normal[3], depth, face_normal[3];
  bool original;

  ViewContext vc = ED_view3d_viewcontext_init(C, depsgraph);

  ob = vc.obact;

  ss = ob->sculpt;
  cache = ss->cache;
  original = force_original || ((cache) ? !cache->accum : false);

  const Brush *brush = BKE_paint_brush(BKE_paint_get_active_from_context(C));

  SCULPT_stroke_modifiers_check(C, ob, brush);

  depth = SCULPT_raycast_init(&vc, mval, ray_start, ray_end, ray_normal, original);

  bool hit = false;
  {
    SculptRaycastData srd;
    srd.ss = ob->sculpt;
    srd.ray_start = ray_start;
    srd.ray_normal = ray_normal;
    srd.hit = false;
    if (BKE_pbvh_type(ss->pbvh) == PBVH_FACES) {
      const Mesh &mesh = *static_cast<const Mesh *>(ob->data);
      srd.corner_verts = mesh.corner_verts();
      const bke::AttributeAccessor attributes = mesh.attributes();
      srd.hide_poly = *attributes.lookup<bool>(".hide_poly", bke::AttrDomain::Face);
    }
    srd.depth = depth;
    srd.original = original;
    srd.face_normal = face_normal;
    srd.active_face.i = PBVH_REF_NONE;
    srd.active_vertex.i = PBVH_REF_NONE;
    isect_ray_tri_watertight_v3_precalc(&srd.isect_precalc, ray_normal);

    bke::pbvh::raycast(
        ss->pbvh,
        [&](PBVHNode &node, float *tmin) { sculpt_raycast_cb(node, srd, tmin); },
        ray_start,
        ray_normal,
        srd.original,
        ss->stroke_id);
    if (srd.hit) {
      hit = true;
      copy_v3_v3(out, ray_normal);
      mul_v3_fl(out, srd.depth);
      add_v3_v3(out, ray_start);
    }
  }

  if (hit || !check_closest) {
    return hit;
  }

  SculptFindNearestToRayData srd{};
  srd.original = original;
  srd.ss = ob->sculpt;
  srd.hit = false;
  if (BKE_pbvh_type(ss->pbvh) == PBVH_FACES) {
    const Mesh &mesh = *static_cast<const Mesh *>(ob->data);
    srd.corner_verts = mesh.corner_verts();
    const bke::AttributeAccessor attributes = mesh.attributes();
    srd.hide_poly = *attributes.lookup<bool>(".hide_poly", bke::AttrDomain::Face);
  }
  srd.ray_start = ray_start;
  srd.ray_normal = ray_normal;
  srd.depth = FLT_MAX;
  srd.dist_sq_to_ray = FLT_MAX;

  bke::pbvh::find_nearest_to_ray(
      ss->pbvh,
      [&](PBVHNode &node, float *tmin) { sculpt_find_nearest_to_ray_cb(node, srd, tmin); },
      ray_start,
      ray_normal,
      srd.original);
  if (srd.hit && srd.dist_sq_to_ray) {
    hit = true;
    copy_v3_v3(out, ray_normal);
    mul_v3_fl(out, srd.depth);
    add_v3_v3(out, ray_start);
  }

  float closest_radius_sq = FLT_MAX;
  if (limit_closest_radius) {
    closest_radius_sq = sculpt_calc_radius(&vc, brush, CTX_data_scene(C), out);
    closest_radius_sq *= closest_radius_sq;
  }

  return hit && srd.dist_sq_to_ray < closest_radius_sq;
}

static void sculpt_brush_init_tex(Sculpt *sd, SculptSession *ss)
{
  Brush *brush = BKE_paint_brush(&sd->paint);
  const MTex *mask_tex = BKE_brush_mask_texture_get(brush, OB_MODE_SCULPT);

  /* Init mtex nodes. */
  if (mask_tex->tex && mask_tex->tex->nodetree) {
    /* Has internal flag to detect it only does it once. */
    ntreeTexBeginExecTree(mask_tex->tex->nodetree);
  }

  if (ss->tex_pool == nullptr) {
    ss->tex_pool = BKE_image_pool_new();
  }
}

static void sculpt_brush_stroke_init(bContext *C)
{
  Object *ob = CTX_data_active_object(C);
  ToolSettings *tool_settings = CTX_data_tool_settings(C);
  Sculpt *sd = tool_settings->sculpt;
  SculptSession *ss = CTX_data_active_object(C)->sculpt;
  Brush *brush = BKE_paint_brush(&sd->paint);

  view3d_operator_needs_opengl(C);
  sculpt_brush_init_tex(sd, ss);

  const bool needs_colors = SCULPT_tool_is_paint(brush->sculpt_tool) &&
                            !SCULPT_use_image_paint_brush(&tool_settings->paint_mode, ob);

  if (needs_colors) {
    BKE_sculpt_color_layer_create_if_needed(ob);
  }

  /* CTX_data_ensure_evaluated_depsgraph should be used at the end to include the updates of
   * earlier steps modifying the data. */
  Depsgraph *depsgraph = CTX_data_ensure_evaluated_depsgraph(C);
  BKE_sculpt_update_object_for_edit(depsgraph, ob, SCULPT_tool_is_paint(brush->sculpt_tool));

  ED_paint_tool_update_sticky_shading_color(C, ob);
}

static void sculpt_restore_mesh(Sculpt *sd, Object *ob)
{
  using namespace blender::ed::sculpt_paint;
  Brush *brush = BKE_paint_brush(&sd->paint);

  /* For the cloth brush it makes more sense to not restore the mesh state to keep running the
   * simulation from the previous state. */
  if (brush->sculpt_tool == SCULPT_TOOL_CLOTH) {
    return;
  }

  /* Restore the mesh before continuing with anchored stroke. */
  if (is_realtime_restored(brush)) {
    paint_mesh_restore_co(sd, ob);
  }
}

void SCULPT_update_object_bounding_box(Object *ob)
{
  if (ob->runtime->bounds_eval) {
    ob->runtime->bounds_eval = BKE_pbvh_bounding_box(ob->sculpt->pbvh);
  }
}

void SCULPT_flush_update_step(bContext *C, SculptUpdateType update_flags)
{
  using namespace blender;
  Depsgraph *depsgraph = CTX_data_depsgraph_pointer(C);
  Object *ob = CTX_data_active_object(C);
  SculptSession *ss = ob->sculpt;
  ARegion *region = CTX_wm_region(C);
  MultiresModifierData *mmd = ss->multires.modifier;
  RegionView3D *rv3d = CTX_wm_region_view3d(C);
  Mesh *mesh = static_cast<Mesh *>(ob->data);

  const bool use_pbvh_draw = BKE_sculptsession_use_pbvh_draw(ob, rv3d);

  if (rv3d) {
    /* Mark for faster 3D viewport redraws. */
    rv3d->rflag |= RV3D_PAINTING;
  }

  if (mmd != nullptr) {
    multires_mark_as_modified(depsgraph, ob, MULTIRES_COORDS_MODIFIED);
  }

  if ((update_flags & SCULPT_UPDATE_IMAGE) != 0) {
    ED_region_tag_redraw(region);
    if (update_flags == SCULPT_UPDATE_IMAGE) {
      /* Early exit when only need to update the images. We don't want to tag any geometry
       * updates that would rebuilt the PBVH. */
      return;
    }
  }

  DEG_id_tag_update(&ob->id, ID_RECALC_SHADING);

  /* Only current viewport matters, slower update for all viewports will
   * be done in sculpt_flush_update_done. */
  if (!use_pbvh_draw) {
    /* Slow update with full dependency graph update and all that comes with it.
     * Needed when there are modifiers or full shading in the 3D viewport. */
    DEG_id_tag_update(&ob->id, ID_RECALC_GEOMETRY);
    ED_region_tag_redraw(region);
  }
  else {
    /* Fast path where we just update the BVH nodes that changed, and redraw
     * only the part of the 3D viewport where changes happened. */
    rcti r;

    if (update_flags & SCULPT_UPDATE_COORDS) {
      bke::pbvh::update_bounds(*ss->pbvh, int(PBVH_UpdateBB));
    }

    RegionView3D *rv3d = CTX_wm_region_view3d(C);
    if (rv3d && SCULPT_get_redraw_rect(region, rv3d, ob, &r)) {
      if (ss->cache) {
        ss->cache->current_r = r;
      }

      /* previous is not set in the current cache else
       * the partial rect will always grow */
      sculpt_extend_redraw_rect_previous(ob, &r);

      r.xmin += region->winrct.xmin - 2;
      r.xmax += region->winrct.xmin + 2;
      r.ymin += region->winrct.ymin - 2;
      r.ymax += region->winrct.ymin + 2;
      ED_region_tag_redraw_partial(region, &r, true);
    }
  }

  if (update_flags & SCULPT_UPDATE_COORDS && !ss->shapekey_active) {
    if (BKE_pbvh_type(ss->pbvh) == PBVH_FACES) {
      /* Updating mesh positions without marking caches dirty is generally not good, but since
       * sculpt mode has special requirements and is expected to have sole ownership of the mesh it
       * modifies, it's generally okay. */
      if (use_pbvh_draw) {
        /* When drawing from PBVH is used, vertex and face normals are updated later in
         * #bke::pbvh::update_normals. However, we update the mesh's bounds eagerly here since they
         * are trivial to access from the PBVH. Updating the object's evaluated geometry bounding
         * box is necessary because sculpt strokes don't cause an object reevaluation. */
        mesh->tag_positions_changed_no_normals();
        /* Sculpt mode does node use or recalculate face corner normals, so they are cleared. */
        mesh->runtime->corner_normals_cache.tag_dirty();
      }
      else {
        /* Drawing happens from the modifier stack evaluation result.
         * Tag both coordinates and normals as modified, as both needed for proper drawing and the
         * modifier stack is not guaranteed to tag normals for update. */
        mesh->tag_positions_changed();
      }

      mesh->bounds_set_eager(BKE_pbvh_bounding_box(ob->sculpt->pbvh));
      if (ob->runtime->bounds_eval) {
        ob->runtime->bounds_eval = mesh->bounds_min_max();
      }
    }
  }
}

void SCULPT_flush_update_done(const bContext *C, Object *ob, SculptUpdateType update_flags)
{
  using namespace blender;
  /* After we are done drawing the stroke, check if we need to do a more
   * expensive depsgraph tag to update geometry. */
  wmWindowManager *wm = CTX_wm_manager(C);
  RegionView3D *current_rv3d = CTX_wm_region_view3d(C);
  SculptSession *ss = ob->sculpt;
  Mesh *mesh = static_cast<Mesh *>(ob->data);

  /* Always needed for linked duplicates. */
  bool need_tag = (ID_REAL_USERS(&mesh->id) > 1);

  if (current_rv3d) {
    current_rv3d->rflag &= ~RV3D_PAINTING;
  }

  LISTBASE_FOREACH (wmWindow *, win, &wm->windows) {
    bScreen *screen = WM_window_get_active_screen(win);
    LISTBASE_FOREACH (ScrArea *, area, &screen->areabase) {
      SpaceLink *sl = static_cast<SpaceLink *>(area->spacedata.first);
      if (sl->spacetype != SPACE_VIEW3D) {
        continue;
      }

      /* Tag all 3D viewports for redraw now that we are done. Others
       * viewports did not get a full redraw, and anti-aliasing for the
       * current viewport was deactivated. */
      LISTBASE_FOREACH (ARegion *, region, &area->regionbase) {
        if (region->regiontype == RGN_TYPE_WINDOW) {
          RegionView3D *rv3d = static_cast<RegionView3D *>(region->regiondata);
          if (rv3d != current_rv3d) {
            need_tag |= !BKE_sculptsession_use_pbvh_draw(ob, rv3d);
          }

          ED_region_tag_redraw(region);
        }
      }
    }

    if (update_flags & SCULPT_UPDATE_IMAGE) {
      LISTBASE_FOREACH (ScrArea *, area, &screen->areabase) {
        SpaceLink *sl = static_cast<SpaceLink *>(area->spacedata.first);
        if (sl->spacetype != SPACE_IMAGE) {
          continue;
        }
        ED_area_tag_redraw_regiontype(area, RGN_TYPE_WINDOW);
      }
    }
  }

  if (update_flags & SCULPT_UPDATE_COORDS) {
    bke::pbvh::update_bounds(*ss->pbvh, PBVH_UpdateOriginalBB);

    /* Coordinates were modified, so fake neighbors are not longer valid. */
    SCULPT_fake_neighbors_free(ob);
  }

  if (update_flags & SCULPT_UPDATE_MASK) {
    bke::pbvh::update_mask(*ss->pbvh);
  }

  if (BKE_pbvh_type(ss->pbvh) == PBVH_BMESH) {
    blender::bke::dyntopo::after_stroke(ss->pbvh, false);
  }

  BKE_sculpt_attributes_destroy_temporary_stroke(ob);

  if (update_flags & SCULPT_UPDATE_COORDS) {
    /* Optimization: if there is locked key and active modifiers present in */
    /* the stack, keyblock is updating at each step. otherwise we could update */
    /* keyblock only when stroke is finished. */
    if (ss->shapekey_active && !ss->deform_modifiers_active) {
      sculpt_update_keyblock(ob);
    }
  }

  if (need_tag) {
    DEG_id_tag_update(&ob->id, ID_RECALC_GEOMETRY);
  }
}

/* Returns whether the mouse/stylus is over the mesh (1)
 * or over the background (0). */
static bool over_mesh(bContext *C, wmOperator * /*op*/, const float mval[2])
{
  float co_dummy[3];
  Sculpt *sd = CTX_data_tool_settings(C)->sculpt;
  Brush *brush = BKE_paint_brush(&sd->paint);

  bool check_closest = brush->falloff_shape == PAINT_FALLOFF_SHAPE_TUBE;

  return SCULPT_stroke_get_location_ex(C, co_dummy, mval, false, check_closest, true);
}

static void sculpt_stroke_undo_begin(const bContext *C, wmOperator *op)
{
  using namespace blender::ed::sculpt_paint;
  Object *ob = CTX_data_active_object(C);
  Sculpt *sd = CTX_data_tool_settings(C)->sculpt;
  Brush *brush = BKE_paint_brush(&sd->paint);
  ToolSettings *tool_settings = CTX_data_tool_settings(C);

  /* Setup the correct undo system. Image painting and sculpting are mutual exclusive.
   * Color attributes are part of the sculpting undo system. */
  if (brush && brush->sculpt_tool == SCULPT_TOOL_PAINT &&
      SCULPT_use_image_paint_brush(&tool_settings->paint_mode, ob))
  {
    ED_image_undo_push_begin(op->type->name, PaintMode::Sculpt);
  }
  else {
    undo::push_begin_ex(ob, sculpt_tool_name(sd));
  }
}

static void sculpt_stroke_undo_end(const bContext *C, Brush *brush)
{
  using namespace blender::ed::sculpt_paint;
  Object *ob = CTX_data_active_object(C);
  ToolSettings *tool_settings = CTX_data_tool_settings(C);

  if (brush && brush->sculpt_tool == SCULPT_TOOL_PAINT &&
      SCULPT_use_image_paint_brush(&tool_settings->paint_mode, ob))
  {
    ED_image_undo_push_end();
  }
  else {
    undo::push_end(ob);
  }
}

bool SCULPT_handles_colors_report(SculptSession *ss, ReportList *reports)
{
  switch (BKE_pbvh_type(ss->pbvh)) {
    case PBVH_FACES:
      return true;
    case PBVH_BMESH:
      return true;
    case PBVH_GRIDS:
      BKE_report(reports, RPT_ERROR, "Not supported in multiresolution mode");
      return false;
  }

  BLI_assert_msg(0, "PBVH corruption, type was invalid.");

  return false;
}

namespace blender::ed::sculpt_paint {

static bool sculpt_stroke_test_start(bContext *C, wmOperator *op, const float mval[2])
{
  /* Don't start the stroke until `mval` goes over the mesh.
   * NOTE: `mval` will only be null when re-executing the saved stroke.
   * We have exception for 'exec' strokes since they may not set `mval`,
   * only 'location', see: #52195. */
  if (((op->flag & OP_IS_INVOKE) == 0) || (mval == nullptr) || over_mesh(C, op, mval)) {
    Object *ob = CTX_data_active_object(C);
    SculptSession *ss = ob->sculpt;
    Sculpt *sd = CTX_data_tool_settings(C)->sculpt;
    Brush *brush = BKE_paint_brush(&sd->paint);
    ToolSettings *tool_settings = CTX_data_tool_settings(C);

    /* NOTE: This should be removed when paint mode is available. Paint mode can force based on
     * the canvas it is painting on. (ref. use_sculpt_texture_paint). */
    if (brush && SCULPT_tool_is_paint(brush->sculpt_tool) &&
        !SCULPT_use_image_paint_brush(&tool_settings->paint_mode, ob))
    {
      View3D *v3d = CTX_wm_view3d(C);
      if (v3d->shading.type == OB_SOLID) {
        v3d->shading.color_type = V3D_SHADING_VERTEX_COLOR;
      }
    }

    ED_view3d_init_mats_rv3d(ob, CTX_wm_region_view3d(C));

    sculpt_update_cache_invariants(C, sd, ss, op, mval);

    SCULPT_stroke_id_next(ob);
    ss->cache->stroke_id = ss->stroke_id;

    if (ss->pbvh) {
      blender::bke::pbvh::on_stroke_start(ss->pbvh);
    }

    SculptCursorGeometryInfo sgi;
    SCULPT_cursor_geometry_info_update(C, &sgi, mval, false);

    sculpt_stroke_undo_begin(C, op);

    return true;
  }
  return false;
}

void face_mark_boundary_update(SculptSession *ss, PBVHFaceRef face)
{
  switch (BKE_pbvh_type(ss->pbvh)) {
    case PBVH_BMESH: {
      BMFace *f = reinterpret_cast<BMFace *>(face.i);
      BMLoop *l = f->l_first;
      do {
        PBVHVertRef vertex = {reinterpret_cast<intptr_t>(l->v)};
        BKE_sculpt_boundary_flag_update(ss, vertex, true);
      } while ((l = l->next) != f->l_first);

      break;
    }
    case PBVH_FACES: {
      for (int vert_i : ss->corner_verts.slice(ss->faces[face.i])) {
        PBVHVertRef vertex = {vert_i};
        BKE_sculpt_boundary_flag_update(ss, vertex, true);
      }
      break;
      case PBVH_GRIDS: {
        const CCGKey *key = BKE_pbvh_get_grid_key(ss->pbvh);
        int grid_index = BKE_subdiv_ccg_start_face_grid_index_get(*ss->subdiv_ccg)[face.i];
        int vertex_i = grid_index * key->grid_area;
        int verts_num = ss->faces[face.i].size() * key->grid_area;

        for (int i = 0; i < verts_num; i++, vertex_i++) {
          BKE_sculpt_boundary_flag_update(ss, {vertex_i}, true);
        }

        break;
      }
    }
  }
}

static void sculpt_stroke_update_step(bContext *C,
                                      wmOperator * /*op*/,
                                      PaintStroke *stroke,
                                      PointerRNA *itemptr)
{
  UnifiedPaintSettings *ups = &CTX_data_tool_settings(C)->unified_paint_settings;
  Sculpt *sd = CTX_data_tool_settings(C)->sculpt;
  Object *ob = CTX_data_active_object(C);
  SculptSession *ss = ob->sculpt;
  const Brush *brush = BKE_paint_brush(&sd->paint);
  ToolSettings *tool_settings = CTX_data_tool_settings(C);
  StrokeCache *cache = ss->cache;

  float stroke_distance = paint_stroke_distance_get(stroke);
  float stroke_delta = stroke_distance - cache->stroke_distance;
  cache->stroke_distance = stroke_distance;

  SCULPT_stroke_modifiers_check(C, ob, brush);
  sculpt_update_cache_variants(C, sd, ob, itemptr);
  sculpt_restore_mesh(sd, ob);

<<<<<<< HEAD
  if (brush->flag & BRUSH_SCENE_SPACING) {
    stroke_delta /= ss->cache->radius;
  }
  else {
    stroke_delta /= ups->pixel_radius;
  }
  cache->stroke_distance_t += stroke_delta;

  float radius = ss->cache->radius;
  if (brush->flag & BRUSH_ANCHORED) {
    radius = sculpt_calc_radius(cache->vc, brush, CTX_data_scene(C), cache->true_location);
  }

  if (ELEM(ss->cached_dyntopo.mode, DYNTOPO_DETAIL_CONSTANT, DYNTOPO_DETAIL_MANUAL)) {
    float object_space_constant_detail = 1.0f / (ss->cached_dyntopo.constant_detail *
                                                 mat4_to_scale(ob->object_to_world().ptr()));
    blender::bke::dyntopo::detail_size_set(
        ss->pbvh, object_space_constant_detail, DYNTOPO_DETAIL_RANGE);
  }
  else if (ss->cached_dyntopo.mode == DYNTOPO_DETAIL_BRUSH) {
    blender::bke::dyntopo::detail_size_set(
        ss->pbvh, radius * ss->cached_dyntopo.detail_percent / 100.0f, DYNTOPO_DETAIL_RANGE);
  }
  else { /* Relative mode. */
    blender::bke::dyntopo::detail_size_set(ss->pbvh,
                                           (radius / ss->cache->dyntopo_pixel_radius) *
                                               (ss->cached_dyntopo.detail_size * U.pixelsize),
                                           DYNTOPO_DETAIL_RANGE);
  }

  float dyntopo_spacing = float(ss->cached_dyntopo.spacing) / 50.0f;

  bool do_dyntopo = dyntopo::stroke_is_dyntopo(ss, sd, brush);

  bool has_spacing = !(brush->flag & BRUSH_ANCHORED);
  if (has_spacing && dyntopo_spacing > 0.0f) {
    do_dyntopo = do_dyntopo &&
                 (ss->cache->stroke_distance_t == 0.0f ||
                  ss->cache->stroke_distance_t - ss->cache->last_dyntopo_t > dyntopo_spacing);
  }

  /* Have to initialize automasking here since dyntopo might invalidate the active face. */
  if (SCULPT_stroke_is_first_brush_step(ss->cache)) {
    /* Initialize auto-masking cache. */
    if (auto_mask::is_enabled(sd, ss, brush)) {
      ss->cache->automasking = auto_mask::cache_init(sd, brush, ob);
      ss->last_automasking_settings_hash = auto_mask::settings_hash(*ob, *ss->cache->automasking);
    }
=======
  if (sd->flags & (SCULPT_DYNTOPO_DETAIL_CONSTANT | SCULPT_DYNTOPO_DETAIL_MANUAL)) {
    BKE_pbvh_bmesh_detail_size_set(
        ss->pbvh, dyntopo::detail_size::constant_to_detail_size(sd->constant_detail, ob));
  }
  else if (sd->flags & SCULPT_DYNTOPO_DETAIL_BRUSH) {
    BKE_pbvh_bmesh_detail_size_set(
        ss->pbvh,
        dyntopo::detail_size::brush_to_detail_size(sd->detail_percent, ss->cache->radius));
  }
  else {
    BKE_pbvh_bmesh_detail_size_set(
        ss->pbvh,
        dyntopo::detail_size::relative_to_detail_size(
            sd->detail_size, ss->cache->radius, ss->cache->dyntopo_pixel_radius, U.pixelsize));
>>>>>>> ee1fa8e1
  }

  /* Running dyntopo before layer brush causes artifacts. */
  bool run_dyntopo_after = brush->sculpt_tool == SCULPT_TOOL_LAYER;

  if (do_dyntopo) {
    ss->cache->last_dyntopo_t = ss->cache->stroke_distance_t;

    if (!run_dyntopo_after) {
      /* Note: dyntopo repeats happen after the dab. */
      do_symmetrical_brush_actions(
          sd, ob, sculpt_topology_update, ups, &tool_settings->paint_mode);
    }
  }

  do_symmetrical_brush_actions(sd, ob, do_brush_action, ups, &tool_settings->paint_mode);
  sculpt_combine_proxies(sd, ob);

  int dyntopo_repeat = ss->cached_dyntopo.repeat;
  if (run_dyntopo_after) {
    dyntopo_repeat++;
  }

  if (do_dyntopo && dyntopo_repeat) {
    float3 location = ss->cache->true_location;

    add_v3_v3(cache->true_location, cache->grab_delta);

    for (int i = 0; i < dyntopo_repeat; i++) {
      do_symmetrical_brush_actions(
          sd, ob, sculpt_topology_update, ups, &tool_settings->paint_mode);
    }

    copy_v3_v3(ss->cache->true_location, location);
  }

  if (ss->bm && do_dyntopo) {
    if (ss->cache->stroke_distance_t - ss->cache->last_dyntopo_nodesplit_t > 0.3f) {
      ss->cache->last_dyntopo_nodesplit_t = ss->cache->stroke_distance_t;
      blender::bke::pbvh::split_bmesh_nodes(ss->pbvh);
    }
  }

  /* Hack to fix noise texture tearing mesh. */
  sculpt_fix_noise_tear(sd, ob);

  /* TODO(sergey): This is not really needed for the solid shading,
   * which does use pBVH drawing anyway, but texture and wireframe
   * requires this.
   *
   * Could be optimized later, but currently don't think it's so
   * much common scenario.
   *
   * Same applies to the DEG_id_tag_update() invoked from
   * sculpt_flush_update_step().
   */
  if (ss->deform_modifiers_active) {
    SCULPT_flush_stroke_deform(sd, ob, sculpt_tool_is_proxy_used(brush->sculpt_tool));
  }
  else if (ss->shapekey_active) {
    sculpt_update_keyblock(ob);
  }

  ss->cache->first_time = false;
  copy_v3_v3(ss->cache->true_last_location, ss->cache->true_location);

  /* Cleanup. */
  if (brush->sculpt_tool == SCULPT_TOOL_MASK) {
    SCULPT_flush_update_step(C, SCULPT_UPDATE_MASK);
  }
  else if (SCULPT_tool_is_paint(brush->sculpt_tool)) {
    if (SCULPT_use_image_paint_brush(&tool_settings->paint_mode, ob)) {
      SCULPT_flush_update_step(C, SCULPT_UPDATE_IMAGE);
    }
    else {
      SCULPT_flush_update_step(C, SCULPT_UPDATE_COLOR);
    }
  }
  else {
    SCULPT_flush_update_step(C, SCULPT_UPDATE_COORDS);
  }
}

static void sculpt_brush_exit_tex(Sculpt *sd)
{
  Brush *brush = BKE_paint_brush(&sd->paint);
  const MTex *mask_tex = BKE_brush_mask_texture_get(brush, OB_MODE_SCULPT);

  if (mask_tex->tex && mask_tex->tex->nodetree) {
    ntreeTexEndExecTree(mask_tex->tex->nodetree->runtime->execdata);
  }
}

static void sculpt_stroke_done(const bContext *C, PaintStroke * /*stroke*/)
{
  Object *ob = CTX_data_active_object(C);
  SculptSession *ss = ob->sculpt;
  Sculpt *sd = CTX_data_tool_settings(C)->sculpt;
  ToolSettings *tool_settings = CTX_data_tool_settings(C);

  /* Finished. */
  if (!ss->cache) {
    sculpt_brush_exit_tex(sd);
    return;
  }
  UnifiedPaintSettings *ups = &CTX_data_tool_settings(C)->unified_paint_settings;
  Brush *brush = BKE_paint_brush(&sd->paint);
  BLI_assert(brush == ss->cache->brush); /* const, so we shouldn't change. */
  ups->draw_inverted = false;

  SCULPT_stroke_modifiers_check(C, ob, brush);

  /* Alt-Smooth. */
  if (ss->cache->alt_smooth) {
    smooth_brush_toggle_off(C, &sd->paint, ss->cache);
    /* Refresh the brush pointer in case we switched brush in the toggle function. */
    brush = BKE_paint_brush(&sd->paint);
  }

  SCULPT_cache_free(ss->cache);
  ss->cache = nullptr;

  sculpt_stroke_undo_end(C, brush);

  if (brush->sculpt_tool == SCULPT_TOOL_MASK) {
    SCULPT_flush_update_done(C, ob, SCULPT_UPDATE_MASK);
  }
  else if (brush->sculpt_tool == SCULPT_TOOL_PAINT) {
    if (SCULPT_use_image_paint_brush(&tool_settings->paint_mode, ob)) {
      SCULPT_flush_update_done(C, ob, SCULPT_UPDATE_IMAGE);
    }
    else {
      BKE_sculpt_attributes_destroy_temporary_stroke(ob);
      SCULPT_flush_update_done(C, ob, SCULPT_UPDATE_COLOR);
    }
  }
  else {
    SCULPT_flush_update_done(C, ob, SCULPT_UPDATE_COORDS);
  }

  WM_event_add_notifier(C, NC_OBJECT | ND_DRAW, ob);
  sculpt_brush_exit_tex(sd);
}

static int sculpt_brush_stroke_invoke(bContext *C, wmOperator *op, const wmEvent *event)
{
  PaintStroke *stroke;
  int ignore_background_click;
  int retval;
  Object *ob = CTX_data_active_object(C);

  const View3D *v3d = CTX_wm_view3d(C);
  const Base *base = CTX_data_active_base(C);
  /* Test that ob is visible; otherwise we won't be able to get evaluated data
   * from the depsgraph. We do this here instead of SCULPT_mode_poll
   * to avoid falling through to the translate operator in the
   * global view3d keymap. */
  if (!BKE_base_is_visible(v3d, base)) {
    return OPERATOR_CANCELLED;
  }

  sculpt_brush_stroke_init(C);

  Sculpt *sd = CTX_data_tool_settings(C)->sculpt;
  Brush *brush = BKE_paint_brush(&sd->paint);
  SculptSession *ss = ob->sculpt;

  if (SCULPT_tool_is_paint(brush->sculpt_tool) &&
      !SCULPT_handles_colors_report(ob->sculpt, op->reports))
  {
    return OPERATOR_CANCELLED;
  }
  if (SCULPT_tool_is_mask(brush->sculpt_tool)) {
    MultiresModifierData *mmd = BKE_sculpt_multires_active(ss->scene, ob);
    BKE_sculpt_mask_layers_ensure(CTX_data_depsgraph_pointer(C), CTX_data_main(C), ob, mmd);
  }
  if (!SCULPT_tool_is_attribute_only(brush->sculpt_tool) &&
      ED_sculpt_report_if_shape_key_is_locked(ob, op->reports))
  {
    return OPERATOR_CANCELLED;
  }

  stroke = paint_stroke_new(C,
                            op,
                            SCULPT_stroke_get_location,
                            sculpt_stroke_test_start,
                            sculpt_stroke_update_step,
                            nullptr,
                            sculpt_stroke_done,
                            event->type);

  op->customdata = stroke;

  /* For tablet rotation. */
  ignore_background_click = RNA_boolean_get(op->ptr, "ignore_background_click");
  const float mval[2] = {float(event->mval[0]), float(event->mval[1])};
  if (ignore_background_click && !over_mesh(C, op, mval)) {
    paint_stroke_free(C, op, static_cast<PaintStroke *>(op->customdata));
    return OPERATOR_PASS_THROUGH;
  }

  retval = op->type->modal(C, op, event);
  if (ELEM(retval, OPERATOR_FINISHED, OPERATOR_CANCELLED)) {
    paint_stroke_free(C, op, static_cast<PaintStroke *>(op->customdata));
    return retval;
  }
  /* Add modal handler. */
  WM_event_add_modal_handler(C, op);

  OPERATOR_RETVAL_CHECK(retval);
  BLI_assert(retval == OPERATOR_RUNNING_MODAL);

  return OPERATOR_RUNNING_MODAL;
}

static int sculpt_brush_stroke_exec(bContext *C, wmOperator *op)
{
  sculpt_brush_stroke_init(C);

  op->customdata = paint_stroke_new(C,
                                    op,
                                    SCULPT_stroke_get_location,
                                    sculpt_stroke_test_start,
                                    sculpt_stroke_update_step,
                                    nullptr,
                                    sculpt_stroke_done,
                                    0);

  /* Frees op->customdata. */
  paint_stroke_exec(C, op, static_cast<PaintStroke *>(op->customdata));

  return OPERATOR_FINISHED;
}

static void sculpt_brush_stroke_cancel(bContext *C, wmOperator *op)
{
  using namespace blender::ed::sculpt_paint;
  Object *ob = CTX_data_active_object(C);
  SculptSession *ss = ob->sculpt;
  Sculpt *sd = CTX_data_tool_settings(C)->sculpt;
  const Brush *brush = BKE_paint_brush(&sd->paint);

  /* XXX Canceling strokes that way does not work with dynamic topology,
   *     user will have to do real undo for now. See #46456.
   *
   * Update: this may actually work now.  Test.
   */
  if (ss->cache && !dyntopo::stroke_is_dyntopo(ss, sd, brush)) {
    paint_mesh_restore_co(sd, ob);
  }

  paint_stroke_cancel(C, op, static_cast<PaintStroke *>(op->customdata));

  if (ss->cache) {
    SCULPT_cache_free(ss->cache);
    ss->cache = nullptr;
  }

  sculpt_brush_exit_tex(sd);
}

static int sculpt_brush_stroke_modal(bContext *C, wmOperator *op, const wmEvent *event)
{
  return paint_stroke_modal(C, op, event, (PaintStroke **)&op->customdata);
}

static void sculpt_redo_empty_ui(bContext * /*C*/, wmOperator * /*op*/) {}

void SCULPT_OT_brush_stroke(wmOperatorType *ot)
{
  /* Identifiers. */
  ot->name = "Sculpt";
  ot->idname = "SCULPT_OT_brush_stroke";
  ot->description = "Sculpt a stroke into the geometry";

  /* API callbacks. */
  ot->invoke = sculpt_brush_stroke_invoke;
  ot->modal = sculpt_brush_stroke_modal;
  ot->exec = sculpt_brush_stroke_exec;
  ot->poll = SCULPT_poll;
  ot->cancel = sculpt_brush_stroke_cancel;
  ot->ui = sculpt_redo_empty_ui;

  /* Flags (sculpt does its own undo? (ton)). */
  ot->flag = OPTYPE_BLOCKING;

  /* Properties. */

  paint_stroke_operator_properties(ot, true);

  RNA_def_boolean(ot->srna,
                  "ignore_background_click",
                  false,
                  "Ignore Background Click",
                  "Clicks on the background do not start the stroke");
}

/* Fake Neighbors. */
/* This allows the sculpt tools to work on meshes with multiple connected components as they had
 * only one connected component. When initialized and enabled, the sculpt API will return extra
 * connectivity neighbors that are not in the real mesh. These neighbors are calculated for each
 * vertex using the minimum distance to a vertex that is in a different connected component. */

/* The fake neighbors first need to be ensured to be initialized.
 * After that tools which needs fake neighbors functionality need to
 * temporarily enable it:
 *
 *   void my_awesome_sculpt_tool() {
 *     SCULPT_fake_neighbors_ensure(object, brush->disconnected_distance_max);
 *     SCULPT_fake_neighbors_enable(ob);
 *
 *     ... Logic of the tool ...
 *     SCULPT_fake_neighbors_disable(ob);
 *   }
 *
 * Such approach allows to keep all the connectivity information ready for reuse
 * (without having lag prior to every stroke), but also makes it so the affect
 * is localized to a specific brushes and tools only. */

enum {
  SCULPT_TOPOLOGY_ID_NONE,
  SCULPT_TOPOLOGY_ID_DEFAULT,
};

static void fake_neighbor_init(SculptSession *ss, const float max_dist)
{
  const int totvert = SCULPT_vertex_count_get(ss);
  ss->fake_neighbors.fake_neighbor_index = static_cast<PBVHVertRef *>(
      MEM_malloc_arrayN(totvert, sizeof(int), "fake neighbor"));
  for (int i = 0; i < totvert; i++) {
    ss->fake_neighbors.fake_neighbor_index[i].i = FAKE_NEIGHBOR_NONE;
  }

  ss->fake_neighbors.current_max_distance = max_dist;
}

static void fake_neighbor_add(SculptSession *ss, PBVHVertRef v_a, PBVHVertRef v_b)
{
  int v_index_a = BKE_pbvh_vertex_to_index(ss->pbvh, v_a);
  int v_index_b = BKE_pbvh_vertex_to_index(ss->pbvh, v_b);

  if (ss->fake_neighbors.fake_neighbor_index[v_index_a].i == FAKE_NEIGHBOR_NONE) {
    ss->fake_neighbors.fake_neighbor_index[v_index_a].i = v_index_b;
    ss->fake_neighbors.fake_neighbor_index[v_index_b].i = v_index_a;
  }
}

static void sculpt_pose_fake_neighbors_free(SculptSession *ss)
{
  MEM_SAFE_FREE(ss->fake_neighbors.fake_neighbor_index);
}

struct NearestVertexFakeNeighborData {
  PBVHVertRef nearest_vertex;
  float nearest_vertex_distance_sq;
  int current_topology_id;
};

static void do_fake_neighbor_search_task(SculptSession *ss,
                                         const float nearest_vertex_search_co[3],
                                         const float max_distance_sq,
                                         PBVHNode *node,
                                         NearestVertexFakeNeighborData *nvtd)
{
  PBVHVertexIter vd;
  BKE_pbvh_vertex_iter_begin (ss->pbvh, node, vd, PBVH_ITER_UNIQUE) {
    int vd_topology_id = SCULPT_vertex_island_get(ss, vd.vertex);
    if (vd_topology_id != nvtd->current_topology_id &&
        ss->fake_neighbors.fake_neighbor_index[vd.index].i == FAKE_NEIGHBOR_NONE)
    {
      float distance_squared = len_squared_v3v3(vd.co, nearest_vertex_search_co);
      if (distance_squared < nvtd->nearest_vertex_distance_sq &&
          distance_squared < max_distance_sq)
      {
        nvtd->nearest_vertex = vd.vertex;
        nvtd->nearest_vertex_distance_sq = distance_squared;
      }
    }
  }
  BKE_pbvh_vertex_iter_end;
}

static PBVHVertRef fake_neighbor_search(Object *ob, const PBVHVertRef vertex, float max_distance)
{
  SculptSession *ss = ob->sculpt;

  const float3 center = SCULPT_vertex_co_get(ss, vertex);
  const float max_distance_sq = max_distance * max_distance;

  Vector<PBVHNode *> nodes = bke::pbvh::search_gather(ss->pbvh, [&](PBVHNode &node) {
    return node_in_sphere(node, center, max_distance_sq, false);
  });
  if (nodes.is_empty()) {
    return BKE_pbvh_make_vref(PBVH_REF_NONE);
  }

  const float3 nearest_vertex_search_co = SCULPT_vertex_co_get(ss, vertex);

  NearestVertexFakeNeighborData nvtd;
  nvtd.nearest_vertex.i = -1;
  nvtd.nearest_vertex_distance_sq = FLT_MAX;
  nvtd.current_topology_id = SCULPT_vertex_island_get(ss, vertex);

  nvtd = threading::parallel_reduce(
      nodes.index_range(),
      1,
      nvtd,
      [&](const IndexRange range, NearestVertexFakeNeighborData nvtd) {
        for (const int i : range) {
          do_fake_neighbor_search_task(
              ss, nearest_vertex_search_co, max_distance_sq, nodes[i], &nvtd);
        }
        return nvtd;
      },
      [](const NearestVertexFakeNeighborData &a, const NearestVertexFakeNeighborData &b) {
        NearestVertexFakeNeighborData joined = a;
        if (joined.nearest_vertex.i == PBVH_REF_NONE) {
          joined.nearest_vertex = b.nearest_vertex;
          joined.nearest_vertex_distance_sq = b.nearest_vertex_distance_sq;
        }
        else if (b.nearest_vertex_distance_sq < joined.nearest_vertex_distance_sq) {
          joined.nearest_vertex = b.nearest_vertex;
          joined.nearest_vertex_distance_sq = b.nearest_vertex_distance_sq;
        }
        return joined;
      });

  return nvtd.nearest_vertex;
}

struct SculptTopologyIDFloodFillData {
  int next_id;
};

}  // namespace blender::ed::sculpt_paint

void SCULPT_boundary_info_ensure(Object *object)
{
  blender::bke::sculpt::sculpt_vert_boundary_ensure(object);
}

void SCULPT_ensure_vemap(SculptSession *ss)
{
  if (BKE_pbvh_type(ss->pbvh) != PBVH_BMESH && ss->vert_to_edge_map.is_empty()) {
    ss->vert_to_edge_map = blender::bke::mesh::build_vert_to_edge_map(
        ss->edges, ss->totvert, ss->vert_to_edge_offsets, ss->vert_to_edge_indices);
  }
}

void SCULPT_ensure_epmap(SculptSession *ss)
{
  if (BKE_pbvh_type(ss->pbvh) != PBVH_BMESH && ss->edge_to_face_map.is_empty()) {
    ss->edge_to_face_map = blender::bke::mesh::build_edge_to_face_map(ss->faces,
                                                                      ss->corner_edges,
                                                                      ss->totedges,
                                                                      ss->edge_to_face_offsets,
                                                                      ss->edge_to_face_indices);
  }
}

void SCULPT_fake_neighbors_ensure(Object *ob, const float max_dist)
{
  using namespace blender::ed::sculpt_paint;
  SculptSession *ss = ob->sculpt;
  const int totvert = SCULPT_vertex_count_get(ss);

  /* Fake neighbors were already initialized with the same distance, so no need to be
   * recalculated.
   */
  if (ss->fake_neighbors.fake_neighbor_index &&
      ss->fake_neighbors.current_max_distance == max_dist)
  {
    return;
  }

  SCULPT_topology_islands_ensure(ob);
  fake_neighbor_init(ss, max_dist);

  for (int i = 0; i < totvert; i++) {
    const PBVHVertRef from_v = BKE_pbvh_index_to_vertex(ss->pbvh, i);

    /* This vertex does not have a fake neighbor yet, search one for it. */
    if (ss->fake_neighbors.fake_neighbor_index[i].i == FAKE_NEIGHBOR_NONE) {
      const PBVHVertRef to_v = fake_neighbor_search(ob, from_v, max_dist);
      if (to_v.i != PBVH_REF_NONE) {
        /* Add the fake neighbor if available. */
        fake_neighbor_add(ss, from_v, to_v);
      }
    }
  }
}

void SCULPT_fake_neighbors_enable(Object *ob)
{
  SculptSession *ss = ob->sculpt;
  BLI_assert(ss->fake_neighbors.fake_neighbor_index != nullptr);
  ss->fake_neighbors.use_fake_neighbors = true;
}

void SCULPT_fake_neighbors_disable(Object *ob)
{
  SculptSession *ss = ob->sculpt;
  BLI_assert(ss->fake_neighbors.fake_neighbor_index != nullptr);
  ss->fake_neighbors.use_fake_neighbors = false;
}

void SCULPT_fake_neighbors_free(Object *ob)
{
  using namespace blender::ed::sculpt_paint;
  SculptSession *ss = ob->sculpt;
  sculpt_pose_fake_neighbors_free(ss);
}

namespace blender::ed::sculpt_paint::auto_mask {

NodeData node_begin(Object &object, const Cache *automasking, PBVHNode &node)
{
  if (!automasking) {
    return {};
  }

  NodeData automask_data;
  automask_data.ss = object.sculpt;
  automask_data.have_orig_data = automasking->settings.flags &
                                 (BRUSH_AUTOMASKING_BRUSH_NORMAL | BRUSH_AUTOMASKING_VIEW_NORMAL);

  if (automask_data.have_orig_data) {
    SCULPT_orig_vert_data_init(&automask_data.orig_data, &object, &node, undo::Type::Position);
  }
  else {
    memset(&automask_data.orig_data, 0, sizeof(automask_data.orig_data));
  }
  return automask_data;
}

void node_update(auto_mask::NodeData &automask_data, PBVHVertexIter &vd)
{
  if (automask_data.have_orig_data) {
    SCULPT_orig_vert_data_update(&automask_data.orig_data, vd.vertex);
  }
}

}  // namespace blender::ed::sculpt_paint::auto_mask

bool SCULPT_vertex_is_occluded(SculptSession *ss, PBVHVertRef vertex, bool original)
{
  using namespace blender;
  float ray_start[3], ray_end[3], ray_normal[3], face_normal[3];
  float co[3];

  copy_v3_v3(co, SCULPT_vertex_co_get(ss, vertex));

  ViewContext *vc = ss->cache ? ss->cache->vc : &ss->filter_cache->vc;

  const blender::float2 mouse = ED_view3d_project_float_v2_m4(
      vc->region, co, ss->cache ? ss->cache->projection_mat : ss->filter_cache->viewmat);

  int depth = SCULPT_raycast_init(vc, mouse, ray_end, ray_start, ray_normal, original);

  negate_v3(ray_normal);

  copy_v3_v3(ray_start, SCULPT_vertex_co_get(ss, vertex));
  madd_v3_v3fl(ray_start, ray_normal, 0.002);

  SculptRaycastData srd = {nullptr};
  srd.original = original;
  srd.ss = ss;
  srd.hit = false;
  srd.ray_start = ray_start;
  srd.ray_normal = ray_normal;
  srd.depth = depth;
  srd.face_normal = face_normal;
  srd.active_face.i = PBVH_REF_NONE;
  srd.active_vertex.i = PBVH_REF_NONE;

  isect_ray_tri_watertight_v3_precalc(&srd.isect_precalc, ray_normal);
  bke::pbvh::raycast(
      ss->pbvh,
      [&](PBVHNode &node, float *tmin) { sculpt_raycast_cb(node, srd, tmin); },
      ray_start,
      ray_normal,
      srd.original,
      ss->stroke_id);

  return srd.hit;
}

void SCULPT_stroke_id_next(Object *ob)
{
  ushort *id = reinterpret_cast<ushort *>(&ob->sculpt->stroke_id);

  /* Try to avoid offending undefined behavior sanitizers. */
  id[0] = ushort((int(id[0]) + 1) % 65535);
  id[1] = 0;
}

int SCULPT_face_set_get(const SculptSession *ss, PBVHFaceRef face)
{
  switch (BKE_pbvh_type(ss->pbvh)) {
    case PBVH_BMESH: {
      BMFace *f = reinterpret_cast<BMFace *>(face.i);
      return BM_ELEM_CD_GET_INT(f, ss->cd_faceset_offset);
    }
    case PBVH_FACES:
    case PBVH_GRIDS:
      return ss->face_sets[face.i];
  }

  BLI_assert_unreachable();

  return 0;
}

void SCULPT_face_set_set(SculptSession *ss, PBVHFaceRef face, int fset)
{
  switch (BKE_pbvh_type(ss->pbvh)) {
    case PBVH_BMESH: {
      BMFace *f = reinterpret_cast<BMFace *>(face.i);
      BM_ELEM_CD_SET_INT(f, ss->cd_faceset_offset, fset);
      break;
    }
    case PBVH_FACES:
    case PBVH_GRIDS:
      ss->face_sets[face.i] = fset;
  }
}

namespace blender::ed::sculpt_paint {
int SCULPT_vertex_island_get(const SculptSession *ss, PBVHVertRef vertex)
{
  if (ss->attrs.topology_island_key) {
    return vertex_attr_get<uint8_t>(vertex, ss->attrs.topology_island_key);
  }

  return -1;
}

void SCULPT_topology_islands_invalidate(SculptSession *ss)
{
  ss->islands_valid = false;
}

void SCULPT_topology_islands_ensure(Object *ob)
{
  using namespace blender;
  using namespace blender::ed::sculpt_paint;
  SculptSession *ss = ob->sculpt;

  if (ss->attrs.topology_island_key && ss->islands_valid && BKE_pbvh_type(ss->pbvh) != PBVH_BMESH)
  {
    return;
  }

  SculptAttributeParams params = {};
  params.permanent = params.stroke_only = params.simple_array = false;

  ss->attrs.topology_island_key = BKE_sculpt_attribute_ensure(
      ob,
      bke::AttrDomain::Point,
      CD_PROP_INT8,
      SCULPT_ATTRIBUTE_NAME(topology_island_key),
      &params);
  SCULPT_vertex_random_access_ensure(ss);

  int totvert = SCULPT_vertex_count_get(ss);
  Set<PBVHVertRef> visit;
  Vector<PBVHVertRef> stack;
  uint8_t island_nr = 0;

  for (int i = 0; i < totvert; i++) {
    PBVHVertRef vertex = BKE_pbvh_index_to_vertex(ss->pbvh, i);

    if (visit.contains(vertex)) {
      continue;
    }

    stack.clear();
    stack.append(vertex);
    visit.add(vertex);

    while (stack.size()) {
      PBVHVertRef vertex2 = stack.pop_last();
      SculptVertexNeighborIter ni;

      vertex_attr_set<uint8_t>(vertex2, ss->attrs.topology_island_key, island_nr);

      SCULPT_VERTEX_DUPLICATES_AND_NEIGHBORS_ITER_BEGIN (ss, vertex2, ni) {
        if (visit.add(ni.vertex) && hide::vert_any_face_visible_get(ss, ni.vertex)) {
          stack.append(ni.vertex);
        }
      }
      SCULPT_VERTEX_NEIGHBORS_ITER_END(ni);
    }

    island_nr++;
  }

  ss->islands_valid = true;
}
}  // namespace blender::ed::sculpt_paint

void SCULPT_cube_tip_init(Sculpt * /*sd*/, Object *ob, Brush *brush, float mat[4][4])
{
  using namespace blender::ed::sculpt_paint;
  SculptSession *ss = ob->sculpt;
  float scale[4][4];
  float tmat[4][4];
  float unused[4][4];

  zero_m4(mat);
  calc_brush_local_mat(0.0, ob, unused, mat);

  /* Note: we ignore the radius scaling done inside of calc_brush_local_mat to
   * duplicate prior behavior.
   *
   * TODO: try disabling this and check that all edge cases work properly.
   */
  normalize_m4(mat);

  scale_m4_fl(scale, ss->cache->radius);
  mul_m4_m4m4(tmat, mat, scale);
  mul_v3_fl(tmat[1], brush->tip_scale_x);
  invert_m4_m4(mat, tmat);
}
/** \} */<|MERGE_RESOLUTION|>--- conflicted
+++ resolved
@@ -105,6 +105,7 @@
 using blender::Vector;
 
 using namespace blender::bke::paint;
+using namespace blender::ed::sculpt_paint;
 
 namespace blender::bke::pbvh {
 void split_bmesh_nodes(PBVH *pbvh);
@@ -1830,51 +1831,7 @@
   SculptSession *ss = ob->sculpt;
 
   switch (type) {
-<<<<<<< HEAD
     case undo::Type::Mask:
-=======
-    case undo::Type::Mask: {
-      switch (BKE_pbvh_type(ss->pbvh)) {
-        case PBVH_FACES: {
-          Mesh &mesh = *static_cast<Mesh *>(ob->data);
-          bke::MutableAttributeAccessor attributes = mesh.attributes_for_write();
-          bke::SpanAttributeWriter<float> mask = attributes.lookup_or_add_for_write_span<float>(
-              ".sculpt_mask", bke::AttrDomain::Point);
-          array_utils::scatter(
-              unode->mask.as_span(), BKE_pbvh_node_get_unique_vert_indices(node), mask.span);
-          mask.finish();
-          break;
-        }
-        case PBVH_BMESH: {
-          const int offset = CustomData_get_offset_named(
-              &ss->bm->vdata, CD_PROP_FLOAT, ".sculpt_mask");
-          if (offset != -1) {
-            for (BMVert *vert : BKE_pbvh_bmesh_node_unique_verts(node)) {
-              const float orig_mask = BM_log_original_mask(ss->bm_log, vert);
-              BM_ELEM_CD_SET_FLOAT(vert, offset, orig_mask);
-            }
-          }
-          break;
-        }
-        case PBVH_GRIDS: {
-          SubdivCCG &subdiv_ccg = *ss->subdiv_ccg;
-          const BitGroupVector<> grid_hidden = subdiv_ccg.grid_hidden;
-          const CCGKey key = BKE_subdiv_ccg_key_top_level(subdiv_ccg);
-          const Span<CCGElem *> grids = subdiv_ccg.grids;
-          int index = 0;
-          for (const int grid : unode->grids) {
-            CCGElem *elem = grids[grid];
-            for (const int i : IndexRange(key.grid_area)) {
-              if (grid_hidden.is_empty() || !grid_hidden[grid][i]) {
-                *CCG_elem_offset_mask(&key, elem, i) = unode->mask[index];
-              }
-              index++;
-            }
-          }
-          break;
-        }
-      }
->>>>>>> ee1fa8e1
       BKE_pbvh_node_mark_update_mask(node);
       break;
     case undo::Type::Color:
@@ -4267,6 +4224,7 @@
           BKE_pbvh_node_mark_update(node);
           break;
         case undo::Type::HideVert:
+        case undo::Type::HideFace:
         case undo::Type::DyntopoBegin:
         case undo::Type::DyntopoEnd:
         case undo::Type::DyntopoSymmetrize:
@@ -6467,7 +6425,6 @@
   sculpt_update_cache_variants(C, sd, ob, itemptr);
   sculpt_restore_mesh(sd, ob);
 
-<<<<<<< HEAD
   if (brush->flag & BRUSH_SCENE_SPACING) {
     stroke_delta /= ss->cache->radius;
   }
@@ -6516,22 +6473,6 @@
       ss->cache->automasking = auto_mask::cache_init(sd, brush, ob);
       ss->last_automasking_settings_hash = auto_mask::settings_hash(*ob, *ss->cache->automasking);
     }
-=======
-  if (sd->flags & (SCULPT_DYNTOPO_DETAIL_CONSTANT | SCULPT_DYNTOPO_DETAIL_MANUAL)) {
-    BKE_pbvh_bmesh_detail_size_set(
-        ss->pbvh, dyntopo::detail_size::constant_to_detail_size(sd->constant_detail, ob));
-  }
-  else if (sd->flags & SCULPT_DYNTOPO_DETAIL_BRUSH) {
-    BKE_pbvh_bmesh_detail_size_set(
-        ss->pbvh,
-        dyntopo::detail_size::brush_to_detail_size(sd->detail_percent, ss->cache->radius));
-  }
-  else {
-    BKE_pbvh_bmesh_detail_size_set(
-        ss->pbvh,
-        dyntopo::detail_size::relative_to_detail_size(
-            sd->detail_size, ss->cache->radius, ss->cache->dyntopo_pixel_radius, U.pixelsize));
->>>>>>> ee1fa8e1
   }
 
   /* Running dyntopo before layer brush causes artifacts. */
