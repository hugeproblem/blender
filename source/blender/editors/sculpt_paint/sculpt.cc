/* SPDX-FileCopyrightText: 2006 by Nicholas Bishop. All rights reserved.
 *
 * SPDX-License-Identifier: GPL-2.0-or-later */

/** \file
 * \ingroup edsculpt
 * Implements the Sculpt Mode tools.
 */

#include <cmath>
#include <cstdlib>
#include <cstring>

#include "MEM_guardedalloc.h"

#include "BLI_alloca.h"
#include "BLI_array_utils.hh"
#include "BLI_blenlib.h"
#include "BLI_dial_2d.h"
#include "BLI_ghash.h"
#include "BLI_gsqueue.h"
#include "BLI_index_range.hh"
#include "BLI_math_geom.h"
#include "BLI_math_matrix.h"
#include "BLI_math_vector.hh"
#include "BLI_set.hh"
#include "BLI_task.h"
#include "BLI_task.hh"
#include "BLI_timeit.hh"
#include "BLI_utildefines.h"
#include "BLI_vector.hh"

#include "DNA_brush_types.h"
#include "DNA_customdata_types.h"
#include "DNA_mesh_types.h"
#include "DNA_meshdata_types.h"
#include "DNA_node_types.h"
#include "DNA_object_types.h"
#include "DNA_scene_types.h"

#include "BKE_attribute.h"
#include "BKE_attribute.hh"
#include "BKE_brush.hh"
#include "BKE_ccg.h"
#include "BKE_colortools.h"
#include "BKE_context.h"
#include "BKE_dyntopo.hh"
#include "BKE_image.h"
#include "BKE_key.h"
#include "BKE_lib_id.h"
#include "BKE_main.h"
#include "BKE_mesh.hh"
#include "BKE_mesh_mapping.hh"
#include "BKE_modifier.h"
#include "BKE_multires.hh"
#include "BKE_node_runtime.hh"
#include "BKE_object.h"
#include "BKE_paint.hh"
#include "BKE_pbvh_api.hh"
#include "BKE_report.h"
#include "BKE_scene.h"
#include "BKE_sculpt.h"
#include "BKE_subdiv_ccg.hh"
#include "BKE_subsurf.hh"
#include "BLI_math_vector.hh"

#include "NOD_texture.h"

#include "DEG_depsgraph.h"
#include "DEG_depsgraph_query.h"

#include "WM_api.hh"
#include "WM_types.hh"

#include "ED_paint.hh"
#include "ED_screen.hh"
#include "ED_sculpt.hh"
#include "ED_view3d.hh"

#include "paint_intern.hh"
#include "sculpt_intern.hh"

#include "RNA_access.hh"
#include "RNA_define.hh"

#include "../../bmesh/intern/bmesh_idmap.h"
#include "bmesh.h"

using blender::float3;
using blender::IndexRange;
using blender::int2;
using blender::MutableSpan;
using blender::Set;
using blender::Span;
using blender::Vector;

using namespace blender::bke::paint;

static bool is_realtime_restored(Brush *brush)
{
  return ((brush->flag & BRUSH_ANCHORED) ||
          (ELEM(brush->sculpt_tool, SCULPT_TOOL_GRAB, SCULPT_TOOL_ELASTIC_DEFORM) &&
           BKE_brush_use_size_pressure(brush)) ||
          (brush->flag & BRUSH_DRAG_DOT));
}

float SCULPT_calc_radius(ViewContext *vc,
                         const Brush *brush,
                         const Scene *scene,
                         const float3 location)
{
  if (!BKE_brush_use_locked_size(scene, brush)) {
    return paint_calc_object_space_radius(vc, location, BKE_brush_size_get(scene, brush));
  }
  else {
    return BKE_brush_unprojected_radius_get(scene, brush);
  }
}

/* -------------------------------------------------------------------- */
/** \name Sculpt PBVH Abstraction API
 *
 * This is read-only, for writing use PBVH vertex iterators. There vd.index matches
 * the indices used here.
 *
 * For multi-resolution, the same vertex in multiple grids is counted multiple times, with
 * different index for each grid.
 * \{ */

void SCULPT_vertex_random_access_ensure(SculptSession *ss)
{
  if (ss->bm) {
    ss->totfaces = ss->faces_num = ss->bm->totface;
    ss->totvert = ss->bm->totvert;

    BM_mesh_elem_index_ensure(ss->bm, BM_VERT | BM_EDGE | BM_FACE);
    BM_mesh_elem_table_ensure(ss->bm, BM_VERT | BM_EDGE | BM_FACE);
  }
}

void SCULPT_face_normal_get(SculptSession *ss, PBVHFaceRef face, float no[3])
{
  switch (BKE_pbvh_type(ss->pbvh)) {
    case PBVH_BMESH: {
      BMFace *f = (BMFace *)face.i;

      copy_v3_v3(no, f->no);
      break;
    }

    case PBVH_FACES:
    case PBVH_GRIDS: {
      no = blender::bke::mesh::face_normal_calc(ss->vert_positions,
                                                ss->corner_verts.slice(ss->faces[face.i]));
      break;
    }
    default: /* Failed. */
      zero_v3(no);
      break;
  }
}

/* Sculpt PBVH abstraction API
 *
 * This is read-only, for writing use PBVH vertex iterators. There vd.index matches
 * the indices used here.
 *
 * For multi-resolution, the same vertex in multiple grids is counted multiple times, with
 * different index for each grid. */

void SCULPT_face_random_access_ensure(SculptSession *ss)
{
  if (ss->bm) {
    ss->totfaces = ss->faces_num = ss->bm->totface;
    ss->totvert = ss->bm->totvert;

    BM_mesh_elem_index_ensure(ss->bm, BM_FACE);
    BM_mesh_elem_table_ensure(ss->bm, BM_FACE);
  }
}

const float *SCULPT_vertex_origco_get(SculptSession *ss, PBVHVertRef vertex)
{
  return vertex_attr_ptr<float>(vertex, ss->attrs.orig_co);
}

void SCULPT_vertex_origno_get(SculptSession *ss, PBVHVertRef vertex, float r_no[3])
{
  copy_v3_v3(r_no, vertex_attr_ptr<float>(vertex, ss->attrs.orig_no));
}

int SCULPT_vertex_count_get(const SculptSession *ss)
{
  switch (BKE_pbvh_type(ss->pbvh)) {
    case PBVH_FACES:
      return ss->totvert;
    case PBVH_BMESH:
      return BM_mesh_elem_count(BKE_pbvh_get_bmesh(ss->pbvh), BM_VERT);
    case PBVH_GRIDS:
      return BKE_pbvh_get_grid_num_verts(ss->pbvh);
  }

  return 0;
}

const float *SCULPT_vertex_co_get(SculptSession *ss, PBVHVertRef vertex)
{
  switch (BKE_pbvh_type(ss->pbvh)) {
    case PBVH_FACES: {
      if (ss->shapekey_active || ss->deform_modifiers_active) {
        const float(*positions)[3] = BKE_pbvh_get_vert_positions(ss->pbvh);
        return positions[vertex.i];
      }
      return ss->vert_positions[vertex.i];
    }
    case PBVH_BMESH:
      return ((BMVert *)vertex.i)->co;
    case PBVH_GRIDS: {
      const CCGKey *key = BKE_pbvh_get_grid_key(ss->pbvh);
      const int grid_index = vertex.i / key->grid_area;
      const int vertex_index = vertex.i - grid_index * key->grid_area;
      CCGElem *elem = BKE_pbvh_get_grids(ss->pbvh)[grid_index];
      return CCG_elem_co(key, CCG_elem_offset(key, elem, vertex_index));
    }
  }
  return nullptr;
}

void SCULPT_vertex_co_set(SculptSession *ss, PBVHVertRef vertex, const float *co)
{
  switch (BKE_pbvh_type(ss->pbvh)) {
    case PBVH_FACES: {
      if (ss->shapekey_active || ss->deform_modifiers_active) {
        float(*positions)[3] = BKE_pbvh_get_vert_positions(ss->pbvh);
        copy_v3_v3(positions[vertex.i], co);
      }

      copy_v3_v3(ss->vert_positions[vertex.i], co);
      break;
    }
    case PBVH_BMESH:
      copy_v3_v3(((BMVert *)vertex.i)->co, co);
      break;
    case PBVH_GRIDS: {
      const CCGKey *key = BKE_pbvh_get_grid_key(ss->pbvh);
      const int grid_index = vertex.i / key->grid_area;
      const int vertex_index = vertex.i - grid_index * key->grid_area;
      CCGElem *elem = BKE_pbvh_get_grids(ss->pbvh)[grid_index];
      float *vertex_co = CCG_elem_co(key, CCG_elem_offset(key, elem, vertex_index));

      copy_v3_v3(vertex_co, co);
      break;
    }
  }
}

bool SCULPT_has_loop_colors(const Object *ob)
{
  using namespace blender;
  Mesh *me = BKE_object_get_original_mesh(ob);
  const std::optional<bke::AttributeMetaData> meta_data = me->attributes().lookup_meta_data(
      me->active_color_attribute);
  if (!meta_data) {
    return false;
  }
  if (meta_data->domain != ATTR_DOMAIN_CORNER) {
    return false;
  }
  if (!(CD_TYPE_AS_MASK(meta_data->data_type) & CD_MASK_COLOR_ALL)) {
    return false;
  }
  return true;
}

bool SCULPT_has_colors(const SculptSession *ss)
{
  return ss->bm ? ss->cd_vcol_offset >= 0 : (ss->vcol || ss->mcol);
}

void SCULPT_vertex_color_get(const SculptSession *ss, PBVHVertRef vertex, float r_color[4])
{
  BKE_pbvh_vertex_color_get(ss->pbvh, vertex, r_color);
}

void SCULPT_vertex_color_set(SculptSession *ss, PBVHVertRef vertex, const float color[4])
{
  BKE_pbvh_vertex_color_set(ss->pbvh, vertex, color);
}

void SCULPT_vertex_normal_get(SculptSession *ss, PBVHVertRef vertex, float no[3])
{
  switch (BKE_pbvh_type(ss->pbvh)) {
    case PBVH_FACES: {
      const float(*vert_normals)[3] = BKE_pbvh_get_vert_normals(ss->pbvh);
      copy_v3_v3(no, vert_normals[vertex.i]);
      break;
    }
    case PBVH_BMESH: {
      BMVert *v = (BMVert *)vertex.i;
      copy_v3_v3(no, v->no);
      break;
    }
    case PBVH_GRIDS: {
      const CCGKey *key = BKE_pbvh_get_grid_key(ss->pbvh);
      const int grid_index = vertex.i / key->grid_area;
      const int vertex_index = vertex.i - grid_index * key->grid_area;
      CCGElem *elem = BKE_pbvh_get_grids(ss->pbvh)[grid_index];
      copy_v3_v3(no, CCG_elem_no(key, CCG_elem_offset(key, elem, vertex_index)));
      break;
    }
  }
}

bool SCULPT_has_persistent_base(SculptSession *ss)
{
  return BKE_sculpt_has_persistent_base(ss);
}

const float *SCULPT_vertex_persistent_co_get(SculptSession *ss, PBVHVertRef vertex)
{
  if (ss->attrs.persistent_co) {
    return vertex_attr_ptr<const float>(vertex, ss->attrs.persistent_co);
  }

  return SCULPT_vertex_co_get(ss, vertex);
}

const float *SCULPT_vertex_co_for_grab_active_get(SculptSession *ss, PBVHVertRef vertex)
{
  if (BKE_pbvh_type(ss->pbvh) == PBVH_FACES) {
    /* Always grab active shape key if the sculpt happens on shapekey. */
    if (ss->shapekey_active) {
      const float(*positions)[3] = BKE_pbvh_get_vert_positions(ss->pbvh);
      return positions[vertex.i];
    }

    /* Sculpting on the base mesh. */
    return ss->vert_positions[vertex.i];
  }

  /* Everything else, such as sculpting on multires. */
  return SCULPT_vertex_co_get(ss, vertex);
}

void SCULPT_vertex_limit_surface_get(SculptSession *ss, PBVHVertRef vertex, float r_co[3])
{
  if (BKE_pbvh_type(ss->pbvh) != PBVH_GRIDS) {
    if (ss->attrs.limit_surface) {
      float *f = vertex_attr_ptr<float>(vertex, ss->attrs.limit_surface);
      copy_v3_v3(r_co, f);
    }
    else {
      copy_v3_v3(r_co, SCULPT_vertex_co_get(ss, vertex));
    }

    return;
  }

  const CCGKey *key = BKE_pbvh_get_grid_key(ss->pbvh);
  const int grid_index = vertex.i / key->grid_area;
  const int vertex_index = vertex.i - grid_index * key->grid_area;

  SubdivCCGCoord coord{};

  coord.grid_index = grid_index;
  coord.x = vertex_index % key->grid_size;
  coord.y = vertex_index / key->grid_size;

  BKE_subdiv_ccg_eval_limit_point(ss->subdiv_ccg, &coord, r_co);
}

void SCULPT_vertex_persistent_normal_get(SculptSession *ss, PBVHVertRef vertex, float no[3])
{
  if (ss->attrs.persistent_no) {
    copy_v3_v3(no, vertex_attr_ptr<float>(vertex, ss->attrs.persistent_no));
    return;
  }
  SCULPT_vertex_normal_get(ss, vertex, no);
}

float SCULPT_vertex_mask_get(SculptSession *ss, PBVHVertRef vertex)
{
  switch (BKE_pbvh_type(ss->pbvh)) {
    case PBVH_FACES:
      return ss->vmask ? ss->vmask[vertex.i] : 0.0f;
    case PBVH_BMESH: {
      BMVert *v;
      int cd_mask = CustomData_get_offset(&ss->bm->vdata, CD_PAINT_MASK);

      v = (BMVert *)vertex.i;
      return cd_mask != -1 ? BM_ELEM_CD_GET_FLOAT(v, cd_mask) : 0.0f;
    }
    case PBVH_GRIDS: {
      const CCGKey *key = BKE_pbvh_get_grid_key(ss->pbvh);

      if (key->mask_offset == -1) {
        return 0.0f;
      }

      const int grid_index = vertex.i / key->grid_area;
      const int vertex_index = vertex.i - grid_index * key->grid_area;
      CCGElem *elem = BKE_pbvh_get_grids(ss->pbvh)[grid_index];
      return *CCG_elem_mask(key, CCG_elem_offset(key, elem, vertex_index));
    }
  }

  return 0.0f;
}

PBVHVertRef SCULPT_active_vertex_get(SculptSession *ss)
{
  if (ELEM(BKE_pbvh_type(ss->pbvh), PBVH_FACES, PBVH_BMESH, PBVH_GRIDS)) {
    return ss->active_vertex;
  }

  return BKE_pbvh_make_vref(PBVH_REF_NONE);
}

const float *SCULPT_active_vertex_co_get(SculptSession *ss)
{
  return SCULPT_vertex_co_get(ss, SCULPT_active_vertex_get(ss));
}

void SCULPT_active_vertex_normal_get(SculptSession *ss, float normal[3])
{
  SCULPT_vertex_normal_get(ss, SCULPT_active_vertex_get(ss), normal);
}

float (*SCULPT_mesh_deformed_positions_get(SculptSession *ss))[3]
{
  switch (BKE_pbvh_type(ss->pbvh)) {
    case PBVH_FACES:
      if (ss->shapekey_active || ss->deform_modifiers_active) {
        return BKE_pbvh_get_vert_positions(ss->pbvh);
      }
      return reinterpret_cast<float(*)[3]>(ss->vert_positions.data());
    case PBVH_BMESH:
    case PBVH_GRIDS:
      return nullptr;
  }
  return nullptr;
}

float *SCULPT_brush_deform_target_vertex_co_get(SculptSession *ss,
                                                const int deform_target,
                                                PBVHVertexIter *iter)
{
  switch (deform_target) {
    case BRUSH_DEFORM_TARGET_GEOMETRY:
      return iter->co;
    case BRUSH_DEFORM_TARGET_CLOTH_SIM:
      return ss->cache->cloth_sim->deformation_pos[iter->index];
  }
  return iter->co;
}

ePaintSymmetryFlags SCULPT_mesh_symmetry_xyz_get(Object *object)
{
  const Mesh *mesh = BKE_mesh_from_object(object);
  return ePaintSymmetryFlags(mesh->symmetry);
}

/* Sculpt Face Sets and Visibility. */

int SCULPT_active_face_set_get(SculptSession *ss)
{
  if (ss->active_face.i == PBVH_REF_NONE) {
    return SCULPT_FACE_SET_NONE;
  }

  switch (BKE_pbvh_type(ss->pbvh)) {
    case PBVH_FACES:
      if (!ss->face_sets) {
        return SCULPT_FACE_SET_NONE;
      }
      return ss->face_sets[ss->active_face.i];
    case PBVH_GRIDS: {
      if (!ss->face_sets) {
        return SCULPT_FACE_SET_NONE;
      }
      const int face_index = BKE_subdiv_ccg_grid_to_face_index(ss->subdiv_ccg,
                                                               ss->active_grid_index);
      return ss->face_sets[face_index];
    }
    case PBVH_BMESH:
      if (ss->cd_faceset_offset != -1 && (ss->active_face.i != PBVH_REF_NONE)) {
        BMFace *f = (BMFace *)ss->active_face.i;
        return BM_ELEM_CD_GET_INT(f, ss->cd_faceset_offset);
      }

      return SCULPT_FACE_SET_NONE;
  }
  return SCULPT_FACE_SET_NONE;
}

void SCULPT_vertex_visible_set(SculptSession *ss, PBVHVertRef vertex, bool visible)
{
  switch (BKE_pbvh_type(ss->pbvh)) {
    case PBVH_FACES: {
      bool *hide_vert = BKE_pbvh_get_vert_hide_for_write(ss->pbvh);
      hide_vert[vertex.i] = visible;
      break;
    }
    case PBVH_BMESH:
      BM_elem_flag_set((BMVert *)vertex.i, BM_ELEM_HIDDEN, !visible);
      break;
    case PBVH_GRIDS:
      break;
  }
}

bool SCULPT_vertex_visible_get(SculptSession *ss, PBVHVertRef vertex)
{
  switch (BKE_pbvh_type(ss->pbvh)) {
    case PBVH_FACES: {
      const bool *hide_vert = BKE_pbvh_get_vert_hide(ss->pbvh);
      return hide_vert == nullptr || !hide_vert[vertex.i];
    }
    case PBVH_BMESH:
      return !BM_elem_flag_test(((BMVert *)vertex.i), BM_ELEM_HIDDEN);
    case PBVH_GRIDS: {
      const CCGKey *key = BKE_pbvh_get_grid_key(ss->pbvh);
      const int grid_index = vertex.i / key->grid_area;
      const int vertex_index = vertex.i - grid_index * key->grid_area;

      BLI_bitmap **grid_hidden = BKE_pbvh_get_grid_visibility(ss->pbvh);
      if (grid_hidden && grid_hidden[grid_index]) {
        return !BLI_BITMAP_TEST(grid_hidden[grid_index], vertex_index);
      }
    }
  }
  return true;
}

void SCULPT_face_set_visibility_set(SculptSession *ss, int face_set, bool visible)
{
  BLI_assert(ss->face_sets != nullptr);
  BLI_assert(ss->hide_poly != nullptr);
  switch (BKE_pbvh_type(ss->pbvh)) {
    case PBVH_FACES:
    case PBVH_GRIDS:
      for (int i = 0; i < ss->totfaces; i++) {
        if (ss->face_sets[i] != face_set) {
          continue;
        }
        ss->hide_poly[i] = !visible;
      }
      break;
    case PBVH_BMESH: {
      BMIter iter;
      BMFace *f;

      BM_ITER_MESH (f, &iter, ss->bm, BM_FACES_OF_MESH) {
        int fset = BM_ELEM_CD_GET_INT(f, ss->cd_faceset_offset);
        int node = BM_ELEM_CD_GET_INT(f, ss->cd_face_node_offset);

        if (fset != face_set) {
          continue;
        }

        BM_elem_flag_set(f, BM_ELEM_HIDDEN, !visible);

        if (node != DYNTOPO_NODE_NONE) {
          BKE_pbvh_vert_tag_update_normal_triangulation(BKE_pbvh_node_from_index(ss->pbvh, node));
        }
      }
      break;
    }
  }
}

void SCULPT_face_visibility_all_invert(SculptSession *ss)
{
  SCULPT_topology_islands_invalidate(ss);

  switch (BKE_pbvh_type(ss->pbvh)) {
    case PBVH_FACES:
    case PBVH_GRIDS:
      blender::array_utils::invert_booleans({ss->hide_poly, ss->totfaces});
      break;
    case PBVH_BMESH: {
      BMIter iter;
      BMFace *f;

      BM_ITER_MESH (f, &iter, ss->bm, BM_FACES_OF_MESH) {
        bool state = BM_elem_flag_test(f, BM_ELEM_HIDDEN);
        BM_elem_flag_set(f, BM_ELEM_HIDDEN, state ^ true);
      }
      break;
    }
  }
}

void SCULPT_face_visibility_all_set(Object *ob, bool visible)
{
  SculptSession *ss = ob->sculpt;

  if (!ss->bm && visible && !ss->attrs.hide_poly) {
    /* Nothing is hidden. */
    return;
  }

  SCULPT_topology_islands_invalidate(ss);
  SCULPT_face_random_access_ensure(ss);

  switch (BKE_pbvh_type(ss->pbvh)) {
    case PBVH_FACES:
    case PBVH_GRIDS:
      /* Note: no need to use the generic loop in PBVH_BMESH, just memset ss->hide_poly. */
      blender::MutableSpan(ss->hide_poly, ss->totfaces).fill(!visible);
      break;
    case PBVH_BMESH: {
      BMIter iter;
      BMFace *f;

      BLI_assert(ss->hide_poly != nullptr);

      if (visible) {
        if (ss->attrs.hide_poly) {
          BKE_sculpt_attribute_destroy(ob, ss->attrs.hide_poly);
        }
        ss->hide_poly = nullptr;
      }
      else {
        if (!ss->hide_poly) {
          ss->hide_poly = BKE_sculpt_hide_poly_ensure(ob);
        }
        memset(ss->hide_poly, !visible, sizeof(bool) * ss->totfaces);
      }
      break;
    }
  }
}

bool SCULPT_vertex_any_face_visible_get(SculptSession *ss, PBVHVertRef vertex)
{
  switch (BKE_pbvh_type(ss->pbvh)) {
    case PBVH_FACES: {
      if (!ss->hide_poly) {
        return true;
      }
      for (const int face : ss->pmap[vertex.i]) {
        if (!ss->hide_poly[face]) {
          return true;
        }
      }
      return false;
    }
    case PBVH_BMESH: {
      BMIter iter;
      BMLoop *l;
      BMVert *v = (BMVert *)vertex.i;

      BM_ITER_ELEM (l, &iter, v, BM_LOOPS_OF_VERT) {
        if (!BM_elem_flag_test(l->f, BM_ELEM_HIDDEN)) {
          return true;
        }
      }

      return false;
    }
    case PBVH_GRIDS:
      return true;
  }
  return true;
}

bool SCULPT_vertex_all_faces_visible_get(const SculptSession *ss, PBVHVertRef vertex)
{
  switch (BKE_pbvh_type(ss->pbvh)) {
    case PBVH_FACES: {
      if (!ss->hide_poly) {
        return true;
      }
      for (const int face : ss->pmap[vertex.i]) {
        if (ss->hide_poly[face]) {
          return false;
        }
      }
      return true;
    }
    case PBVH_BMESH: {
      BMVert *v = (BMVert *)vertex.i;
      BMEdge *e = v->e;

      if (!e) {
        return true;
      }

      do {
        BMLoop *l = e->l;

        if (!l) {
          continue;
        }

        do {
          if (BM_elem_flag_test(l->f, BM_ELEM_HIDDEN)) {
            return false;
          }
        } while ((l = l->radial_next) != e->l);
      } while ((e = BM_DISK_EDGE_NEXT(e, v)) != v->e);

      return true;
    }
    case PBVH_GRIDS: {
      if (!ss->hide_poly) {
        return true;
      }
      const CCGKey *key = BKE_pbvh_get_grid_key(ss->pbvh);
      const int grid_index = vertex.i / key->grid_area;
      const int face_index = BKE_subdiv_ccg_grid_to_face_index(ss->subdiv_ccg, grid_index);
      return !ss->hide_poly[face_index];
    }
  }
  return true;
}

void SCULPT_vertex_face_set_set(SculptSession *ss, PBVHVertRef vertex, int face_set)
{
  BKE_sculpt_boundary_flag_update(ss, vertex);

  switch (BKE_pbvh_type(ss->pbvh)) {
    case PBVH_FACES: {
      BLI_assert(ss->face_sets != nullptr);
      for (const int face_index : ss->pmap[vertex.i]) {
        if (ss->hide_poly && ss->hide_poly[face_index]) {
          /* Skip hidden faces connected to the vertex. */
          continue;
        }

        for (int vert_i : ss->corner_verts.slice(ss->faces[face_index])) {
          BKE_sculpt_boundary_flag_update(ss, BKE_pbvh_make_vref(vert_i));
        }

        ss->face_sets[face_index] = face_set;
      }

      break;
    }
    case PBVH_BMESH: {
      BMIter iter;
      BMLoop *l;
      BMVert *v = (BMVert *)vertex.i;

      BM_ITER_ELEM (l, &iter, v, BM_LOOPS_OF_VERT) {
        int fset = BM_ELEM_CD_GET_INT(l->f, ss->cd_faceset_offset);
        if (!BM_elem_flag_test(l->f, BM_ELEM_HIDDEN) && fset != face_set) {
          BM_ELEM_CD_SET_INT(l->f, ss->cd_faceset_offset, abs(face_set));
        }

        PBVHVertRef vertex2 = {(intptr_t)l->v};
        BKE_sculpt_boundary_flag_update(ss, vertex2);
      }

      break;
    }
    case PBVH_GRIDS: {
      BLI_assert(ss->face_sets != nullptr);
      const CCGKey *key = BKE_pbvh_get_grid_key(ss->pbvh);
      const int grid_index = vertex.i / key->grid_area;
      const int face_index = BKE_subdiv_ccg_grid_to_face_index(ss->subdiv_ccg, grid_index);
      if (ss->hide_poly && ss->hide_poly[face_index]) {
        /* Skip the vertex if it's in a hidden face. */
        return;
      }
      ss->face_sets[face_index] = face_set;
      break;
    }
  }
}

void SCULPT_vertex_face_set_increase(SculptSession *ss, PBVHVertRef vertex, const int increase)
{
  switch (BKE_pbvh_type(ss->pbvh)) {
    case PBVH_FACES: {
      for (int poly : ss->pmap[vertex.i]) {
        if (ss->face_sets[poly] > 0) {
          ss->face_sets[poly] += increase;
        }
      }
    } break;
    case PBVH_BMESH: {
      BMVert *v = (BMVert *)vertex.i;
      BMIter iter;
      BMFace *f;

      BM_ITER_ELEM (f, &iter, v, BM_FACES_OF_VERT) {
        int fset = BM_ELEM_CD_GET_INT(f, ss->cd_faceset_offset);

        if (fset <= 0) {
          continue;
        }

        fset += increase;

        BM_ELEM_CD_SET_INT(f, ss->cd_faceset_offset, fset);
      }
      break;
    }
    case PBVH_GRIDS: {
      int index = (int)vertex.i;
      const CCGKey *key = BKE_pbvh_get_grid_key(ss->pbvh);
      const int grid_index = index / key->grid_area;
      const int face_index = BKE_subdiv_ccg_grid_to_face_index(ss->subdiv_ccg, grid_index);
      if (ss->face_sets[face_index] > 0) {
        ss->face_sets[face_index] += increase;
      }

    } break;
  }
}

int SCULPT_vertex_face_set_get(SculptSession *ss, PBVHVertRef vertex)
{
  switch (BKE_pbvh_type(ss->pbvh)) {
    case PBVH_FACES: {
      if (!ss->face_sets) {
        return SCULPT_FACE_SET_NONE;
      }
      int face_set = 0;
      for (const int face_index : ss->pmap[vertex.i]) {
        if (ss->face_sets[face_index] > face_set) {
          face_set = ss->face_sets[face_index];
        }
      }
      return face_set;
    }
    case PBVH_BMESH: {
      BMIter iter;
      BMLoop *l;
      BMVert *v = (BMVert *)vertex.i;
      int ret = -1;

      BM_ITER_ELEM (l, &iter, v, BM_LOOPS_OF_VERT) {
        int fset = BM_ELEM_CD_GET_INT(l->f, ss->cd_faceset_offset);
        fset = abs(fset);

        if (fset > ret) {
          ret = fset;
        }
      }

      return ret;
    }
    case PBVH_GRIDS: {
      if (!ss->face_sets) {
        return SCULPT_FACE_SET_NONE;
      }
      const CCGKey *key = BKE_pbvh_get_grid_key(ss->pbvh);
      const int grid_index = vertex.i / key->grid_area;
      const int face_index = BKE_subdiv_ccg_grid_to_face_index(ss->subdiv_ccg, grid_index);
      return ss->face_sets[face_index];
    }
  }
  return 0;
}

bool SCULPT_vertex_has_face_set(SculptSession *ss, PBVHVertRef vertex, int face_set)
{
  switch (BKE_pbvh_type(ss->pbvh)) {
    case PBVH_FACES: {
      if (!ss->face_sets) {
        return face_set == SCULPT_FACE_SET_NONE;
      }
      for (const int face_index : ss->pmap[vertex.i]) {
        if (ss->face_sets[face_index] == face_set) {
          return true;
        }
      }
      return false;
    }
    case PBVH_BMESH: {
      BMEdge *e;
      BMVert *v = (BMVert *)vertex.i;

      if (ss->cd_faceset_offset == -1) {
        return false;
      }

      e = v->e;

      if (UNLIKELY(!e)) {
        return false;
      }

      do {
        BMLoop *l = e->l;

        if (UNLIKELY(!l)) {
          continue;
        }

        do {
          BMFace *f = l->f;

          if (abs(BM_ELEM_CD_GET_INT(f, ss->cd_faceset_offset)) == abs(face_set)) {
            return true;
          }
        } while ((l = l->radial_next) != e->l);
      } while ((e = BM_DISK_EDGE_NEXT(e, v)) != v->e);

      return false;
    }
    case PBVH_GRIDS: {
      if (!ss->face_sets) {
        return face_set == SCULPT_FACE_SET_NONE;
      }
      const CCGKey *key = BKE_pbvh_get_grid_key(ss->pbvh);
      const int grid_index = vertex.i / key->grid_area;
      const int face_index = BKE_subdiv_ccg_grid_to_face_index(ss->subdiv_ccg, grid_index);
      return ss->face_sets[face_index] == face_set;
    }
  }
  return true;
}

void SCULPT_visibility_sync_all_from_faces(Object *ob)
{
  SculptSession *ss = ob->sculpt;
  Mesh *mesh = BKE_object_get_original_mesh(ob);

  SCULPT_topology_islands_invalidate(ss);

  switch (BKE_pbvh_type(ss->pbvh)) {
    case PBVH_FACES: {
      /* We may have adjusted the ".hide_poly" attribute, now make the hide status attributes for
       * vertices and edges consistent. */
      BKE_mesh_flush_hidden_from_faces(mesh);
      BKE_pbvh_update_hide_attributes_from_mesh(ss->pbvh);
      break;
    }
    case PBVH_GRIDS: {
      /* In addition to making the hide status of the base mesh consistent, we also have to
       * propagate the status to the Multires grids. */
      BKE_mesh_flush_hidden_from_faces(mesh);
      BKE_sculpt_sync_face_visibility_to_grids(mesh, ss->subdiv_ccg);
      break;
    }
    case PBVH_BMESH: {
      BMIter iter;
      BMFace *f;

      /* Hide all verts and edges attached to faces. */
      BM_ITER_MESH (f, &iter, ss->bm, BM_FACES_OF_MESH) {
        BMLoop *l = f->l_first;
        do {
          BM_elem_flag_enable(l->v, BM_ELEM_HIDDEN);
          BM_elem_flag_enable(l->e, BM_ELEM_HIDDEN);
        } while ((l = l->next) != f->l_first);
      }

      /* Unhide verts and edges attached to visible faces. */
      BM_ITER_MESH (f, &iter, ss->bm, BM_FACES_OF_MESH) {
        if (BM_elem_flag_test(f, BM_ELEM_HIDDEN)) {
          continue;
        }

        BM_elem_flag_disable(f, BM_ELEM_HIDDEN);

        BMLoop *l = f->l_first;
        do {
          BM_elem_flag_disable(l->v, BM_ELEM_HIDDEN);
          BM_elem_flag_disable(l->e, BM_ELEM_HIDDEN);
        } while ((l = l->next) != f->l_first);
      }
      break;
    }
  }
}

bool SCULPT_vertex_has_unique_face_set(const SculptSession *ss, PBVHVertRef vertex)
{
  return !SCULPT_vertex_is_boundary(ss, vertex, SCULPT_BOUNDARY_FACE_SET);
}

int SCULPT_face_set_next_available_get(SculptSession *ss)
{
  if (ss->cd_faceset_offset == -1) {
    return 0;
  }

  switch (BKE_pbvh_type(ss->pbvh)) {
    case PBVH_FACES:
    case PBVH_GRIDS: {
      if (!ss->face_sets) {
        return 0;
      }
      int next_face_set = 0;
      for (int i = 0; i < ss->totfaces; i++) {
        if (ss->face_sets[i] > next_face_set) {
          next_face_set = ss->face_sets[i];
        }
      }
      next_face_set++;
      return next_face_set;
    }
    case PBVH_BMESH: {
      int next_face_set = 0;
      BMIter iter;
      BMFace *f;
      if (ss->cd_faceset_offset == -1) {
        return 0;
      }

      BM_ITER_MESH (f, &iter, ss->bm, BM_FACES_OF_MESH) {
        int fset = BM_ELEM_CD_GET_INT(f, ss->cd_faceset_offset);
        if (fset > next_face_set) {
          next_face_set = fset;
        }
      }

      next_face_set++;
      return next_face_set;
    }
  }
  return 0;
}

/* Sculpt Neighbor Iterators */

static void sculpt_vertex_neighbor_add(SculptVertexNeighborIter *iter,
                                       PBVHVertRef neighbor,
                                       PBVHEdgeRef edge,
                                       int neighbor_index)
{
  for (int i = 0; i < iter->size; i++) {
    if (iter->neighbors[i].vertex.i == neighbor.i) {
      return;
    }
  }

  if (iter->size >= iter->capacity) {
    iter->capacity += SCULPT_VERTEX_NEIGHBOR_FIXED_CAPACITY;

    if (iter->neighbors == iter->neighbors_fixed) {
      iter->neighbors = (struct _SculptNeighborRef *)MEM_mallocN(
          iter->capacity * sizeof(*iter->neighbors), "neighbor array");
      iter->neighbor_indices = (int *)MEM_mallocN(iter->capacity * sizeof(*iter->neighbor_indices),
                                                  "neighbor array");

      memcpy((void *)iter->neighbors,
             (void *)iter->neighbors_fixed,
             sizeof(*iter->neighbors) * iter->size);
      memcpy((void *)iter->neighbor_indices,
             (void *)iter->neighbor_indices_fixed,
             sizeof(*iter->neighbor_indices) * iter->size);
    }
    else {
      iter->neighbors = (struct _SculptNeighborRef *)MEM_reallocN_id(
          iter->neighbors, iter->capacity * sizeof(*iter->neighbors), "neighbor array");
      iter->neighbor_indices = (int *)MEM_reallocN_id(iter->neighbor_indices,
                                                      iter->capacity *
                                                          sizeof(*iter->neighbor_indices),
                                                      "neighbor array");
    }
  }

  iter->neighbors[iter->size].vertex = neighbor;
  iter->neighbors[iter->size].edge = edge;
  iter->neighbor_indices[iter->size] = neighbor_index;
  iter->size++;
}

static void sculpt_vertex_neighbor_add_nocheck(SculptVertexNeighborIter *iter,
                                               PBVHVertRef neighbor,
                                               PBVHEdgeRef edge,
                                               int neighbor_index)
{
  if (iter->size >= iter->capacity) {
    iter->capacity += SCULPT_VERTEX_NEIGHBOR_FIXED_CAPACITY;

    if (iter->neighbors == iter->neighbors_fixed) {
      iter->neighbors = (struct _SculptNeighborRef *)MEM_mallocN(
          iter->capacity * sizeof(*iter->neighbors), "neighbor array");
      iter->neighbor_indices = (int *)MEM_mallocN(iter->capacity * sizeof(*iter->neighbor_indices),
                                                  "neighbor array");

      memcpy(iter->neighbors, iter->neighbors_fixed, sizeof(*iter->neighbors) * iter->size);

      memcpy(iter->neighbor_indices,
             iter->neighbor_indices_fixed,
             sizeof(*iter->neighbor_indices) * iter->size);
    }
    else {
      iter->neighbors = (struct _SculptNeighborRef *)MEM_reallocN_id(
          iter->neighbors, iter->capacity * sizeof(*iter->neighbors), "neighbor array");
      iter->neighbor_indices = (int *)MEM_reallocN_id(iter->neighbor_indices,
                                                      iter->capacity *
                                                          sizeof(*iter->neighbor_indices),
                                                      "neighbor array");
    }
  }

  iter->neighbors[iter->size].vertex = neighbor;
  iter->neighbors[iter->size].edge = edge;

  iter->neighbor_indices[iter->size] = neighbor_index;
  iter->size++;
}

static void sculpt_vertex_neighbors_get_bmesh(const SculptSession *ss,
                                              PBVHVertRef index,
                                              SculptVertexNeighborIter *iter)
{
  BMVert *v = (BMVert *)index.i;

  iter->is_duplicate = false;

  iter->size = 0;
  iter->num_duplicates = 0;
  iter->has_edge = true;
  iter->capacity = SCULPT_VERTEX_NEIGHBOR_FIXED_CAPACITY;
  iter->neighbors = iter->neighbors_fixed;
  iter->neighbor_indices = iter->neighbor_indices_fixed;
  iter->i = 0;
  iter->no_free = false;

  // cache profiling revealed a hotspot here, don't use BM_ITER
  BMEdge *e = v->e;

  if (!v->e) {
    return;
  }

  BMEdge *e2 = nullptr;

  do {
    BMVert *v2;
    e2 = BM_DISK_EDGE_NEXT(e, v);
    v2 = v == e->v1 ? e->v2 : e->v1;

    uint8_t flag = *BM_ELEM_CD_PTR<uint8_t *>(v2, ss->attrs.flags->bmesh_cd_offset);

    if (!(flag & SCULPTFLAG_VERT_FSET_HIDDEN)) {
      sculpt_vertex_neighbor_add_nocheck(iter,
                                         BKE_pbvh_make_vref((intptr_t)v2),
                                         BKE_pbvh_make_eref((intptr_t)e),
                                         BM_elem_index_get(v2));
    }
  } while ((e = e2) != v->e);

  if (ss->fake_neighbors.use_fake_neighbors) {
    int index = BM_elem_index_get(v);

    BLI_assert(ss->fake_neighbors.fake_neighbor_index != nullptr);
    if (ss->fake_neighbors.fake_neighbor_index[index].i != FAKE_NEIGHBOR_NONE) {
      sculpt_vertex_neighbor_add(iter,
                                 ss->fake_neighbors.fake_neighbor_index[index],
                                 BKE_pbvh_make_eref(PBVH_REF_NONE),
                                 ss->fake_neighbors.fake_neighbor_index[index].i);
    }
  }
}

static void sculpt_vertex_neighbors_get_faces(const SculptSession *ss,
                                              PBVHVertRef vertex,
                                              SculptVertexNeighborIter *iter)
{
  iter->size = 0;
  iter->num_duplicates = 0;
  iter->capacity = SCULPT_VERTEX_NEIGHBOR_FIXED_CAPACITY;
  iter->neighbors = iter->neighbors_fixed;
  iter->neighbor_indices = iter->neighbor_indices_fixed;
  iter->is_duplicate = false;
  iter->has_edge = true;
  iter->no_free = false;

  int *edges = (int *)BLI_array_alloca(edges, SCULPT_VERTEX_NEIGHBOR_FIXED_CAPACITY);
  int *unused_polys = (int *)BLI_array_alloca(unused_polys,
                                              SCULPT_VERTEX_NEIGHBOR_FIXED_CAPACITY * 2);
  bool heap_alloc = false;
  int len = SCULPT_VERTEX_NEIGHBOR_FIXED_CAPACITY;

  BKE_pbvh_pmap_to_edges(ss->pbvh, vertex, &edges, &len, &heap_alloc, &unused_polys);

  /* Length of array is now in len. */
  for (int i = 0; i < len; i++) {
    const int2 &e = ss->edges[edges[i]];
    int v2 = e[0] == vertex.i ? e[1] : e[0];

    sculpt_vertex_neighbor_add(iter, BKE_pbvh_make_vref(v2), BKE_pbvh_make_eref(edges[i]), v2);
  }

  if (heap_alloc) {
    MEM_freeN(unused_polys);
    MEM_freeN(edges);
  }

  if (ss->fake_neighbors.use_fake_neighbors) {
    BLI_assert(ss->fake_neighbors.fake_neighbor_index != nullptr);
    if (ss->fake_neighbors.fake_neighbor_index[vertex.i].i != FAKE_NEIGHBOR_NONE) {
      sculpt_vertex_neighbor_add(iter,
                                 ss->fake_neighbors.fake_neighbor_index[vertex.i],
                                 BKE_pbvh_make_eref(PBVH_REF_NONE),
                                 vertex.i);
    }
  }
}

static void sculpt_vertex_neighbors_get_faces_vemap(const SculptSession *ss,
                                                    PBVHVertRef vertex,
                                                    SculptVertexNeighborIter *iter)
{
  iter->size = 0;
  iter->num_duplicates = 0;
  iter->capacity = SCULPT_VERTEX_NEIGHBOR_FIXED_CAPACITY;
  iter->neighbors = iter->neighbors_fixed;
  iter->neighbor_indices = iter->neighbor_indices_fixed;
  iter->is_duplicate = false;
  iter->no_free = false;

  for (int edge : ss->vemap[vertex.i]) {
    const int2 &e = ss->edges[edge];

    unsigned int v = e[0] == (unsigned int)vertex.i ? e[1] : e[0];
    int8_t flag = vertex_attr_get<uint8_t>(vertex, ss->attrs.flags);

    if (flag & SCULPTFLAG_VERT_FSET_HIDDEN) {
      /* Skip connectivity from hidden faces. */
      continue;
    }

    sculpt_vertex_neighbor_add_nocheck(iter, BKE_pbvh_make_vref(v), BKE_pbvh_make_eref(edge), v);
  }

  if (ss->fake_neighbors.use_fake_neighbors) {
    BLI_assert(ss->fake_neighbors.fake_neighbor_index != nullptr);
    if (ss->fake_neighbors.fake_neighbor_index[vertex.i].i != FAKE_NEIGHBOR_NONE) {
      sculpt_vertex_neighbor_add(iter,
                                 ss->fake_neighbors.fake_neighbor_index[vertex.i],
                                 BKE_pbvh_make_eref(PBVH_REF_NONE),
                                 ss->fake_neighbors.fake_neighbor_index[vertex.i].i);
    }
  }
}

static void sculpt_vertex_neighbors_get_grids(const SculptSession *ss,
                                              const PBVHVertRef vertex,
                                              const bool include_duplicates,
                                              SculptVertexNeighborIter *iter)
{
  int index = (int)vertex.i;

  /* TODO: optimize this. We could fill #SculptVertexNeighborIter directly,
   * maybe provide coordinate and mask pointers directly rather than converting
   * back and forth between #CCGElem and global index. */
  const CCGKey *key = BKE_pbvh_get_grid_key(ss->pbvh);
  const int grid_index = index / key->grid_area;
  const int vertex_index = index - grid_index * key->grid_area;

  SubdivCCGCoord coord{};
  coord.grid_index = grid_index;
  coord.x = vertex_index % key->grid_size;
  coord.y = vertex_index / key->grid_size;

  SubdivCCGNeighbors neighbors;
  BKE_subdiv_ccg_neighbor_coords_get(ss->subdiv_ccg, &coord, include_duplicates, &neighbors);

  iter->is_duplicate = include_duplicates;

  iter->size = 0;
  iter->num_duplicates = neighbors.num_duplicates;
  iter->capacity = SCULPT_VERTEX_NEIGHBOR_FIXED_CAPACITY;
  iter->neighbors = iter->neighbors_fixed;
  iter->neighbor_indices = iter->neighbor_indices_fixed;
  iter->no_free = false;

  for (int i = 0; i < neighbors.size; i++) {
    int idx = neighbors.coords[i].grid_index * key->grid_area +
              neighbors.coords[i].y * key->grid_size + neighbors.coords[i].x;

    sculpt_vertex_neighbor_add(
        iter, BKE_pbvh_make_vref(idx), BKE_pbvh_make_eref(PBVH_REF_NONE), idx);
  }

  if (ss->fake_neighbors.use_fake_neighbors) {
    BLI_assert(ss->fake_neighbors.fake_neighbor_index != nullptr);
    if (ss->fake_neighbors.fake_neighbor_index[index].i != FAKE_NEIGHBOR_NONE) {
      sculpt_vertex_neighbor_add(iter,
                                 ss->fake_neighbors.fake_neighbor_index[index],
                                 BKE_pbvh_make_eref(PBVH_REF_NONE),
                                 ss->fake_neighbors.fake_neighbor_index[index].i);
    }
  }

  if (neighbors.coords != neighbors.coords_fixed) {
    MEM_freeN(neighbors.coords);
  }
}

void SCULPT_vertex_neighbors_get(const SculptSession *ss,
                                 const PBVHVertRef vertex,
                                 const bool include_duplicates,
                                 SculptVertexNeighborIter *iter)
{
  iter->no_free = false;

  switch (BKE_pbvh_type(ss->pbvh)) {
    case PBVH_FACES:
      /* use vemap if it exists, so result is in disk cycle order */
      if (!ss->vemap.is_empty()) {
        blender::bke::pbvh::set_vemap(ss->pbvh, ss->vemap);
        sculpt_vertex_neighbors_get_faces_vemap(ss, vertex, iter);
      }
      else {
        sculpt_vertex_neighbors_get_faces(ss, vertex, iter);
      }
      return;
    case PBVH_BMESH:
      sculpt_vertex_neighbors_get_bmesh(ss, vertex, iter);
      return;
    case PBVH_GRIDS:
      sculpt_vertex_neighbors_get_grids(ss, vertex, include_duplicates, iter);
      return;
  }
}

static bool sculpt_check_boundary_vertex_in_base_mesh(const SculptSession *ss, const int index)
{
  BLI_assert(ss->vertex_info.boundary);
  return BLI_BITMAP_TEST(ss->vertex_info.boundary, index);
}

/* Utilities */

bool SCULPT_stroke_is_main_symmetry_pass(StrokeCache *cache)
{
  return cache->mirror_symmetry_pass == 0 && cache->radial_symmetry_pass == 0 &&
         cache->tile_pass == 0;
}

bool SCULPT_stroke_is_first_brush_step(StrokeCache *cache)
{
  return cache->first_time && cache->mirror_symmetry_pass == 0 &&
         cache->radial_symmetry_pass == 0 && cache->tile_pass == 0;
}

bool SCULPT_stroke_is_first_brush_step_of_symmetry_pass(StrokeCache *cache)
{
  return cache->first_time;
}

bool SCULPT_check_vertex_pivot_symmetry(const float vco[3], const float pco[3], const char symm)
{
  bool is_in_symmetry_area = true;
  for (int i = 0; i < 3; i++) {
    char symm_it = 1 << i;
    if (symm & symm_it) {
      if (pco[i] == 0.0f) {
        if (vco[i] > 0.0f) {
          is_in_symmetry_area = false;
        }
      }
      if (vco[i] * pco[i] < 0.0f) {
        is_in_symmetry_area = false;
      }
    }
  }
  return is_in_symmetry_area;
}

struct NearestVertexData {
  PBVHVertRef nearest_vertex;
  float nearest_vertex_distance_sq;
};

static void nearest_vertex_get_node(PBVH *pbvh,
                                    const float nearest_vertex_search_co[3],
                                    const float max_distance_sq,
                                    PBVHNode *node,
                                    NearestVertexData *nvtd)
{
  PBVHVertexIter vd;
  BKE_pbvh_vertex_iter_begin (pbvh, node, vd, PBVH_ITER_UNIQUE) {
    float distance_squared = len_squared_v3v3(vd.co, nearest_vertex_search_co);
    if (distance_squared < nvtd->nearest_vertex_distance_sq && distance_squared < max_distance_sq)
    {
      nvtd->nearest_vertex = vd.vertex;
      nvtd->nearest_vertex_distance_sq = distance_squared;
    }
  }
  BKE_pbvh_vertex_iter_end;
}

PBVHVertRef SCULPT_nearest_vertex_get(
    Sculpt *sd, Object *ob, const float co[3], float max_distance, bool use_original)
{
  using namespace blender;
  SculptSession *ss = ob->sculpt;

  SculptSearchSphereData data{};
  data.sd = sd;
  data.radius_squared = max_distance * max_distance;
  data.original = use_original;
  data.center = co;

  Vector<PBVHNode *> nodes = blender::bke::pbvh::search_gather(
      ss->pbvh, [&](PBVHNode &node) { return SCULPT_search_sphere(&node, &data); });
  if (nodes.is_empty()) {
    return BKE_pbvh_make_vref(PBVH_REF_NONE);
  }

  const float max_distance_sq = max_distance * max_distance;

  return threading::parallel_reduce(
             nodes.index_range(),
             1,
             NearestVertexData{PBVH_REF_NONE, FLT_MAX},
             [&](const IndexRange range, NearestVertexData nearest) {
               for (const int i : range) {
                 nearest_vertex_get_node(ss->pbvh, co, max_distance_sq, nodes[i], &nearest);
               }
               return nearest;
             },
             [](const NearestVertexData a, const NearestVertexData b) {
               return a.nearest_vertex_distance_sq < b.nearest_vertex_distance_sq ? a : b;
             })
      .nearest_vertex;
}

bool SCULPT_is_symmetry_iteration_valid(char i, char symm)
{
  return i == 0 || (symm & i && (symm != 5 || i != 3) && (symm != 6 || !ELEM(i, 3, 5)));
}

bool SCULPT_is_vertex_inside_brush_radius_symm(const float vertex[3],
                                               const float br_co[3],
                                               float radius,
                                               char symm)
{
  for (char i = 0; i <= symm; ++i) {
    if (!SCULPT_is_symmetry_iteration_valid(i, symm)) {
      continue;
    }
    float location[3];
    flip_v3_v3(location, br_co, ePaintSymmetryFlags(i));
    if (len_squared_v3v3(location, vertex) < radius * radius) {
      return true;
    }
  }
  return false;
}

void SCULPT_tag_update_overlays(bContext *C)
{
  ARegion *region = CTX_wm_region(C);
  ED_region_tag_redraw(region);

  Object *ob = CTX_data_active_object(C);
  WM_event_add_notifier(C, NC_OBJECT | ND_DRAW, ob);

  DEG_id_tag_update(&ob->id, ID_RECALC_SHADING);

  RegionView3D *rv3d = CTX_wm_region_view3d(C);
  if (!BKE_sculptsession_use_pbvh_draw(ob, rv3d)) {
    DEG_id_tag_update(&ob->id, ID_RECALC_GEOMETRY);
  }
}

/** \} */

/* -------------------------------------------------------------------- */
/** \name Sculpt Flood Fill API
 *
 * Iterate over connected vertices, starting from one or more initial vertices.
 * \{ */

void SCULPT_floodfill_init(SculptSession *ss, SculptFloodFill *flood)
{
  int vertex_count = SCULPT_vertex_count_get(ss);
  SCULPT_vertex_random_access_ensure(ss);

  flood->queue = BLI_gsqueue_new(sizeof(intptr_t));
  flood->visited_verts = BLI_BITMAP_NEW(vertex_count, "visited verts");
}

void SCULPT_floodfill_add_initial(SculptFloodFill *flood, PBVHVertRef vertex)
{
  BLI_gsqueue_push(flood->queue, &vertex);
}

void SCULPT_floodfill_add_and_skip_initial(SculptSession *ss,
                                           SculptFloodFill *flood,
                                           PBVHVertRef vertex)
{
  BLI_gsqueue_push(flood->queue, &vertex);
  BLI_BITMAP_ENABLE(flood->visited_verts, BKE_pbvh_vertex_to_index(ss->pbvh, vertex));
}

void SCULPT_floodfill_add_initial_with_symmetry(Sculpt *sd,
                                                Object *ob,
                                                SculptSession *ss,
                                                SculptFloodFill *flood,
                                                PBVHVertRef vertex,
                                                float radius)
{
  /* Add active vertex and symmetric vertices to the queue. */
  const char symm = SCULPT_mesh_symmetry_xyz_get(ob);
  for (char i = 0; i <= symm; ++i) {
    if (!SCULPT_is_symmetry_iteration_valid(i, symm)) {
      continue;
    }
    PBVHVertRef v = {PBVH_REF_NONE};

    if (i == 0) {
      v = vertex;
    }
    else if (radius > 0.0f) {
      float radius_squared = (radius == FLT_MAX) ? FLT_MAX : radius * radius;
      float location[3];
      flip_v3_v3(location, SCULPT_vertex_co_get(ss, vertex), ePaintSymmetryFlags(i));
      v = SCULPT_nearest_vertex_get(sd, ob, location, radius_squared, false);
    }

    if (v.i != PBVH_REF_NONE) {
      SCULPT_floodfill_add_initial(flood, v);
    }
  }
}

void SCULPT_floodfill_add_active(
    Sculpt *sd, Object *ob, SculptSession *ss, SculptFloodFill *flood, float radius)
{
  /* Add active vertex and symmetric vertices to the queue. */
  const char symm = SCULPT_mesh_symmetry_xyz_get(ob);
  for (char i = 0; i <= symm; ++i) {
    if (!SCULPT_is_symmetry_iteration_valid(i, symm)) {
      continue;
    }

    PBVHVertRef v = {PBVH_REF_NONE};

    if (i == 0) {
      v = SCULPT_active_vertex_get(ss);
    }
    else if (radius > 0.0f) {
      float location[3];
      flip_v3_v3(location, SCULPT_active_vertex_co_get(ss), ePaintSymmetryFlags(i));
      v = SCULPT_nearest_vertex_get(sd, ob, location, radius, false);
    }

    if (v.i != PBVH_REF_NONE) {
      SCULPT_floodfill_add_initial(flood, v);
    }
  }
}

void SCULPT_floodfill_execute(SculptSession *ss,
                              SculptFloodFill *flood,
                              bool (*func)(SculptSession *ss,
                                           PBVHVertRef from_v,
                                           PBVHVertRef to_v,
                                           bool is_duplicate,
                                           void *userdata),
                              void *userdata)
{
  while (!BLI_gsqueue_is_empty(flood->queue)) {
    PBVHVertRef from_v;

    BLI_gsqueue_pop(flood->queue, &from_v);
    SculptVertexNeighborIter ni;
    SCULPT_VERTEX_DUPLICATES_AND_NEIGHBORS_ITER_BEGIN (ss, from_v, ni) {
      const PBVHVertRef to_v = ni.vertex;
      int to_v_i = BKE_pbvh_vertex_to_index(ss->pbvh, to_v);

      if (BLI_BITMAP_TEST(flood->visited_verts, to_v_i)) {
        continue;
      }

      if (!SCULPT_vertex_visible_get(ss, to_v)) {
        continue;
      }

      BLI_BITMAP_ENABLE(flood->visited_verts, BKE_pbvh_vertex_to_index(ss->pbvh, to_v));

      if (func(ss, from_v, to_v, ni.is_duplicate, userdata)) {
        BLI_gsqueue_push(flood->queue, &to_v);
      }
    }
    SCULPT_VERTEX_NEIGHBORS_ITER_END(ni);
  }
}

void SCULPT_floodfill_free(SculptFloodFill *flood)
{
  MEM_SAFE_FREE(flood->visited_verts);
  BLI_gsqueue_free(flood->queue);
  flood->queue = nullptr;
}

/** \} */

/* -------------------------------------------------------------------- */
/** \name Tool Capabilities
 *
 * Avoid duplicate checks, internal logic only,
 * share logic with #rna_def_sculpt_capabilities where possible.
 * \{ */

static bool sculpt_tool_needs_original(const char sculpt_tool)
{
  return ELEM(sculpt_tool,
              SCULPT_TOOL_GRAB,
              SCULPT_TOOL_ROTATE,
              SCULPT_TOOL_THUMB,
              SCULPT_TOOL_LAYER,
              SCULPT_TOOL_DRAW_SHARP,
              SCULPT_TOOL_ELASTIC_DEFORM,
              SCULPT_TOOL_SMOOTH,
              SCULPT_TOOL_BOUNDARY,
              SCULPT_TOOL_POSE,
              SCULPT_TOOL_PAINT);
}

static bool sculpt_tool_is_proxy_used(const char sculpt_tool)
{
  return ELEM(sculpt_tool,
              SCULPT_TOOL_SMOOTH,
              SCULPT_TOOL_LAYER,
              SCULPT_TOOL_POSE,
              SCULPT_TOOL_DISPLACEMENT_SMEAR,
              SCULPT_TOOL_BOUNDARY,
              SCULPT_TOOL_CLOTH,
              SCULPT_TOOL_PAINT,
              SCULPT_TOOL_SMEAR,
              SCULPT_TOOL_DRAW_FACE_SETS);
}

static bool sculpt_brush_use_topology_rake(const SculptSession *ss, const Brush *brush)
{
  return SCULPT_TOOL_HAS_TOPOLOGY_RAKE(brush->sculpt_tool) &&
         (brush->topology_rake_factor > 0.0f) && (ss->bm != nullptr);
}

/**
 * Test whether the #StrokeCache.sculpt_normal needs update in #do_brush_action
 */
static int sculpt_brush_needs_normal(const SculptSession *ss, Sculpt *sd, const Brush *brush)
{
  const MTex *mask_tex = BKE_brush_mask_texture_get(brush, OB_MODE_SCULPT);
  return ((SCULPT_TOOL_HAS_NORMAL_WEIGHT(brush->sculpt_tool) &&
           (ss->cache->normal_weight > 0.0f)) ||
          SCULPT_automasking_needs_normal(ss, sd, brush) ||
          ELEM(brush->sculpt_tool,
               SCULPT_TOOL_BLOB,
               SCULPT_TOOL_CREASE,
               SCULPT_TOOL_DRAW,
               SCULPT_TOOL_DRAW_SHARP,
               SCULPT_TOOL_CLOTH,
               SCULPT_TOOL_LAYER,
               SCULPT_TOOL_NUDGE,
               SCULPT_TOOL_ROTATE,
               SCULPT_TOOL_ELASTIC_DEFORM,
               SCULPT_TOOL_THUMB) ||

          (mask_tex->brush_map_mode == MTEX_MAP_MODE_AREA)) ||
         sculpt_brush_use_topology_rake(ss, brush) ||
         BKE_brush_has_cube_tip(brush, PAINT_MODE_SCULPT);
}

static bool sculpt_brush_needs_rake_rotation(const Brush *brush)
{
  return SCULPT_TOOL_HAS_RAKE(brush->sculpt_tool) && (brush->rake_factor != 0.0f);
}

/** \} */

/* -------------------------------------------------------------------- */
/** \name Sculpt Init/Update
 * \{ */

enum StrokeFlags {
  CLIP_X = 1,
  CLIP_Y = 2,
  CLIP_Z = 4,
};

void SCULPT_orig_vert_data_init(SculptOrigVertData *data,
                                Object *ob,
                                PBVHNode * /*node*/,
                                SculptUndoType type)
{
  SculptSession *ss = ob->sculpt;
  BMesh *bm = ss->bm;

  data->ss = ss;
  data->datatype = type;

  if (bm) {
    data->bm_log = ss->bm_log;
  }
}

/**
 * DEPRECATED use Update a #SculptOrigVertData for a particular vertex from the PBVH iterator.
 */
void SCULPT_orig_vert_data_update(SculptSession *ss,
                                  SculptOrigVertData *orig_data,
                                  PBVHVertRef vertex)
{
  float *co = nullptr, *no = nullptr, *color = nullptr, *mask = nullptr;

  get_original_vertex(ss, vertex, &co, &no, &color, &mask);

  if (orig_data->datatype == SCULPT_UNDO_COORDS) {
    orig_data->co = co;
    orig_data->no = no;
  }
  else if (orig_data->datatype == SCULPT_UNDO_COLOR) {
    orig_data->col = color;
  }
  else if (orig_data->datatype == SCULPT_UNDO_MASK) {
    orig_data->mask = *mask;
  }
}

void SCULPT_orig_face_data_unode_init(SculptOrigFaceData *data, Object *ob, SculptUndoNode *unode)
{
  SculptSession *ss = ob->sculpt;
  BMesh *bm = ss->bm;

  memset(data, 0, sizeof(*data));
  data->unode = unode;

  if (bm) {
    data->bm_log = ss->bm_log;
  }
  else {
    data->face_sets = unode->face_sets;
  }
}

void SCULPT_orig_face_data_init(SculptOrigFaceData *data,
                                Object *ob,
                                PBVHNode *node,
                                SculptUndoType type)
{
  SculptUndoNode *unode;
  unode = SCULPT_undo_push_node(ob, node, type);
  SCULPT_orig_face_data_unode_init(data, ob, unode);
}

void SCULPT_orig_face_data_update(SculptOrigFaceData *orig_data, PBVHFaceIter *iter)
{
  if (orig_data->unode->type == SCULPT_UNDO_FACE_SETS) {
    orig_data->face_set = orig_data->face_sets ? orig_data->face_sets[iter->i] : false;
  }
}

static void sculpt_rake_data_update(SculptRakeData *srd, const float co[3])
{
  float rake_dist = len_v3v3(srd->follow_co, co);
  if (rake_dist > srd->follow_dist) {
    interp_v3_v3v3(srd->follow_co, srd->follow_co, co, rake_dist - srd->follow_dist);
  }
}

/** \} */

/* -------------------------------------------------------------------- */
/** \name Sculpt Dynamic Topology
 * \{ */

bool SCULPT_stroke_is_dynamic_topology(const SculptSession *ss,
                                       const Sculpt *sd,
                                       const Brush *brush)
{
  return ((BKE_pbvh_type(ss->pbvh) == PBVH_BMESH) && SCULPT_TOOL_HAS_DYNTOPO(brush->sculpt_tool) &&
          !(brush->dyntopo.flag & DYNTOPO_DISABLED) && (sd->flags & SCULPT_DYNTOPO_ENABLED));
}

/** \} */

static Vector<PBVHNode *> sculpt_pbvh_gather_generic_intern(Object *ob,
                                                            Sculpt *sd,
                                                            const Brush *brush,
                                                            bool use_original,
                                                            float radius,
                                                            PBVHNodeFlags flag)
{
  SculptSession *ss = ob->sculpt;
  Vector<PBVHNode *> nodes;
  PBVHNodeFlags leaf_flag = PBVH_Leaf;

  if (flag & PBVH_TexLeaf) {
    leaf_flag = PBVH_TexLeaf;
  }

  /* Build a list of all nodes that are potentially within the cursor or brush's area of
   * influence.
   */
  if (!ss->cache || brush->falloff_shape == PAINT_FALLOFF_SHAPE_SPHERE) {
    SculptSearchSphereData data{};
    data.ss = ss;
    data.sd = sd;
    data.radius_squared = square_f(radius);
    data.original = use_original;
    data.ignore_fully_ineffective = brush->sculpt_tool != SCULPT_TOOL_MASK;
    data.center = nullptr;
    nodes = blender::bke::pbvh::search_gather(ss->pbvh, SCULPT_search_sphere_cb, &data, leaf_flag);
  }
  else {
    DistRayAABB_Precalc dist_ray_to_aabb_precalc;
    dist_squared_ray_to_aabb_v3_precalc(
        &dist_ray_to_aabb_precalc, ss->cache->location, ss->cache->view_normal);
    SculptSearchCircleData data{};
    data.ss = ss;
    data.sd = sd;
    data.radius_squared = square_f(radius);
    data.original = use_original;
    data.dist_ray_to_aabb_precalc = &dist_ray_to_aabb_precalc;
    data.ignore_fully_ineffective = brush->sculpt_tool != SCULPT_TOOL_MASK;
    nodes = blender::bke::pbvh::search_gather(ss->pbvh, SCULPT_search_circle_cb, &data, leaf_flag);
  }

  return nodes;
}

static Vector<PBVHNode *> sculpt_pbvh_gather_generic(
    Object *ob, Sculpt *sd, const Brush *brush, bool use_original, float radius)
{
  return sculpt_pbvh_gather_generic_intern(ob, sd, brush, use_original, radius, PBVH_Leaf);
}

static Vector<PBVHNode *> sculpt_pbvh_gather_texpaint(
    Object *ob, Sculpt *sd, const Brush *brush, bool use_original, float radius)
{
  return sculpt_pbvh_gather_generic_intern(ob, sd, brush, use_original, radius, PBVH_TexLeaf);
}

/* -------------------------------------------------------------------- */
/** \name Sculpt Paint Mesh
 * \{ */

static void paint_mesh_restore_node(Object *ob, const SculptUndoType type, PBVHNode *node)
{
  SculptSession *ss = ob->sculpt;

<<<<<<< HEAD
  SculptUndoType type = (SculptUndoType)0;

  switch (SCULPT_get_tool(ss, data->brush)) {
    case SCULPT_TOOL_MASK:
      type |= SCULPT_UNDO_MASK;
      break;
    case SCULPT_TOOL_PAINT:
    case SCULPT_TOOL_SMEAR:
      type |= SCULPT_UNDO_COLOR;
      break;
    case SCULPT_TOOL_DRAW_FACE_SETS:
      type = ss->cache->alt_smooth ? SCULPT_UNDO_COORDS : SCULPT_UNDO_FACE_SETS;
      break;
    default:
      type |= SCULPT_UNDO_COORDS;
      break;
  }

  switch (type) {
    case SCULPT_UNDO_MASK:
      BKE_pbvh_node_mark_update_mask(data->nodes[n]);
      break;
    case SCULPT_UNDO_COLOR:
      BKE_pbvh_node_mark_update_color(data->nodes[n]);
      break;
    case SCULPT_UNDO_FACE_SETS:
      BKE_pbvh_node_mark_update_face_sets(data->nodes[n]);
      break;
    case SCULPT_UNDO_COORDS:
      BKE_pbvh_node_mark_update(data->nodes[n]);
      break;
    default:
      break;
  }

  PBVHVertexIter vd;

  bool modified = false;

  if (!ss->bm && type & SCULPT_UNDO_FACE_SETS) {
    SculptUndoNode *unode = SCULPT_undo_get_node(data->nodes[n], SCULPT_UNDO_FACE_SETS);

    SculptOrigFaceData orig_face_data;
    SCULPT_orig_face_data_unode_init(&orig_face_data, data->ob, unode);

    PBVHFaceIter fd;
    BKE_pbvh_face_iter_begin (ss->pbvh, data->nodes[n], fd) {
      SCULPT_orig_face_data_update(&orig_face_data, &fd);

      if (fd.face_set) {
        *fd.face_set = orig_face_data.face_set;
=======
  SculptUndoNode *unode;
  if (ss->bm) {
    unode = SCULPT_undo_push_node(ob, node, type);
  }
  else {
    unode = SCULPT_undo_get_node(node, type);
  }

  if (!unode) {
    return;
  }

  switch (type) {
    case SCULPT_UNDO_MASK: {
      SculptOrigVertData orig_vert_data;
      SCULPT_orig_vert_data_unode_init(&orig_vert_data, ob, unode);
      PBVHVertexIter vd;
      BKE_pbvh_vertex_iter_begin (ss->pbvh, node, vd, PBVH_ITER_UNIQUE) {
        SCULPT_orig_vert_data_update(&orig_vert_data, &vd);
        *vd.mask = orig_vert_data.mask;
>>>>>>> 67843e18
      }
      BKE_pbvh_vertex_iter_end;
      BKE_pbvh_node_mark_update_mask(node);
      break;
    }
<<<<<<< HEAD

    BKE_pbvh_face_iter_end(fd);

    if (!(type & ~SCULPT_UNDO_FACE_SETS)) {
      return;
    }
  }

  BKE_pbvh_vertex_iter_begin (ss->pbvh, data->nodes[n], vd, PBVH_ITER_UNIQUE) {
    SCULPT_vertex_check_origdata(ss, vd.vertex);
    float *origco = vertex_attr_ptr<float>(vd.vertex, ss->attrs.orig_co);
    float *origno = vertex_attr_ptr<float>(vd.vertex, ss->attrs.orig_no);

    if (type & SCULPT_UNDO_COORDS) {
      if (len_squared_v3v3(vd.co, origco) > FLT_EPSILON) {
        modified = true;
      }

      copy_v3_v3(vd.co, origco);

      if (vd.no) {
        copy_v3_v3(vd.no, origno);
      }
      else {
        copy_v3_v3(vd.fno, origno);
      }
      if (vd.is_mesh) {
        BKE_pbvh_vert_tag_update_normal(ss->pbvh, vd.vertex);
=======
    case SCULPT_UNDO_COLOR: {
      SculptOrigVertData orig_vert_data;
      SCULPT_orig_vert_data_unode_init(&orig_vert_data, ob, unode);
      PBVHVertexIter vd;
      BKE_pbvh_vertex_iter_begin (ss->pbvh, node, vd, PBVH_ITER_UNIQUE) {
        SCULPT_orig_vert_data_update(&orig_vert_data, &vd);
        SCULPT_vertex_color_set(ss, vd.vertex, orig_vert_data.col);
>>>>>>> 67843e18
      }
      BKE_pbvh_vertex_iter_end;
      BKE_pbvh_node_mark_update_color(node);
      break;
    }
<<<<<<< HEAD

    if ((type & SCULPT_UNDO_MASK) && ss->attrs.orig_mask) {
      float origmask = vertex_attr_get<float>(vd.vertex, ss->attrs.orig_mask);

      if ((*vd.mask - origmask) * (*vd.mask - origmask) > FLT_EPSILON) {
        modified = true;
      }

      *vd.mask = origmask;
    }

    if ((type & SCULPT_UNDO_COLOR) && ss->attrs.orig_color) {
      float *origcolor = vertex_attr_ptr<float>(vd.vertex, ss->attrs.orig_color);
      float color[4];

      if (SCULPT_has_colors(ss)) {
        SCULPT_vertex_color_get(ss, vd.vertex, color);

        if (len_squared_v4v4(color, origcolor) > FLT_EPSILON) {
          modified = true;
        }

        SCULPT_vertex_color_set(ss, vd.vertex, origcolor);
      }
=======
    case SCULPT_UNDO_FACE_SETS: {
      SculptOrigFaceData orig_face_data;
      SCULPT_orig_face_data_unode_init(&orig_face_data, ob, unode);
      PBVHFaceIter fd;
      BKE_pbvh_face_iter_begin (ss->pbvh, node, fd) {
        SCULPT_orig_face_data_update(&orig_face_data, &fd);
        if (fd.face_set) {
          *fd.face_set = orig_face_data.face_set;
        }
      }
      BKE_pbvh_face_iter_end(fd);
      BKE_pbvh_node_mark_update_face_sets(node);
      break;
    }
    case SCULPT_UNDO_COORDS: {
      SculptOrigVertData orig_vert_data;
      SCULPT_orig_vert_data_unode_init(&orig_vert_data, ob, unode);
      PBVHVertexIter vd;
      BKE_pbvh_vertex_iter_begin (ss->pbvh, node, vd, PBVH_ITER_UNIQUE) {
        SCULPT_orig_vert_data_update(&orig_vert_data, &vd);
        copy_v3_v3(vd.co, orig_vert_data.co);
        if (vd.is_mesh) {
          BKE_pbvh_vert_tag_update_normal(ss->pbvh, vd.vertex);
        }
      }
      BKE_pbvh_vertex_iter_end;
      BKE_pbvh_node_mark_update(node);
      break;
>>>>>>> 67843e18
    }
    default:
      break;
  }
<<<<<<< HEAD
  BKE_pbvh_vertex_iter_end;

  if (modified && (type & SCULPT_UNDO_COORDS)) {
    BKE_pbvh_node_mark_update(data->nodes[n]);
  }
=======
>>>>>>> 67843e18
}

static void paint_mesh_restore_co(Sculpt *sd, Object *ob)
{
  using namespace blender;
  SculptSession *ss = ob->sculpt;
  Brush *brush = BKE_paint_brush(&sd->paint);

<<<<<<< HEAD
  float radius = (brush->flag & BRUSH_ANCHORED) ?
                     1.25 * max_ff(ss->cache->last_anchored_radius, ss->cache->radius) :
                     ss->cache->radius;

  if (brush->flag & BRUSH_DRAG_DOT) {
    radius = max_ff(radius, ss->cache->initial_radius) * 1.25f;
  }

  Vector<PBVHNode *> nodes = sculpt_pbvh_gather_generic(ob, sd, brush, true, radius);

  SculptThreadedTaskData data{};
  data.sd = sd;
  data.ob = ob;
  data.brush = brush;
  data.nodes = nodes;

  TaskParallelSettings settings;
  BKE_pbvh_parallel_range_settings(&settings, true, nodes.size());
  BLI_task_parallel_range(0, nodes.size(), &data, paint_mesh_restore_co_task_cb, &settings);
=======
  Vector<PBVHNode *> nodes = blender::bke::pbvh::search_gather(ss->pbvh, {});

  SculptUndoType type;
  switch (brush->sculpt_tool) {
    case SCULPT_TOOL_MASK:
      type = SCULPT_UNDO_MASK;
      break;
    case SCULPT_TOOL_PAINT:
    case SCULPT_TOOL_SMEAR:
      type = SCULPT_UNDO_COLOR;
      break;
    case SCULPT_TOOL_DRAW_FACE_SETS:
      type = ss->cache->alt_smooth ? SCULPT_UNDO_COORDS : SCULPT_UNDO_FACE_SETS;
      break;
    default:
      type = SCULPT_UNDO_COORDS;
      break;
  }

  if (ss->bm) {
    /* Disable multi-threading when dynamic-topology is enabled. Otherwise,
     * new entries might be inserted by #SCULPT_undo_push_node() into the #GHash
     * used internally by #BM_log_original_vert_co() by a different thread. See #33787. */
    for (const int i : nodes.index_range()) {
      paint_mesh_restore_node(ob, type, nodes[i]);
    }
  }
  else {
    threading::parallel_for(nodes.index_range(), 1, [&](const IndexRange range) {
      for (const int i : range) {
        paint_mesh_restore_node(ob, type, nodes[i]);
      }
    });
  }

  BKE_pbvh_node_color_buffer_free(ss->pbvh);
>>>>>>> 67843e18
}

/*** BVH Tree ***/

static void sculpt_extend_redraw_rect_previous(Object *ob, rcti *rect)
{
  /* Expand redraw \a rect with redraw \a rect from previous step to
   * prevent partial-redraw issues caused by fast strokes. This is
   * needed here (not in sculpt_flush_update) as it was before
   * because redraw rectangle should be the same in both of
   * optimized PBVH draw function and 3d view redraw, if not -- some
   * mesh parts could disappear from screen (sergey). */
  SculptSession *ss = ob->sculpt;

  if (!ss->cache) {
    return;
  }

  if (BLI_rcti_is_empty(&ss->cache->previous_r)) {
    return;
  }

  BLI_rcti_union(rect, &ss->cache->previous_r);
}

bool SCULPT_get_redraw_rect(ARegion *region, RegionView3D *rv3d, Object *ob, rcti *rect)
{
  PBVH *pbvh = ob->sculpt->pbvh;
  float bb_min[3], bb_max[3];

  if (!pbvh) {
    return false;
  }

  BKE_pbvh_redraw_BB(pbvh, bb_min, bb_max);

  /* Convert 3D bounding box to screen space. */
  if (!paint_convert_bb_to_rect(rect, bb_min, bb_max, region, rv3d, ob)) {
    return false;
  }

  return true;
}

void ED_sculpt_redraw_planes_get(float planes[4][4], ARegion *region, Object *ob)
{
  PBVH *pbvh = ob->sculpt->pbvh;
  /* Copy here, original will be used below. */
  rcti rect = ob->sculpt->cache->current_r;

  sculpt_extend_redraw_rect_previous(ob, &rect);

  paint_calc_redraw_planes(planes, region, ob, &rect);

  /* We will draw this \a rect, so now we can set it as the previous partial \a rect.
   * Note that we don't update with the union of previous/current (\a rect), only with
   * the current. Thus we avoid the rectangle needlessly growing to include
   * all the stroke area. */
  ob->sculpt->cache->previous_r = ob->sculpt->cache->current_r;

  /* Clear redraw flag from nodes. */
  if (pbvh) {
    BKE_pbvh_update_bounds(pbvh, PBVH_UpdateRedraw);
  }
}

/************************ Brush Testing *******************/

SculptBrushTestFn SCULPT_brush_test_init(const SculptSession *ss, SculptBrushTest *test)
{
  RegionView3D *rv3d = ss->cache ? ss->cache->vc->rv3d : ss->rv3d;
  View3D *v3d = ss->cache ? ss->cache->vc->v3d : ss->v3d;

  test->radius_squared = ss->cache ? ss->cache->radius_squared :
                                     ss->cursor_radius * ss->cursor_radius;
  test->radius = sqrtf(test->radius_squared);

  if (ss->cache) {
    copy_v3_v3(test->location, ss->cache->location);
    test->mirror_symmetry_pass = ss->cache->mirror_symmetry_pass;
    test->radial_symmetry_pass = ss->cache->radial_symmetry_pass;
    copy_m4_m4(test->symm_rot_mat_inv, ss->cache->symm_rot_mat_inv);
  }
  else {
    copy_v3_v3(test->location, ss->cursor_location);
    test->mirror_symmetry_pass = ePaintSymmetryFlags(0);
    test->radial_symmetry_pass = 0;
    unit_m4(test->symm_rot_mat_inv);
  }

  /* Just for initialize. */
  test->dist = 0.0f;

  /* Only for 2D projection. */
  zero_v4(test->plane_view);
  zero_v4(test->plane_tool);

  if (RV3D_CLIPPING_ENABLED(v3d, rv3d)) {
    test->clip_rv3d = rv3d;
  }
  else {
    test->clip_rv3d = nullptr;
  }

  test->falloff_shape = PAINT_FALLOFF_SHAPE_SPHERE;
  return SCULPT_brush_test_sphere_sq;
}

SculptBrushTestFn SCULPT_brush_test_init_ex(const SculptSession *ss,
                                            SculptBrushTest *test,
                                            char falloff_shape,
                                            float tip_roundness,
                                            float tip_scale_x)
{
  SCULPT_brush_test_init_with_falloff_shape(ss, test, falloff_shape);

  test->tip_roundness = tip_roundness;
  test->tip_scale_x = tip_scale_x;
  test->test_cube_z = true;

  /* XXX this is likely wrong. */
  if (ss->cache) {
    copy_m4_m4(test->cube_matrix, ss->cache->brush_local_mat);
  }
  else {
    test->cube_matrix[0][0] = test->cube_matrix[1][1] = test->cube_matrix[2][2] =
        test->cube_matrix[3][3] = 1.0f;
  }

  mul_v3_fl(test->cube_matrix[0], tip_scale_x);

  return SCULPT_brush_test;
}

bool SCULPT_brush_test(SculptBrushTest *test, const float co[3])
{
  if (test->tip_roundness >= 1.0f) {
    return SCULPT_brush_test_sphere_sq(test, co);
  }

  bool ret = SCULPT_brush_test_cube(test,
                                    co,
                                    test->cube_matrix,
                                    test->tip_roundness,
                                    test->tip_scale_x,
                                    test->falloff_shape != PAINT_FALLOFF_SHAPE_TUBE);

  test->dist *= test->dist;

  return ret;
}

BLI_INLINE bool sculpt_brush_test_clipping(const SculptBrushTest *test, const float co[3])
{
  RegionView3D *rv3d = test->clip_rv3d;
  if (!rv3d) {
    return false;
  }
  float symm_co[3];
  flip_v3_v3(symm_co, co, test->mirror_symmetry_pass);
  if (test->radial_symmetry_pass) {
    mul_m4_v3(test->symm_rot_mat_inv, symm_co);
  }
  return ED_view3d_clipping_test(rv3d, symm_co, true);
}

bool SCULPT_brush_test_sphere(SculptBrushTest *test, const float co[3])
{
  float distsq = len_squared_v3v3(co, test->location);

  if (distsq > test->radius_squared) {
    return false;
  }

  if (sculpt_brush_test_clipping(test, co)) {
    return false;
  }

  test->dist = sqrtf(distsq);
  return true;
}

bool SCULPT_brush_test_sphere_sq(SculptBrushTest *test, const float co[3])
{
  float distsq = len_squared_v3v3(co, test->location);

  if (distsq > test->radius_squared) {
    return false;
  }
  if (sculpt_brush_test_clipping(test, co)) {
    return false;
  }
  test->dist = distsq;
  return true;
}

bool SCULPT_brush_test_sphere_fast(const SculptBrushTest *test, const float co[3])
{
  if (sculpt_brush_test_clipping(test, co)) {
    return false;
  }
  return len_squared_v3v3(co, test->location) <= test->radius_squared;
}

bool SCULPT_brush_test_circle_sq(SculptBrushTest *test, const float co[3])
{
  float co_proj[3];
  closest_to_plane_normalized_v3(co_proj, test->plane_view, co);
  float distsq = len_squared_v3v3(co_proj, test->location);

  if (distsq > test->radius_squared) {
    return false;
  }

  if (sculpt_brush_test_clipping(test, co)) {
    return false;
  }

  test->dist = distsq;
  return true;
}

bool SCULPT_brush_test_cube(SculptBrushTest *test,
                            const float co[3],
                            const float local[4][4],
                            const float roundness,
                            const float /*tip_scale_x*/,
                            bool test_z)
{
  float side = 1.0f;
  float local_co[3];

  if (sculpt_brush_test_clipping(test, co)) {
    return false;
  }

  mul_v3_m4v3(local_co, local, co);

  local_co[0] = fabsf(local_co[0]);
  local_co[1] = fabsf(local_co[1]);
  local_co[2] = fabsf(local_co[2]);

  /* Keep the square and circular brush tips the same size. */
  side += (1.0f - side) * roundness;

  const float hardness = 1.0f - roundness;
  const float constant_side = hardness * side;
  const float falloff_side = roundness * side;

  if (!(local_co[0] <= side && local_co[1] <= side && (local_co[2] <= side || !test_z))) {
    /* Outside the square. */
    return false;
  }
  if (min_ff(local_co[0], local_co[1]) > constant_side) {
    /* Corner, distance to the center of the corner circle. */
    float r_point[3];
    copy_v3_fl(r_point, constant_side);
    test->dist = len_v2v2(r_point, local_co) / falloff_side;
    return true;
  }
  if (max_ff(local_co[0], local_co[1]) > constant_side) {
    /* Side, distance to the square XY axis. */
    test->dist = (max_ff(local_co[0], local_co[1]) - constant_side) / falloff_side;
    return true;
  }

  /* Inside the square, constant distance. */
  test->dist = 0.0f;
  return true;
}

SculptBrushTestFn SCULPT_brush_test_init_with_falloff_shape(const SculptSession *ss,
                                                            SculptBrushTest *test,
                                                            char falloff_shape)
{
  if (!ss->cache && !ss->filter_cache) {
    falloff_shape = PAINT_FALLOFF_SHAPE_SPHERE;
  }

  test->falloff_shape = falloff_shape;

  SCULPT_brush_test_init(ss, test);
  SculptBrushTestFn sculpt_brush_test_sq_fn;
  if (falloff_shape == PAINT_FALLOFF_SHAPE_SPHERE) {
    sculpt_brush_test_sq_fn = SCULPT_brush_test_sphere_sq;
  }
  else {
    float view_normal[3];

    if (ss->cache) {
      copy_v3_v3(view_normal, ss->cache->view_normal);
    }
    else {
      copy_v3_v3(view_normal, ss->filter_cache->view_normal);
    }

    /* PAINT_FALLOFF_SHAPE_TUBE */
    plane_from_point_normal_v3(test->plane_view, test->location, view_normal);
    sculpt_brush_test_sq_fn = SCULPT_brush_test_circle_sq;
  }
  return sculpt_brush_test_sq_fn;
}

const float *SCULPT_brush_frontface_normal_from_falloff_shape(const SculptSession *ss,
                                                              char falloff_shape)
{
  if (falloff_shape == PAINT_FALLOFF_SHAPE_SPHERE) {
    return ss->cache->sculpt_normal_symm;
  }
  /* PAINT_FALLOFF_SHAPE_TUBE */
  return ss->cache->view_normal;
}

static float frontface(const Brush *br,
                       const float sculpt_normal[3],
                       const float no[3],
                       const float fno[3])
{
  if (!(br->flag & BRUSH_FRONTFACE)) {
    return 1.0f;
  }

  float dot;
  if (no) {
    dot = dot_v3v3(no, sculpt_normal);
  }
  else {
    dot = dot_v3v3(fno, sculpt_normal);
  }
  return dot > 0.0f ? dot : 0.0f;
}

#if 0

static bool sculpt_brush_test_cyl(SculptBrushTest *test,
                                  float co[3],
                                  float location[3],
                                  const float area_no[3])
{
  if (sculpt_brush_test_sphere_fast(test, co)) {
    float t1[3], t2[3], t3[3], dist;

    sub_v3_v3v3(t1, location, co);
    sub_v3_v3v3(t2, x2, location);

    cross_v3_v3v3(t3, area_no, t1);

    dist = len_v3(t3) / len_v3(t2);

    test->dist = dist;

    return true;
  }

  return false;
}

#endif

/* ===== Sculpting =====
 */

static float calc_overlap(StrokeCache *cache,
                          const ePaintSymmetryFlags symm,
                          const char axis,
                          const float angle)
{
  float mirror[3];
  float distsq;

  flip_v3_v3(mirror, cache->true_location, symm);

  if (axis != 0) {
    float mat[3][3];
    axis_angle_to_mat3_single(mat, axis, angle);
    mul_m3_v3(mat, mirror);
  }

  distsq = len_squared_v3v3(mirror, cache->true_location);

  if (distsq <= 4.0f * (cache->radius_squared)) {
    return (2.0f * (cache->radius) - sqrtf(distsq)) / (2.0f * (cache->radius));
  }
  return 0.0f;
}

static float calc_radial_symmetry_feather(Sculpt *sd,
                                          StrokeCache *cache,
                                          const ePaintSymmetryFlags symm,
                                          const char axis)
{
  float overlap = 0.0f;

  for (int i = 1; i < sd->radial_symm[axis - 'X']; i++) {
    const float angle = 2.0f * M_PI * i / sd->radial_symm[axis - 'X'];
    overlap += calc_overlap(cache, symm, axis, angle);
  }

  return overlap;
}

static float calc_symmetry_feather(Sculpt *sd, StrokeCache *cache)
{
  if (!(sd->paint.symmetry_flags & PAINT_SYMMETRY_FEATHER)) {
    return 1.0f;
  }
  float overlap;
  const int symm = cache->symmetry;

  overlap = 0.0f;
  for (int i = 0; i <= symm; i++) {
    if (!SCULPT_is_symmetry_iteration_valid(i, symm)) {
      continue;
    }

    overlap += calc_overlap(cache, ePaintSymmetryFlags(i), 0, 0);

    overlap += calc_radial_symmetry_feather(sd, cache, ePaintSymmetryFlags(i), 'X');
    overlap += calc_radial_symmetry_feather(sd, cache, ePaintSymmetryFlags(i), 'Y');
    overlap += calc_radial_symmetry_feather(sd, cache, ePaintSymmetryFlags(i), 'Z');
  }
  return 1.0f / overlap;
}

/** \} */

/* -------------------------------------------------------------------- */
/** \name Calculate Normal and Center
 *
 * Calculate geometry surrounding the brush center.
 * (optionally using original coordinates).
 *
 * Functions are:
 * - #SCULPT_calc_area_center
 * - #SCULPT_calc_area_normal
 * - #SCULPT_calc_area_normal_and_center
 *
 * \note These are all _very_ similar, when changing one, check others.
 * \{ */

struct AreaNormalCenterData {
  /* 0 = towards view, 1 = flipped */
  float area_cos[2][3];
  float area_nos[2][3];
  int count_no[2];
  int count_co[2];
};

static void calc_area_normal_and_center_task(Object *ob,
                                             const Brush *brush,
                                             const bool use_area_nos,
                                             const bool use_area_cos,
                                             const bool has_bm_orco,
                                             PBVHNode *node,
                                             AreaNormalCenterData *anctd,
                                             bool &r_any_vertex_sampled)
{
  SculptSession *ss = ob->sculpt;

  PBVHVertexIter vd;
  SculptUndoNode *unode = nullptr;

  bool use_original = false;
  bool normal_test_r, area_test_r;

  if (ss->cache && !ss->cache->accum) {
    unode = SCULPT_undo_push_node(ob, node, SCULPT_UNDO_COORDS);
    use_original = (unode->co || unode->bm_entry);
  }

  SculptBrushTest normal_test;
<<<<<<< HEAD
  SculptBrushTestFn sculpt_brush_normal_test_sq_fn = SCULPT_brush_test_init_ex(
      ss, &normal_test, (eBrushFalloffShape)data->brush->falloff_shape, 1.0f, 1.0f);
=======
  SculptBrushTestFn sculpt_brush_normal_test_sq_fn = SCULPT_brush_test_init_with_falloff_shape(
      ss, &normal_test, brush->falloff_shape);
>>>>>>> 67843e18

  /* Update the test radius to sample the normal using the normal radius of the brush. */
  if (brush->ob_mode == OB_MODE_SCULPT) {
    float test_radius = sqrtf(normal_test.radius_squared);
    test_radius *= brush->normal_radius_factor;
    normal_test.radius = test_radius;
    normal_test.radius_squared = test_radius * test_radius;
  }

  SculptBrushTest area_test;
<<<<<<< HEAD
  SculptBrushTestFn sculpt_brush_area_test_sq_fn = SCULPT_brush_test_init_ex(
      ss, &area_test, (eBrushFalloffShape)data->brush->falloff_shape, 1.0f, 1.0f);
=======
  SculptBrushTestFn sculpt_brush_area_test_sq_fn = SCULPT_brush_test_init_with_falloff_shape(
      ss, &area_test, brush->falloff_shape);
>>>>>>> 67843e18

  if (brush->ob_mode == OB_MODE_SCULPT) {
    float test_radius = sqrtf(area_test.radius_squared);
    /* Layer brush produces artifacts with normal and area radius */
    /* Enable area radius control only on Scrape for now */
<<<<<<< HEAD
    if (ELEM(SCULPT_get_tool(ss, data->brush), SCULPT_TOOL_SCRAPE, SCULPT_TOOL_FILL) &&
        data->brush->area_radius_factor > 0.0f)
=======
    if (ELEM(brush->sculpt_tool, SCULPT_TOOL_SCRAPE, SCULPT_TOOL_FILL) &&
        brush->area_radius_factor > 0.0f)
>>>>>>> 67843e18
    {
      test_radius *= brush->area_radius_factor;
      if (ss->cache && brush->flag2 & BRUSH_AREA_RADIUS_PRESSURE) {
        test_radius *= ss->cache->pressure;
      }
    }
    else {
      test_radius *= brush->normal_radius_factor;
    }
    area_test.radius = test_radius;
    area_test.radius_squared = test_radius * test_radius;
  }

  /* When the mesh is edited we can't rely on original coords
   * (original mesh may not even have verts in brush radius). */
<<<<<<< HEAD
  if (use_original && data->has_bm_orco) {
    PBVHTriBuf *tribuf = BKE_pbvh_bmesh_get_tris(ss->pbvh, data->nodes[n]);

    for (PBVHTri &tri : tribuf->tris) {
      PBVHVertRef v1 = tribuf->verts[tri.v[0]];
      PBVHVertRef v2 = tribuf->verts[tri.v[1]];
      PBVHVertRef v3 = tribuf->verts[tri.v[2]];
=======
  if (use_original && has_bm_orco) {
    float(*orco_coords)[3];
    int(*orco_tris)[3];
    int orco_tris_num;

    BKE_pbvh_node_get_bm_orco_data(node, &orco_tris, &orco_tris_num, &orco_coords, nullptr);
>>>>>>> 67843e18

      const float *co_tri[3] = {
          SCULPT_vertex_origco_get(ss, v1),
          SCULPT_vertex_origco_get(ss, v2),
          SCULPT_vertex_origco_get(ss, v3),
      };
      float co[3];

      closest_on_tri_to_point_v3(co, normal_test.location, UNPACK3(co_tri));

      normal_test_r = sculpt_brush_normal_test_sq_fn(&normal_test, co);
      area_test_r = sculpt_brush_area_test_sq_fn(&area_test, co);

      if (!normal_test_r && !area_test_r) {
        continue;
      }

      float no[3];
      int flip_index;

      normal_tri_v3(no, UNPACK3(co_tri));

      flip_index = (dot_v3v3(ss->cache->view_normal, no) <= 0.0f);
      if (use_area_cos && area_test_r) {
        /* Weight the coordinates towards the center. */
        float p = 1.0f - (sqrtf(area_test.dist) / area_test.radius);
        const float afactor = clamp_f(3.0f * p * p - 2.0f * p * p * p, 0.0f, 1.0f);

        float disp[3];
        sub_v3_v3v3(disp, co, area_test.location);
        mul_v3_fl(disp, 1.0f - afactor);
        add_v3_v3v3(co, area_test.location, disp);
        add_v3_v3(anctd->area_cos[flip_index], co);

        anctd->count_co[flip_index] += 1;
      }
      if (use_area_nos && normal_test_r) {
        /* Weight the normals towards the center. */
        float p = 1.0f - (sqrtf(normal_test.dist) / normal_test.radius);
        const float nfactor = clamp_f(3.0f * p * p - 2.0f * p * p * p, 0.0f, 1.0f);
        mul_v3_fl(no, nfactor);

        add_v3_v3(anctd->area_nos[flip_index], no);
        anctd->count_no[flip_index] += 1;
      }
    }
  }
  else {
    BKE_pbvh_vertex_iter_begin (ss->pbvh, node, vd, PBVH_ITER_UNIQUE) {
      float co[3];

      /* For bm_vert only. */
      float no_s[3];

      if (use_original) {
        copy_v3_v3(co, vertex_attr_ptr<float>(vd.vertex, ss->attrs.orig_co));
        copy_v3_v3(no_s, vertex_attr_ptr<float>(vd.vertex, ss->attrs.orig_no));
      }
      else {
        copy_v3_v3(co, vd.co);
      }

      normal_test_r = sculpt_brush_normal_test_sq_fn(&normal_test, co);
      area_test_r = sculpt_brush_area_test_sq_fn(&area_test, co);

      if (!normal_test_r && !area_test_r) {
        continue;
      }

      float no[3];
      int flip_index;

      r_any_vertex_sampled = true;

      if (use_original) {
        copy_v3_v3(no, no_s);
      }
      else {
        if (vd.no) {
          copy_v3_v3(no, vd.no);
        }
        else {
          copy_v3_v3(no, vd.fno);
        }
      }

      flip_index = (dot_v3v3(ss->cache ? ss->cache->view_normal : ss->cursor_view_normal, no) <=
                    0.0f);

      if (use_area_cos && area_test_r) {
        /* Weight the coordinates towards the center. */
        float p = 1.0f - (sqrtf(area_test.dist) / area_test.radius);
        const float afactor = clamp_f(3.0f * p * p - 2.0f * p * p * p, 0.0f, 1.0f);

        float disp[3];
        sub_v3_v3v3(disp, co, area_test.location);
        mul_v3_fl(disp, 1.0f - afactor);
        add_v3_v3v3(co, area_test.location, disp);

        add_v3_v3(anctd->area_cos[flip_index], co);
        anctd->count_co[flip_index] += 1;
      }
      if (use_area_nos && normal_test_r) {
        /* Weight the normals towards the center. */
        float p = 1.0f - (sqrtf(normal_test.dist) / normal_test.radius);
        const float nfactor = clamp_f(3.0f * p * p - 2.0f * p * p * p, 0.0f, 1.0f);
        mul_v3_fl(no, nfactor);

        add_v3_v3(anctd->area_nos[flip_index], no);
        anctd->count_no[flip_index] += 1;
      }
    }
    BKE_pbvh_vertex_iter_end;
  }
}

static AreaNormalCenterData calc_area_normal_and_center_reduce(const AreaNormalCenterData &a,
                                                               const AreaNormalCenterData &b)
{
  AreaNormalCenterData joined{};

  /* For flatten center. */
  add_v3_v3v3(joined.area_cos[0], a.area_cos[0], b.area_cos[0]);
  add_v3_v3v3(joined.area_cos[1], a.area_cos[1], b.area_cos[1]);

  /* For area normal. */
  add_v3_v3v3(joined.area_nos[0], a.area_nos[0], b.area_nos[0]);
  add_v3_v3v3(joined.area_nos[1], a.area_nos[1], b.area_nos[1]);

  /* Weights. */
  add_v2_v2v2_int(joined.count_no, a.count_no, b.count_no);
  add_v2_v2v2_int(joined.count_co, a.count_co, b.count_co);

  return joined;
}

void SCULPT_calc_area_center(Sculpt *sd, Object *ob, Span<PBVHNode *> nodes, float r_area_co[3])
{
  using namespace blender;
  const Brush *brush = BKE_paint_brush(&sd->paint);
  SculptSession *ss = ob->sculpt;
  const bool has_bm_orco = ss->bm;
  int n;

  bool any_vertex_sampled = false;

  const AreaNormalCenterData anctd = threading::parallel_reduce(
      nodes.index_range(),
      1,
      AreaNormalCenterData{},
      [&](const IndexRange range, AreaNormalCenterData anctd) {
        for (const int i : range) {
          calc_area_normal_and_center_task(
              ob, brush, false, true, has_bm_orco, nodes[i], &anctd, any_vertex_sampled);
        }
        return anctd;
      },
      calc_area_normal_and_center_reduce);

  /* For flatten center. */
  for (n = 0; n < ARRAY_SIZE(anctd.area_cos); n++) {
    if (anctd.count_co[n] == 0) {
      continue;
    }

    mul_v3_v3fl(r_area_co, anctd.area_cos[n], 1.0f / anctd.count_co[n]);
    break;
  }

  if (n == 2) {
    zero_v3(r_area_co);
  }

  if (anctd.count_co[0] == 0 && anctd.count_co[1] == 0) {
    if (ss->cache) {
      copy_v3_v3(r_area_co, ss->cache->location);
    }
  }
}

void SCULPT_calc_area_normal(Sculpt *sd, Object *ob, Span<PBVHNode *> nodes, float r_area_no[3])
{
  const Brush *brush = BKE_paint_brush(&sd->paint);
  SCULPT_pbvh_calc_area_normal(brush, ob, nodes, r_area_no);
}

bool SCULPT_pbvh_calc_area_normal(const Brush *brush,
                                  Object *ob,
                                  Span<PBVHNode *> nodes,
                                  float r_area_no[3])
{
  using namespace blender;
  SculptSession *ss = ob->sculpt;
  const bool has_bm_orco = ss->bm;

  bool any_vertex_sampled = false;

  const AreaNormalCenterData anctd = threading::parallel_reduce(
      nodes.index_range(),
      1,
      AreaNormalCenterData{},
      [&](const IndexRange range, AreaNormalCenterData anctd) {
        for (const int i : range) {
          calc_area_normal_and_center_task(
              ob, brush, true, false, has_bm_orco, nodes[i], &anctd, any_vertex_sampled);
        }
        return anctd;
      },
      calc_area_normal_and_center_reduce);

  /* For area normal. */
  for (int i = 0; i < ARRAY_SIZE(anctd.area_nos); i++) {
    if (normalize_v3_v3(r_area_no, anctd.area_nos[i]) != 0.0f) {
      break;
    }
  }

  return any_vertex_sampled;
}

void SCULPT_calc_area_normal_and_center(
    Sculpt *sd, Object *ob, Span<PBVHNode *> nodes, float r_area_no[3], float r_area_co[3])
{
  using namespace blender;
  const Brush *brush = BKE_paint_brush(&sd->paint);
  SculptSession *ss = ob->sculpt;
  const bool has_bm_orco = ss->bm;
  int n;

  bool any_vertex_sampled = false;

  const AreaNormalCenterData anctd = threading::parallel_reduce(
      nodes.index_range(),
      1,
      AreaNormalCenterData{},
      [&](const IndexRange range, AreaNormalCenterData anctd) {
        for (const int i : range) {
          calc_area_normal_and_center_task(
              ob, brush, true, true, has_bm_orco, nodes[i], &anctd, any_vertex_sampled);
        }
        return anctd;
      },
      calc_area_normal_and_center_reduce);

  /* For flatten center. */
  for (n = 0; n < ARRAY_SIZE(anctd.area_cos); n++) {
    if (anctd.count_co[n] == 0) {
      continue;
    }

    mul_v3_v3fl(r_area_co, anctd.area_cos[n], 1.0f / anctd.count_co[n]);
    break;
  }

  if (n == 2) {
    zero_v3(r_area_co);
  }

  if (anctd.count_co[0] == 0 && anctd.count_co[1] == 0) {
    if (ss->cache) {
      copy_v3_v3(r_area_co, ss->cache->location);
    }
  }

  /* For area normal. */
  for (n = 0; n < ARRAY_SIZE(anctd.area_nos); n++) {
    if (normalize_v3_v3(r_area_no, anctd.area_nos[n]) != 0.0f) {
      break;
    }
  }
}

/** \} */

/* -------------------------------------------------------------------- */
/** \name Generic Brush Utilities
 * \{ */

/**
 * Return modified brush strength. Includes the direction of the brush, positive
 * values pull vertices, negative values push. Uses tablet pressure and a
 * special multiplier found experimentally to scale the strength factor.
 */
static float brush_strength(const Sculpt *sd,
                            const StrokeCache *cache,
                            const float feather,
                            const UnifiedPaintSettings *ups,
                            const PaintModeSettings * /*paint_mode_settings*/)
{
  const Scene *scene = cache->vc->scene;
  const Brush *brush = BKE_paint_brush((Paint *)&sd->paint);

  /* Primary strength input; square it to make lower values more sensitive. */
  const float root_alpha = BKE_brush_alpha_get(scene, brush);
  const float alpha = root_alpha * root_alpha;
  const float dir = (brush->flag & BRUSH_DIR_IN) ? -1.0f : 1.0f;
  const float pressure = BKE_brush_use_alpha_pressure(brush) ? cache->pressure : 1.0f;
  const float pen_flip = cache->pen_flip ? -1.0f : 1.0f;
  const float invert = cache->invert ? -1.0f : 1.0f;
  float overlap = ups->overlap_factor;
  /* Spacing is integer percentage of radius, divide by 50 to get
   * normalized diameter. */

  float flip = dir * invert * pen_flip;
  if (brush->flag & BRUSH_INVERT_TO_SCRAPE_FILL) {
    flip = 1.0f;
  }

  /* Pressure final value after being tweaked depending on the brush. */
  float final_pressure;

  switch (brush->sculpt_tool) {
    case SCULPT_TOOL_CLAY:
      final_pressure = pow4f(pressure);
      overlap = (1.0f + overlap) / 2.0f;
      return 0.25f * alpha * flip * final_pressure * overlap * feather;
    case SCULPT_TOOL_DRAW:
    case SCULPT_TOOL_DRAW_SHARP:
    case SCULPT_TOOL_LAYER:
      return alpha * flip * pressure * overlap * feather;
    case SCULPT_TOOL_DISPLACEMENT_ERASER:
      return alpha * pressure * overlap * feather;
    case SCULPT_TOOL_CLOTH:
      if (brush->cloth_deform_type == BRUSH_CLOTH_DEFORM_GRAB) {
        /* Grab deform uses the same falloff as a regular grab brush. */
        return root_alpha * feather;
      }
      else if (brush->cloth_deform_type == BRUSH_CLOTH_DEFORM_SNAKE_HOOK) {
        return root_alpha * feather * pressure * overlap;
      }
      else if (brush->cloth_deform_type == BRUSH_CLOTH_DEFORM_EXPAND) {
        /* Expand is more sensible to strength as it keeps expanding the cloth when sculpting
         * over the same vertices. */
        return 0.1f * alpha * flip * pressure * overlap * feather;
      }
      else {
        /* Multiply by 10 by default to get a larger range of strength depending on the size of
         * the brush and object. */
        return 10.0f * alpha * flip * pressure * overlap * feather;
      }
    case SCULPT_TOOL_DRAW_FACE_SETS:
      return alpha * pressure * overlap * feather;
    case SCULPT_TOOL_SLIDE_RELAX:
      return alpha * pressure * overlap * feather * 2.0f;
    case SCULPT_TOOL_PAINT:
      final_pressure = pressure * pressure;
      return final_pressure * overlap * feather;
    case SCULPT_TOOL_SMEAR:
    case SCULPT_TOOL_DISPLACEMENT_SMEAR:
      return alpha * pressure * overlap * feather;
    case SCULPT_TOOL_CLAY_STRIPS:
      /* Clay Strips needs less strength to compensate the curve. */
      final_pressure = powf(pressure, 1.5f);
      return alpha * flip * final_pressure * overlap * feather * 0.3f;
    case SCULPT_TOOL_CLAY_THUMB:
      final_pressure = pressure * pressure;
      return alpha * flip * final_pressure * overlap * feather * 1.3f;

    case SCULPT_TOOL_MASK:
      overlap = (1.0f + overlap) / 2.0f;
      switch ((BrushMaskTool)brush->mask_tool) {
        case BRUSH_MASK_DRAW:
          return alpha * flip * pressure * overlap * feather;
        case BRUSH_MASK_SMOOTH:
          return alpha * pressure * feather;
      }
      BLI_assert_msg(0, "Not supposed to happen");
      return 0.0f;

    case SCULPT_TOOL_CREASE:
    case SCULPT_TOOL_BLOB:
      return alpha * flip * pressure * overlap * feather;

    case SCULPT_TOOL_INFLATE:
      if (flip > 0.0f) {
        return 0.250f * alpha * flip * pressure * overlap * feather;
      }
      else {
        return 0.125f * alpha * flip * pressure * overlap * feather;
      }

    case SCULPT_TOOL_MULTIPLANE_SCRAPE:
      overlap = (1.0f + overlap) / 2.0f;
      return alpha * flip * pressure * overlap * feather;

    case SCULPT_TOOL_FILL:
    case SCULPT_TOOL_SCRAPE:
    case SCULPT_TOOL_FLATTEN:
      if (flip > 0.0f) {
        overlap = (1.0f + overlap) / 2.0f;
        return alpha * flip * pressure * overlap * feather;
      }
      else {
        /* Reduce strength for DEEPEN, PEAKS, and CONTRAST. */
        return 0.5f * alpha * flip * pressure * overlap * feather;
      }

    case SCULPT_TOOL_SMOOTH:
      return flip * alpha * pressure * feather;

    case SCULPT_TOOL_PINCH:
      if (flip > 0.0f) {
        return alpha * flip * pressure * overlap * feather;
      }
      else {
        return 0.25f * alpha * flip * pressure * overlap * feather;
      }

    case SCULPT_TOOL_NUDGE:
      overlap = (1.0f + overlap) / 2.0f;
      return alpha * pressure * overlap * feather;

    case SCULPT_TOOL_THUMB:
      return alpha * pressure * feather;

    case SCULPT_TOOL_SNAKE_HOOK:
      return root_alpha * feather;

    case SCULPT_TOOL_GRAB:
      return root_alpha * feather;

    case SCULPT_TOOL_ROTATE:
      return alpha * pressure * feather;

    case SCULPT_TOOL_ELASTIC_DEFORM:
    case SCULPT_TOOL_POSE:
    case SCULPT_TOOL_BOUNDARY:
      return root_alpha * feather;

    default:
      return 0.0f;
  }
}

static float sculpt_apply_hardness(const SculptSession *ss, const float input_len)
{
  const StrokeCache *cache = ss->cache;
  float final_len = input_len;
  const float hardness = cache->paint_brush.hardness;
  float p = input_len / cache->radius;
  if (p < hardness) {
    final_len = 0.0f;
  }
  else if (hardness == 1.0f) {
    final_len = cache->radius;
  }
  else {
    p = (p - hardness) / (1.0f - hardness);
    final_len = p * cache->radius;
  }

  return final_len;
}

static void sculpt_apply_texture(const SculptSession *ss,
                                 const Brush *brush,
                                 const float brush_point[3],
                                 const int thread_id,
                                 float *r_value,
                                 float r_rgba[4])
{
  StrokeCache *cache = ss->cache;
  const Scene *scene = cache->vc->scene;
  const MTex *mtex = BKE_brush_mask_texture_get(brush, OB_MODE_SCULPT);

  if (!mtex->tex) {
    *r_value = 1.0f;
    copy_v4_fl(r_rgba, 1.0f);
    return;
  }

  float point[3];
  sub_v3_v3v3(point, brush_point, cache->plane_offset);

  if (mtex->brush_map_mode == MTEX_MAP_MODE_3D) {
    /* Get strength by feeding the vertex location directly into a texture. */
    *r_value = BKE_brush_sample_tex_3d(scene, brush, mtex, point, r_rgba, 0, ss->tex_pool);
  }
  else {
    float symm_point[3];

    /* If the active area is being applied for symmetry, flip it
     * across the symmetry axis and rotate it back to the original
     * position in order to project it. This insures that the
     * brush texture will be oriented correctly. */
    if (cache->radial_symmetry_pass) {
      mul_m4_v3(cache->symm_rot_mat_inv, point);
    }
    flip_v3_v3(symm_point, point, cache->mirror_symmetry_pass);

    /* Still no symmetry supported for other paint modes.
     * Sculpt does it DIY. */
    if (mtex->brush_map_mode == MTEX_MAP_MODE_AREA) {
      /* Similar to fixed mode, but projects from brush angle
       * rather than view direction. */

      mul_m4_v3(cache->brush_local_mat, symm_point);

      float x = symm_point[0];
      float y = symm_point[1];

      x *= mtex->size[0];
      y *= mtex->size[1];

      x += mtex->ofs[0];
      y += mtex->ofs[1];

      paint_get_tex_pixel(mtex, x, y, ss->tex_pool, thread_id, r_value, r_rgba);

      add_v3_fl(r_rgba, brush->texture_sample_bias);  // v3 -> Ignore alpha
      *r_value -= brush->texture_sample_bias;
    }
    else {
      float point_2d[2];
      ED_view3d_project_float_v2_m4(
          cache->vc->region, symm_point, point_2d, cache->projection_mat);
      const float point_3d[3] = {point_2d[0], point_2d[1], 0.0f};
      *r_value = BKE_brush_sample_tex_3d(scene, brush, mtex, point_3d, r_rgba, 0, ss->tex_pool);
    }
  }
}

float SCULPT_brush_strength_factor(SculptSession *ss,
                                   const Brush *brush,
                                   const float brush_point[3],
                                   float len,
                                   const float vno[3],
                                   const float fno[3],
                                   float mask,
                                   const PBVHVertRef vertex,
                                   int thread_id,
                                   AutomaskingNodeData *automask_data)
{
  StrokeCache *cache = ss->cache;

  float avg = 1.0f;
  float rgba[4];
  sculpt_apply_texture(ss, brush, brush_point, thread_id, &avg, rgba);

  /* Hardness. */
  const float final_len = sculpt_apply_hardness(ss, len);

  /* Falloff curve. */
  avg *= BKE_brush_curve_strength(brush, final_len, cache->radius);
  avg *= frontface(brush, cache->view_normal, vno, fno);

  /* Paint mask. */
  avg *= 1.0f - mask;

  /* Auto-masking. */
  avg *= SCULPT_automasking_factor_get(cache->automasking, ss, vertex, automask_data);

  return avg;
}

void SCULPT_brush_strength_color(SculptSession *ss,
                                 const Brush *brush,
                                 const float brush_point[3],
                                 float len,
                                 const float vno[3],
                                 const float fno[3],
                                 float mask,
                                 const PBVHVertRef vertex,
                                 int thread_id,
                                 AutomaskingNodeData *automask_data,
                                 float r_rgba[4])
{
  StrokeCache *cache = ss->cache;

  float avg = 1.0f;
  sculpt_apply_texture(ss, brush, brush_point, thread_id, &avg, r_rgba);

  /* Hardness. */
  const float final_len = sculpt_apply_hardness(ss, len);

  /* Falloff curve. */
  const float falloff = BKE_brush_curve_strength(brush, final_len, cache->radius) *
                        frontface(brush, cache->view_normal, vno, fno);

  /* Paint mask. */
  const float paint_mask = 1.0f - mask;

  /* Auto-masking. */
  const float automasking_factor = SCULPT_automasking_factor_get(
      cache->automasking, ss, vertex, automask_data);

  const float masks_combined = falloff * paint_mask * automasking_factor;

  mul_v4_fl(r_rgba, masks_combined);
}

void SCULPT_calc_vertex_displacement(SculptSession *ss,
                                     const Brush *brush,
                                     float rgba[3],
                                     float r_offset[3])
{
  mul_v3_fl(rgba, ss->cache->bstrength);
  /* Handle brush inversion */
  if (ss->cache->bstrength < 0) {
    rgba[0] *= -1;
    rgba[1] *= -1;
  }

  /* Apply texture size */
  for (int i = 0; i < 3; ++i) {
    rgba[i] *= blender::math::safe_divide(1.0f, pow2f(brush->mtex.size[i]));
  }

  /* Transform vector to object space */
  mul_mat3_m4_v3(ss->cache->brush_local_mat_inv, rgba);

  /* Handle symmetry */
  if (ss->cache->radial_symmetry_pass) {
    mul_m4_v3(ss->cache->symm_rot_mat, rgba);
  }
  flip_v3_v3(r_offset, rgba, ss->cache->mirror_symmetry_pass);
}

bool SCULPT_search_sphere(PBVHNode *node, SculptSearchSphereData *data)
{
  const float *center;
  float nearest[3];
  if (data->center) {
    center = data->center;
  }
  else {
    center = data->ss->cache ? data->ss->cache->location : data->ss->cursor_location;
  }
  float t[3], bb_min[3], bb_max[3];

  if (data->ignore_fully_ineffective) {
    if (BKE_pbvh_node_fully_hidden_get(node)) {
      return false;
    }
    if (BKE_pbvh_node_fully_masked_get(node)) {
      return false;
    }
  }

  if (data->original) {
    BKE_pbvh_node_get_original_BB(node, bb_min, bb_max);
  }
  else {
    BKE_pbvh_node_get_BB(node, bb_min, bb_max);
  }

  for (int i = 0; i < 3; i++) {
    if (bb_min[i] > center[i]) {
      nearest[i] = bb_min[i];
    }
    else if (bb_max[i] < center[i]) {
      nearest[i] = bb_max[i];
    }
    else {
      nearest[i] = center[i];
    }
  }

  sub_v3_v3v3(t, center, nearest);

  return len_squared_v3(t) < data->radius_squared;
}

bool SCULPT_search_circle(PBVHNode *node, SculptSearchCircleData *data)
{
  float bb_min[3], bb_max[3];

  if (data->ignore_fully_ineffective) {
    if (BKE_pbvh_node_fully_masked_get(node)) {
      return false;
    }
  }

  if (data->original) {
    BKE_pbvh_node_get_original_BB(node, bb_min, bb_max);
  }
  else {
    BKE_pbvh_node_get_BB(node, bb_min, bb_min);
  }

  float dummy_co[3], dummy_depth;
  const float dist_sq = dist_squared_ray_to_aabb_v3(
      data->dist_ray_to_aabb_precalc, bb_min, bb_max, dummy_co, &dummy_depth);

  /* Seems like debug code.
   * Maybe this function can just return true if the node is not fully masked. */
  return dist_sq < data->radius_squared || true;
}

void SCULPT_clip(Sculpt *sd, SculptSession *ss, float co[3], const float val[3])
{
  for (int i = 0; i < 3; i++) {
    if (sd->flags & (SCULPT_LOCK_X << i)) {
      continue;
    }

    bool do_clip = false;
    float co_clip[3];
    if (ss->cache && (ss->cache->flag & (CLIP_X << i))) {
      /* Take possible mirror object into account. */
      mul_v3_m4v3(co_clip, ss->cache->clip_mirror_mtx, co);

      if (fabsf(co_clip[i]) <= ss->cache->clip_tolerance[i]) {
        co_clip[i] = 0.0f;
        float imtx[4][4];
        invert_m4_m4(imtx, ss->cache->clip_mirror_mtx);
        mul_m4_v3(imtx, co_clip);
        do_clip = true;
      }
    }

    if (do_clip) {
      co[i] = co_clip[i];
    }
    else {
      co[i] = val[i];
    }
  }
}

static Vector<PBVHNode *> sculpt_pbvh_gather_cursor_update(Object *ob,
                                                           Sculpt *sd,
                                                           bool use_original)
{
  SculptSession *ss = ob->sculpt;
  SculptSearchSphereData data{};
  data.ss = ss;
  data.sd = sd;
  data.radius_squared = ss->cursor_radius;
  data.original = use_original;
  data.ignore_fully_ineffective = false;
  data.center = nullptr;

  return blender::bke::pbvh::search_gather(
      ss->pbvh, [&](PBVHNode &node) { return SCULPT_search_sphere(&node, &data); });
}

<<<<<<< HEAD
=======
static Vector<PBVHNode *> sculpt_pbvh_gather_generic_intern(Object *ob,
                                                            Sculpt *sd,
                                                            const Brush *brush,
                                                            bool use_original,
                                                            float radius_scale,
                                                            PBVHNodeFlags flag)
{
  SculptSession *ss = ob->sculpt;
  Vector<PBVHNode *> nodes;
  PBVHNodeFlags leaf_flag = PBVH_Leaf;

  if (flag & PBVH_TexLeaf) {
    leaf_flag = PBVH_TexLeaf;
  }

  /* Build a list of all nodes that are potentially within the cursor or brush's area of influence.
   */
  if (brush->falloff_shape == PAINT_FALLOFF_SHAPE_SPHERE) {
    SculptSearchSphereData data{};
    data.ss = ss;
    data.sd = sd;
    data.radius_squared = square_f(ss->cache->radius * radius_scale);
    data.original = use_original;
    data.ignore_fully_ineffective = brush->sculpt_tool != SCULPT_TOOL_MASK;
    data.center = nullptr;
    nodes = blender::bke::pbvh::search_gather(
        ss->pbvh, [&](PBVHNode &node) { return SCULPT_search_sphere(&node, &data); }, leaf_flag);
  }
  else {
    DistRayAABB_Precalc dist_ray_to_aabb_precalc;
    dist_squared_ray_to_aabb_v3_precalc(
        &dist_ray_to_aabb_precalc, ss->cache->location, ss->cache->view_normal);
    SculptSearchCircleData data{};
    data.ss = ss;
    data.sd = sd;
    data.radius_squared = ss->cache ? square_f(ss->cache->radius * radius_scale) :
                                      ss->cursor_radius;
    data.original = use_original;
    data.dist_ray_to_aabb_precalc = &dist_ray_to_aabb_precalc;
    data.ignore_fully_ineffective = brush->sculpt_tool != SCULPT_TOOL_MASK;
    nodes = blender::bke::pbvh::search_gather(
        ss->pbvh, [&](PBVHNode &node) { return SCULPT_search_circle(&node, &data); }, leaf_flag);
  }

  return nodes;
}

static Vector<PBVHNode *> sculpt_pbvh_gather_generic(
    Object *ob, Sculpt *sd, const Brush *brush, bool use_original, float radius_scale)
{
  return sculpt_pbvh_gather_generic_intern(ob, sd, brush, use_original, radius_scale, PBVH_Leaf);
}

static Vector<PBVHNode *> sculpt_pbvh_gather_texpaint(
    Object *ob, Sculpt *sd, const Brush *brush, bool use_original, float radius_scale)
{
  return sculpt_pbvh_gather_generic_intern(
      ob, sd, brush, use_original, radius_scale, PBVH_TexLeaf);
}

>>>>>>> 67843e18
/* Calculate primary direction of movement for many brushes. */
static void calc_sculpt_normal(Sculpt *sd, Object *ob, Span<PBVHNode *> nodes, float r_area_no[3])
{
  const Brush *brush = BKE_paint_brush(&sd->paint);
  const SculptSession *ss = ob->sculpt;

  switch (brush->sculpt_plane) {
    case SCULPT_DISP_DIR_VIEW:
      copy_v3_v3(r_area_no, ss->cache->true_view_normal);
      break;

    case SCULPT_DISP_DIR_X:
      ARRAY_SET_ITEMS(r_area_no, 1.0f, 0.0f, 0.0f);
      break;

    case SCULPT_DISP_DIR_Y:
      ARRAY_SET_ITEMS(r_area_no, 0.0f, 1.0f, 0.0f);
      break;

    case SCULPT_DISP_DIR_Z:
      ARRAY_SET_ITEMS(r_area_no, 0.0f, 0.0f, 1.0f);
      break;

    case SCULPT_DISP_DIR_AREA:
      SCULPT_calc_area_normal(sd, ob, nodes, r_area_no);
      break;

    default:
      break;
  }
}

static void update_sculpt_normal(Sculpt *sd, Object *ob, Span<PBVHNode *> nodes)
{
  StrokeCache *cache = ob->sculpt->cache;
  const Brush *brush = cache->brush;  // BKE_paint_brush(&sd->paint);
  int tool = SCULPT_get_tool(ob->sculpt, brush);

  /* Grab brush does not update the sculpt normal during a stroke. */
  const bool update_normal = !((brush->flag & BRUSH_ORIGINAL_NORMAL) &&
                               !(tool == SCULPT_TOOL_GRAB) &&
                               !(tool == SCULPT_TOOL_THUMB && !(brush->flag & BRUSH_ANCHORED)) &&
                               !(tool == SCULPT_TOOL_ELASTIC_DEFORM) &&
                               !(tool == SCULPT_TOOL_SNAKE_HOOK && cache->normal_weight > 0.0f)) ||
                             dot_v3v3(cache->sculpt_normal, cache->sculpt_normal) == 0.0f;

  if (cache->mirror_symmetry_pass == 0 && cache->radial_symmetry_pass == 0 &&
      (SCULPT_stroke_is_first_brush_step_of_symmetry_pass(cache) || update_normal))
  {
    calc_sculpt_normal(sd, ob, nodes, cache->sculpt_normal);
    if (brush->falloff_shape == PAINT_FALLOFF_SHAPE_TUBE) {
      project_plane_v3_v3v3(cache->sculpt_normal, cache->sculpt_normal, cache->view_normal);
      normalize_v3(cache->sculpt_normal);
    }
    copy_v3_v3(cache->sculpt_normal_symm, cache->sculpt_normal);
  }
  else {
    copy_v3_v3(cache->sculpt_normal_symm, cache->sculpt_normal);
    flip_v3(cache->sculpt_normal_symm, cache->mirror_symmetry_pass);
    mul_m4_v3(cache->symm_rot_mat, cache->sculpt_normal_symm);
  }
}

static void calc_local_y(ViewContext *vc, const float center[3], float y[3])
{
  Object *ob = vc->obact;
  float loc[3];
  const float xy_delta[2] = {0.0f, 1.0f};

  mul_v3_m4v3(loc, ob->world_to_object, center);
  const float zfac = ED_view3d_calc_zfac(vc->rv3d, loc);

  ED_view3d_win_to_delta(vc->region, xy_delta, zfac, y);
  normalize_v3(y);

  add_v3_v3(y, ob->loc);
  mul_m4_v3(ob->world_to_object, y);
}

static void calc_brush_local_mat(const float rotation,
                                 Object *ob,
                                 float local_mat[4][4],
                                 float local_mat_inv[4][4])
{
  const StrokeCache *cache = ob->sculpt->cache;
  float tmat[4][4];
  float mat[4][4];
  float scale[4][4];
  float angle, v[3];
  float up[3];

  /* Ensure `ob->world_to_object` is up to date. */
  invert_m4_m4(ob->world_to_object, ob->object_to_world);

  /* Initialize last column of matrix. */
  mat[0][3] = 0.0f;
  mat[1][3] = 0.0f;
  mat[2][3] = 0.0f;
  mat[3][3] = 1.0f;

  /* Get view's up vector in object-space. */
  calc_local_y(cache->vc, cache->location, up);

  /* Calculate the X axis of the local matrix. */
  cross_v3_v3v3(v, up, cache->sculpt_normal);
  /* Apply rotation (user angle, rake, etc.) to X axis. */
  angle = rotation - cache->special_rotation;
  rotate_v3_v3v3fl(mat[0], v, cache->sculpt_normal, angle);

  /* Get other axes. */
  cross_v3_v3v3(mat[1], cache->sculpt_normal, mat[0]);
  copy_v3_v3(mat[2], cache->sculpt_normal);

  /* Set location. */
  copy_v3_v3(mat[3], cache->location);

  /* Scale by brush radius. */
  float radius = cache->radius;

  normalize_m4(mat);
  scale_m4_fl(scale, radius);
  mul_m4_m4m4(tmat, mat, scale);

  /* Return tmat as is (for converting from local area coords to model-space coords). */
  copy_m4_m4(local_mat_inv, tmat);
  /* Return inverse (for converting from model-space coords to local area coords). */
  invert_m4_m4(local_mat, tmat);
}

#define SCULPT_TILT_SENSITIVITY 0.7f
void SCULPT_tilt_apply_to_normal(float r_normal[3], StrokeCache *cache, const float tilt_strength)
{
  if (!U.experimental.use_sculpt_tools_tilt) {
    return;
  }
  const float rot_max = M_PI_2 * tilt_strength * SCULPT_TILT_SENSITIVITY;
  mul_v3_mat3_m4v3(r_normal, cache->vc->obact->object_to_world, r_normal);
  float normal_tilt_y[3];
  rotate_v3_v3v3fl(normal_tilt_y, r_normal, cache->vc->rv3d->viewinv[0], cache->y_tilt * rot_max);
  float normal_tilt_xy[3];
  rotate_v3_v3v3fl(
      normal_tilt_xy, normal_tilt_y, cache->vc->rv3d->viewinv[1], cache->x_tilt * rot_max);
  mul_v3_mat3_m4v3(r_normal, cache->vc->obact->world_to_object, normal_tilt_xy);
  normalize_v3(r_normal);
}

void SCULPT_tilt_effective_normal_get(const SculptSession *ss, const Brush *brush, float r_no[3])
{
  copy_v3_v3(r_no, ss->cache->sculpt_normal_symm);
  SCULPT_tilt_apply_to_normal(r_no, ss->cache, brush->tilt_strength_factor);
}

static void update_brush_local_mat(Sculpt *sd, Object *ob)
{
  StrokeCache *cache = ob->sculpt->cache;

  if (cache->mirror_symmetry_pass == 0 && cache->radial_symmetry_pass == 0) {
    const Brush *brush = BKE_paint_brush(&sd->paint);
    const MTex *mask_tex = BKE_brush_mask_texture_get(brush, OB_MODE_SCULPT);
    calc_brush_local_mat(mask_tex->rot, ob, cache->brush_local_mat, cache->brush_local_mat_inv);
  }
}

/** \} */

/* -------------------------------------------------------------------- */
/** \name Texture painting
 * \{ */

static bool sculpt_needs_pbvh_pixels(PaintModeSettings *paint_mode_settings,
                                     const Brush *brush,
                                     Object *ob)
{
  if (brush->sculpt_tool == SCULPT_TOOL_PAINT && U.experimental.use_sculpt_texture_paint) {
    Image *image;
    ImageUser *image_user;
    return SCULPT_paint_image_canvas_get(paint_mode_settings, ob, &image, &image_user);
  }

  return false;
}

static void sculpt_pbvh_update_pixels(PaintModeSettings *paint_mode_settings,
                                      SculptSession *ss,
                                      Object *ob)
{
  BLI_assert(ob->type == OB_MESH);
  Mesh *mesh = (Mesh *)ob->data;

  Image *image;
  ImageUser *image_user;
  if (!SCULPT_paint_image_canvas_get(paint_mode_settings, ob, &image, &image_user)) {
    return;
  }

  BKE_pbvh_build_pixels(ss->pbvh, mesh, image, image_user);
}

/** \} */

/* -------------------------------------------------------------------- */
/** \name Generic Brush Plane & Symmetry Utilities
 * \{ */

struct SculptRaycastData {
  SculptSession *ss;
  const float *ray_start;
  const float *ray_normal;
  bool hit;
  float depth;
  bool original;

  PBVHVertRef active_vertex;
  PBVHFaceRef active_face;
  float *face_normal;

  IsectRayPrecalc isect_precalc;
};

struct SculptFindNearestToRayData {
  SculptSession *ss;
  const float *ray_start, *ray_normal;
  bool hit;
  float depth;
  float dist_sq_to_ray;
  bool original;
};

ePaintSymmetryAreas SCULPT_get_vertex_symm_area(const float co[3])
{
  ePaintSymmetryAreas symm_area = ePaintSymmetryAreas(PAINT_SYMM_AREA_DEFAULT);
  if (co[0] < 0.0f) {
    symm_area |= PAINT_SYMM_AREA_X;
  }
  if (co[1] < 0.0f) {
    symm_area |= PAINT_SYMM_AREA_Y;
  }
  if (co[2] < 0.0f) {
    symm_area |= PAINT_SYMM_AREA_Z;
  }
  return symm_area;
}

void SCULPT_flip_v3_by_symm_area(float v[3],
                                 const ePaintSymmetryFlags symm,
                                 const ePaintSymmetryAreas symmarea,
                                 const float pivot[3])
{
  for (int i = 0; i < 3; i++) {
    ePaintSymmetryFlags symm_it = ePaintSymmetryFlags(1 << i);
    if (!(symm & symm_it)) {
      continue;
    }
    if (symmarea & symm_it) {
      flip_v3(v, symm_it);
    }
    if (pivot[i] < 0.0f) {
      flip_v3(v, symm_it);
    }
  }
}

void SCULPT_flip_quat_by_symm_area(float quat[4],
                                   const ePaintSymmetryFlags symm,
                                   const ePaintSymmetryAreas symmarea,
                                   const float pivot[3])
{
  for (int i = 0; i < 3; i++) {
    ePaintSymmetryFlags symm_it = ePaintSymmetryFlags(1 << i);
    if (!(symm & symm_it)) {
      continue;
    }
    if (symmarea & symm_it) {
      flip_qt(quat, symm_it);
    }
    if (pivot[i] < 0.0f) {
      flip_qt(quat, symm_it);
    }
  }
}

void SCULPT_calc_brush_plane(
    Sculpt *sd, Object *ob, Span<PBVHNode *> nodes, float r_area_no[3], float r_area_co[3])
{
  SculptSession *ss = ob->sculpt;
  Brush *brush = BKE_paint_brush(&sd->paint);

  zero_v3(r_area_co);
  zero_v3(r_area_no);

  if (SCULPT_stroke_is_main_symmetry_pass(ss->cache) &&
      (SCULPT_stroke_is_first_brush_step_of_symmetry_pass(ss->cache) ||
       !(brush->flag & BRUSH_ORIGINAL_PLANE) || !(brush->flag & BRUSH_ORIGINAL_NORMAL)))
  {
    switch (brush->sculpt_plane) {
      case SCULPT_DISP_DIR_VIEW:
        copy_v3_v3(r_area_no, ss->cache->true_view_normal);
        break;

      case SCULPT_DISP_DIR_X:
        ARRAY_SET_ITEMS(r_area_no, 1.0f, 0.0f, 0.0f);
        break;

      case SCULPT_DISP_DIR_Y:
        ARRAY_SET_ITEMS(r_area_no, 0.0f, 1.0f, 0.0f);
        break;

      case SCULPT_DISP_DIR_Z:
        ARRAY_SET_ITEMS(r_area_no, 0.0f, 0.0f, 1.0f);
        break;

      case SCULPT_DISP_DIR_AREA:
        SCULPT_calc_area_normal_and_center(sd, ob, nodes, r_area_no, r_area_co);
        if (brush->falloff_shape == PAINT_FALLOFF_SHAPE_TUBE) {
          project_plane_v3_v3v3(r_area_no, r_area_no, ss->cache->view_normal);
          normalize_v3(r_area_no);
        }
        break;

      default:
        break;
    }

    /* For flatten center. */
    /* Flatten center has not been calculated yet if we are not using the area normal. */
    if (brush->sculpt_plane != SCULPT_DISP_DIR_AREA) {
      SCULPT_calc_area_center(sd, ob, nodes, r_area_co);
    }

    /* For area normal. */
    if (!SCULPT_stroke_is_first_brush_step_of_symmetry_pass(ss->cache) &&
        (brush->flag & BRUSH_ORIGINAL_NORMAL))
    {
      copy_v3_v3(r_area_no, ss->cache->sculpt_normal);
    }
    else {
      copy_v3_v3(ss->cache->sculpt_normal, r_area_no);
    }

    /* For flatten center. */
    if (!SCULPT_stroke_is_first_brush_step_of_symmetry_pass(ss->cache) &&
        (brush->flag & BRUSH_ORIGINAL_PLANE))
    {
      copy_v3_v3(r_area_co, ss->cache->last_center);
    }
    else {
      copy_v3_v3(ss->cache->last_center, r_area_co);
    }
  }
  else {
    /* For area normal. */
    copy_v3_v3(r_area_no, ss->cache->sculpt_normal);

    /* For flatten center. */
    copy_v3_v3(r_area_co, ss->cache->last_center);

    /* For area normal. */
    flip_v3(r_area_no, ss->cache->mirror_symmetry_pass);

    /* For flatten center. */
    flip_v3(r_area_co, ss->cache->mirror_symmetry_pass);

    /* For area normal. */
    mul_m4_v3(ss->cache->symm_rot_mat, r_area_no);

    /* For flatten center. */
    mul_m4_v3(ss->cache->symm_rot_mat, r_area_co);

    /* Shift the plane for the current tile. */
    add_v3_v3(r_area_co, ss->cache->plane_offset);
  }
}

int SCULPT_plane_trim(const StrokeCache *cache, const Brush *brush, const float val[3])
{
  return (!(brush->flag & BRUSH_PLANE_TRIM) ||
          (dot_v3v3(val, val) <= cache->radius_squared * cache->plane_trim_squared));
}

int SCULPT_plane_point_side(const float co[3], const float plane[4])
{
  float d = plane_point_side_v3(plane, co);
  return d <= 0.0f;
}

float SCULPT_brush_plane_offset_get(Sculpt *sd, SculptSession *ss)
{
  Brush *brush = BKE_paint_brush(&sd->paint);

  float rv = brush->plane_offset;

  if (brush->flag & BRUSH_OFFSET_PRESSURE) {
    rv *= ss->cache->pressure;
  }

  return rv;
}

/** \} */

/* -------------------------------------------------------------------- */
/** \name Sculpt Gravity Brush
 * \{ */

static void do_gravity_task(SculptSession *ss,
                            const Brush *brush,
                            const float *offset,
                            PBVHNode *node)
{
  PBVHVertexIter vd;
  float(*proxy)[3] = BKE_pbvh_node_add_proxy(ss->pbvh, node)->co;

  SculptBrushTest test;
  SculptBrushTestFn sculpt_brush_test_sq_fn = SCULPT_brush_test_init_with_falloff_shape(
      ss, &test, brush->falloff_shape);
  const int thread_id = BLI_task_parallel_thread_id(nullptr);

  BKE_pbvh_vertex_iter_begin (ss->pbvh, node, vd, PBVH_ITER_UNIQUE) {
    if (!sculpt_brush_test_sq_fn(&test, vd.co)) {
      continue;
    }
    const float fade = SCULPT_brush_strength_factor(ss,
                                                    brush,
                                                    vd.co,
                                                    sqrtf(test.dist),
                                                    vd.no,
                                                    vd.fno,
                                                    vd.mask ? *vd.mask : 0.0f,
                                                    vd.vertex,
                                                    thread_id,
                                                    nullptr);

    mul_v3_v3fl(proxy[vd.i], offset, fade);

    if (vd.is_mesh) {
      BKE_pbvh_vert_tag_update_normal(ss->pbvh, vd.vertex);
    }
  }
  BKE_pbvh_vertex_iter_end;
}

static void do_gravity(Sculpt *sd, Object *ob, Span<PBVHNode *> nodes, float bstrength)
{
  using namespace blender;
  SculptSession *ss = ob->sculpt;
  Brush *brush = BKE_paint_brush(&sd->paint);

  float offset[3];
  float gravity_vector[3];

  mul_v3_v3fl(gravity_vector, ss->cache->gravity_direction, -ss->cache->radius_squared);

  /* Offset with as much as possible factored in already. */
  mul_v3_v3v3(offset, gravity_vector, ss->cache->scale);
  mul_v3_fl(offset, bstrength);

  threading::parallel_for(nodes.index_range(), 1, [&](const IndexRange range) {
    for (const int i : range) {
      do_gravity_task(ss, brush, offset, nodes[i]);
    }
  });
}

/** \} */

/* -------------------------------------------------------------------- */
/** \name Sculpt Brush Utilities
 * \{ */

void SCULPT_vertcos_to_key(Object *ob, KeyBlock *kb, const float (*vertCos)[3])
{
  Mesh *me = (Mesh *)ob->data;
  float(*ofs)[3] = nullptr;
  int a, currkey_i;
  const int kb_act_idx = ob->shapenr - 1;

  /* For relative keys editing of base should update other keys. */
  if (bool *dependent = BKE_keyblock_get_dependent_keys(me->key, kb_act_idx)) {
    ofs = BKE_keyblock_convert_to_vertcos(ob, kb);

    /* Calculate key coord offsets (from previous location). */
    for (a = 0; a < me->totvert; a++) {
      sub_v3_v3v3(ofs[a], vertCos[a], ofs[a]);
    }

    /* Apply offsets on other keys. */
    LISTBASE_FOREACH_INDEX (KeyBlock *, currkey, &me->key->block, currkey_i) {
      if ((currkey != kb) && dependent[currkey_i]) {
        BKE_keyblock_update_from_offset(ob, currkey, ofs);
      }
    }

    MEM_freeN(ofs);
    MEM_freeN(dependent);
  }

  /* Modifying of basis key should update mesh. */
  if (kb == me->key->refkey) {
    BKE_mesh_vert_coords_apply(me, vertCos);
  }

  /* Apply new coords on active key block, no need to re-allocate kb->data here! */
  BKE_keyblock_update_from_vertcos(ob, kb, vertCos);
}

static void topology_undopush_cb(PBVHNode *node, void *data)
{
  SculptSearchSphereData *sdata = (SculptSearchSphereData *)data;

  SCULPT_ensure_dyntopo_node_undo(
      sdata->ob,
      node,
      SCULPT_get_tool(sdata->ob->sculpt, sdata->brush) == SCULPT_TOOL_MASK ? SCULPT_UNDO_MASK :
                                                                             SCULPT_UNDO_COORDS,
      0,
      SCULPT_UNDO_NO_TYPE);
}

int SCULPT_get_symmetry_pass(const SculptSession *ss)
{
  int symidx = ss->cache->mirror_symmetry_pass + (ss->cache->radial_symmetry_pass * 8);

  if (symidx >= SCULPT_MAX_SYMMETRY_PASSES) {
    symidx = SCULPT_MAX_SYMMETRY_PASSES - 1;
  }

  return symidx;
}

typedef struct DynTopoAutomaskState {
  AutomaskingCache *cache;
  SculptSession *ss;
  AutomaskingCache _fixed;
  bool free_automasking;
} DynTopoAutomaskState;

static float sculpt_topology_automasking_cb(PBVHVertRef vertex, void *vdata)
{
  DynTopoAutomaskState *state = (DynTopoAutomaskState *)vdata;

  float mask = SCULPT_automasking_factor_get(state->cache, state->ss, vertex, nullptr);
  float mask2 = 1.0f - SCULPT_vertex_mask_get(state->ss, vertex);

  return mask * mask2;
}

static float sculpt_topology_automasking_mask_cb(PBVHVertRef vertex, void *vdata)
{
  DynTopoAutomaskState *state = (DynTopoAutomaskState *)vdata;
  return 1.0f - SCULPT_vertex_mask_get(state->ss, vertex);
}

static float sculpt_null_mask_cb(PBVHVertRef /*vertex*/, void * /*vdata*/)
{
  return 1.0f;
}

bool SCULPT_dyntopo_automasking_init(const SculptSession *ss,
                                     Sculpt *sd,
                                     const Brush *br,
                                     Object *ob,
                                     blender::bke::dyntopo::DyntopoMaskCB *r_mask_cb,
                                     void **r_mask_cb_data)
{
  if (!SCULPT_is_automasking_enabled(sd, ss, br)) {
    if (CustomData_has_layer(&ss->bm->vdata, CD_PAINT_MASK)) {
      DynTopoAutomaskState *state = (DynTopoAutomaskState *)MEM_callocN(
          sizeof(DynTopoAutomaskState), "DynTopoAutomaskState");

      if (!ss->cache) {
        state->cache = SCULPT_automasking_cache_init(sd, br, ob);
      }
      else {
        state->cache = ss->cache->automasking;
      }

      state->ss = (SculptSession *)ss;

      *r_mask_cb_data = (void *)state;
      *r_mask_cb = sculpt_topology_automasking_mask_cb;

      return true;
    }
    else {
      *r_mask_cb_data = nullptr;
      *r_mask_cb = sculpt_null_mask_cb;
      return false;
    }
  }

  DynTopoAutomaskState *state = (DynTopoAutomaskState *)MEM_callocN(sizeof(DynTopoAutomaskState),
                                                                    "DynTopoAutomaskState");
  if (!ss->cache) {
    state->cache = SCULPT_automasking_cache_init(sd, br, ob);
    state->free_automasking = true;
  }
  else {
    state->cache = ss->cache->automasking;
  }

  state->ss = (SculptSession *)ss;

  *r_mask_cb_data = (void *)state;
  *r_mask_cb = sculpt_topology_automasking_cb;

  return true;
}

void SCULPT_dyntopo_automasking_end(void *mask_data)
{
  MEM_SAFE_FREE(mask_data);
}

bool SCULPT_needs_area_normal(SculptSession * /*ss*/, Sculpt * /*sd*/, Brush *brush)
{
  return brush->tip_roundness != 1.0f || brush->tip_scale_x != 1.0f;
}

/* Note: we do the topology update before any brush actions to avoid
 * issues with the proxies. The size of the proxy can't change, so
 * topology must be updated first. */
static void sculpt_topology_update(
    Sculpt *sd, Object *ob, Brush *brush, UnifiedPaintSettings * /* ups */, PaintModeSettings *
    /*paint_mode_settings*/)
{
  using namespace blender::bke::dyntopo;
  SculptSession *ss = ob->sculpt;

  /* build brush radius scale */
  float radius_scale = ss->cached_dyntopo.radius_scale;

  if ((brush->dyntopo.flag & DYNTOPO_DISABLED) || !(sd->flags & SCULPT_DYNTOPO_ENABLED)) {
    return;
  }

  /* Build a list of all nodes that are potentially within the brush's area of influence. */
  const bool use_original = sculpt_tool_needs_original(SCULPT_get_tool(ss, brush)) ?
                                true :
                                !ss->cache->accum;

  /* Free index based vertex info as it will become invalid after modifying the topology during
   * the stroke. */
  MEM_SAFE_FREE(ss->vertex_info.boundary);

  PBVHTopologyUpdateMode mode = PBVHTopologyUpdateMode(0);
  float location[3];

  int dyntopo_mode = ss->cached_dyntopo.flag;
  int dyntopo_detail_mode = ss->cached_dyntopo.mode;

  if (dyntopo_detail_mode != DYNTOPO_DETAIL_MANUAL) {
    if (dyntopo_mode & DYNTOPO_SUBDIVIDE) {
      mode |= PBVH_Subdivide;
    }
    else if (dyntopo_mode & DYNTOPO_LOCAL_SUBDIVIDE) {
      mode |= PBVH_LocalSubdivide | PBVH_Subdivide;
    }

    if (dyntopo_mode & DYNTOPO_COLLAPSE) {
      mode |= PBVH_Collapse;
    }
    else if (dyntopo_mode & DYNTOPO_LOCAL_COLLAPSE) {
      mode |= PBVH_LocalCollapse | PBVH_Collapse;
    }
  }
  else {
    if (dyntopo_mode & DYNTOPO_SUBDIVIDE) {
      mode |= PBVH_Subdivide;
    }
    if (dyntopo_mode & DYNTOPO_COLLAPSE) {
      mode |= PBVH_Collapse;
    }
  }

  if (dyntopo_mode & DYNTOPO_CLEANUP) {
    mode |= PBVH_Cleanup;
  }

  SculptSearchSphereData sdata{};
  sdata.ss = ss, sdata.sd = sd, sdata.ob = ob;
  sdata.radius_squared = square_f(ss->cache->radius * radius_scale * 1.25f);
  sdata.original = use_original;
  sdata.ignore_fully_ineffective = SCULPT_get_tool(ss, brush) != SCULPT_TOOL_MASK;
  sdata.center = nullptr;
  sdata.brush = brush;

  void *mask_cb_data;
  blender::bke::dyntopo::DyntopoMaskCB mask_cb;

  BKE_pbvh_set_bm_log(ss->pbvh, ss->bm_log);

  SCULPT_dyntopo_automasking_init(ss, sd, brush, ob, &mask_cb, &mask_cb_data);

  int actv = BM_ID_NONE, actf = BM_ID_NONE;

  if (ss->active_vertex.i != PBVH_REF_NONE) {
    BM_idmap_check_assign(ss->bm_idmap, (BMElem *)ss->active_vertex.i);
    actv = BM_idmap_get_id(ss->bm_idmap, (BMElem *)ss->active_vertex.i);
  }

  if (ss->active_face.i != PBVH_REF_NONE) {
    BM_idmap_check_assign(ss->bm_idmap, (BMElem *)ss->active_face.i);
    actf = BM_idmap_get_id(ss->bm_idmap, (BMElem *)ss->active_face.i);
  }

  blender::bke::dyntopo::BrushSphere sphere_tester(ss->cache->location, ss->cache->radius);
  blender::bke::dyntopo::BrushTube tube_tester(
      ss->cache->location, ss->cache->view_normal, ss->cache->radius);

  /* do nodes under the brush cursor */
  blender::bke::dyntopo::remesh_topology_nodes(
      brush->falloff_shape == PAINT_FALLOFF_SHAPE_SPHERE ? &sphere_tester : &tube_tester,
      ob,
      ss->pbvh,
      SCULPT_search_sphere_cb,
      topology_undopush_cb,
      &sdata,
      mode,
      (brush->flag & BRUSH_FRONTFACE) != 0,
      ss->cache->view_normal,
      true,
      mask_cb,
      mask_cb_data,
      ss->cached_dyntopo.quality);

  SCULPT_dyntopo_automasking_end(mask_cb_data);

  if (actv != BM_ID_NONE) {
    BMVert *v = (BMVert *)BM_idmap_lookup(ss->bm_idmap, actv);

    if (v && v->head.htype == BM_VERT) {
      ss->active_vertex.i = (intptr_t)v;
    }
    else {
      ss->active_vertex.i = PBVH_REF_NONE;
    }
  }

  if (actf != BM_ID_NONE) {
    BMFace *f = (BMFace *)BM_idmap_lookup(ss->bm_idmap, actf);

    if (f && f->head.htype == BM_FACE) {
      ss->active_face.i = (intptr_t)f;
    }
    else {
      ss->active_face.i = PBVH_REF_NONE;
    }
  }

  /* Update average stroke position. */
  copy_v3_v3(location, ss->cache->true_location);
  mul_m4_v3(ob->object_to_world, location);

  ss->totfaces = ss->faces_num = ss->bm->totface;
  ss->totvert = ss->bm->totvert;
}

static void do_check_origco_cb(void *__restrict userdata,
                               const int n,
                               const TaskParallelTLS *__restrict /* tls */)
{
  SculptThreadedTaskData *data = (SculptThreadedTaskData *)userdata;
  SculptSession *ss = data->ob->sculpt;
  PBVHVertexIter vd;

  bool modified = false;

  BKE_pbvh_vertex_iter_begin (ss->pbvh, data->nodes[n], vd, PBVH_ITER_UNIQUE) {
    modified |= SCULPT_vertex_check_origdata(ss, vd.vertex);
  }
  BKE_pbvh_vertex_iter_end;

  if (modified) {
    BKE_pbvh_node_mark_original_update(data->nodes[n]);
  }
}

static void do_brush_action_task(Object *ob, const Brush *brush, PBVHNode *node)
{
  SculptSession *ss = ob->sculpt;

  bool need_coords = ss->cache->supports_gravity;

  if (brush->sculpt_tool == SCULPT_TOOL_DRAW_FACE_SETS) {
    BKE_pbvh_node_mark_update_face_sets(node);

    /* Draw face sets in smooth mode moves the vertices. */
    if (ss->cache->alt_smooth) {
      need_coords = true;
    }
    else {
      SCULPT_undo_push_node(ob, node, SCULPT_UNDO_FACE_SETS);
    }
  }
  else if (brush->sculpt_tool == SCULPT_TOOL_MASK) {
    SCULPT_undo_push_node(ob, node, SCULPT_UNDO_MASK);
    BKE_pbvh_node_mark_update_mask(node);
  }
  else if (SCULPT_tool_is_paint(brush->sculpt_tool)) {
    SCULPT_undo_push_node(ob, node, SCULPT_UNDO_COLOR);
    BKE_pbvh_node_mark_update_color(node);
  }
  else {
    need_coords = true;
  }

  if (need_coords) {
    SCULPT_undo_push_node(ob, node, SCULPT_UNDO_COORDS);
    BKE_pbvh_node_mark_update(node);
  }
}

static void do_brush_action(Sculpt *sd,
                            Object *ob,
                            Brush *brush,
                            UnifiedPaintSettings *ups,
                            PaintModeSettings *paint_mode_settings)
{
  using namespace blender;
  SculptSession *ss = ob->sculpt;
  Vector<PBVHNode *> nodes, texnodes;

  /* Check for unsupported features. */
  PBVHType type = BKE_pbvh_type(ss->pbvh);

  if (SCULPT_tool_is_paint(brush->sculpt_tool) && SCULPT_has_loop_colors(ob)) {
    if (type == PBVH_GRIDS) {
      return;
    }
    else if (type == PBVH_FACES) {
      BKE_pbvh_ensure_node_loops(ss->pbvh);
    }
  }

  const bool use_original = sculpt_tool_needs_original(brush->sculpt_tool) || !ss->cache->accum;
  const bool use_pixels = sculpt_needs_pbvh_pixels(paint_mode_settings, brush, ob);
  bool needs_original = use_original || SCULPT_automasking_needs_original(sd, brush);
  needs_original |= (brush->flag & (BRUSH_ANCHORED | BRUSH_DRAG_DOT));

  if (sculpt_needs_pbvh_pixels(paint_mode_settings, brush, ob)) {
    sculpt_pbvh_update_pixels(paint_mode_settings, ss, ob);

    texnodes = sculpt_pbvh_gather_texpaint(ob, sd, brush, use_original, ss->cache->radius);

    if (texnodes.is_empty()) {
      return;
    }
  }

  /* Build a list of all nodes that are potentially within the brush's area of influence */

  if (SCULPT_tool_needs_all_pbvh_nodes(brush)) {
    /* These brushes need to update all nodes as they are not constrained by the brush radius */
    nodes = blender::bke::pbvh::search_gather(ss->pbvh, {});
  }
  else if (brush->sculpt_tool == SCULPT_TOOL_CLOTH) {
    nodes = SCULPT_cloth_brush_affected_nodes_gather(ss, brush);
  }
  else {
    float radius_scale = 1.0f;

    /* Corners of square brushes can go outside the brush radius. */
    if (BKE_brush_has_cube_tip(brush, PAINT_MODE_SCULPT)) {
      radius_scale = M_SQRT2;
    }

    /* With these options enabled not all required nodes are inside the original brush radius, so
     * the brush can produce artifacts in some situations. */
    if (brush->sculpt_tool == SCULPT_TOOL_DRAW && brush->flag & BRUSH_ORIGINAL_NORMAL) {
      radius_scale = 2.0f;
    }
    nodes = sculpt_pbvh_gather_generic(
        ob, sd, brush, use_original, ss->cache->radius * radius_scale);
  }

  /* Draw Face Sets in draw mode makes a single undo push, in alt-smooth mode deforms the
   * vertices and uses regular coords undo. */
  /* It also assigns the paint_face_set here as it needs to be done regardless of the stroke type
   * and the number of nodes under the brush influence. */
  if (brush->sculpt_tool == SCULPT_TOOL_DRAW_FACE_SETS &&
      SCULPT_stroke_is_first_brush_step(ss->cache) && !ss->cache->alt_smooth)
  {
    if (ss->cache->invert) {
      /* When inverting the brush, pick the paint face mask ID from the mesh. */
      ss->cache->paint_face_set = SCULPT_active_face_set_get(ss);
    }
    else {
      /* By default create a new Face Sets. */
      ss->cache->paint_face_set = SCULPT_face_set_next_available_get(ss);
    }
  }

  /* For anchored brushes with spherical falloff, we start off with zero radius, thus we have no
   * PBVH nodes on the first brush step. */
  if (!nodes.is_empty() ||
      ((brush->falloff_shape == PAINT_FALLOFF_SHAPE_SPHERE) && (brush->flag & BRUSH_ANCHORED)))
  {
    if (SCULPT_stroke_is_first_brush_step(ss->cache)) {
      /* Initialize auto-masking cache. */
      if (SCULPT_is_automasking_enabled(sd, ss, brush)) {
        ss->cache->automasking = SCULPT_automasking_cache_init(sd, brush, ob);
        ss->last_automasking_settings_hash = SCULPT_automasking_settings_hash(
            ob, ss->cache->automasking);
      }
      /* Initialize surface smooth cache. */
      if ((brush->sculpt_tool == SCULPT_TOOL_SMOOTH) &&
          (brush->smooth_deform_type == BRUSH_SMOOTH_DEFORM_SURFACE))
      {
        SCULPT_surface_smooth_laplacian_init(ob);
      }
    }
  }

  if (!ss->cache->accum || needs_original) {
    SculptThreadedTaskData task_data{};
    task_data.sd = sd;
    task_data.ob = ob;
    task_data.brush = brush;
    task_data.nodes = nodes;

    TaskParallelSettings settings;
    BKE_pbvh_parallel_range_settings(&settings, true, nodes.size());
    BLI_task_parallel_range(0, nodes.size(), &task_data, do_check_origco_cb, &settings);

    BKE_pbvh_update_bounds(ss->pbvh, PBVH_UpdateOriginalBB);
  }

  /* Only act if some verts are inside the brush area. */
  if (nodes.is_empty()) {
    return;
  }
  float location[3];

<<<<<<< HEAD
  if (!use_pixels && !ss->bm) {
    SculptThreadedTaskData task_data{};
    task_data.sd = sd;
    task_data.ob = ob;
    task_data.brush = brush;
    task_data.nodes = nodes;

    TaskParallelSettings settings;
    BKE_pbvh_parallel_range_settings(&settings, true, nodes.size());
    BLI_task_parallel_range(0, nodes.size(), &task_data, do_brush_action_task_cb, &settings);
=======
  if (!use_pixels) {
    threading::parallel_for(nodes.index_range(), 1, [&](const IndexRange range) {
      for (const int i : range) {
        do_brush_action_task(ob, brush, nodes[i]);
      }
    });
>>>>>>> 67843e18
  }
  else if (ss->bm) {
    SculptUndoType undo_type;
    int extra_type = 0;

    if (SCULPT_tool_is_paint(brush->sculpt_tool)) {
      undo_type = SCULPT_UNDO_COLOR;
    }
    else if (brush->sculpt_tool == SCULPT_TOOL_DRAW_FACE_SETS) {
      if (ss->cache->alt_smooth) {
        undo_type = SCULPT_UNDO_COORDS;
      }
      else {
        undo_type = SCULPT_UNDO_FACE_SETS;
      }
    }
    else if (brush->sculpt_tool == SCULPT_TOOL_MASK) {
      undo_type = SCULPT_UNDO_MASK;
    }
    else {
      undo_type = SCULPT_UNDO_COORDS;
    }

    if (ss->cache->supports_gravity && sd->gravity_factor > 0.0f &&
        undo_type != SCULPT_UNDO_COORDS) {
      extra_type = int(SCULPT_UNDO_COORDS);
    }

    for (int i : nodes.index_range()) {
      SCULPT_ensure_dyntopo_node_undo(ob, nodes[i], undo_type, extra_type);

      switch (undo_type) {
        case SCULPT_UNDO_FACE_SETS:
          BKE_pbvh_node_mark_update_face_sets(nodes[i]);
          break;
        case SCULPT_UNDO_MASK:
          BKE_pbvh_node_mark_update_mask(nodes[i]);
          break;
        case SCULPT_UNDO_COLOR:
          BKE_pbvh_node_mark_update_color(nodes[i]);
          break;
        case SCULPT_UNDO_COORDS:
          BKE_pbvh_node_mark_update(nodes[i]);
          break;
        case SCULPT_UNDO_HIDDEN:
        case SCULPT_UNDO_DYNTOPO_BEGIN:
        case SCULPT_UNDO_DYNTOPO_END:
        case SCULPT_UNDO_DYNTOPO_SYMMETRIZE:
        case SCULPT_UNDO_GEOMETRY:
        case SCULPT_UNDO_NO_TYPE:
          break;
      }

      if (extra_type == int(SCULPT_UNDO_COORDS)) {
        BKE_pbvh_node_mark_update(nodes[i]);
      }
    }
  }

  if (sculpt_brush_needs_normal(ss, sd, brush)) {
    update_sculpt_normal(sd, ob, nodes);
  }

  update_brush_local_mat(sd, ob);

  if (brush->sculpt_tool == SCULPT_TOOL_POSE && SCULPT_stroke_is_first_brush_step(ss->cache)) {
    SCULPT_pose_brush_init(sd, ob, ss, brush);
  }

  if (brush->deform_target == BRUSH_DEFORM_TARGET_CLOTH_SIM) {
    if (!ss->cache->cloth_sim) {
      ss->cache->cloth_sim = SCULPT_cloth_brush_simulation_create(
          ob, 1.0f, 0.0f, 0.0f, false, true);
      SCULPT_cloth_brush_simulation_init(ss, ss->cache->cloth_sim);
    }
    SCULPT_cloth_brush_store_simulation_state(ss, ss->cache->cloth_sim);
    SCULPT_cloth_brush_ensure_nodes_constraints(
        sd, ob, nodes, ss->cache->cloth_sim, ss->cache->location, FLT_MAX);
  }

  bool invert = ss->cache->pen_flip || ss->cache->invert;
  if (brush->flag & BRUSH_DIR_IN) {
    invert = !invert;
  }

  /* Apply one type of brush action. */
  switch (brush->sculpt_tool) {
    case SCULPT_TOOL_DRAW:
      SCULPT_do_draw_brush(sd, ob, nodes);
      break;
    case SCULPT_TOOL_SMOOTH:
      if (brush->smooth_deform_type == BRUSH_SMOOTH_DEFORM_LAPLACIAN) {
        SCULPT_do_smooth_brush(sd, ob, nodes);
      }
      else if (brush->smooth_deform_type == BRUSH_SMOOTH_DEFORM_SURFACE) {
        SCULPT_do_surface_smooth_brush(sd, ob, nodes);
      }
      break;
    case SCULPT_TOOL_CREASE:
      SCULPT_do_crease_brush(sd, ob, nodes);
      break;
    case SCULPT_TOOL_BLOB:
      SCULPT_do_crease_brush(sd, ob, nodes);
      break;
    case SCULPT_TOOL_PINCH:
      SCULPT_do_pinch_brush(sd, ob, nodes);
      break;
    case SCULPT_TOOL_INFLATE:
      SCULPT_do_inflate_brush(sd, ob, nodes);
      break;
    case SCULPT_TOOL_GRAB:
      SCULPT_do_grab_brush(sd, ob, nodes);
      break;
    case SCULPT_TOOL_ROTATE:
      SCULPT_do_rotate_brush(sd, ob, nodes);
      break;
    case SCULPT_TOOL_SNAKE_HOOK:
      SCULPT_do_snake_hook_brush(sd, ob, nodes);
      break;
    case SCULPT_TOOL_NUDGE:
      SCULPT_do_nudge_brush(sd, ob, nodes);
      break;
    case SCULPT_TOOL_THUMB:
      SCULPT_do_thumb_brush(sd, ob, nodes);
      break;
    case SCULPT_TOOL_LAYER:
      SCULPT_do_layer_brush(sd, ob, nodes);
      break;
    case SCULPT_TOOL_FLATTEN:
      SCULPT_do_flatten_brush(sd, ob, nodes);
      break;
    case SCULPT_TOOL_CLAY:
      SCULPT_do_clay_brush(sd, ob, nodes);
      break;
    case SCULPT_TOOL_CLAY_STRIPS:
      SCULPT_do_clay_strips_brush(sd, ob, nodes);
      break;
    case SCULPT_TOOL_MULTIPLANE_SCRAPE:
      SCULPT_do_multiplane_scrape_brush(sd, ob, nodes);
      break;
    case SCULPT_TOOL_CLAY_THUMB:
      SCULPT_do_clay_thumb_brush(sd, ob, nodes);
      break;
    case SCULPT_TOOL_FILL:
      if (invert && brush->flag & BRUSH_INVERT_TO_SCRAPE_FILL) {
        SCULPT_do_scrape_brush(sd, ob, nodes);
      }
      else {
        SCULPT_do_fill_brush(sd, ob, nodes);
      }
      break;
    case SCULPT_TOOL_SCRAPE:
      if (invert && brush->flag & BRUSH_INVERT_TO_SCRAPE_FILL) {
        SCULPT_do_fill_brush(sd, ob, nodes);
      }
      else {
        SCULPT_do_scrape_brush(sd, ob, nodes);
      }
      break;
    case SCULPT_TOOL_MASK:
      SCULPT_do_mask_brush(sd, ob, nodes);
      break;
    case SCULPT_TOOL_POSE:
      SCULPT_do_pose_brush(sd, ob, nodes);
      break;
    case SCULPT_TOOL_DRAW_SHARP:
      SCULPT_do_draw_sharp_brush(sd, ob, nodes);
      break;
    case SCULPT_TOOL_ELASTIC_DEFORM:
      SCULPT_do_elastic_deform_brush(sd, ob, nodes);
      break;
    case SCULPT_TOOL_SLIDE_RELAX:
      SCULPT_do_slide_relax_brush(sd, ob, nodes);
      break;
    case SCULPT_TOOL_BOUNDARY:
      SCULPT_do_boundary_brush(sd, ob, nodes);
      break;
    case SCULPT_TOOL_CLOTH:
      SCULPT_do_cloth_brush(sd, ob, nodes);
      break;
    case SCULPT_TOOL_DRAW_FACE_SETS:
      SCULPT_do_draw_face_sets_brush(sd, ob, nodes);
      break;
    case SCULPT_TOOL_DISPLACEMENT_ERASER:
      SCULPT_do_displacement_eraser_brush(sd, ob, nodes);
      break;
    case SCULPT_TOOL_DISPLACEMENT_SMEAR:
      SCULPT_do_displacement_smear_brush(sd, ob, nodes);
      break;
    case SCULPT_TOOL_PAINT:
      SCULPT_do_paint_brush(paint_mode_settings, ss->scene, sd, ob, nodes, texnodes);
      break;
    case SCULPT_TOOL_SMEAR:
      SCULPT_do_smear_brush(sd, ob, nodes);
      break;
  }

  if (!ELEM(brush->sculpt_tool, SCULPT_TOOL_SMOOTH, SCULPT_TOOL_MASK) &&
      brush->autosmooth_factor > 0)
  {
    if (brush->flag & BRUSH_INVERSE_SMOOTH_PRESSURE) {
      SCULPT_smooth(sd, ob, nodes, brush->autosmooth_factor * (1.0f - ss->cache->pressure), false);
    }
    else {
      SCULPT_smooth(sd, ob, nodes, brush->autosmooth_factor, false);
    }
  }

  if (sculpt_brush_use_topology_rake(ss, brush)) {
    SCULPT_bmesh_topology_rake(sd, ob, nodes, brush->topology_rake_factor);
  }

  if (!SCULPT_tool_can_reuse_automask(brush->sculpt_tool) ||
      (ss->cache->supports_gravity && sd->gravity_factor > 0.0f))
  {
    /* Clear cavity mask cache. */
    ss->last_automasking_settings_hash = 0;
  }

  /* The cloth brush adds the gravity as a regular force and it is processed in the solver. */
  if (ss->cache->supports_gravity &&
      !ELEM(
          brush->sculpt_tool, SCULPT_TOOL_CLOTH, SCULPT_TOOL_DRAW_FACE_SETS, SCULPT_TOOL_BOUNDARY))
  {
    do_gravity(sd, ob, nodes, sd->gravity_factor);
  }

  if (brush->deform_target == BRUSH_DEFORM_TARGET_CLOTH_SIM) {
    if (SCULPT_stroke_is_main_symmetry_pass(ss->cache)) {
      SCULPT_cloth_sim_activate_nodes(ss->cache->cloth_sim, nodes);
      SCULPT_cloth_brush_do_simulation_step(sd, ob, ss->cache->cloth_sim, nodes);
    }
  }

  /* Update average stroke position. */
  copy_v3_v3(location, ss->cache->true_location);
  mul_m4_v3(ob->object_to_world, location);

  add_v3_v3(ups->average_stroke_accum, location);
  ups->average_stroke_counter++;
  /* Update last stroke position. */
  ups->last_stroke_valid = true;
}

/* Flush displacement from deformed PBVH vertex to original mesh. */
static void sculpt_flush_pbvhvert_deform(const SculptSession &ss,
                                         const PBVHVertexIter &vd,
                                         MutableSpan<float3> positions)
{
  float disp[3], newco[3];
  int index = vd.vert_indices[vd.i];

  sub_v3_v3v3(disp, vd.co, ss.deform_cos[index]);
  mul_m3_v3(ss.deform_imats[index], disp);
  add_v3_v3v3(newco, disp, ss.orig_cos[index]);

  copy_v3_v3(ss.deform_cos[index], vd.co);
  copy_v3_v3(ss.orig_cos[index], newco);

  if (!ss.shapekey_active) {
    copy_v3_v3(positions[index], newco);
  }
}

static void sculpt_combine_proxies_node(Object &object,
                                        Sculpt &sd,
                                        const bool use_orco,
                                        PBVHNode &node)
{
  SculptSession *ss = object.sculpt;

  int proxy_count;
  PBVHProxyNode *proxies;
  BKE_pbvh_node_get_proxies(&node, &proxies, &proxy_count);

  Mesh &mesh = *static_cast<Mesh *>(object.data);
  MutableSpan<float3> positions = mesh.vert_positions_for_write();

  PBVHVertexIter vd;
  BKE_pbvh_vertex_iter_begin (ss->pbvh, &node, vd, PBVH_ITER_UNIQUE) {
    float val[3];

    zero_v3(val);

    for (int p = 0; p < proxy_count; p++) {
      add_v3_v3(val, proxies[p].co[vd.i]);
    }

    bool modified = len_squared_v3(val) > 0.0f;

    if (use_orco) {
      add_v3_v3(val, SCULPT_vertex_origco_get(ss, vd.vertex));
    }
    else {
      add_v3_v3(val, vd.co);
    }

    SCULPT_clip(&sd, ss, vd.co, val);

    if (ss->deform_modifiers_active) {
      sculpt_flush_pbvhvert_deform(*ss, vd, positions);
    }

    if (modified) {
      BKE_sculpt_sharp_boundary_flag_update(ss, vd.vertex);
    }
  }
  BKE_pbvh_vertex_iter_end;

  BKE_pbvh_node_free_proxies(&node);
}

static void sculpt_combine_proxies(Sculpt *sd, Object *ob)
{
  using namespace blender;
  SculptSession *ss = ob->sculpt;
  Brush *brush = BKE_paint_brush(&sd->paint);

  if (!ss->cache->supports_gravity && sculpt_tool_is_proxy_used(brush->sculpt_tool)) {
    /* First line is tools that don't support proxies. */
    return;
  }

  /* First line is tools that don't support proxies. */
  const bool use_orco = ELEM(brush->sculpt_tool,
                             SCULPT_TOOL_GRAB,
                             SCULPT_TOOL_ROTATE,
                             SCULPT_TOOL_THUMB,
                             SCULPT_TOOL_ELASTIC_DEFORM,
                             SCULPT_TOOL_BOUNDARY,
                             SCULPT_TOOL_POSE);

  Vector<PBVHNode *> nodes = blender::bke::pbvh::gather_proxies(ss->pbvh);

  threading::parallel_for(nodes.index_range(), 1, [&](IndexRange range) {
    for (const int i : range) {
      sculpt_combine_proxies_node(*ob, *sd, use_orco, *nodes[i]);
    }
  });
}

void SCULPT_combine_transform_proxies(Sculpt *sd, Object *ob)
{
  using namespace blender;
  SculptSession *ss = ob->sculpt;

  Vector<PBVHNode *> nodes = blender::bke::pbvh::gather_proxies(ss->pbvh);

  threading::parallel_for(nodes.index_range(), 1, [&](IndexRange range) {
    for (const int i : range) {
      sculpt_combine_proxies_node(*ob, *sd, false, *nodes[i]);
    }
  });
}

/**
 * Copy the modified vertices from the #PBVH to the active key.
 */
static void sculpt_update_keyblock(Object *ob)
{
  SculptSession *ss = ob->sculpt;
  float(*vertCos)[3];

  /* Key-block update happens after handling deformation caused by modifiers,
   * so ss->orig_cos would be updated with new stroke. */
  if (ss->orig_cos) {
    vertCos = ss->orig_cos;
  }
  else {
    vertCos = BKE_pbvh_vert_coords_alloc(ss->pbvh);
  }

  if (!vertCos) {
    return;
  }

  SCULPT_vertcos_to_key(ob, ss->shapekey_active, vertCos);

  if (vertCos != ss->orig_cos) {
    MEM_freeN(vertCos);
  }
}

void SCULPT_flush_stroke_deform(Sculpt * /*sd*/, Object *ob, bool is_proxy_used)
{
  using namespace blender;
  SculptSession *ss = ob->sculpt;

  if (is_proxy_used && ss->deform_modifiers_active) {
    /* This brushes aren't using proxies, so sculpt_combine_proxies() wouldn't propagate needed
     * deformation to original base. */

    Mesh *me = (Mesh *)ob->data;
    Vector<PBVHNode *> nodes;
    float(*vertCos)[3] = nullptr;

    if (ss->shapekey_active) {
      vertCos = static_cast<float(*)[3]>(
          MEM_mallocN(sizeof(*vertCos) * me->totvert, "flushStrokeDeofrm keyVerts"));

      /* Mesh could have isolated verts which wouldn't be in BVH, to deal with this we copy old
       * coordinates over new ones and then update coordinates for all vertices from BVH. */
      memcpy(vertCos, ss->orig_cos, sizeof(*vertCos) * me->totvert);
    }

    nodes = blender::bke::pbvh::search_gather(ss->pbvh, {});

    MutableSpan<float3> positions = me->vert_positions_for_write();

    threading::parallel_for(nodes.index_range(), 1, [&](IndexRange range) {
      for (const int i : range) {
        PBVHVertexIter vd;
        BKE_pbvh_vertex_iter_begin (ss->pbvh, nodes[i], vd, PBVH_ITER_UNIQUE) {
          sculpt_flush_pbvhvert_deform(*ss, vd, positions);

          if (!vertCos) {
            continue;
          }

          int index = vd.vert_indices[vd.i];
          copy_v3_v3(vertCos[index], ss->orig_cos[index]);
        }
        BKE_pbvh_vertex_iter_end;
      }
    });

    if (vertCos) {
      SCULPT_vertcos_to_key(ob, ss->shapekey_active, vertCos);
      MEM_freeN(vertCos);
    }
  }
  else if (ss->shapekey_active) {
    sculpt_update_keyblock(ob);
  }
}

void SCULPT_cache_calc_brushdata_symm(StrokeCache *cache,
                                      const ePaintSymmetryFlags symm,
                                      const char axis,
                                      const float angle)
{
  flip_v3_v3(cache->location, cache->true_location, symm);
  flip_v3_v3(cache->last_location, cache->true_last_location, symm);
  flip_v3_v3(cache->grab_delta_symmetry, cache->grab_delta, symm);
  flip_v3_v3(cache->view_normal, cache->true_view_normal, symm);

  flip_v3_v3(cache->initial_location, cache->true_initial_location, symm);
  flip_v3_v3(cache->initial_normal, cache->true_initial_normal, symm);

  /* XXX This reduces the length of the grab delta if it approaches the line of symmetry
   * XXX However, a different approach appears to be needed. */
#if 0
  if (sd->paint.symmetry_flags & PAINT_SYMMETRY_FEATHER) {
    float frac = 1.0f / max_overlap_count(sd);
    float reduce = (feather - frac) / (1.0f - frac);

    printf("feather: %f frac: %f reduce: %f\n", feather, frac, reduce);

    if (frac < 1.0f) {
      mul_v3_fl(cache->grab_delta_symmetry, reduce);
    }
  }
#endif

  unit_m4(cache->symm_rot_mat);
  unit_m4(cache->symm_rot_mat_inv);
  zero_v3(cache->plane_offset);

  /* Expects XYZ. */
  if (axis) {
    rotate_m4(cache->symm_rot_mat, axis, angle);
    rotate_m4(cache->symm_rot_mat_inv, axis, -angle);
  }

  mul_m4_v3(cache->symm_rot_mat, cache->location);
  mul_m4_v3(cache->symm_rot_mat, cache->grab_delta_symmetry);

  if (cache->supports_gravity) {
    flip_v3_v3(cache->gravity_direction, cache->true_gravity_direction, symm);
    mul_m4_v3(cache->symm_rot_mat, cache->gravity_direction);
  }

  if (cache->is_rake_rotation_valid) {
    flip_qt_qt(cache->rake_rotation_symmetry, cache->rake_rotation, symm);
  }
}

using BrushActionFunc = void (*)(Sculpt *sd,
                                 Object *ob,
                                 Brush *brush,
                                 UnifiedPaintSettings *ups,
                                 PaintModeSettings *paint_mode_settings);

static void do_tiled(Sculpt *sd,
                     Object *ob,
                     Brush *brush,
                     UnifiedPaintSettings *ups,
                     PaintModeSettings *paint_mode_settings,
                     BrushActionFunc action)
{
  SculptSession *ss = ob->sculpt;
  StrokeCache *cache = ss->cache;
  const float radius = cache->radius;
  const BoundBox *bb = BKE_object_boundbox_get(ob);
  const float *bbMin = bb->vec[0];
  const float *bbMax = bb->vec[6];
  const float *step = sd->paint.tile_offset;

  /* These are integer locations, for real location: multiply with step and add orgLoc.
   * So 0,0,0 is at orgLoc. */
  int start[3];
  int end[3];
  int cur[3];

  /* Position of the "prototype" stroke for tiling. */
  float orgLoc[3];
  float original_initial_location[3];
  copy_v3_v3(orgLoc, cache->location);
  copy_v3_v3(original_initial_location, cache->initial_location);

  for (int dim = 0; dim < 3; dim++) {
    if ((sd->paint.symmetry_flags & (PAINT_TILE_X << dim)) && step[dim] > 0) {
      start[dim] = (bbMin[dim] - orgLoc[dim] - radius) / step[dim];
      end[dim] = (bbMax[dim] - orgLoc[dim] + radius) / step[dim];
    }
    else {
      start[dim] = end[dim] = 0;
    }
  }

  /* First do the "un-tiled" position to initialize the stroke for this location. */
  cache->tile_pass = 0;
  action(sd, ob, brush, ups, paint_mode_settings);

  /* Now do it for all the tiles. */
  copy_v3_v3_int(cur, start);
  for (cur[0] = start[0]; cur[0] <= end[0]; cur[0]++) {
    for (cur[1] = start[1]; cur[1] <= end[1]; cur[1]++) {
      for (cur[2] = start[2]; cur[2] <= end[2]; cur[2]++) {
        if (!cur[0] && !cur[1] && !cur[2]) {
          /* Skip tile at orgLoc, this was already handled before all others. */
          continue;
        }

        ++cache->tile_pass;

        for (int dim = 0; dim < 3; dim++) {
          cache->location[dim] = cur[dim] * step[dim] + orgLoc[dim];
          cache->plane_offset[dim] = cur[dim] * step[dim];
          cache->initial_location[dim] = cur[dim] * step[dim] + original_initial_location[dim];
        }
        action(sd, ob, brush, ups, paint_mode_settings);
      }
    }
  }
}

static void do_radial_symmetry(Sculpt *sd,
                               Object *ob,
                               Brush *brush,
                               UnifiedPaintSettings *ups,
                               PaintModeSettings *paint_mode_settings,
                               BrushActionFunc action,
                               const ePaintSymmetryFlags symm,
                               const int axis,
                               const float /*feather*/)
{
  SculptSession *ss = ob->sculpt;

  for (int i = 1; i < sd->radial_symm[axis - 'X']; i++) {
    const float angle = 2.0f * M_PI * i / sd->radial_symm[axis - 'X'];
    ss->cache->radial_symmetry_pass = i;
    SCULPT_cache_calc_brushdata_symm(ss->cache, symm, axis, angle);
    do_tiled(sd, ob, brush, ups, paint_mode_settings, action);
  }
}

/**
 * Noise texture gives different values for the same input coord; this
 * can tear a multi-resolution mesh during sculpting so do a stitch in this case.
 */
static void sculpt_fix_noise_tear(Sculpt *sd, Object *ob)
{
  SculptSession *ss = ob->sculpt;
  Brush *brush = BKE_paint_brush(&sd->paint);
  const MTex *mtex = BKE_brush_mask_texture_get(brush, OB_MODE_SCULPT);

  if (ss->multires.active && mtex->tex && mtex->tex->type == TEX_NOISE) {
    multires_stitch_grids(ob);
  }
}

static void do_symmetrical_brush_actions(Sculpt *sd,
                                         Object *ob,
                                         BrushActionFunc action,
                                         UnifiedPaintSettings *ups,
                                         PaintModeSettings *paint_mode_settings)
{
  Brush *brush = BKE_paint_brush(&sd->paint);
  SculptSession *ss = ob->sculpt;
  StrokeCache *cache = ss->cache;
  const char symm = SCULPT_mesh_symmetry_xyz_get(ob);

  float feather = calc_symmetry_feather(sd, ss->cache);

  cache->bstrength = brush_strength(sd, cache, feather, ups, paint_mode_settings);
  cache->symmetry = symm;

  /* `symm` is a bit combination of XYZ -
   * 1 is mirror X; 2 is Y; 3 is XY; 4 is Z; 5 is XZ; 6 is YZ; 7 is XYZ */
  for (int i = 0; i <= symm; i++) {
    if (!SCULPT_is_symmetry_iteration_valid(i, symm)) {
      continue;
    }
    const ePaintSymmetryFlags symm = ePaintSymmetryFlags(i);
    cache->mirror_symmetry_pass = symm;
    cache->radial_symmetry_pass = 0;

    SCULPT_cache_calc_brushdata_symm(cache, symm, 0, 0);
    do_tiled(sd, ob, brush, ups, paint_mode_settings, action);

    do_radial_symmetry(sd, ob, brush, ups, paint_mode_settings, action, symm, 'X', feather);
    do_radial_symmetry(sd, ob, brush, ups, paint_mode_settings, action, symm, 'Y', feather);
    do_radial_symmetry(sd, ob, brush, ups, paint_mode_settings, action, symm, 'Z', feather);
  }
}

bool SCULPT_mode_poll(bContext *C)
{
  Object *ob = CTX_data_active_object(C);
  return ob && ob->mode & OB_MODE_SCULPT;
}

bool SCULPT_mode_poll_view3d(bContext *C)
{
  return (SCULPT_mode_poll(C) && CTX_wm_region_view3d(C));
}

bool SCULPT_poll_view3d(bContext *C)
{
  return (SCULPT_poll(C) && CTX_wm_region_view3d(C));
}

bool SCULPT_poll(bContext *C)
{
  return SCULPT_mode_poll(C) && PAINT_brush_tool_poll(C);
}

static const char *sculpt_tool_name(Sculpt *sd)
{
  Brush *brush = BKE_paint_brush(&sd->paint);

  switch ((eBrushSculptTool)brush->sculpt_tool) {
    case SCULPT_TOOL_DRAW:
      return "Draw Brush";
    case SCULPT_TOOL_SMOOTH:
      return "Smooth Brush";
    case SCULPT_TOOL_CREASE:
      return "Crease Brush";
    case SCULPT_TOOL_BLOB:
      return "Blob Brush";
    case SCULPT_TOOL_PINCH:
      return "Pinch Brush";
    case SCULPT_TOOL_INFLATE:
      return "Inflate Brush";
    case SCULPT_TOOL_GRAB:
      return "Grab Brush";
    case SCULPT_TOOL_NUDGE:
      return "Nudge Brush";
    case SCULPT_TOOL_THUMB:
      return "Thumb Brush";
    case SCULPT_TOOL_LAYER:
      return "Layer Brush";
    case SCULPT_TOOL_FLATTEN:
      return "Flatten Brush";
    case SCULPT_TOOL_CLAY:
      return "Clay Brush";
    case SCULPT_TOOL_CLAY_STRIPS:
      return "Clay Strips Brush";
    case SCULPT_TOOL_CLAY_THUMB:
      return "Clay Thumb Brush";
    case SCULPT_TOOL_FILL:
      return "Fill Brush";
    case SCULPT_TOOL_SCRAPE:
      return "Scrape Brush";
    case SCULPT_TOOL_SNAKE_HOOK:
      return "Snake Hook Brush";
    case SCULPT_TOOL_ROTATE:
      return "Rotate Brush";
    case SCULPT_TOOL_MASK:
      return "Mask Brush";
    case SCULPT_TOOL_SIMPLIFY:
      return "Simplify Brush";
    case SCULPT_TOOL_DRAW_SHARP:
      return "Draw Sharp Brush";
    case SCULPT_TOOL_ELASTIC_DEFORM:
      return "Elastic Deform Brush";
    case SCULPT_TOOL_POSE:
      return "Pose Brush";
    case SCULPT_TOOL_MULTIPLANE_SCRAPE:
      return "Multi-plane Scrape Brush";
    case SCULPT_TOOL_SLIDE_RELAX:
      return "Slide/Relax Brush";
    case SCULPT_TOOL_BOUNDARY:
      return "Boundary Brush";
    case SCULPT_TOOL_CLOTH:
      return "Cloth Brush";
    case SCULPT_TOOL_DRAW_FACE_SETS:
      return "Draw Face Sets";
    case SCULPT_TOOL_DISPLACEMENT_ERASER:
      return "Multires Displacement Eraser";
    case SCULPT_TOOL_DISPLACEMENT_SMEAR:
      return "Multires Displacement Smear";
    case SCULPT_TOOL_PAINT:
      return "Paint Brush";
    case SCULPT_TOOL_SMEAR:
      return "Smear Brush";
  }

  return "Sculpting";
}

/* Operator for applying a stroke (various attributes including mouse path)
 * using the current brush. */

void SCULPT_cache_free(StrokeCache *cache)
{
  MEM_SAFE_FREE(cache->dial);
  MEM_SAFE_FREE(cache->prev_colors);
  MEM_SAFE_FREE(cache->prev_displacement);
  MEM_SAFE_FREE(cache->limit_surface_co);

  if (cache->pose_ik_chain) {
    SCULPT_pose_ik_chain_free(cache->pose_ik_chain);
  }

  for (int i = 0; i < PAINT_SYMM_AREAS; i++) {
    if (cache->boundaries[i]) {
      SCULPT_boundary_data_free(cache->boundaries[i]);
    }
  }

  if (cache->cloth_sim) {
    SCULPT_cloth_simulation_free(cache->cloth_sim);
  }

  MEM_delete(cache);
}

/* Initialize mirror modifier clipping. */
static void sculpt_init_mirror_clipping(Object *ob, SculptSession *ss)
{
  unit_m4(ss->cache->clip_mirror_mtx);

  LISTBASE_FOREACH (ModifierData *, md, &ob->modifiers) {
    if (!(md->type == eModifierType_Mirror && (md->mode & eModifierMode_Realtime))) {
      continue;
    }
    MirrorModifierData *mmd = (MirrorModifierData *)md;

    if (!(mmd->flag & MOD_MIR_CLIPPING)) {
      continue;
    }
    /* Check each axis for mirroring. */
    for (int i = 0; i < 3; i++) {
      if (!(mmd->flag & (MOD_MIR_AXIS_X << i))) {
        continue;
      }
      /* Enable sculpt clipping. */
      ss->cache->flag |= CLIP_X << i;

      /* Update the clip tolerance. */
      if (mmd->tolerance > ss->cache->clip_tolerance[i]) {
        ss->cache->clip_tolerance[i] = mmd->tolerance;
      }

      /* Store matrix for mirror object clipping. */
      if (mmd->mirror_ob) {
        float imtx_mirror_ob[4][4];
        invert_m4_m4(imtx_mirror_ob, mmd->mirror_ob->object_to_world);
        mul_m4_m4m4(ss->cache->clip_mirror_mtx, imtx_mirror_ob, ob->object_to_world);
      }
    }
  }
}

static void smooth_brush_toggle_on(const bContext *C, Paint *paint, StrokeCache *cache)
{
  Scene *scene = CTX_data_scene(C);
  Brush *brush = paint->brush;

  if (brush->sculpt_tool == SCULPT_TOOL_MASK) {
    cache->saved_mask_brush_tool = brush->mask_tool;
    brush->mask_tool = BRUSH_MASK_SMOOTH;
  }
  else if (ELEM(brush->sculpt_tool,
                SCULPT_TOOL_SLIDE_RELAX,
                SCULPT_TOOL_DRAW_FACE_SETS,
                SCULPT_TOOL_PAINT,
                SCULPT_TOOL_SMEAR))
  {
    /* Do nothing, this tool has its own smooth mode. */
  }
  else {
    int cur_brush_size = BKE_brush_size_get(scene, brush);

    STRNCPY(cache->saved_active_brush_name, brush->id.name + 2);

    /* Switch to the smooth brush. */
    brush = BKE_paint_toolslots_brush_get(paint, SCULPT_TOOL_SMOOTH);
    if (brush) {
      BKE_paint_brush_set(paint, brush);
      cache->saved_smooth_size = BKE_brush_size_get(scene, brush);
      BKE_brush_size_set(scene, brush, cur_brush_size);
      BKE_curvemapping_init(brush->curve);
    }
  }
}

static void smooth_brush_toggle_off(const bContext *C, Paint *paint, StrokeCache *cache)
{
  Main *bmain = CTX_data_main(C);
  Scene *scene = CTX_data_scene(C);
  Brush *brush = BKE_paint_brush(paint);

  if (brush->sculpt_tool == SCULPT_TOOL_MASK) {
    brush->mask_tool = cache->saved_mask_brush_tool;
  }
  else if (ELEM(brush->sculpt_tool,
                SCULPT_TOOL_SLIDE_RELAX,
                SCULPT_TOOL_DRAW_FACE_SETS,
                SCULPT_TOOL_PAINT,
                SCULPT_TOOL_SMEAR))
  {
    /* Do nothing. */
  }
  else {
    /* Try to switch back to the saved/previous brush. */
    BKE_brush_size_set(scene, brush, cache->saved_smooth_size);
    brush = (Brush *)BKE_libblock_find_name(bmain, ID_BR, cache->saved_active_brush_name);
    if (brush) {
      BKE_paint_brush_set(paint, brush);
    }
  }
}

/* Initialize the stroke cache invariants from operator properties. */
static void sculpt_update_cache_invariants(
    bContext *C, Sculpt *sd, SculptSession *ss, wmOperator *op, const float mval[2])
{
  StrokeCache *cache = MEM_new<StrokeCache>(__func__);
  ToolSettings *tool_settings = CTX_data_tool_settings(C);
  UnifiedPaintSettings *ups = &tool_settings->unified_paint_settings;
  Brush *brush = BKE_paint_brush(&sd->paint);
  ViewContext *vc = paint_stroke_view_context(static_cast<PaintStroke *>(op->customdata));
  Object *ob = CTX_data_active_object(C);
  float mat[3][3];
  float viewDir[3] = {0.0f, 0.0f, 1.0f};
  float max_scale;
  int mode;

  ss->hard_edge_mode = ups->hard_edge_mode;
  ss->smooth_boundary_flag = eSculptBoundary(ups->smooth_boundary_flag);

  BKE_sculpt_distort_correction_set(ob, eAttrCorrectMode(ups->distort_correction_mode));

  ss->cache = cache;

  /* Set scaling adjustment. */
  max_scale = 0.0f;
  for (int i = 0; i < 3; i++) {
    max_scale = max_ff(max_scale, fabsf(ob->scale[i]));
  }
  cache->scale[0] = max_scale / ob->scale[0];
  cache->scale[1] = max_scale / ob->scale[1];
  cache->scale[2] = max_scale / ob->scale[2];

  cache->plane_trim_squared = brush->plane_trim * brush->plane_trim;

  cache->flag = 0;

  sculpt_init_mirror_clipping(ob, ss);

  /* Initial mouse location. */
  if (mval) {
    copy_v2_v2(cache->initial_mouse, mval);
  }
  else {
    zero_v2(cache->initial_mouse);
  }

  copy_v3_v3(cache->initial_location, ss->cursor_location);
  copy_v3_v3(cache->true_initial_location, ss->cursor_location);

  copy_v3_v3(cache->initial_normal, ss->cursor_normal);
  copy_v3_v3(cache->true_initial_normal, ss->cursor_normal);

  mode = RNA_enum_get(op->ptr, "mode");
  cache->invert = mode == BRUSH_STROKE_INVERT;
  cache->alt_smooth = mode == BRUSH_STROKE_SMOOTH;
  cache->normal_weight = brush->normal_weight;

  /* Interpret invert as following normal, for grab brushes. */
  if (SCULPT_TOOL_HAS_NORMAL_WEIGHT(brush->sculpt_tool)) {
    if (cache->invert) {
      cache->invert = false;
      cache->normal_weight = (cache->normal_weight == 0.0f);
    }
  }

  /* Not very nice, but with current events system implementation
   * we can't handle brush appearance inversion hotkey separately (sergey). */
  if (cache->invert) {
    ups->draw_inverted = true;
  }
  else {
    ups->draw_inverted = false;
  }

  /* Alt-Smooth. */
  if (cache->alt_smooth) {
    smooth_brush_toggle_on(C, &sd->paint, cache);
    /* Refresh the brush pointer in case we switched brush in the toggle function. */
    brush = BKE_paint_brush(&sd->paint);
  }

  copy_v2_v2(cache->mouse, cache->initial_mouse);
  copy_v2_v2(cache->mouse_event, cache->initial_mouse);
  copy_v2_v2(ups->tex_mouse, cache->initial_mouse);

  /* Truly temporary data that isn't stored in properties. */
  cache->vc = vc;
  cache->brush = brush;

  /* Cache projection matrix. */
  ED_view3d_ob_project_mat_get(cache->vc->rv3d, ob, cache->projection_mat);

  invert_m4_m4(ob->world_to_object, ob->object_to_world);
  copy_m3_m4(mat, cache->vc->rv3d->viewinv);
  mul_m3_v3(mat, viewDir);
  copy_m3_m4(mat, ob->world_to_object);
  mul_m3_v3(mat, viewDir);
  normalize_v3_v3(cache->true_view_normal, viewDir);

  cache->supports_gravity = (!ELEM(brush->sculpt_tool,
                                   SCULPT_TOOL_MASK,
                                   SCULPT_TOOL_SMOOTH,
                                   SCULPT_TOOL_SIMPLIFY,
                                   SCULPT_TOOL_DISPLACEMENT_SMEAR,
                                   SCULPT_TOOL_DISPLACEMENT_ERASER) &&
                             (sd->gravity_factor > 0.0f));
  /* Get gravity vector in world space. */
  if (cache->supports_gravity) {
    if (sd->gravity_object) {
      Object *gravity_object = sd->gravity_object;

      copy_v3_v3(cache->true_gravity_direction, gravity_object->object_to_world[2]);
    }
    else {
      cache->true_gravity_direction[0] = cache->true_gravity_direction[1] = 0.0f;
      cache->true_gravity_direction[2] = 1.0f;
    }

    /* Transform to sculpted object space. */
    mul_m3_v3(mat, cache->true_gravity_direction);
    normalize_v3(cache->true_gravity_direction);
  }

  cache->accum = true;

  /* Make copies of the mesh vertex locations and normals for some tools. */
  if (brush->flag & BRUSH_ANCHORED) {
    cache->accum = false;
  }

  /* Draw sharp does not need the original coordinates to produce the accumulate effect, so it
   * should work the opposite way. */
  if (brush->sculpt_tool == SCULPT_TOOL_DRAW_SHARP) {
    cache->accum = false;
  }

  if (SCULPT_TOOL_HAS_ACCUMULATE(brush->sculpt_tool)) {
    if (!(brush->flag & BRUSH_ACCUMULATE)) {
      cache->accum = false;
      if (brush->sculpt_tool == SCULPT_TOOL_DRAW_SHARP) {
        cache->accum = true;
      }
    }
  }

  /* Original coordinates require the sculpt undo system, which isn't used
   * for image brushes. It's also not necessary, just disable it. */
  if (brush && brush->sculpt_tool == SCULPT_TOOL_PAINT &&
      SCULPT_use_image_paint_brush(&tool_settings->paint_mode, ob))
  {
    cache->accum = true;
  }

  cache->first_time = true;

#define PIXEL_INPUT_THRESHHOLD 5
  if (brush->sculpt_tool == SCULPT_TOOL_ROTATE) {
    cache->dial = BLI_dial_init(cache->initial_mouse, PIXEL_INPUT_THRESHHOLD);
  }

#undef PIXEL_INPUT_THRESHHOLD

  if (ss->pbvh) {
    /* NotForPR: draw original coordinates for debugging. */
    BKE_pbvh_show_orig_set(ss->pbvh, tool_settings->show_origco);
  }

  if (SCULPT_tool_is_paint(brush->sculpt_tool)) {
    BKE_sculpt_ensure_origcolor(ob);
  }
  else if (SCULPT_tool_is_mask(brush->sculpt_tool)) {
    BKE_sculpt_ensure_origmask(ob);
  }

  SCULPT_apply_dyntopo_settings(CTX_data_scene(C), ss, sd, brush);

  BKE_pbvh_update_bounds(ss->pbvh, PBVH_UpdateBB | PBVH_UpdateOriginalBB);
}

static float sculpt_brush_dynamic_size_get(Brush *brush, StrokeCache *cache, float initial_size)
{
  switch (brush->sculpt_tool) {
    case SCULPT_TOOL_CLAY:
      return max_ff(initial_size * 0.20f, initial_size * pow3f(cache->pressure));
    case SCULPT_TOOL_CLAY_STRIPS:
      return max_ff(initial_size * 0.30f, initial_size * powf(cache->pressure, 1.5f));
    case SCULPT_TOOL_CLAY_THUMB: {
      float clay_stabilized_pressure = SCULPT_clay_thumb_get_stabilized_pressure(cache);
      return initial_size * clay_stabilized_pressure;
    }
    default:
      return initial_size * cache->pressure;
  }
}

/* In these brushes the grab delta is calculated always from the initial stroke location, which
 * is generally used to create grab deformations. */
static bool sculpt_needs_delta_from_anchored_origin(Brush *brush)
{
  if (brush->sculpt_tool == SCULPT_TOOL_SMEAR && (brush->flag & BRUSH_ANCHORED)) {
    return true;
  }

  if (ELEM(brush->sculpt_tool,
           SCULPT_TOOL_GRAB,
           SCULPT_TOOL_POSE,
           SCULPT_TOOL_BOUNDARY,
           SCULPT_TOOL_THUMB,
           SCULPT_TOOL_ELASTIC_DEFORM))
  {
    return true;
  }
  if (brush->sculpt_tool == SCULPT_TOOL_CLOTH &&
      brush->cloth_deform_type == BRUSH_CLOTH_DEFORM_GRAB) {
    return true;
  }
  return false;
}

/* In these brushes the grab delta is calculated from the previous stroke location, which is used
 * to calculate to orientate the brush tip and deformation towards the stroke direction. */
static bool sculpt_needs_delta_for_tip_orientation(Brush *brush)
{
  if (brush->sculpt_tool == SCULPT_TOOL_CLOTH) {
    return brush->cloth_deform_type != BRUSH_CLOTH_DEFORM_GRAB;
  }
  return ELEM(brush->sculpt_tool,
              SCULPT_TOOL_CLAY_STRIPS,
              SCULPT_TOOL_PINCH,
              SCULPT_TOOL_MULTIPLANE_SCRAPE,
              SCULPT_TOOL_CLAY_THUMB,
              SCULPT_TOOL_NUDGE,
              SCULPT_TOOL_SNAKE_HOOK);
}

static void sculpt_update_brush_delta(UnifiedPaintSettings *ups, Object *ob, Brush *brush)
{
  SculptSession *ss = ob->sculpt;
  StrokeCache *cache = ss->cache;
  const float mval[2] = {
      cache->mouse_event[0],
      cache->mouse_event[1],
  };
  int tool = brush->sculpt_tool;

  if (!ELEM(tool,
            SCULPT_TOOL_PAINT,
            SCULPT_TOOL_GRAB,
            SCULPT_TOOL_ELASTIC_DEFORM,
            SCULPT_TOOL_CLOTH,
            SCULPT_TOOL_NUDGE,
            SCULPT_TOOL_CLAY_STRIPS,
            SCULPT_TOOL_PINCH,
            SCULPT_TOOL_MULTIPLANE_SCRAPE,
            SCULPT_TOOL_CLAY_THUMB,
            SCULPT_TOOL_SNAKE_HOOK,
            SCULPT_TOOL_POSE,
            SCULPT_TOOL_BOUNDARY,
            SCULPT_TOOL_SMEAR,
            SCULPT_TOOL_THUMB) &&
      !sculpt_brush_use_topology_rake(ss, brush))
  {
    return;
  }
  float grab_location[3], imat[4][4], delta[3], loc[3];

  if (SCULPT_stroke_is_first_brush_step_of_symmetry_pass(ss->cache)) {
    if (tool == SCULPT_TOOL_GRAB && brush->flag & BRUSH_GRAB_ACTIVE_VERTEX) {
      copy_v3_v3(cache->orig_grab_location,
                 SCULPT_vertex_co_for_grab_active_get(ss, SCULPT_active_vertex_get(ss)));
    }
    else {
      copy_v3_v3(cache->orig_grab_location, cache->true_location);
    }
  }
  else if (tool == SCULPT_TOOL_SNAKE_HOOK ||
           (tool == SCULPT_TOOL_CLOTH &&
            brush->cloth_deform_type == BRUSH_CLOTH_DEFORM_SNAKE_HOOK))
  {
    add_v3_v3(cache->true_location, cache->grab_delta);
  }

  /* Compute 3d coordinate at same z from original location + mval. */
  mul_v3_m4v3(loc, ob->object_to_world, cache->orig_grab_location);
  ED_view3d_win_to_3d(cache->vc->v3d, cache->vc->region, loc, mval, grab_location);

  /* Compute delta to move verts by. */
  if (!SCULPT_stroke_is_first_brush_step_of_symmetry_pass(ss->cache)) {
    if (sculpt_needs_delta_from_anchored_origin(brush)) {
      sub_v3_v3v3(delta, grab_location, cache->old_grab_location);
      invert_m4_m4(imat, ob->object_to_world);
      mul_mat3_m4_v3(imat, delta);
      add_v3_v3(cache->grab_delta, delta);
    }
    else if (sculpt_needs_delta_for_tip_orientation(brush)) {
      if (brush->flag & BRUSH_ANCHORED) {
        float orig[3];
        mul_v3_m4v3(orig, ob->object_to_world, cache->orig_grab_location);
        sub_v3_v3v3(cache->grab_delta, grab_location, orig);
      }
      else {
        sub_v3_v3v3(cache->grab_delta, grab_location, cache->old_grab_location);
      }
      invert_m4_m4(imat, ob->object_to_world);
      mul_mat3_m4_v3(imat, cache->grab_delta);
    }
    else {
      /* Use for 'Brush.topology_rake_factor'. */
      sub_v3_v3v3(cache->grab_delta, grab_location, cache->old_grab_location);
    }
  }
  else {
    zero_v3(cache->grab_delta);
  }

  if (brush->falloff_shape == PAINT_FALLOFF_SHAPE_TUBE) {
    project_plane_v3_v3v3(cache->grab_delta, cache->grab_delta, ss->cache->true_view_normal);
  }

  copy_v3_v3(cache->old_grab_location, grab_location);

  if (tool == SCULPT_TOOL_GRAB) {
    if (brush->flag & BRUSH_GRAB_ACTIVE_VERTEX) {
      copy_v3_v3(cache->anchored_location, cache->orig_grab_location);
    }
    else {
      copy_v3_v3(cache->anchored_location, cache->true_location);
    }
  }
  else if (tool == SCULPT_TOOL_ELASTIC_DEFORM || SCULPT_is_cloth_deform_brush(brush)) {
    copy_v3_v3(cache->anchored_location, cache->true_location);
  }
  else if (tool == SCULPT_TOOL_THUMB) {
    copy_v3_v3(cache->anchored_location, cache->orig_grab_location);
  }

  if (sculpt_needs_delta_from_anchored_origin(brush)) {
    /* Location stays the same for finding vertices in brush radius. */
    copy_v3_v3(cache->true_location, cache->orig_grab_location);

    ups->draw_anchored = true;
    copy_v2_v2(ups->anchored_initial_mouse, cache->initial_mouse);
    ups->anchored_size = ups->pixel_radius;
  }

  /* Handle 'rake' */
  cache->is_rake_rotation_valid = false;

  invert_m4_m4(imat, ob->object_to_world);
  mul_mat3_m4_v3(imat, grab_location);

  if (SCULPT_stroke_is_first_brush_step_of_symmetry_pass(ss->cache)) {
    copy_v3_v3(cache->rake_data.follow_co, grab_location);
  }

  if (!sculpt_brush_needs_rake_rotation(brush)) {
    return;
  }
  cache->rake_data.follow_dist = cache->radius * SCULPT_RAKE_BRUSH_FACTOR;

  if (!is_zero_v3(cache->grab_delta)) {
    const float eps = 0.00001f;

    float v1[3], v2[3];

    copy_v3_v3(v1, cache->rake_data.follow_co);
    copy_v3_v3(v2, cache->rake_data.follow_co);
    sub_v3_v3(v2, cache->grab_delta);

    sub_v3_v3(v1, grab_location);
    sub_v3_v3(v2, grab_location);

    if ((normalize_v3(v2) > eps) && (normalize_v3(v1) > eps) && (len_squared_v3v3(v1, v2) > eps)) {
      const float rake_dist_sq = len_squared_v3v3(cache->rake_data.follow_co, grab_location);
      const float rake_fade = (rake_dist_sq > square_f(cache->rake_data.follow_dist)) ?
                                  1.0f :
                                  sqrtf(rake_dist_sq) / cache->rake_data.follow_dist;

      float axis[3], angle;
      float tquat[4];

      rotation_between_vecs_to_quat(tquat, v1, v2);

      /* Use axis-angle to scale rotation since the factor may be above 1. */
      quat_to_axis_angle(axis, &angle, tquat);
      normalize_v3(axis);

      angle *= brush->rake_factor * rake_fade;
      axis_angle_normalized_to_quat(cache->rake_rotation, axis, angle);
      cache->is_rake_rotation_valid = true;
    }
  }
  sculpt_rake_data_update(&cache->rake_data, grab_location);
}

static void sculpt_update_cache_paint_variants(StrokeCache *cache, const Brush *brush)
{
  cache->paint_brush.hardness = brush->hardness;
  if (brush->paint_flags & BRUSH_PAINT_HARDNESS_PRESSURE) {
    cache->paint_brush.hardness *= brush->paint_flags & BRUSH_PAINT_HARDNESS_PRESSURE_INVERT ?
                                       1.0f - cache->pressure :
                                       cache->pressure;
  }

  cache->paint_brush.flow = brush->flow;
  if (brush->paint_flags & BRUSH_PAINT_FLOW_PRESSURE) {
    cache->paint_brush.flow *= brush->paint_flags & BRUSH_PAINT_FLOW_PRESSURE_INVERT ?
                                   1.0f - cache->pressure :
                                   cache->pressure;
  }

  cache->paint_brush.wet_mix = brush->wet_mix;
  if (brush->paint_flags & BRUSH_PAINT_WET_MIX_PRESSURE) {
    cache->paint_brush.wet_mix *= brush->paint_flags & BRUSH_PAINT_WET_MIX_PRESSURE_INVERT ?
                                      1.0f - cache->pressure :
                                      cache->pressure;

    /* This makes wet mix more sensible in higher values, which allows to create brushes that
     * have a wider pressure range were they only blend colors without applying too much of the
     * brush color. */
    cache->paint_brush.wet_mix = 1.0f - pow2f(1.0f - cache->paint_brush.wet_mix);
  }

  cache->paint_brush.wet_persistence = brush->wet_persistence;
  if (brush->paint_flags & BRUSH_PAINT_WET_PERSISTENCE_PRESSURE) {
    cache->paint_brush.wet_persistence = brush->paint_flags &
                                                 BRUSH_PAINT_WET_PERSISTENCE_PRESSURE_INVERT ?
                                             1.0f - cache->pressure :
                                             cache->pressure;
  }

  cache->paint_brush.density = brush->density;
  if (brush->paint_flags & BRUSH_PAINT_DENSITY_PRESSURE) {
    cache->paint_brush.density = brush->paint_flags & BRUSH_PAINT_DENSITY_PRESSURE_INVERT ?
                                     1.0f - cache->pressure :
                                     cache->pressure;
  }
}

/* Initialize the stroke cache variants from operator properties. */
static void sculpt_update_cache_variants(bContext *C, Sculpt *sd, Object *ob, PointerRNA *ptr)
{
  Scene *scene = CTX_data_scene(C);
  UnifiedPaintSettings *ups = &scene->toolsettings->unified_paint_settings;
  SculptSession *ss = ob->sculpt;
  StrokeCache *cache = ss->cache;
  Brush *brush = BKE_paint_brush(&sd->paint);

  if (SCULPT_stroke_is_first_brush_step_of_symmetry_pass(ss->cache) ||
      !((brush->flag & BRUSH_ANCHORED) || (brush->sculpt_tool == SCULPT_TOOL_SNAKE_HOOK) ||
        (brush->sculpt_tool == SCULPT_TOOL_ROTATE) || SCULPT_is_cloth_deform_brush(brush)))
  {
    RNA_float_get_array(ptr, "location", cache->true_location);
  }

  cache->pen_flip = RNA_boolean_get(ptr, "pen_flip");
  RNA_float_get_array(ptr, "mouse", cache->mouse);
  RNA_float_get_array(ptr, "mouse_event", cache->mouse_event);

  /* XXX: Use pressure value from first brush step for brushes which don't support strokes (grab,
   * thumb). They depends on initial state and brush coord/pressure/etc.
   * It's more an events design issue, which doesn't split coordinate/pressure/angle changing
   * events. We should avoid this after events system re-design. */
  if (paint_supports_dynamic_size(brush, PAINT_MODE_SCULPT) || cache->first_time) {
    cache->pressure = RNA_float_get(ptr, "pressure");
  }

  cache->x_tilt = RNA_float_get(ptr, "x_tilt");
  cache->y_tilt = RNA_float_get(ptr, "y_tilt");

  /* Truly temporary data that isn't stored in properties. */
  if (SCULPT_stroke_is_first_brush_step_of_symmetry_pass(ss->cache)) {
    cache->initial_radius = SCULPT_calc_radius(cache->vc, brush, scene, cache->true_location);

    if (!BKE_brush_use_locked_size(scene, brush)) {
      BKE_brush_unprojected_radius_set(scene, brush, cache->initial_radius);
    }
  }

  /* Clay stabilized pressure. */
  if (brush->sculpt_tool == SCULPT_TOOL_CLAY_THUMB) {
    if (SCULPT_stroke_is_first_brush_step_of_symmetry_pass(ss->cache)) {
      for (int i = 0; i < SCULPT_CLAY_STABILIZER_LEN; i++) {
        ss->cache->clay_pressure_stabilizer[i] = 0.0f;
      }
      ss->cache->clay_pressure_stabilizer_index = 0;
    }
    else {
      cache->clay_pressure_stabilizer[cache->clay_pressure_stabilizer_index] = cache->pressure;
      cache->clay_pressure_stabilizer_index += 1;
      if (cache->clay_pressure_stabilizer_index >= SCULPT_CLAY_STABILIZER_LEN) {
        cache->clay_pressure_stabilizer_index = 0;
      }
    }
  }

  sculpt_update_cache_paint_variants(cache, brush);

  if (brush->flag & BRUSH_ANCHORED) {
    /* True location has been calculated as part of the stroke system already here. */
    if (brush->flag & BRUSH_EDGE_TO_EDGE) {
      RNA_float_get_array(ptr, "location", cache->true_location);
    }

    cache->last_anchored_radius = cache->radius;

    cache->radius = paint_calc_object_space_radius(
        cache->vc, cache->true_location, ups->pixel_radius);

    copy_v3_v3(cache->anchored_location, cache->true_location);
  }
  else if (BKE_brush_use_size_pressure(brush) &&
           paint_supports_dynamic_size(brush, PAINT_MODE_SCULPT))
  {
    cache->radius = sculpt_brush_dynamic_size_get(brush, cache, cache->initial_radius);
  }
  else {
    cache->radius = cache->initial_radius;
  }

  if (BKE_brush_use_size_pressure(brush) && paint_supports_dynamic_size(brush, PAINT_MODE_SCULPT))
  {
    cache->dyntopo_pixel_radius = sculpt_brush_dynamic_size_get(
        brush, cache, ups->initial_pixel_radius);
  }
  else {
    cache->dyntopo_pixel_radius = ups->initial_pixel_radius;
  }

  cache->radius_squared = cache->radius * cache->radius;

  sculpt_update_brush_delta(ups, ob, brush);

  if (brush->sculpt_tool == SCULPT_TOOL_ROTATE) {
    cache->vertex_rotation = -BLI_dial_angle(cache->dial, cache->mouse) * cache->bstrength;

    ups->draw_anchored = true;
    copy_v2_v2(ups->anchored_initial_mouse, cache->initial_mouse);
    copy_v3_v3(cache->anchored_location, cache->true_location);
    ups->anchored_size = ups->pixel_radius;
  }

  cache->special_rotation = ups->brush_rotation;

  cache->iteration_count++;
}

/* Returns true if any of the smoothing modes are active (currently
 * one of smooth brush, autosmooth, mask smooth, or shift-key
 * smooth). */
static bool sculpt_needs_connectivity_info(const Sculpt *sd,
                                           const Brush *brush,
                                           SculptSession *ss,
                                           int stroke_mode)
{
  if (!brush) {
    return true;
  }

  if (ss && ss->pbvh && SCULPT_is_automasking_enabled(sd, ss, brush)) {
    return true;
  }
  return ((stroke_mode == BRUSH_STROKE_SMOOTH) || (ss && ss->cache && ss->cache->alt_smooth) ||
          (brush->sculpt_tool == SCULPT_TOOL_SMOOTH) || (brush->autosmooth_factor > 0) ||
          ((brush->sculpt_tool == SCULPT_TOOL_MASK) && (brush->mask_tool == BRUSH_MASK_SMOOTH)) ||
          (brush->sculpt_tool == SCULPT_TOOL_POSE) ||
          (brush->sculpt_tool == SCULPT_TOOL_BOUNDARY) ||
          (brush->sculpt_tool == SCULPT_TOOL_SLIDE_RELAX) ||
          SCULPT_tool_is_paint(brush->sculpt_tool) || (brush->sculpt_tool == SCULPT_TOOL_CLOTH) ||
          (brush->sculpt_tool == SCULPT_TOOL_SMEAR) ||
          (brush->sculpt_tool == SCULPT_TOOL_DRAW_FACE_SETS) ||
          (brush->sculpt_tool == SCULPT_TOOL_DISPLACEMENT_SMEAR) ||
          (brush->sculpt_tool == SCULPT_TOOL_PAINT));
}

void SCULPT_stroke_modifiers_check(const bContext *C, Object *ob, const Brush *brush)
{
  SculptSession *ss = ob->sculpt;
  RegionView3D *rv3d = CTX_wm_region_view3d(C);
  Sculpt *sd = CTX_data_tool_settings(C)->sculpt;

  bool need_pmap = sculpt_needs_connectivity_info(sd, brush, ss, 0);
  if (ss->shapekey_active || ss->deform_modifiers_active ||
      (!BKE_sculptsession_use_pbvh_draw(ob, rv3d) && need_pmap))
  {
    Depsgraph *depsgraph = CTX_data_depsgraph_pointer(C);
    BKE_sculpt_update_object_for_edit(
        depsgraph, ob, need_pmap, false, SCULPT_tool_is_paint(brush->sculpt_tool));
  }
}

static void sculpt_raycast_cb(PBVHNode *node, void *data_v, float *tmin)
{
  if (BKE_pbvh_node_get_tmin(node) >= *tmin) {
    return;
  }
  SculptRaycastData *srd = static_cast<SculptRaycastData *>(data_v);
  float(*origco)[3] = nullptr;
  bool use_origco = false;

  if (srd->original && srd->ss->cache) {
    if (BKE_pbvh_type(srd->ss->pbvh) == PBVH_BMESH) {
      use_origco = true;
    }
    else {
      /* Intersect with coordinates from before we started stroke. */
      SculptUndoNode *unode = SCULPT_undo_get_node(node, SCULPT_UNDO_COORDS);
      origco = (unode) ? unode->co : nullptr;
      use_origco = origco ? true : false;
    }
  }

  float back_depth = 0.0f;
  int hit_count = 0;

  if (BKE_pbvh_node_raycast(srd->ss,
                            srd->ss->pbvh,
                            node,
                            origco,
                            use_origco,
                            srd->ray_start,
                            srd->ray_normal,
                            &srd->isect_precalc,
                            &hit_count,
                            &srd->depth,
                            &back_depth,
                            &srd->active_vertex,
                            &srd->active_face,
                            srd->face_normal,
                            srd->ss->stroke_id))
  {
    srd->hit = true;
    *tmin = srd->depth;
  }
}

static void sculpt_find_nearest_to_ray_cb(PBVHNode *node, void *data_v, float *tmin)
{
  if (BKE_pbvh_node_get_tmin(node) >= *tmin) {
    return;
  }
  SculptFindNearestToRayData *srd = static_cast<SculptFindNearestToRayData *>(data_v);
  float(*origco)[3] = nullptr;
  bool use_origco = false;

  if (srd->original && srd->ss->cache) {
    if (BKE_pbvh_type(srd->ss->pbvh) == PBVH_BMESH) {
      use_origco = true;
    }
    else {
      /* Intersect with coordinates from before we started stroke. */
      SculptUndoNode *unode = SCULPT_undo_get_node(node, SCULPT_UNDO_COORDS);
      origco = (unode) ? unode->co : nullptr;
      use_origco = origco ? true : false;
    }
  }

  if (BKE_pbvh_node_find_nearest_to_ray(srd->ss,
                                        srd->ss->pbvh,
                                        node,
                                        origco,
                                        use_origco,
                                        srd->ray_start,
                                        srd->ray_normal,
                                        &srd->depth,
                                        &srd->dist_sq_to_ray,
                                        srd->ss->stroke_id))
  {
    srd->hit = true;
    *tmin = srd->dist_sq_to_ray;
  }
}

float SCULPT_raycast_init(ViewContext *vc,
                          const float mval[2],
                          float ray_start[3],
                          float ray_end[3],
                          float ray_normal[3],
                          bool original)
{
  float obimat[4][4];
  float dist;
  Object *ob = vc->obact;
  RegionView3D *rv3d = vc->rv3d;
  View3D *v3d = vc->v3d;

  /* TODO: what if the segment is totally clipped? (return == 0). */
  ED_view3d_win_to_segment_clipped(
      vc->depsgraph, vc->region, vc->v3d, mval, ray_start, ray_end, true);

  invert_m4_m4(obimat, ob->object_to_world);
  mul_m4_v3(obimat, ray_start);
  mul_m4_v3(obimat, ray_end);

  sub_v3_v3v3(ray_normal, ray_end, ray_start);
  dist = normalize_v3(ray_normal);

  /* If the ray is clipped, don't adjust its start/end. */
  if ((rv3d->is_persp == false) && !RV3D_CLIPPING_ENABLED(v3d, rv3d)) {
    /* Get the view origin without the addition
     * of -ray_normal * clip_start that
     * ED_view3d_win_to_segment_clipped gave us.
     * This is necessary to avoid floating point overflow.
     */
    ED_view3d_win_to_origin(vc->region, mval, ray_start);
    mul_m4_v3(obimat, ray_start);

    BKE_pbvh_clip_ray_ortho(ob->sculpt->pbvh, original, ray_start, ray_end, ray_normal);

    dist = len_v3v3(ray_start, ray_end);
  }

  return dist;
}

bool SCULPT_cursor_geometry_info_update(bContext *C,
                                        SculptCursorGeometryInfo *out,
                                        const float mval[2],
                                        bool use_sampled_normal,
                                        bool /*use_back*/)
{
  Depsgraph *depsgraph = CTX_data_depsgraph_pointer(C);
  Scene *scene = CTX_data_scene(C);
  Sculpt *sd = scene->toolsettings->sculpt;
  Object *ob;
  SculptSession *ss;
  ViewContext vc;
  const Brush *brush = BKE_paint_brush(BKE_paint_get_active_from_context(C));
  float ray_start[3], ray_end[3], ray_normal[3], depth, face_normal[3], sampled_normal[3],
      mat[3][3];
  float viewDir[3] = {0.0f, 0.0f, 1.0f};
  bool original = false;

  ED_view3d_viewcontext_init(C, &vc, depsgraph);

  ob = vc.obact;
  ss = ob->sculpt;

  if (!ss->pbvh || !vc.rv3d) {
    zero_v3(out->location);
    zero_v3(out->normal);
    zero_v3(out->active_vertex_co);
    return false;
  }

  /* PBVH raycast to get active vertex and face normal. */
  depth = SCULPT_raycast_init(&vc, mval, ray_start, ray_end, ray_normal, original);
  SCULPT_stroke_modifiers_check(C, ob, brush);

  SculptRaycastData srd{};
  srd.original = original;
  srd.ss = ob->sculpt;
  srd.hit = false;
  srd.ray_start = ray_start;
  srd.ray_normal = ray_normal;
  srd.depth = depth;
  srd.face_normal = face_normal;
  srd.active_face.i = PBVH_REF_NONE;
  srd.active_vertex.i = PBVH_REF_NONE;

  isect_ray_tri_watertight_v3_precalc(&srd.isect_precalc, ray_normal);
  BKE_pbvh_raycast(
      ss->pbvh, sculpt_raycast_cb, &srd, ray_start, ray_normal, srd.original, ss->stroke_id);

  /* Cursor is not over the mesh, return default values. */
  if (!srd.hit) {
    zero_v3(out->location);
    zero_v3(out->normal);
    zero_v3(out->active_vertex_co);
    return false;
  }

  /* Update the active vertex of the SculptSession. */
  ss->active_vertex = srd.active_vertex;
  copy_v3_v3(out->active_vertex_co, SCULPT_active_vertex_co_get(ss));

  switch (BKE_pbvh_type(ss->pbvh)) {
    case PBVH_FACES:
      ss->active_face = srd.active_face;
      ss->active_grid_index = 0;
      break;
    case PBVH_GRIDS:
      ss->active_face = srd.active_face;
      ss->active_grid_index = ss->active_face.i;
      break;
    case PBVH_BMESH:
      ss->active_face = srd.active_face;
      ss->active_grid_index = 0;
      break;
  }

  copy_v3_v3(out->location, ray_normal);
  mul_v3_fl(out->location, srd.depth);
  add_v3_v3(out->location, ray_start);

  /* Option to return the face normal directly for performance o accuracy reasons. */
  if (!use_sampled_normal) {
    copy_v3_v3(out->normal, srd.face_normal);
    return srd.hit;
  }

  /* Sampled normal calculation. */
  float radius;

  /* Update cursor data in SculptSession. */
  invert_m4_m4(ob->world_to_object, ob->object_to_world);
  copy_m3_m4(mat, vc.rv3d->viewinv);
  mul_m3_v3(mat, viewDir);
  copy_m3_m4(mat, ob->world_to_object);
  mul_m3_v3(mat, viewDir);
  normalize_v3_v3(ss->cursor_view_normal, viewDir);
  copy_v3_v3(ss->cursor_normal, srd.face_normal);
  copy_v3_v3(ss->cursor_location, out->location);
  ss->rv3d = vc.rv3d;
  ss->v3d = vc.v3d;

  if (!BKE_brush_use_locked_size(scene, brush)) {
    radius = paint_calc_object_space_radius(&vc, out->location, BKE_brush_size_get(scene, brush));
  }
  else {
    radius = BKE_brush_unprojected_radius_get(scene, brush);
  }
  ss->cursor_radius = radius;

  Vector<PBVHNode *> nodes = sculpt_pbvh_gather_cursor_update(ob, sd, original);

  /* In case there are no nodes under the cursor, return the face normal. */
  if (nodes.is_empty()) {
    copy_v3_v3(out->normal, srd.face_normal);
    return true;
  }

  /* Calculate the sampled normal. */
  if (SCULPT_pbvh_calc_area_normal(brush, ob, nodes, sampled_normal)) {
    copy_v3_v3(out->normal, sampled_normal);
    copy_v3_v3(ss->cursor_sampled_normal, sampled_normal);
  }
  else {
    /* Use face normal when there are no vertices to sample inside the cursor radius. */
    copy_v3_v3(out->normal, srd.face_normal);
  }
  return true;
}

bool SCULPT_stroke_get_location(bContext *C,
                                float out[3],
                                const float mval[2],
                                bool force_original)
{
  const Brush *brush = BKE_paint_brush(BKE_paint_get_active_from_context(C));
  bool check_closest = brush->falloff_shape == PAINT_FALLOFF_SHAPE_TUBE;

  return SCULPT_stroke_get_location_ex(C, out, mval, force_original, check_closest, true);
}

bool SCULPT_stroke_get_location_ex(bContext *C,
                                   float out[3],
                                   const float mval[2],
                                   bool force_original,
                                   bool check_closest,
                                   bool limit_closest_radius)
{
  Depsgraph *depsgraph = CTX_data_depsgraph_pointer(C);
  Object *ob;
  SculptSession *ss;
  StrokeCache *cache;
  float ray_start[3], ray_end[3], ray_normal[3], depth, face_normal[3];
  bool original;
  ViewContext vc;

  ED_view3d_viewcontext_init(C, &vc, depsgraph);

  ob = vc.obact;

  ss = ob->sculpt;
  cache = ss->cache;
  original = force_original || ((cache) ? !cache->accum : false);

  const Brush *brush = BKE_paint_brush(BKE_paint_get_active_from_context(C));

  SCULPT_stroke_modifiers_check(C, ob, brush);

  depth = SCULPT_raycast_init(&vc, mval, ray_start, ray_end, ray_normal, original);

  bool hit = false;
  {
    SculptRaycastData srd;
    srd.ss = ob->sculpt;
    srd.ray_start = ray_start;
    srd.ray_normal = ray_normal;
    srd.hit = false;
    srd.depth = depth;
    srd.original = original;
    srd.face_normal = face_normal;
    srd.active_face.i = PBVH_REF_NONE;
    srd.active_vertex.i = PBVH_REF_NONE;
    isect_ray_tri_watertight_v3_precalc(&srd.isect_precalc, ray_normal);

    BKE_pbvh_raycast(
        ss->pbvh, sculpt_raycast_cb, &srd, ray_start, ray_normal, srd.original, ss->stroke_id);
    if (srd.hit) {
      hit = true;
      copy_v3_v3(out, ray_normal);
      mul_v3_fl(out, srd.depth);
      add_v3_v3(out, ray_start);
    }
  }

  if (hit || !check_closest) {
    return hit;
  }

  SculptFindNearestToRayData srd{};
  srd.original = original;
  srd.ss = ob->sculpt;
  srd.hit = false;
  srd.ray_start = ray_start;
  srd.ray_normal = ray_normal;
  srd.depth = FLT_MAX;
  srd.dist_sq_to_ray = FLT_MAX;

  BKE_pbvh_find_nearest_to_ray(
      ss->pbvh, sculpt_find_nearest_to_ray_cb, &srd, ray_start, ray_normal, srd.original);
  if (srd.hit && srd.dist_sq_to_ray) {
    hit = true;
    copy_v3_v3(out, ray_normal);
    mul_v3_fl(out, srd.depth);
    add_v3_v3(out, ray_start);
  }

  float closest_radius_sq = FLT_MAX;
  if (limit_closest_radius) {
    closest_radius_sq = SCULPT_calc_radius(&vc, brush, CTX_data_scene(C), out);
    closest_radius_sq *= closest_radius_sq;
  }

  return hit && srd.dist_sq_to_ray < closest_radius_sq;
}

static void sculpt_brush_init_tex(Sculpt *sd, SculptSession *ss)
{
  Brush *brush = BKE_paint_brush(&sd->paint);
  const MTex *mask_tex = BKE_brush_mask_texture_get(brush, OB_MODE_SCULPT);

  /* Init mtex nodes. */
  if (mask_tex->tex && mask_tex->tex->nodetree) {
    /* Has internal flag to detect it only does it once. */
    ntreeTexBeginExecTree(mask_tex->tex->nodetree);
  }

  if (ss->tex_pool == nullptr) {
    ss->tex_pool = BKE_image_pool_new();
  }
}

static void sculpt_brush_stroke_init(bContext *C, wmOperator *op)
{
  Object *ob = CTX_data_active_object(C);
  ToolSettings *tool_settings = CTX_data_tool_settings(C);
  Sculpt *sd = tool_settings->sculpt;
  SculptSession *ss = CTX_data_active_object(C)->sculpt;
  Brush *brush = BKE_paint_brush(&sd->paint);
  int mode = RNA_enum_get(op->ptr, "mode");
  bool need_pmap, needs_colors;
  bool need_mask = false;

  if (brush->sculpt_tool == SCULPT_TOOL_MASK) {
    need_mask = true;
  }

  if (brush->sculpt_tool == SCULPT_TOOL_CLOTH ||
      brush->deform_target == BRUSH_DEFORM_TARGET_CLOTH_SIM)
  {
    need_mask = true;
  }

  view3d_operator_needs_opengl(C);
  sculpt_brush_init_tex(sd, ss);

  need_pmap = sculpt_needs_connectivity_info(sd, brush, ss, mode);
  needs_colors = SCULPT_tool_is_paint(brush->sculpt_tool) &&
                 !SCULPT_use_image_paint_brush(&tool_settings->paint_mode, ob);

  if (needs_colors) {
    BKE_sculpt_color_layer_create_if_needed(ob);
  }

  /* CTX_data_ensure_evaluated_depsgraph should be used at the end to include the updates of
   * earlier steps modifying the data. */
  Depsgraph *depsgraph = CTX_data_ensure_evaluated_depsgraph(C);
  BKE_sculpt_update_object_for_edit(
      depsgraph, ob, need_pmap, need_mask, SCULPT_tool_is_paint(brush->sculpt_tool));

  ED_paint_tool_update_sticky_shading_color(C, ob);
}

static void sculpt_restore_mesh(Sculpt *sd, Object *ob)
{
  Brush *brush = BKE_paint_brush(&sd->paint);

  /* For the cloth brush it makes more sense to not restore the mesh state to keep running the
   * simulation from the previous state. */
  if (brush->sculpt_tool == SCULPT_TOOL_CLOTH) {
    return;
  }

  /* Restore the mesh before continuing with anchored stroke. */
  if (is_realtime_restored(brush)) {
    paint_mesh_restore_co(sd, ob);
  }
}

void SCULPT_update_object_bounding_box(Object *ob)
{
  if (ob->runtime.bb) {
    float bb_min[3], bb_max[3];

    BKE_pbvh_bounding_box(ob->sculpt->pbvh, bb_min, bb_max);
    BKE_boundbox_init_from_minmax(ob->runtime.bb, bb_min, bb_max);
  }
}

void SCULPT_flush_update_step(bContext *C, SculptUpdateType update_flags)
{
  using namespace blender;
  Depsgraph *depsgraph = CTX_data_depsgraph_pointer(C);
  Object *ob = CTX_data_active_object(C);
  SculptSession *ss = ob->sculpt;
  ARegion *region = CTX_wm_region(C);
  MultiresModifierData *mmd = ss->multires.modifier;
  RegionView3D *rv3d = CTX_wm_region_view3d(C);
  Mesh *mesh = static_cast<Mesh *>(ob->data);

  if (rv3d) {
    /* Mark for faster 3D viewport redraws. */
    rv3d->rflag |= RV3D_PAINTING;
  }

  if (mmd != nullptr) {
    multires_mark_as_modified(depsgraph, ob, MULTIRES_COORDS_MODIFIED);
  }

  if ((update_flags & SCULPT_UPDATE_IMAGE) != 0) {
    ED_region_tag_redraw(region);
    if (update_flags == SCULPT_UPDATE_IMAGE) {
      /* Early exit when only need to update the images. We don't want to tag any geometry
       * updates that would rebuilt the PBVH. */
      return;
    }
  }

  DEG_id_tag_update(&ob->id, ID_RECALC_SHADING);

  /* Only current viewport matters, slower update for all viewports will
   * be done in sculpt_flush_update_done. */
  if (!BKE_sculptsession_use_pbvh_draw(ob, rv3d)) {
    /* Slow update with full dependency graph update and all that comes with it.
     * Needed when there are modifiers or full shading in the 3D viewport. */
    DEG_id_tag_update(&ob->id, ID_RECALC_GEOMETRY);
    ED_region_tag_redraw(region);
  }
  else {
    /* Fast path where we just update the BVH nodes that changed, and redraw
     * only the part of the 3D viewport where changes happened. */
    rcti r;

    if (update_flags & SCULPT_UPDATE_COORDS) {
      BKE_pbvh_update_bounds(ss->pbvh, PBVH_UpdateBB);
      /* Update the object's bounding box too so that the object
       * doesn't get incorrectly clipped during drawing in
       * draw_mesh_object(). #33790. */
      SCULPT_update_object_bounding_box(ob);
    }

    RegionView3D *rv3d = CTX_wm_region_view3d(C);
    if (rv3d && SCULPT_get_redraw_rect(region, rv3d, ob, &r)) {
      if (ss->cache) {
        ss->cache->current_r = r;
      }

      /* previous is not set in the current cache else
       * the partial rect will always grow */
      sculpt_extend_redraw_rect_previous(ob, &r);

      r.xmin += region->winrct.xmin - 2;
      r.xmax += region->winrct.xmin + 2;
      r.ymin += region->winrct.ymin - 2;
      r.ymax += region->winrct.ymin + 2;
      ED_region_tag_redraw_partial(region, &r, true);
    }
  }

  if (update_flags & SCULPT_UPDATE_COORDS && !ss->shapekey_active) {
    if (BKE_pbvh_type(ss->pbvh) == PBVH_FACES) {
      /* When sculpting and changing the positions of a mesh, tag them as changed and update. */
      BKE_mesh_tag_positions_changed(mesh);
      /* Update the mesh's bounds eagerly since the PBVH already has that information. */
      Bounds<float3> bounds;
      BKE_pbvh_bounding_box(ob->sculpt->pbvh, bounds.min, bounds.max);
      mesh->bounds_set_eager(bounds);
    }
  }
}

void SCULPT_flush_update_done(const bContext *C, Object *ob, SculptUpdateType update_flags)
{
  /* After we are done drawing the stroke, check if we need to do a more
   * expensive depsgraph tag to update geometry. */
  wmWindowManager *wm = CTX_wm_manager(C);
  RegionView3D *current_rv3d = CTX_wm_region_view3d(C);
  SculptSession *ss = ob->sculpt;
  Mesh *mesh = static_cast<Mesh *>(ob->data);

  /* Always needed for linked duplicates. */
  bool need_tag = (ID_REAL_USERS(&mesh->id) > 1);

  if (current_rv3d) {
    current_rv3d->rflag &= ~RV3D_PAINTING;
  }

  LISTBASE_FOREACH (wmWindow *, win, &wm->windows) {
    bScreen *screen = WM_window_get_active_screen(win);
    LISTBASE_FOREACH (ScrArea *, area, &screen->areabase) {
      SpaceLink *sl = static_cast<SpaceLink *>(area->spacedata.first);
      if (sl->spacetype != SPACE_VIEW3D) {
        continue;
      }

      /* Tag all 3D viewports for redraw now that we are done. Others
       * viewports did not get a full redraw, and anti-aliasing for the
       * current viewport was deactivated. */
      LISTBASE_FOREACH (ARegion *, region, &area->regionbase) {
        if (region->regiontype == RGN_TYPE_WINDOW) {
          RegionView3D *rv3d = static_cast<RegionView3D *>(region->regiondata);
          if (rv3d != current_rv3d) {
            need_tag |= !BKE_sculptsession_use_pbvh_draw(ob, rv3d);
          }

          ED_region_tag_redraw(region);
        }
      }
    }

    if (update_flags & SCULPT_UPDATE_IMAGE) {
      LISTBASE_FOREACH (ScrArea *, area, &screen->areabase) {
        SpaceLink *sl = static_cast<SpaceLink *>(area->spacedata.first);
        if (sl->spacetype != SPACE_IMAGE) {
          continue;
        }
        ED_area_tag_redraw_regiontype(area, RGN_TYPE_WINDOW);
      }
    }
  }

  if (update_flags & SCULPT_UPDATE_COORDS) {
    BKE_pbvh_update_bounds(ss->pbvh, PBVH_UpdateOriginalBB);

    /* Coordinates were modified, so fake neighbors are not longer valid. */
    SCULPT_fake_neighbors_free(ob);
  }

  if (update_flags & SCULPT_UPDATE_MASK) {
    BKE_pbvh_update_vertex_data(ss->pbvh, PBVH_UpdateMask);
  }

  if (update_flags & SCULPT_UPDATE_COLOR) {
    BKE_pbvh_update_vertex_data(ss->pbvh, PBVH_UpdateColor);
  }

  if (BKE_pbvh_type(ss->pbvh) == PBVH_BMESH) {
    blender::bke::dyntopo::after_stroke(ss->pbvh, false);
  }

  BKE_sculpt_attributes_destroy_temporary_stroke(ob);

  if (update_flags & SCULPT_UPDATE_COORDS) {
    /* Optimization: if there is locked key and active modifiers present in */
    /* the stack, keyblock is updating at each step. otherwise we could update */
    /* keyblock only when stroke is finished. */
    if (ss->shapekey_active && !ss->deform_modifiers_active) {
      sculpt_update_keyblock(ob);
    }
  }

  if (need_tag) {
    DEG_id_tag_update(&ob->id, ID_RECALC_GEOMETRY);
  }
}

/* Returns whether the mouse/stylus is over the mesh (1)
 * or over the background (0). */
static bool over_mesh(bContext *C, wmOperator * /*op*/, const float mval[2])
{
  float co_dummy[3];
  Sculpt *sd = CTX_data_tool_settings(C)->sculpt;
  Brush *brush = BKE_paint_brush(&sd->paint);

  bool check_closest = brush->falloff_shape == PAINT_FALLOFF_SHAPE_TUBE;

  return SCULPT_stroke_get_location_ex(C, co_dummy, mval, false, check_closest, true);
}

static void sculpt_stroke_undo_begin(const bContext *C, wmOperator *op)
{
  Object *ob = CTX_data_active_object(C);
  Sculpt *sd = CTX_data_tool_settings(C)->sculpt;
  Brush *brush = BKE_paint_brush(&sd->paint);
  ToolSettings *tool_settings = CTX_data_tool_settings(C);

  /* Setup the correct undo system. Image painting and sculpting are mutual exclusive.
   * Color attributes are part of the sculpting undo system. */
  if (brush && brush->sculpt_tool == SCULPT_TOOL_PAINT &&
      SCULPT_use_image_paint_brush(&tool_settings->paint_mode, ob))
  {
    ED_image_undo_push_begin(op->type->name, PAINT_MODE_SCULPT);
  }
  else {
    SCULPT_undo_push_begin_ex(ob, sculpt_tool_name(sd));
  }
}

static void sculpt_stroke_undo_end(const bContext *C, Brush *brush)
{
  Object *ob = CTX_data_active_object(C);
  ToolSettings *tool_settings = CTX_data_tool_settings(C);

  if (brush && brush->sculpt_tool == SCULPT_TOOL_PAINT &&
      SCULPT_use_image_paint_brush(&tool_settings->paint_mode, ob))
  {
    ED_image_undo_push_end();
  }
  else {
    SCULPT_undo_push_end(ob);
  }
}

bool SCULPT_handles_colors_report(SculptSession *ss, ReportList *reports)
{
  switch (BKE_pbvh_type(ss->pbvh)) {
    case PBVH_FACES:
      return true;
    case PBVH_BMESH:
      return true;
    case PBVH_GRIDS:
      BKE_report(reports, RPT_ERROR, "Not supported in multiresolution mode");
      return false;
  }

  BLI_assert_msg(0, "PBVH corruption, type was invalid.");

  return false;
}

static bool sculpt_stroke_test_start(bContext *C, wmOperator *op, const float mval[2])
{
  /* Don't start the stroke until `mval` goes over the mesh.
   * NOTE: `mval` will only be null when re-executing the saved stroke.
   * We have exception for 'exec' strokes since they may not set `mval`,
   * only 'location', see: #52195. */
  if (((op->flag & OP_IS_INVOKE) == 0) || (mval == nullptr) || over_mesh(C, op, mval)) {
    Object *ob = CTX_data_active_object(C);
    SculptSession *ss = ob->sculpt;
    Sculpt *sd = CTX_data_tool_settings(C)->sculpt;
    Brush *brush = BKE_paint_brush(&sd->paint);
    ToolSettings *tool_settings = CTX_data_tool_settings(C);

    /* NOTE: This should be removed when paint mode is available. Paint mode can force based on
     * the canvas it is painting on. (ref. use_sculpt_texture_paint). */
    if (brush && SCULPT_tool_is_paint(brush->sculpt_tool) &&
        !SCULPT_use_image_paint_brush(&tool_settings->paint_mode, ob))
    {
      View3D *v3d = CTX_wm_view3d(C);
      if (v3d->shading.type == OB_SOLID) {
        v3d->shading.color_type = V3D_SHADING_VERTEX_COLOR;
      }
    }

    ED_view3d_init_mats_rv3d(ob, CTX_wm_region_view3d(C));

    sculpt_update_cache_invariants(C, sd, ss, op, mval);

    SCULPT_stroke_id_next(ob);
    ss->cache->stroke_id = ss->stroke_id;

    if (ss->pbvh) {
      blender::bke::pbvh::on_stroke_start(ss->pbvh);
    }

    SculptCursorGeometryInfo sgi;
    SCULPT_cursor_geometry_info_update(C, &sgi, mval, false, false);

    sculpt_stroke_undo_begin(C, op);

    return true;
  }
  return false;
}

static void sculpt_stroke_update_step(bContext *C,
                                      wmOperator * /*op*/,
                                      PaintStroke *stroke,
                                      PointerRNA *itemptr)
{
  UnifiedPaintSettings *ups = &CTX_data_tool_settings(C)->unified_paint_settings;
  Sculpt *sd = CTX_data_tool_settings(C)->sculpt;
  Object *ob = CTX_data_active_object(C);
  SculptSession *ss = ob->sculpt;
  const Brush *brush = BKE_paint_brush(&sd->paint);
  ToolSettings *tool_settings = CTX_data_tool_settings(C);
  StrokeCache *cache = ss->cache;

  float stroke_distance = paint_stroke_distance_get(stroke);
  float stroke_delta = stroke_distance - cache->stroke_distance;
  cache->stroke_distance = stroke_distance;

  SCULPT_stroke_modifiers_check(C, ob, brush);
  sculpt_update_cache_variants(C, sd, ob, itemptr);
  sculpt_restore_mesh(sd, ob);

  if (brush->flag & BRUSH_SCENE_SPACING) {
    stroke_delta /= ss->cache->radius;
  }
  else {
    stroke_delta /= ups->pixel_radius;
  }
  cache->stroke_distance_t += stroke_delta;

  float radius = ss->cache->radius;
  if (brush->flag & BRUSH_ANCHORED) {
    radius = SCULPT_calc_radius(cache->vc, brush, CTX_data_scene(C), cache->true_location);
  }

  if (ELEM(ss->cached_dyntopo.mode, DYNTOPO_DETAIL_CONSTANT, DYNTOPO_DETAIL_MANUAL)) {
    float object_space_constant_detail = 1.0f / (ss->cached_dyntopo.constant_detail *
                                                 mat4_to_scale(ob->object_to_world));
    blender::bke::dyntopo::detail_size_set(
        ss->pbvh, object_space_constant_detail, DYNTOPO_DETAIL_RANGE);
  }
  else if (ss->cached_dyntopo.mode == DYNTOPO_DETAIL_BRUSH) {
    blender::bke::dyntopo::detail_size_set(
        ss->pbvh, radius * ss->cached_dyntopo.detail_percent / 100.0f, DYNTOPO_DETAIL_RANGE);
  }
  else { /* Relative mode. */
    blender::bke::dyntopo::detail_size_set(ss->pbvh,
                                           (radius / ss->cache->dyntopo_pixel_radius) *
                                               (ss->cached_dyntopo.detail_size * U.pixelsize),
                                           DYNTOPO_DETAIL_RANGE);
  }

  float dyntopo_spacing = float(ss->cached_dyntopo.spacing) / 50.0f;

  bool do_dyntopo = SCULPT_stroke_is_dynamic_topology(ss, sd, brush);

  bool has_spacing = !(brush->flag & BRUSH_ANCHORED);
  if (has_spacing && dyntopo_spacing > 0.0f) {
    do_dyntopo = do_dyntopo &&
                 (ss->cache->stroke_distance_t == 0.0f ||
                  ss->cache->stroke_distance_t - ss->cache->last_dyntopo_t > dyntopo_spacing);
  }

  /* Running dyntopo before layer brush causes artifacts. */
  bool run_dyntopo_after = brush->sculpt_tool == SCULPT_TOOL_LAYER;

  if (do_dyntopo) {
    ss->cache->last_dyntopo_t = ss->cache->stroke_distance_t;

    if (!run_dyntopo_after) {
      /* Note: dyntopo repeats happen after the dab. */
      do_symmetrical_brush_actions(
          sd, ob, sculpt_topology_update, ups, &tool_settings->paint_mode);
    }
  }

  do_symmetrical_brush_actions(sd, ob, do_brush_action, ups, &tool_settings->paint_mode);
  sculpt_combine_proxies(sd, ob);

  int dyntopo_repeat = ss->cached_dyntopo.repeat;
  if (run_dyntopo_after) {
    dyntopo_repeat++;
  }

  if (do_dyntopo && dyntopo_repeat) {
    float3 location = ss->cache->true_location;

    add_v3_v3(cache->true_location, cache->grab_delta);

    for (int i = 0; i < dyntopo_repeat; i++) {
      do_symmetrical_brush_actions(
          sd, ob, sculpt_topology_update, ups, &tool_settings->paint_mode);
    }

    copy_v3_v3(ss->cache->true_location, location);
  }

  /* Hack to fix noise texture tearing mesh. */
  sculpt_fix_noise_tear(sd, ob);

  /* TODO(sergey): This is not really needed for the solid shading,
   * which does use pBVH drawing anyway, but texture and wireframe
   * requires this.
   *
   * Could be optimized later, but currently don't think it's so
   * much common scenario.
   *
   * Same applies to the DEG_id_tag_update() invoked from
   * sculpt_flush_update_step().
   */
  if (ss->deform_modifiers_active) {
    SCULPT_flush_stroke_deform(sd, ob, sculpt_tool_is_proxy_used(brush->sculpt_tool));
  }
  else if (ss->shapekey_active) {
    sculpt_update_keyblock(ob);
  }

  ss->cache->first_time = false;
  copy_v3_v3(ss->cache->true_last_location, ss->cache->true_location);

  /* Cleanup. */
  if (brush->sculpt_tool == SCULPT_TOOL_MASK) {
    SCULPT_flush_update_step(C, SCULPT_UPDATE_MASK);
  }
  else if (SCULPT_tool_is_paint(brush->sculpt_tool)) {
    if (SCULPT_use_image_paint_brush(&tool_settings->paint_mode, ob)) {
      SCULPT_flush_update_step(C, SCULPT_UPDATE_IMAGE);
    }
    else {
      SCULPT_flush_update_step(C, SCULPT_UPDATE_COLOR);
    }
  }
  else {
    SCULPT_flush_update_step(C, SCULPT_UPDATE_COORDS);
  }
}

static void sculpt_brush_exit_tex(Sculpt *sd)
{
  Brush *brush = BKE_paint_brush(&sd->paint);
  const MTex *mask_tex = BKE_brush_mask_texture_get(brush, OB_MODE_SCULPT);

  if (mask_tex->tex && mask_tex->tex->nodetree) {
    ntreeTexEndExecTree(mask_tex->tex->nodetree->runtime->execdata);
  }
}

static void sculpt_stroke_done(const bContext *C, PaintStroke * /*stroke*/)
{
  Object *ob = CTX_data_active_object(C);
  SculptSession *ss = ob->sculpt;
  Sculpt *sd = CTX_data_tool_settings(C)->sculpt;
  ToolSettings *tool_settings = CTX_data_tool_settings(C);

  /* Finished. */
  if (!ss->cache) {
    sculpt_brush_exit_tex(sd);
    return;
  }
  UnifiedPaintSettings *ups = &CTX_data_tool_settings(C)->unified_paint_settings;
  Brush *brush = BKE_paint_brush(&sd->paint);
  BLI_assert(brush == ss->cache->brush); /* const, so we shouldn't change. */
  ups->draw_inverted = false;

  SCULPT_stroke_modifiers_check(C, ob, brush);

  /* Alt-Smooth. */
  if (ss->cache->alt_smooth) {
    smooth_brush_toggle_off(C, &sd->paint, ss->cache);
    /* Refresh the brush pointer in case we switched brush in the toggle function. */
    brush = BKE_paint_brush(&sd->paint);
  }

  if (SCULPT_is_automasking_enabled(sd, ss, brush)) {
    SCULPT_automasking_cache_free(ss, ob, ss->cache->automasking);
  }

  SCULPT_cache_free(ss->cache);
  ss->cache = nullptr;

  sculpt_stroke_undo_end(C, brush);

  if (brush->sculpt_tool == SCULPT_TOOL_MASK) {
    SCULPT_flush_update_done(C, ob, SCULPT_UPDATE_MASK);
  }
  else if (brush->sculpt_tool == SCULPT_TOOL_PAINT) {
    if (SCULPT_use_image_paint_brush(&tool_settings->paint_mode, ob)) {
      SCULPT_flush_update_done(C, ob, SCULPT_UPDATE_IMAGE);
    }
    else {
      BKE_sculpt_attributes_destroy_temporary_stroke(ob);
      SCULPT_flush_update_done(C, ob, SCULPT_UPDATE_COLOR);
    }
  }
  else {
    SCULPT_flush_update_done(C, ob, SCULPT_UPDATE_COORDS);
  }

  WM_event_add_notifier(C, NC_OBJECT | ND_DRAW, ob);
  sculpt_brush_exit_tex(sd);
}

static int sculpt_brush_stroke_invoke(bContext *C, wmOperator *op, const wmEvent *event)
{
  PaintStroke *stroke;
  int ignore_background_click;
  int retval;
  Object *ob = CTX_data_active_object(C);

  /* Test that ob is visible; otherwise we won't be able to get evaluated data
   * from the depsgraph. We do this here instead of SCULPT_mode_poll
   * to avoid falling through to the translate operator in the
   * global view3d keymap.
   *
   * NOTE: #BKE_object_is_visible_in_viewport is not working here (it returns false
   * if the object is in local view); instead, test for OB_HIDE_VIEWPORT directly.
   */

  if (ob->visibility_flag & OB_HIDE_VIEWPORT) {
    return OPERATOR_CANCELLED;
  }

  sculpt_brush_stroke_init(C, op);

  Sculpt *sd = CTX_data_tool_settings(C)->sculpt;
  Brush *brush = BKE_paint_brush(&sd->paint);
  SculptSession *ss = ob->sculpt;

  if (SCULPT_tool_is_paint(brush->sculpt_tool) &&
      !SCULPT_handles_colors_report(ob->sculpt, op->reports))
  {
    return OPERATOR_CANCELLED;
  }
  if (SCULPT_tool_is_mask(brush->sculpt_tool)) {
    MultiresModifierData *mmd = BKE_sculpt_multires_active(ss->scene, ob);
    BKE_sculpt_mask_layers_ensure(CTX_data_depsgraph_pointer(C), CTX_data_main(C), ob, mmd);
  }
  if (SCULPT_tool_is_face_sets(brush->sculpt_tool)) {
    ss->face_sets = BKE_sculpt_face_sets_ensure(ob);
  }

  stroke = paint_stroke_new(C,
                            op,
                            SCULPT_stroke_get_location,
                            sculpt_stroke_test_start,
                            sculpt_stroke_update_step,
                            nullptr,
                            sculpt_stroke_done,
                            event->type);

  op->customdata = stroke;

  /* For tablet rotation. */
  ignore_background_click = RNA_boolean_get(op->ptr, "ignore_background_click");
  const float mval[2] = {float(event->mval[0]), float(event->mval[1])};
  if (ignore_background_click && !over_mesh(C, op, mval)) {
    paint_stroke_free(C, op, static_cast<PaintStroke *>(op->customdata));
    return OPERATOR_PASS_THROUGH;
  }

  retval = op->type->modal(C, op, event);
  if (ELEM(retval, OPERATOR_FINISHED, OPERATOR_CANCELLED)) {
    paint_stroke_free(C, op, static_cast<PaintStroke *>(op->customdata));
    return retval;
  }
  /* Add modal handler. */
  WM_event_add_modal_handler(C, op);

  OPERATOR_RETVAL_CHECK(retval);
  BLI_assert(retval == OPERATOR_RUNNING_MODAL);

  return OPERATOR_RUNNING_MODAL;
}

static int sculpt_brush_stroke_exec(bContext *C, wmOperator *op)
{
  sculpt_brush_stroke_init(C, op);

  op->customdata = paint_stroke_new(C,
                                    op,
                                    SCULPT_stroke_get_location,
                                    sculpt_stroke_test_start,
                                    sculpt_stroke_update_step,
                                    nullptr,
                                    sculpt_stroke_done,
                                    0);

  /* Frees op->customdata. */
  paint_stroke_exec(C, op, static_cast<PaintStroke *>(op->customdata));

  return OPERATOR_FINISHED;
}

static void sculpt_brush_stroke_cancel(bContext *C, wmOperator *op)
{
  Object *ob = CTX_data_active_object(C);
  SculptSession *ss = ob->sculpt;
  Sculpt *sd = CTX_data_tool_settings(C)->sculpt;
  const Brush *brush = BKE_paint_brush(&sd->paint);

  /* XXX Canceling strokes that way does not work with dynamic topology,
   *     user will have to do real undo for now. See #46456.
   *
   * Update: this may actually work now.  Test.
   */
  if (ss->cache && !SCULPT_stroke_is_dynamic_topology(ss, sd, brush)) {
    paint_mesh_restore_co(sd, ob);
  }

  paint_stroke_cancel(C, op, static_cast<PaintStroke *>(op->customdata));

  if (ss->cache) {
    SCULPT_cache_free(ss->cache);
    ss->cache = nullptr;
  }

  sculpt_brush_exit_tex(sd);
}

static int sculpt_brush_stroke_modal(bContext *C, wmOperator *op, const wmEvent *event)
{
  return paint_stroke_modal(C, op, event, (PaintStroke **)&op->customdata);
}

static void sculpt_redo_empty_ui(bContext * /*C*/, wmOperator * /*op*/) {}

void SCULPT_OT_brush_stroke(wmOperatorType *ot)
{
  /* Identifiers. */
  ot->name = "Sculpt";
  ot->idname = "SCULPT_OT_brush_stroke";
  ot->description = "Sculpt a stroke into the geometry";

  /* API callbacks. */
  ot->invoke = sculpt_brush_stroke_invoke;
  ot->modal = sculpt_brush_stroke_modal;
  ot->exec = sculpt_brush_stroke_exec;
  ot->poll = SCULPT_poll;
  ot->cancel = sculpt_brush_stroke_cancel;
  ot->ui = sculpt_redo_empty_ui;

  /* Flags (sculpt does own undo? (ton)). */
  ot->flag = OPTYPE_BLOCKING;

  /* Properties. */

  paint_stroke_operator_properties(ot, true);

  RNA_def_boolean(ot->srna,
                  "ignore_background_click",
                  false,
                  "Ignore Background Click",
                  "Clicks on the background do not start the stroke");
}

/* Fake Neighbors. */
/* This allows the sculpt tools to work on meshes with multiple connected components as they had
 * only one connected component. When initialized and enabled, the sculpt API will return extra
 * connectivity neighbors that are not in the real mesh. These neighbors are calculated for each
 * vertex using the minimum distance to a vertex that is in a different connected component. */

/* The fake neighbors first need to be ensured to be initialized.
 * After that tools which needs fake neighbors functionality need to
 * temporarily enable it:
 *
 *   void my_awesome_sculpt_tool() {
 *     SCULPT_fake_neighbors_ensure(sd, object, brush->disconnected_distance_max);
 *     SCULPT_fake_neighbors_enable(ob);
 *
 *     ... Logic of the tool ...
 *     SCULPT_fake_neighbors_disable(ob);
 *   }
 *
 * Such approach allows to keep all the connectivity information ready for reuse
 * (without having lag prior to every stroke), but also makes it so the affect
 * is localized to a specific brushes and tools only. */

enum {
  SCULPT_TOPOLOGY_ID_NONE,
  SCULPT_TOPOLOGY_ID_DEFAULT,
};

static void SCULPT_fake_neighbor_init(SculptSession *ss, const float max_dist)
{
  const int totvert = SCULPT_vertex_count_get(ss);
  ss->fake_neighbors.fake_neighbor_index = static_cast<PBVHVertRef *>(
      MEM_malloc_arrayN(totvert, sizeof(int), "fake neighbor"));
  for (int i = 0; i < totvert; i++) {
    ss->fake_neighbors.fake_neighbor_index[i].i = FAKE_NEIGHBOR_NONE;
  }

  ss->fake_neighbors.current_max_distance = max_dist;
}

static void SCULPT_fake_neighbor_add(SculptSession *ss, PBVHVertRef v_a, PBVHVertRef v_b)
{
  int v_index_a = BKE_pbvh_vertex_to_index(ss->pbvh, v_a);
  int v_index_b = BKE_pbvh_vertex_to_index(ss->pbvh, v_b);

  if (ss->fake_neighbors.fake_neighbor_index[v_index_a].i == FAKE_NEIGHBOR_NONE) {
    ss->fake_neighbors.fake_neighbor_index[v_index_a].i = v_index_b;
    ss->fake_neighbors.fake_neighbor_index[v_index_b].i = v_index_a;
  }
}

static void sculpt_pose_fake_neighbors_free(SculptSession *ss)
{
  MEM_SAFE_FREE(ss->fake_neighbors.fake_neighbor_index);
}

struct NearestVertexFakeNeighborData {
  PBVHVertRef nearest_vertex;
  float nearest_vertex_distance_sq;
  int current_topology_id;
};

static void do_fake_neighbor_search_task(SculptSession *ss,
                                         const float nearest_vertex_search_co[3],
                                         const float max_distance_sq,
                                         PBVHNode *node,
                                         NearestVertexFakeNeighborData *nvtd)
{
  PBVHVertexIter vd;
  BKE_pbvh_vertex_iter_begin (ss->pbvh, node, vd, PBVH_ITER_UNIQUE) {
    int vd_topology_id = SCULPT_vertex_island_get(ss, vd.vertex);
    if (vd_topology_id != nvtd->current_topology_id &&
        ss->fake_neighbors.fake_neighbor_index[vd.index].i == FAKE_NEIGHBOR_NONE)
    {
      float distance_squared = len_squared_v3v3(vd.co, nearest_vertex_search_co);
      if (distance_squared < nvtd->nearest_vertex_distance_sq &&
          distance_squared < max_distance_sq) {
        nvtd->nearest_vertex = vd.vertex;
        nvtd->nearest_vertex_distance_sq = distance_squared;
      }
    }
  }
  BKE_pbvh_vertex_iter_end;
}

static PBVHVertRef SCULPT_fake_neighbor_search(Sculpt *sd,
                                               Object *ob,
                                               const PBVHVertRef vertex,
                                               float max_distance)
{
  using namespace blender;
  SculptSession *ss = ob->sculpt;

  SculptSearchSphereData data{};
  data.ss = ss;
  data.sd = sd;
  data.radius_squared = max_distance * max_distance;
  data.original = false;
  data.center = SCULPT_vertex_co_get(ss, vertex);

  Vector<PBVHNode *> nodes = blender::bke::pbvh::search_gather(
      ss->pbvh, [&](PBVHNode &node) { return SCULPT_search_sphere(&node, &data); });
  if (nodes.is_empty()) {
    return BKE_pbvh_make_vref(PBVH_REF_NONE);
  }

  const float3 nearest_vertex_search_co = SCULPT_vertex_co_get(ss, vertex);
  const float max_distance_sq = max_distance * max_distance;

  NearestVertexFakeNeighborData nvtd;
  nvtd.nearest_vertex.i = -1;
  nvtd.nearest_vertex_distance_sq = FLT_MAX;
  nvtd.current_topology_id = SCULPT_vertex_island_get(ss, vertex);

  nvtd = threading::parallel_reduce(
      nodes.index_range(),
      1,
      nvtd,
      [&](const IndexRange range, NearestVertexFakeNeighborData nvtd) {
        for (const int i : range) {
          do_fake_neighbor_search_task(
              ss, nearest_vertex_search_co, max_distance_sq, nodes[i], &nvtd);
        }
        return nvtd;
      },
      [](const NearestVertexFakeNeighborData &a, const NearestVertexFakeNeighborData &b) {
        NearestVertexFakeNeighborData joined = a;
        if (joined.nearest_vertex.i == PBVH_REF_NONE) {
          joined.nearest_vertex = b.nearest_vertex;
          joined.nearest_vertex_distance_sq = b.nearest_vertex_distance_sq;
        }
        else if (b.nearest_vertex_distance_sq < joined.nearest_vertex_distance_sq) {
          joined.nearest_vertex = b.nearest_vertex;
          joined.nearest_vertex_distance_sq = b.nearest_vertex_distance_sq;
        }
        return joined;
      });

  return nvtd.nearest_vertex;
}

struct SculptTopologyIDFloodFillData {
  int next_id;
};

void SCULPT_boundary_info_ensure(Object *object)
{
  blender::bke::sculpt::sculpt_vert_boundary_ensure(object);
}

void SCULPT_ensure_vemap(SculptSession *ss)
{
  if (BKE_pbvh_type(ss->pbvh) != PBVH_BMESH && ss->vemap.is_empty()) {
    ss->vemap = blender::bke::mesh::build_vert_to_edge_map(
        ss->edges, ss->totvert, ss->vert_to_edge_offsets, ss->vert_to_edge_indices);
  }
}

void SCULPT_ensure_epmap(SculptSession *ss)
{
  if (BKE_pbvh_type(ss->pbvh) != PBVH_BMESH && ss->epmap.is_empty()) {
    ss->epmap = blender::bke::mesh::build_edge_to_face_map(ss->faces,
                                                           ss->corner_edges,
                                                           ss->totedges,
                                                           ss->edge_to_face_offsets,
                                                           ss->edge_to_face_indices);
  }
}

void SCULPT_fake_neighbors_ensure(Sculpt *sd, Object *ob, const float max_dist)
{
  SculptSession *ss = ob->sculpt;
  const int totvert = SCULPT_vertex_count_get(ss);

  /* Fake neighbors were already initialized with the same distance, so no need to be
   * recalculated.
   */
  if (ss->fake_neighbors.fake_neighbor_index &&
      ss->fake_neighbors.current_max_distance == max_dist) {
    return;
  }

  SCULPT_topology_islands_ensure(ob);
  SCULPT_fake_neighbor_init(ss, max_dist);

  for (int i = 0; i < totvert; i++) {
    const PBVHVertRef from_v = BKE_pbvh_index_to_vertex(ss->pbvh, i);

    /* This vertex does not have a fake neighbor yet, search one for it. */
    if (ss->fake_neighbors.fake_neighbor_index[i].i == FAKE_NEIGHBOR_NONE) {
      const PBVHVertRef to_v = SCULPT_fake_neighbor_search(sd, ob, from_v, max_dist);
      if (to_v.i != PBVH_REF_NONE) {
        /* Add the fake neighbor if available. */
        SCULPT_fake_neighbor_add(ss, from_v, to_v);
      }
    }
  }
}

void SCULPT_fake_neighbors_enable(Object *ob)
{
  SculptSession *ss = ob->sculpt;
  BLI_assert(ss->fake_neighbors.fake_neighbor_index != nullptr);
  ss->fake_neighbors.use_fake_neighbors = true;
}

void SCULPT_fake_neighbors_disable(Object *ob)
{
  SculptSession *ss = ob->sculpt;
  BLI_assert(ss->fake_neighbors.fake_neighbor_index != nullptr);
  ss->fake_neighbors.use_fake_neighbors = false;
}

void SCULPT_fake_neighbors_free(Object *ob)
{
  SculptSession *ss = ob->sculpt;
  sculpt_pose_fake_neighbors_free(ss);
}

void SCULPT_automasking_node_begin(Object *ob,
                                   const SculptSession * /*ss*/,
                                   AutomaskingCache *automasking,
                                   AutomaskingNodeData *automask_data,
                                   PBVHNode *node)
{
  if (!automasking) {
    memset(automask_data, 0, sizeof(*automask_data));
    return;
  }

  automask_data->node = node;
  automask_data->have_orig_data = automasking->settings.flags &
                                  (BRUSH_AUTOMASKING_BRUSH_NORMAL | BRUSH_AUTOMASKING_VIEW_NORMAL);

  if (automask_data->have_orig_data) {
    SCULPT_orig_vert_data_init(&automask_data->orig_data, ob, node, SCULPT_UNDO_COORDS);
  }
  else {
    memset(&automask_data->orig_data, 0, sizeof(automask_data->orig_data));
  }
}

void SCULPT_automasking_node_update(SculptSession *ss,
                                    AutomaskingNodeData *automask_data,
                                    PBVHVertexIter *vd)
{
  if (automask_data->have_orig_data) {
    SCULPT_orig_vert_data_update(ss, &automask_data->orig_data, vd->vertex);
  }
}

bool SCULPT_vertex_is_occluded(SculptSession *ss, PBVHVertRef vertex, bool original)
{
  float ray_start[3], ray_end[3], ray_normal[3], face_normal[3];
  float co[3];

  copy_v3_v3(co, SCULPT_vertex_co_get(ss, vertex));
  float mouse[2];

  ViewContext *vc = ss->cache ? ss->cache->vc : &ss->filter_cache->vc;

  ED_view3d_project_float_v2_m4(
      vc->region, co, mouse, ss->cache ? ss->cache->projection_mat : ss->filter_cache->viewmat);

  int depth = SCULPT_raycast_init(vc, mouse, ray_end, ray_start, ray_normal, original);

  negate_v3(ray_normal);

  copy_v3_v3(ray_start, SCULPT_vertex_co_get(ss, vertex));
  madd_v3_v3fl(ray_start, ray_normal, 0.002);

  SculptRaycastData srd = {nullptr};
  srd.original = original;
  srd.ss = ss;
  srd.hit = false;
  srd.ray_start = ray_start;
  srd.ray_normal = ray_normal;
  srd.depth = depth;
  srd.face_normal = face_normal;
  srd.active_face.i = PBVH_REF_NONE;
  srd.active_vertex.i = PBVH_REF_NONE;

  isect_ray_tri_watertight_v3_precalc(&srd.isect_precalc, ray_normal);
  BKE_pbvh_raycast(
      ss->pbvh, sculpt_raycast_cb, &srd, ray_start, ray_normal, srd.original, ss->stroke_id);

  return srd.hit;
}

void SCULPT_stroke_id_next(Object *ob)
{
  ushort *id = reinterpret_cast<ushort *>(&ob->sculpt->stroke_id);

  /* Try to avoid offending undefined behavior sanitizers. */
  id[0] = ushort((int(id[0]) + 1) % 65535);
  id[1] = 0;
}

int SCULPT_face_set_get(const SculptSession *ss, PBVHFaceRef face)
{
  switch (BKE_pbvh_type(ss->pbvh)) {
    case PBVH_BMESH: {
      BMFace *f = reinterpret_cast<BMFace *>(face.i);
      return BM_ELEM_CD_GET_INT(f, ss->cd_faceset_offset);
    }
    case PBVH_FACES:
    case PBVH_GRIDS:
      return ss->face_sets[face.i];
  }

  BLI_assert_unreachable();

  return 0;
}

void SCULPT_face_set_set(SculptSession *ss, PBVHFaceRef face, int fset)
{
  switch (BKE_pbvh_type(ss->pbvh)) {
    case PBVH_BMESH: {
      BMFace *f = reinterpret_cast<BMFace *>(face.i);
      BM_ELEM_CD_SET_INT(f, ss->cd_faceset_offset, fset);
      break;
    }
    case PBVH_FACES:
    case PBVH_GRIDS:
      ss->face_sets[face.i] = fset;
  }
}

int SCULPT_vertex_island_get(SculptSession *ss, PBVHVertRef vertex)
{
  if (ss->attrs.topology_island_key) {
    return vertex_attr_get<uint8_t>(vertex, ss->attrs.topology_island_key);
  }

  return -1;
}

void SCULPT_topology_islands_invalidate(SculptSession *ss)
{
  ss->islands_valid = false;
}

void SCULPT_topology_islands_ensure(Object *ob)
{
  SculptSession *ss = ob->sculpt;

  if (ss->attrs.topology_island_key && ss->islands_valid && BKE_pbvh_type(ss->pbvh) != PBVH_BMESH)
  {
    return;
  }

  SculptAttributeParams params = {};
  params.permanent = params.stroke_only = params.simple_array = false;

  ss->attrs.topology_island_key = BKE_sculpt_attribute_ensure(
      ob, ATTR_DOMAIN_POINT, CD_PROP_INT8, SCULPT_ATTRIBUTE_NAME(topology_island_key), &params);
  SCULPT_vertex_random_access_ensure(ss);

  int totvert = SCULPT_vertex_count_get(ss);
  Set<PBVHVertRef> visit;
  Vector<PBVHVertRef> stack;
  uint8_t island_nr = 0;

  for (int i = 0; i < totvert; i++) {
    PBVHVertRef vertex = BKE_pbvh_index_to_vertex(ss->pbvh, i);

    if (visit.contains(vertex)) {
      continue;
    }

    stack.clear();
    stack.append(vertex);
    visit.add(vertex);

    while (stack.size()) {
      PBVHVertRef vertex2 = stack.pop_last();
      SculptVertexNeighborIter ni;

      vertex_attr_set<uint8_t>(vertex2, ss->attrs.topology_island_key, island_nr);

      SCULPT_VERTEX_DUPLICATES_AND_NEIGHBORS_ITER_BEGIN (ss, vertex2, ni) {
        if (visit.add(ni.vertex) && SCULPT_vertex_any_face_visible_get(ss, ni.vertex)) {
          stack.append(ni.vertex);
        }
      }
      SCULPT_VERTEX_NEIGHBORS_ITER_END(ni);
    }

    island_nr++;
  }

  ss->islands_valid = true;
}

void SCULPT_cube_tip_init(Sculpt * /*sd*/, Object *ob, Brush *brush, float mat[4][4])
{
  SculptSession *ss = ob->sculpt;
  float scale[4][4];
  float tmat[4][4];
  float unused[4][4];

  zero_m4(mat);
  calc_brush_local_mat(0.0, ob, unused, mat);

  /* Note: we ignore the radius scaling done inside of calc_brush_local_mat to
   * duplicate prior behavior.
   *
   * TODO: try disabling this and check that all edge cases work properly.
   */
  normalize_m4(mat);

  scale_m4_fl(scale, ss->cache->radius);
  mul_m4_m4m4(tmat, mat, scale);
  mul_v3_fl(tmat[1], brush->tip_scale_x);
  invert_m4_m4(mat, tmat);
}
/** \} */<|MERGE_RESOLUTION|>--- conflicted
+++ resolved
@@ -96,6 +96,9 @@
 
 using namespace blender::bke::paint;
 
+static Vector<PBVHNode *> sculpt_pbvh_gather_generic(
+    Object *ob, Sculpt *sd, const Brush *brush, bool use_original, float radius);
+
 static bool is_realtime_restored(Brush *brush)
 {
   return ((brush->flag & BRUSH_ANCHORED) ||
@@ -610,9 +613,6 @@
       blender::MutableSpan(ss->hide_poly, ss->totfaces).fill(!visible);
       break;
     case PBVH_BMESH: {
-      BMIter iter;
-      BMFace *f;
-
       BLI_assert(ss->hide_poly != nullptr);
 
       if (visible) {
@@ -1406,7 +1406,7 @@
   return threading::parallel_reduce(
              nodes.index_range(),
              1,
-             NearestVertexData{PBVH_REF_NONE, FLT_MAX},
+             NearestVertexData{{PBVH_REF_NONE}, FLT_MAX},
              [&](const IndexRange range, NearestVertexData nearest) {
                for (const int i : range) {
                  nearest_vertex_get_node(ss->pbvh, co, max_distance_sq, nodes[i], &nearest);
@@ -1772,75 +1772,123 @@
 
 /** \} */
 
-static Vector<PBVHNode *> sculpt_pbvh_gather_generic_intern(Object *ob,
-                                                            Sculpt *sd,
-                                                            const Brush *brush,
-                                                            bool use_original,
-                                                            float radius,
-                                                            PBVHNodeFlags flag)
-{
-  SculptSession *ss = ob->sculpt;
-  Vector<PBVHNode *> nodes;
-  PBVHNodeFlags leaf_flag = PBVH_Leaf;
-
-  if (flag & PBVH_TexLeaf) {
-    leaf_flag = PBVH_TexLeaf;
-  }
-
-  /* Build a list of all nodes that are potentially within the cursor or brush's area of
-   * influence.
-   */
-  if (!ss->cache || brush->falloff_shape == PAINT_FALLOFF_SHAPE_SPHERE) {
-    SculptSearchSphereData data{};
-    data.ss = ss;
-    data.sd = sd;
-    data.radius_squared = square_f(radius);
-    data.original = use_original;
-    data.ignore_fully_ineffective = brush->sculpt_tool != SCULPT_TOOL_MASK;
-    data.center = nullptr;
-    nodes = blender::bke::pbvh::search_gather(ss->pbvh, SCULPT_search_sphere_cb, &data, leaf_flag);
-  }
-  else {
-    DistRayAABB_Precalc dist_ray_to_aabb_precalc;
-    dist_squared_ray_to_aabb_v3_precalc(
-        &dist_ray_to_aabb_precalc, ss->cache->location, ss->cache->view_normal);
-    SculptSearchCircleData data{};
-    data.ss = ss;
-    data.sd = sd;
-    data.radius_squared = square_f(radius);
-    data.original = use_original;
-    data.dist_ray_to_aabb_precalc = &dist_ray_to_aabb_precalc;
-    data.ignore_fully_ineffective = brush->sculpt_tool != SCULPT_TOOL_MASK;
-    nodes = blender::bke::pbvh::search_gather(ss->pbvh, SCULPT_search_circle_cb, &data, leaf_flag);
-  }
-
-  return nodes;
-}
-
-static Vector<PBVHNode *> sculpt_pbvh_gather_generic(
-    Object *ob, Sculpt *sd, const Brush *brush, bool use_original, float radius)
-{
-  return sculpt_pbvh_gather_generic_intern(ob, sd, brush, use_original, radius, PBVH_Leaf);
-}
-
-static Vector<PBVHNode *> sculpt_pbvh_gather_texpaint(
-    Object *ob, Sculpt *sd, const Brush *brush, bool use_original, float radius)
-{
-  return sculpt_pbvh_gather_generic_intern(ob, sd, brush, use_original, radius, PBVH_TexLeaf);
-}
-
 /* -------------------------------------------------------------------- */
 /** \name Sculpt Paint Mesh
  * \{ */
 
-static void paint_mesh_restore_node(Object *ob, const SculptUndoType type, PBVHNode *node)
-{
+static void paint_mesh_restore_node(Object *ob, SculptUndoType type, PBVHNode *node)
+{
+
   SculptSession *ss = ob->sculpt;
 
-<<<<<<< HEAD
+  switch (type) {
+    case SCULPT_UNDO_MASK:
+      BKE_pbvh_node_mark_update_mask(node);
+      break;
+    case SCULPT_UNDO_COLOR:
+      BKE_pbvh_node_mark_update_color(node);
+      break;
+    case SCULPT_UNDO_FACE_SETS:
+      BKE_pbvh_node_mark_update_face_sets(node);
+      break;
+    case SCULPT_UNDO_COORDS:
+      BKE_pbvh_node_mark_update(node);
+      break;
+    default:
+      break;
+  }
+
+  PBVHVertexIter vd;
+
+  bool modified = false;
+
+  if (!ss->bm && type & SCULPT_UNDO_FACE_SETS) {
+    SculptUndoNode *unode = SCULPT_undo_get_node(node, SCULPT_UNDO_FACE_SETS);
+
+    SculptOrigFaceData orig_face_data;
+    SCULPT_orig_face_data_unode_init(&orig_face_data, ob, unode);
+
+    PBVHFaceIter fd;
+    BKE_pbvh_face_iter_begin (ss->pbvh, node, fd) {
+      SCULPT_orig_face_data_update(&orig_face_data, &fd);
+
+      if (fd.face_set) {
+        *fd.face_set = orig_face_data.face_set;
+      }
+    }
+
+    BKE_pbvh_face_iter_end(fd);
+
+    if (!(type & ~SCULPT_UNDO_FACE_SETS)) {
+      return;
+    }
+  }
+
+  BKE_pbvh_vertex_iter_begin (ss->pbvh, node, vd, PBVH_ITER_UNIQUE) {
+    SCULPT_vertex_check_origdata(ss, vd.vertex);
+    float *origco = vertex_attr_ptr<float>(vd.vertex, ss->attrs.orig_co);
+
+    if (type & SCULPT_UNDO_COORDS) {
+      if (len_squared_v3v3(vd.co, origco) > FLT_EPSILON) {
+        modified = true;
+      }
+
+      copy_v3_v3(vd.co, origco);
+      if (vd.is_mesh) {
+        BKE_pbvh_vert_tag_update_normal(ss->pbvh, vd.vertex);
+      }
+    }
+
+    if ((type & SCULPT_UNDO_MASK) && ss->attrs.orig_mask) {
+      float origmask = vertex_attr_get<float>(vd.vertex, ss->attrs.orig_mask);
+
+      if ((*vd.mask - origmask) * (*vd.mask - origmask) > FLT_EPSILON) {
+        modified = true;
+      }
+
+      *vd.mask = origmask;
+    }
+
+    if ((type & SCULPT_UNDO_COLOR) && ss->attrs.orig_color) {
+      float *origcolor = vertex_attr_ptr<float>(vd.vertex, ss->attrs.orig_color);
+      float color[4];
+
+      if (SCULPT_has_colors(ss)) {
+        SCULPT_vertex_color_get(ss, vd.vertex, color);
+
+        if (len_squared_v4v4(color, origcolor) > FLT_EPSILON) {
+          modified = true;
+        }
+
+        SCULPT_vertex_color_set(ss, vd.vertex, origcolor);
+      }
+    }
+  }
+  BKE_pbvh_vertex_iter_end;
+
+  if (modified && (type & SCULPT_UNDO_COORDS)) {
+    BKE_pbvh_node_mark_update(node);
+  }
+}
+
+static void paint_mesh_restore_co(Sculpt *sd, Object *ob)
+{
+  SculptSession *ss = ob->sculpt;
+  Brush *brush = BKE_paint_brush(&sd->paint);
+
+  float radius = (brush->flag & BRUSH_ANCHORED) ?
+                     1.25 * max_ff(ss->cache->last_anchored_radius, ss->cache->radius) :
+                     ss->cache->radius;
+
+  if (brush->flag & BRUSH_DRAG_DOT) {
+    radius = max_ff(radius, ss->cache->initial_radius) * 1.25f;
+  }
+
+  Vector<PBVHNode *> nodes = sculpt_pbvh_gather_generic(ob, sd, brush, true, radius);
+
   SculptUndoType type = (SculptUndoType)0;
 
-  switch (SCULPT_get_tool(ss, data->brush)) {
+  switch (SCULPT_get_tool(ss, brush)) {
     case SCULPT_TOOL_MASK:
       type |= SCULPT_UNDO_MASK;
       break;
@@ -1856,242 +1904,11 @@
       break;
   }
 
-  switch (type) {
-    case SCULPT_UNDO_MASK:
-      BKE_pbvh_node_mark_update_mask(data->nodes[n]);
-      break;
-    case SCULPT_UNDO_COLOR:
-      BKE_pbvh_node_mark_update_color(data->nodes[n]);
-      break;
-    case SCULPT_UNDO_FACE_SETS:
-      BKE_pbvh_node_mark_update_face_sets(data->nodes[n]);
-      break;
-    case SCULPT_UNDO_COORDS:
-      BKE_pbvh_node_mark_update(data->nodes[n]);
-      break;
-    default:
-      break;
-  }
-
-  PBVHVertexIter vd;
-
-  bool modified = false;
-
-  if (!ss->bm && type & SCULPT_UNDO_FACE_SETS) {
-    SculptUndoNode *unode = SCULPT_undo_get_node(data->nodes[n], SCULPT_UNDO_FACE_SETS);
-
-    SculptOrigFaceData orig_face_data;
-    SCULPT_orig_face_data_unode_init(&orig_face_data, data->ob, unode);
-
-    PBVHFaceIter fd;
-    BKE_pbvh_face_iter_begin (ss->pbvh, data->nodes[n], fd) {
-      SCULPT_orig_face_data_update(&orig_face_data, &fd);
-
-      if (fd.face_set) {
-        *fd.face_set = orig_face_data.face_set;
-=======
-  SculptUndoNode *unode;
-  if (ss->bm) {
-    unode = SCULPT_undo_push_node(ob, node, type);
-  }
-  else {
-    unode = SCULPT_undo_get_node(node, type);
-  }
-
-  if (!unode) {
-    return;
-  }
-
-  switch (type) {
-    case SCULPT_UNDO_MASK: {
-      SculptOrigVertData orig_vert_data;
-      SCULPT_orig_vert_data_unode_init(&orig_vert_data, ob, unode);
-      PBVHVertexIter vd;
-      BKE_pbvh_vertex_iter_begin (ss->pbvh, node, vd, PBVH_ITER_UNIQUE) {
-        SCULPT_orig_vert_data_update(&orig_vert_data, &vd);
-        *vd.mask = orig_vert_data.mask;
->>>>>>> 67843e18
-      }
-      BKE_pbvh_vertex_iter_end;
-      BKE_pbvh_node_mark_update_mask(node);
-      break;
-    }
-<<<<<<< HEAD
-
-    BKE_pbvh_face_iter_end(fd);
-
-    if (!(type & ~SCULPT_UNDO_FACE_SETS)) {
-      return;
-    }
-  }
-
-  BKE_pbvh_vertex_iter_begin (ss->pbvh, data->nodes[n], vd, PBVH_ITER_UNIQUE) {
-    SCULPT_vertex_check_origdata(ss, vd.vertex);
-    float *origco = vertex_attr_ptr<float>(vd.vertex, ss->attrs.orig_co);
-    float *origno = vertex_attr_ptr<float>(vd.vertex, ss->attrs.orig_no);
-
-    if (type & SCULPT_UNDO_COORDS) {
-      if (len_squared_v3v3(vd.co, origco) > FLT_EPSILON) {
-        modified = true;
-      }
-
-      copy_v3_v3(vd.co, origco);
-
-      if (vd.no) {
-        copy_v3_v3(vd.no, origno);
-      }
-      else {
-        copy_v3_v3(vd.fno, origno);
-      }
-      if (vd.is_mesh) {
-        BKE_pbvh_vert_tag_update_normal(ss->pbvh, vd.vertex);
-=======
-    case SCULPT_UNDO_COLOR: {
-      SculptOrigVertData orig_vert_data;
-      SCULPT_orig_vert_data_unode_init(&orig_vert_data, ob, unode);
-      PBVHVertexIter vd;
-      BKE_pbvh_vertex_iter_begin (ss->pbvh, node, vd, PBVH_ITER_UNIQUE) {
-        SCULPT_orig_vert_data_update(&orig_vert_data, &vd);
-        SCULPT_vertex_color_set(ss, vd.vertex, orig_vert_data.col);
->>>>>>> 67843e18
-      }
-      BKE_pbvh_vertex_iter_end;
-      BKE_pbvh_node_mark_update_color(node);
-      break;
-    }
-<<<<<<< HEAD
-
-    if ((type & SCULPT_UNDO_MASK) && ss->attrs.orig_mask) {
-      float origmask = vertex_attr_get<float>(vd.vertex, ss->attrs.orig_mask);
-
-      if ((*vd.mask - origmask) * (*vd.mask - origmask) > FLT_EPSILON) {
-        modified = true;
-      }
-
-      *vd.mask = origmask;
-    }
-
-    if ((type & SCULPT_UNDO_COLOR) && ss->attrs.orig_color) {
-      float *origcolor = vertex_attr_ptr<float>(vd.vertex, ss->attrs.orig_color);
-      float color[4];
-
-      if (SCULPT_has_colors(ss)) {
-        SCULPT_vertex_color_get(ss, vd.vertex, color);
-
-        if (len_squared_v4v4(color, origcolor) > FLT_EPSILON) {
-          modified = true;
-        }
-
-        SCULPT_vertex_color_set(ss, vd.vertex, origcolor);
-      }
-=======
-    case SCULPT_UNDO_FACE_SETS: {
-      SculptOrigFaceData orig_face_data;
-      SCULPT_orig_face_data_unode_init(&orig_face_data, ob, unode);
-      PBVHFaceIter fd;
-      BKE_pbvh_face_iter_begin (ss->pbvh, node, fd) {
-        SCULPT_orig_face_data_update(&orig_face_data, &fd);
-        if (fd.face_set) {
-          *fd.face_set = orig_face_data.face_set;
-        }
-      }
-      BKE_pbvh_face_iter_end(fd);
-      BKE_pbvh_node_mark_update_face_sets(node);
-      break;
-    }
-    case SCULPT_UNDO_COORDS: {
-      SculptOrigVertData orig_vert_data;
-      SCULPT_orig_vert_data_unode_init(&orig_vert_data, ob, unode);
-      PBVHVertexIter vd;
-      BKE_pbvh_vertex_iter_begin (ss->pbvh, node, vd, PBVH_ITER_UNIQUE) {
-        SCULPT_orig_vert_data_update(&orig_vert_data, &vd);
-        copy_v3_v3(vd.co, orig_vert_data.co);
-        if (vd.is_mesh) {
-          BKE_pbvh_vert_tag_update_normal(ss->pbvh, vd.vertex);
-        }
-      }
-      BKE_pbvh_vertex_iter_end;
-      BKE_pbvh_node_mark_update(node);
-      break;
->>>>>>> 67843e18
-    }
-    default:
-      break;
-  }
-<<<<<<< HEAD
-  BKE_pbvh_vertex_iter_end;
-
-  if (modified && (type & SCULPT_UNDO_COORDS)) {
-    BKE_pbvh_node_mark_update(data->nodes[n]);
-  }
-=======
->>>>>>> 67843e18
-}
-
-static void paint_mesh_restore_co(Sculpt *sd, Object *ob)
-{
-  using namespace blender;
-  SculptSession *ss = ob->sculpt;
-  Brush *brush = BKE_paint_brush(&sd->paint);
-
-<<<<<<< HEAD
-  float radius = (brush->flag & BRUSH_ANCHORED) ?
-                     1.25 * max_ff(ss->cache->last_anchored_radius, ss->cache->radius) :
-                     ss->cache->radius;
-
-  if (brush->flag & BRUSH_DRAG_DOT) {
-    radius = max_ff(radius, ss->cache->initial_radius) * 1.25f;
-  }
-
-  Vector<PBVHNode *> nodes = sculpt_pbvh_gather_generic(ob, sd, brush, true, radius);
-
-  SculptThreadedTaskData data{};
-  data.sd = sd;
-  data.ob = ob;
-  data.brush = brush;
-  data.nodes = nodes;
-
-  TaskParallelSettings settings;
-  BKE_pbvh_parallel_range_settings(&settings, true, nodes.size());
-  BLI_task_parallel_range(0, nodes.size(), &data, paint_mesh_restore_co_task_cb, &settings);
-=======
-  Vector<PBVHNode *> nodes = blender::bke::pbvh::search_gather(ss->pbvh, {});
-
-  SculptUndoType type;
-  switch (brush->sculpt_tool) {
-    case SCULPT_TOOL_MASK:
-      type = SCULPT_UNDO_MASK;
-      break;
-    case SCULPT_TOOL_PAINT:
-    case SCULPT_TOOL_SMEAR:
-      type = SCULPT_UNDO_COLOR;
-      break;
-    case SCULPT_TOOL_DRAW_FACE_SETS:
-      type = ss->cache->alt_smooth ? SCULPT_UNDO_COORDS : SCULPT_UNDO_FACE_SETS;
-      break;
-    default:
-      type = SCULPT_UNDO_COORDS;
-      break;
-  }
-
-  if (ss->bm) {
-    /* Disable multi-threading when dynamic-topology is enabled. Otherwise,
-     * new entries might be inserted by #SCULPT_undo_push_node() into the #GHash
-     * used internally by #BM_log_original_vert_co() by a different thread. See #33787. */
-    for (const int i : nodes.index_range()) {
+  blender::threading::parallel_for(nodes.index_range(), 1, [&](const IndexRange range) {
+    for (const int i : range) {
       paint_mesh_restore_node(ob, type, nodes[i]);
     }
-  }
-  else {
-    threading::parallel_for(nodes.index_range(), 1, [&](const IndexRange range) {
-      for (const int i : range) {
-        paint_mesh_restore_node(ob, type, nodes[i]);
-      }
-    });
-  }
-
-  BKE_pbvh_node_color_buffer_free(ss->pbvh);
->>>>>>> 67843e18
+  });
 }
 
 /*** BVH Tree ***/
@@ -2563,13 +2380,8 @@
   }
 
   SculptBrushTest normal_test;
-<<<<<<< HEAD
   SculptBrushTestFn sculpt_brush_normal_test_sq_fn = SCULPT_brush_test_init_ex(
-      ss, &normal_test, (eBrushFalloffShape)data->brush->falloff_shape, 1.0f, 1.0f);
-=======
-  SculptBrushTestFn sculpt_brush_normal_test_sq_fn = SCULPT_brush_test_init_with_falloff_shape(
-      ss, &normal_test, brush->falloff_shape);
->>>>>>> 67843e18
+      ss, &normal_test, (eBrushFalloffShape)brush->falloff_shape, 1.0f, 1.0f);
 
   /* Update the test radius to sample the normal using the normal radius of the brush. */
   if (brush->ob_mode == OB_MODE_SCULPT) {
@@ -2580,25 +2392,15 @@
   }
 
   SculptBrushTest area_test;
-<<<<<<< HEAD
   SculptBrushTestFn sculpt_brush_area_test_sq_fn = SCULPT_brush_test_init_ex(
-      ss, &area_test, (eBrushFalloffShape)data->brush->falloff_shape, 1.0f, 1.0f);
-=======
-  SculptBrushTestFn sculpt_brush_area_test_sq_fn = SCULPT_brush_test_init_with_falloff_shape(
-      ss, &area_test, brush->falloff_shape);
->>>>>>> 67843e18
+      ss, &area_test, (eBrushFalloffShape)brush->falloff_shape, 1.0f, 1.0f);
 
   if (brush->ob_mode == OB_MODE_SCULPT) {
     float test_radius = sqrtf(area_test.radius_squared);
     /* Layer brush produces artifacts with normal and area radius */
     /* Enable area radius control only on Scrape for now */
-<<<<<<< HEAD
-    if (ELEM(SCULPT_get_tool(ss, data->brush), SCULPT_TOOL_SCRAPE, SCULPT_TOOL_FILL) &&
-        data->brush->area_radius_factor > 0.0f)
-=======
-    if (ELEM(brush->sculpt_tool, SCULPT_TOOL_SCRAPE, SCULPT_TOOL_FILL) &&
+    if (ELEM(SCULPT_get_tool(ss, brush), SCULPT_TOOL_SCRAPE, SCULPT_TOOL_FILL) &&
         brush->area_radius_factor > 0.0f)
->>>>>>> 67843e18
     {
       test_radius *= brush->area_radius_factor;
       if (ss->cache && brush->flag2 & BRUSH_AREA_RADIUS_PRESSURE) {
@@ -2614,22 +2416,13 @@
 
   /* When the mesh is edited we can't rely on original coords
    * (original mesh may not even have verts in brush radius). */
-<<<<<<< HEAD
-  if (use_original && data->has_bm_orco) {
-    PBVHTriBuf *tribuf = BKE_pbvh_bmesh_get_tris(ss->pbvh, data->nodes[n]);
+  if (use_original && has_bm_orco) {
+    PBVHTriBuf *tribuf = BKE_pbvh_bmesh_get_tris(ss->pbvh, node);
 
     for (PBVHTri &tri : tribuf->tris) {
       PBVHVertRef v1 = tribuf->verts[tri.v[0]];
       PBVHVertRef v2 = tribuf->verts[tri.v[1]];
       PBVHVertRef v3 = tribuf->verts[tri.v[2]];
-=======
-  if (use_original && has_bm_orco) {
-    float(*orco_coords)[3];
-    int(*orco_tris)[3];
-    int orco_tris_num;
-
-    BKE_pbvh_node_get_bm_orco_data(node, &orco_tris, &orco_tris_num, &orco_coords, nullptr);
->>>>>>> 67843e18
 
       const float *co_tri[3] = {
           SCULPT_vertex_origco_get(ss, v1),
@@ -3367,13 +3160,11 @@
       ss->pbvh, [&](PBVHNode &node) { return SCULPT_search_sphere(&node, &data); });
 }
 
-<<<<<<< HEAD
-=======
 static Vector<PBVHNode *> sculpt_pbvh_gather_generic_intern(Object *ob,
                                                             Sculpt *sd,
                                                             const Brush *brush,
                                                             bool use_original,
-                                                            float radius_scale,
+                                                            float radius,
                                                             PBVHNodeFlags flag)
 {
   SculptSession *ss = ob->sculpt;
@@ -3390,7 +3181,7 @@
     SculptSearchSphereData data{};
     data.ss = ss;
     data.sd = sd;
-    data.radius_squared = square_f(ss->cache->radius * radius_scale);
+    data.radius_squared = square_f(radius);
     data.original = use_original;
     data.ignore_fully_ineffective = brush->sculpt_tool != SCULPT_TOOL_MASK;
     data.center = nullptr;
@@ -3404,8 +3195,7 @@
     SculptSearchCircleData data{};
     data.ss = ss;
     data.sd = sd;
-    data.radius_squared = ss->cache ? square_f(ss->cache->radius * radius_scale) :
-                                      ss->cursor_radius;
+    data.radius_squared = ss->cache ? square_f(radius) : ss->cursor_radius;
     data.original = use_original;
     data.dist_ray_to_aabb_precalc = &dist_ray_to_aabb_precalc;
     data.ignore_fully_ineffective = brush->sculpt_tool != SCULPT_TOOL_MASK;
@@ -3417,19 +3207,17 @@
 }
 
 static Vector<PBVHNode *> sculpt_pbvh_gather_generic(
-    Object *ob, Sculpt *sd, const Brush *brush, bool use_original, float radius_scale)
-{
-  return sculpt_pbvh_gather_generic_intern(ob, sd, brush, use_original, radius_scale, PBVH_Leaf);
+    Object *ob, Sculpt *sd, const Brush *brush, bool use_original, float radius)
+{
+  return sculpt_pbvh_gather_generic_intern(ob, sd, brush, use_original, radius, PBVH_Leaf);
 }
 
 static Vector<PBVHNode *> sculpt_pbvh_gather_texpaint(
-    Object *ob, Sculpt *sd, const Brush *brush, bool use_original, float radius_scale)
-{
-  return sculpt_pbvh_gather_generic_intern(
-      ob, sd, brush, use_original, radius_scale, PBVH_TexLeaf);
-}
-
->>>>>>> 67843e18
+    Object *ob, Sculpt *sd, const Brush *brush, bool use_original, float radius)
+{
+  return sculpt_pbvh_gather_generic_intern(ob, sd, brush, use_original, radius, PBVH_TexLeaf);
+}
+
 /* Calculate primary direction of movement for many brushes. */
 static void calc_sculpt_normal(Sculpt *sd, Object *ob, Span<PBVHNode *> nodes, float r_area_no[3])
 {
@@ -4144,7 +3932,7 @@
       brush->falloff_shape == PAINT_FALLOFF_SHAPE_SPHERE ? &sphere_tester : &tube_tester,
       ob,
       ss->pbvh,
-      SCULPT_search_sphere_cb,
+      SCULPT_search_sphere,
       topology_undopush_cb,
       &sdata,
       mode,
@@ -4187,23 +3975,20 @@
   ss->totvert = ss->bm->totvert;
 }
 
-static void do_check_origco_cb(void *__restrict userdata,
-                               const int n,
-                               const TaskParallelTLS *__restrict /* tls */)
-{
-  SculptThreadedTaskData *data = (SculptThreadedTaskData *)userdata;
-  SculptSession *ss = data->ob->sculpt;
+static void do_check_origco(Object *ob, PBVHNode *node)
+{
+  SculptSession *ss = ob->sculpt;
   PBVHVertexIter vd;
 
   bool modified = false;
 
-  BKE_pbvh_vertex_iter_begin (ss->pbvh, data->nodes[n], vd, PBVH_ITER_UNIQUE) {
+  BKE_pbvh_vertex_iter_begin (ss->pbvh, node, vd, PBVH_ITER_UNIQUE) {
     modified |= SCULPT_vertex_check_origdata(ss, vd.vertex);
   }
   BKE_pbvh_vertex_iter_end;
 
   if (modified) {
-    BKE_pbvh_node_mark_original_update(data->nodes[n]);
+    BKE_pbvh_node_mark_original_update(node);
   }
 }
 
@@ -4344,16 +4129,11 @@
   }
 
   if (!ss->cache->accum || needs_original) {
-    SculptThreadedTaskData task_data{};
-    task_data.sd = sd;
-    task_data.ob = ob;
-    task_data.brush = brush;
-    task_data.nodes = nodes;
-
-    TaskParallelSettings settings;
-    BKE_pbvh_parallel_range_settings(&settings, true, nodes.size());
-    BLI_task_parallel_range(0, nodes.size(), &task_data, do_check_origco_cb, &settings);
-
+    threading::parallel_for(nodes.index_range(), 1, [&](const IndexRange range) {
+      for (const int i : range) {
+        do_check_origco(ob, nodes[i]);
+      }
+    });
     BKE_pbvh_update_bounds(ss->pbvh, PBVH_UpdateOriginalBB);
   }
 
@@ -4363,25 +4143,12 @@
   }
   float location[3];
 
-<<<<<<< HEAD
   if (!use_pixels && !ss->bm) {
-    SculptThreadedTaskData task_data{};
-    task_data.sd = sd;
-    task_data.ob = ob;
-    task_data.brush = brush;
-    task_data.nodes = nodes;
-
-    TaskParallelSettings settings;
-    BKE_pbvh_parallel_range_settings(&settings, true, nodes.size());
-    BLI_task_parallel_range(0, nodes.size(), &task_data, do_brush_action_task_cb, &settings);
-=======
-  if (!use_pixels) {
     threading::parallel_for(nodes.index_range(), 1, [&](const IndexRange range) {
       for (const int i : range) {
         do_brush_action_task(ob, brush, nodes[i]);
       }
     });
->>>>>>> 67843e18
   }
   else if (ss->bm) {
     SculptUndoType undo_type;
@@ -5110,7 +4877,6 @@
 void SCULPT_cache_free(StrokeCache *cache)
 {
   MEM_SAFE_FREE(cache->dial);
-  MEM_SAFE_FREE(cache->prev_colors);
   MEM_SAFE_FREE(cache->prev_displacement);
   MEM_SAFE_FREE(cache->limit_surface_co);
 
