--- conflicted
+++ resolved
@@ -95,14 +95,9 @@
     curves_ = &CurvesGeometry::wrap(curves_id_->geometry);
 
     curves_sculpt_ = scene_->toolsettings->curves_sculpt;
-<<<<<<< HEAD
-    brush_ = BKE_paint_brush(&curves_sculpt_->paint);
-    brush_radius_re_ = BKE_brush_size_get(scene_, brush_, false);
-=======
     brush_ = BKE_paint_brush_for_read(&curves_sculpt_->paint);
-    brush_radius_base_re_ = BKE_brush_size_get(scene_, brush_);
+    brush_radius_base_re_ = BKE_brush_size_get(scene_, brush_, false);
     brush_radius_factor_ = brush_radius_factor(*brush_, stroke_extension);
->>>>>>> 1a516bb7
 
     brush_pos_re_ = stroke_extension.mouse_position;
 
