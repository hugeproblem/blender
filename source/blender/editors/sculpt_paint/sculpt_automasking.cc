--- conflicted
+++ resolved
@@ -249,29 +249,17 @@
                      automask_data);
 }
 
-<<<<<<< HEAD
-static float automasking_view_occlusion_factor(Cache * /*automasking*/,
-                                               SculptSession *ss,
-                                               PBVHVertRef vertex,
-                                               const NodeData & /*automask_data*/,
-                                               bool force = false)
-=======
 static float calc_view_occlusion_factor(Cache &automasking,
                                         SculptSession *ss,
                                         PBVHVertRef vertex,
-                                        uchar stroke_id,
-                                        const NodeData & /*automask_data*/)
->>>>>>> 203f5f9f
+                                        const NodeData & /*automask_data*/,
+
+                                        bool force = false)
 {
   char f = vertex_attr_get<char>(vertex, ss->attrs.automasking_occlusion);
 
-<<<<<<< HEAD
   if (force || blender::bke::sculpt::stroke_id_test(ss, vertex, STROKEID_USER_OCCLUSION)) {
     f = *vertex_attr_ptr<char>(
-=======
-  if (stroke_id != automasking.current_stroke_id) {
-    f = *(char *)SCULPT_vertex_attr_get(
->>>>>>> 203f5f9f
         vertex,
         ss->attrs.automasking_occlusion) = SCULPT_vertex_is_occluded(ss, vertex, true) ? 2 : 1;
   }
@@ -499,15 +487,8 @@
 
 static float calc_cavity_factor(Cache *automasking, SculptSession *ss, PBVHVertRef vertex)
 {
-<<<<<<< HEAD
   if (blender::bke::sculpt::stroke_id_test_no_update(ss, vertex, STROKEID_USER_AUTOMASKING)) {
-    sculpt_calc_blurred_cavity(ss, automasking, automasking->settings.cavity_blur_steps, vertex);
-=======
-  uchar stroke_id = *(uchar *)SCULPT_vertex_attr_get(vertex, ss->attrs.automasking_stroke_id);
-
-  if (stroke_id != automasking->current_stroke_id) {
     calc_blurred_cavity(ss, automasking, automasking->settings.cavity_blur_steps, vertex);
->>>>>>> 203f5f9f
   }
 
   float factor = vertex_attr_get<float>(vertex, ss->attrs.automasking_cavity);
@@ -559,13 +540,7 @@
   bool do_occlusion = (automasking->settings.flags &
                        (BRUSH_AUTOMASKING_VIEW_OCCLUSION | BRUSH_AUTOMASKING_VIEW_NORMAL)) ==
                       (BRUSH_AUTOMASKING_VIEW_OCCLUSION | BRUSH_AUTOMASKING_VIEW_NORMAL);
-<<<<<<< HEAD
-  if (do_occlusion && automasking_view_occlusion_factor(automasking, ss, vert, *automask_data)) {
-=======
-  if (do_occlusion &&
-      calc_view_occlusion_factor(*automasking, ss, vert, stroke_id, *automask_data))
-  {
->>>>>>> 203f5f9f
+  if (do_occlusion && calc_view_occlusion_factor(*automasking, ss, vert, *automask_data)) {
     return automasking_factor_end(ss, automasking, vert, 0.0f);
   }
 
@@ -636,11 +611,7 @@
               SCULPT_vertex_co_get(ss, to_v), data->location, data->radius, data->symm));
 }
 
-<<<<<<< HEAD
-static void SCULPT_topology_automasking_init(const Sculpt *sd, Object *ob)
-=======
 static void topology_automasking_init(const Sculpt *sd, Object *ob)
->>>>>>> 203f5f9f
 {
   SculptSession *ss = ob->sculpt;
   const Brush *brush = BKE_paint_brush_for_read(&sd->paint);
@@ -669,11 +640,7 @@
   flood_fill::execute(ss, &flood, floodfill_cb, &fdata);
 }
 
-<<<<<<< HEAD
-static void sculpt_face_sets_automasking_init(const Sculpt *sd, Object *ob)
-=======
 static void init_face_sets_masking(const Sculpt *sd, Object *ob)
->>>>>>> 203f5f9f
 {
   SculptSession *ss = ob->sculpt;
   const Brush *brush = BKE_paint_brush_for_read(&sd->paint);
@@ -751,18 +718,11 @@
   }
 }
 
-<<<<<<< HEAD
-static void settings_update(Cache *automasking,
-                            SculptSession *ss,
-                            const Sculpt *sd,
-                            const Brush *brush)
-=======
 /* Updates the cached values, preferring brush settings over tool-level settings. */
 static void cache_settings_update(Cache &automasking,
                                   SculptSession *ss,
                                   const Sculpt *sd,
                                   const Brush *brush)
->>>>>>> 203f5f9f
 {
   automasking.settings.flags = calc_effective_bits(sd, brush);
   automasking.settings.initial_face_set = face_set::active_face_set_get(ss);
@@ -815,11 +775,7 @@
 
     if (int(mode) & BRUSH_AUTOMASKING_VIEW_NORMAL) {
       if (int(mode) & BRUSH_AUTOMASKING_VIEW_OCCLUSION) {
-<<<<<<< HEAD
-        f *= automasking_view_occlusion_factor(automasking, ss, vertex, nodedata);
-=======
-        f *= calc_view_occlusion_factor(automasking, ss, vertex, -1, nodedata);
->>>>>>> 203f5f9f
+        f *= calc_view_occlusion_factor(automasking, ss, vertex, nodedata, true);
       }
 
       f *= calc_view_normal_factor(automasking, ss, vertex, nodedata);
@@ -842,16 +798,12 @@
               SCULPT_TOOL_DRAW_FACE_SETS);
 }
 
-<<<<<<< HEAD
-Cache *cache_init(const Sculpt *sd, const Brush *brush, Object *ob)
-=======
 std::unique_ptr<Cache> cache_init(const Sculpt *sd, Object *ob)
 {
   return cache_init(sd, nullptr, ob);
 }
 
 std::unique_ptr<Cache> cache_init(const Sculpt *sd, const Brush *brush, Object *ob)
->>>>>>> 203f5f9f
 {
   SculptSession *ss = ob->sculpt;
 
@@ -859,13 +811,8 @@
     return nullptr;
   }
 
-<<<<<<< HEAD
-  Cache *automasking = (Cache *)MEM_callocN(sizeof(Cache), "automasking cache");
-  auto_mask::settings_update(automasking, ss, sd, brush);
-=======
   std::unique_ptr<Cache> automasking = std::make_unique<Cache>();
   cache_settings_update(*automasking, ss, sd, brush);
->>>>>>> 203f5f9f
   SCULPT_boundary_info_ensure(ob);
 
   automasking->current_stroke_id = ss->stroke_id;
@@ -972,17 +919,11 @@
     topology_automasking_init(sd, ob);
   }
 
-<<<<<<< HEAD
   /* Draw face sets brush handles face set automasking on its own. */
   if (mode_enabled(sd, brush, BRUSH_AUTOMASKING_FACE_SETS) &&
       !(brush && brush->sculpt_tool == SCULPT_TOOL_DRAW_FACE_SETS && !ss->cache->alt_smooth))
   {
-    sculpt_face_sets_automasking_init(sd, ob);
-=======
-  if (mode_enabled(sd, brush, BRUSH_AUTOMASKING_FACE_SETS)) {
-    SCULPT_vertex_random_access_ensure(ss);
     init_face_sets_masking(sd, ob);
->>>>>>> 203f5f9f
   }
 
   const int steps = boundary_propagation_steps(sd, brush);
@@ -1008,7 +949,7 @@
 
 bool needs_original(Sculpt *sd, Brush *brush)
 {
-  return sculpt_automasking_mode_effective_bits(sd, brush) &
+  return calc_effective_bits(sd, brush) &
          (BRUSH_AUTOMASKING_CAVITY_ALL | BRUSH_AUTOMASKING_BRUSH_NORMAL |
           BRUSH_AUTOMASKING_VIEW_NORMAL);
 }
