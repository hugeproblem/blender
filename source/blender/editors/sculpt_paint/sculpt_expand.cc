--- conflicted
+++ resolved
@@ -2403,10 +2403,6 @@
 
   Mesh *mesh = static_cast<Mesh *>(ob->data);
   if (ss->expand_cache->target == SCULPT_EXPAND_TARGET_FACE_SETS) {
-<<<<<<< HEAD
-    Mesh *mesh = (Mesh *)ob->data;
-=======
->>>>>>> 60d90de9
     ss->face_sets = BKE_sculpt_face_sets_ensure(ob);
   }
 
