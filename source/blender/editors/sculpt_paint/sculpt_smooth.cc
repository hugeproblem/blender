/* SPDX-FileCopyrightText: 2020 Blender Authors
 *
 * SPDX-License-Identifier: GPL-2.0-or-later */

/** \file
 * \ingroup edsculpt
 */

#include "MEM_guardedalloc.h"

#include "BLI_alloca.h"
#include "BLI_math_vector.h"
#include "BLI_math_vector_types.hh"
#include "BLI_set.hh"
#include "BLI_task.h"
#include "BLI_timeit.hh"
#include "BLI_vector.hh"

#include "DNA_brush_types.h"
#include "DNA_mesh_types.h"
#include "DNA_meshdata_types.h"

#include "BKE_brush.hh"
#include "BKE_context.h"
#include "BKE_global.h"
#include "BKE_mesh.hh"
#include "BKE_mesh_mapping.hh"
#include "BKE_paint.hh"
#include "BKE_pbvh_api.hh"

#include "sculpt_intern.hh"

#include "bmesh.h"

#include <cmath>
#include <cstdlib>

using blender::float2;
using blender::float3;
using blender::float4;
using blender::IndexRange;
using blender::MutableSpan;
using blender::Set;
using blender::Span;
using blender::Vector;

#define SMOOTH_FACE_CORNERS

float BKE_pbvh_bmesh_detail_size_avg_get(PBVH *pbvh);

#if 0
static void SCULPT_neighbor_coors_average_for_detail(SculptSession *ss,
                                                     float result[3],
                                                     PBVHVertRef vertex)
{
  float detail = BKE_pbvh_bmesh_detail_size_avg_get(ss->pbvh);

  float original_vertex_co[3];
  copy_v3_v3(original_vertex_co, SCULPT_vertex_co_get(ss, vertex));

  float edge_length_accum = 0;
  int neighbor_count = 0;
  SculptVertexNeighborIter ni;
  SCULPT_VERTEX_NEIGHBORS_ITER_BEGIN (ss, vertex, ni) {
    edge_length_accum = len_v3v3(original_vertex_co, SCULPT_vertex_co_get(ss, ni.vertex));
    neighbor_count++;
  }
  SCULPT_VERTEX_NEIGHBORS_ITER_END(ni);

  if (neighbor_count == 0) {
    copy_v3_v3(result, original_vertex_co);
    return;
  }

  const float edge_length_avg = edge_length_accum / neighbor_count;
  /* This ensures a common length average for all vertices. The smaller this factor is, the more
   * uniform smoothing is going to be across different mesh detail areas, but it will make the
   * smooth brush effect weaker. It can be exposed as a parameter in the future. */
  const float detail_factor = detail * 0.1f;

  float pos_accum[3] = {0.0f};
  SCULPT_VERTEX_NEIGHBORS_ITER_BEGIN (ss, vertex, ni) {
    float disp[3];
    sub_v3_v3v3(disp, SCULPT_vertex_co_get(ss, ni.vertex), original_vertex_co);
    const float original_length = normalize_v3(disp);
    float new_length = min_ff(original_length, detail_factor * original_length / edge_length_avg);
    float new_co[3];
    madd_v3_v3v3fl(new_co, original_vertex_co, disp, new_length);
    add_v3_v3(pos_accum, new_co);
  }
  SCULPT_VERTEX_NEIGHBORS_ITER_END(ni);
  mul_v3_v3fl(result, pos_accum, 1.0f / neighbor_count);
}
#endif

template<bool smooth_face_corners>
static void SCULPT_neighbor_coords_average_interior_ex(SculptSession *ss,
                                                       float result[3],
                                                       PBVHVertRef vertex,
                                                       float projection,
                                                       float hard_corner_pin,
                                                       bool weighted,
                                                       eSculptBoundary bound_type,
                                                       eSculptCorner corner_type,
                                                       bool smooth_origco,
                                                       float factor)
{
  float3 avg(0.0f, 0.0f, 0.0f);

#if 0
  if (weighted) {
    SCULPT_neighbor_coors_average_for_detail(ss, result, vertex);
    return;
  }
#endif

  eSculptBoundary uvflag = ss->distort_correction_mode ? SCULPT_BOUNDARY_UV : SCULPT_BOUNDARY_NONE;
  eSculptBoundary hard_flags = SCULPT_BOUNDARY_SHARP_MARK | SCULPT_BOUNDARY_SHARP_ANGLE |
                               SCULPT_BOUNDARY_MESH;

  hard_flags &= bound_type;

  if (ss->hard_edge_mode) {
    hard_flags |= SCULPT_BOUNDARY_FACE_SET;
  }

  bound_type |= uvflag;

  const eSculptBoundary is_boundary = SCULPT_vertex_is_boundary(ss, vertex, bound_type);
  const eSculptCorner is_corner = SCULPT_vertex_is_corner(ss, vertex, corner_type);

  const float *(*vertex_co_get)(const SculptSession *ss,
                                PBVHVertRef vertex) = smooth_origco ? SCULPT_vertex_origco_get :
                                                                      SCULPT_vertex_co_get;
  void (*vertex_no_get)(const SculptSession *ss,
                        PBVHVertRef vertex,
                        float r_no[3]) = smooth_origco ? SCULPT_vertex_origno_get :
                                                         SCULPT_vertex_normal_get;

  float *areas = nullptr;
  float3 no, co;
  vertex_no_get(ss, vertex, no);
  co = vertex_co_get(ss, vertex);

  const int valence = SCULPT_vertex_valence_get(ss, vertex);

  if (weighted) {
    areas = reinterpret_cast<float *>(BLI_array_alloca(areas, valence));
    BKE_pbvh_get_vert_face_areas(ss->pbvh, vertex, areas, valence);
  }

  float total = 0.0f;
  int totboundary = 0;

  Vector<float, 32> ws;
  Vector<BMLoop *, 32> loops;

  bool is_bmesh = BKE_pbvh_type(ss->pbvh) == PBVH_BMESH;
  auto addblock = [&](PBVHVertRef vertex2, PBVHEdgeRef edge2, float w) {
    if (!is_bmesh) {
      return;
    }
    BMVert *v = reinterpret_cast<BMVert *>(vertex2.i);
    BMEdge *e = reinterpret_cast<BMEdge *>(edge2.i);

    if (!e->l) {
      return;
    }

    BMLoop *l = e->l;
    do {
      BMLoop *l2 = l->v == v ? l : l->next;

      loops.append(l2);
      ws.append(w);
    } while ((l = l->radial_next) != e->l);
  };

  SculptVertexNeighborIter ni;
  SCULPT_VERTEX_NEIGHBORS_ITER_BEGIN (ss, vertex, ni) {
    bool project_ok;
    float w = weighted ? areas[ni.i] : 1.0f;

    eSculptBoundary is_boundary2;

    if (ni.has_edge) {
      is_boundary2 = SCULPT_edge_is_boundary(ss, ni.edge, bound_type);
    }
    else {
      is_boundary2 = SCULPT_vertex_is_boundary(ss, ni.vertex, bound_type);
    }

    eSculptBoundary smooth_types = (!ss->hard_edge_mode ?
                                        SCULPT_BOUNDARY_FACE_SET | SCULPT_BOUNDARY_SEAM :
                                        SCULPT_BOUNDARY_SEAM) |
                                   uvflag;

    if (is_boundary2) {
      totboundary++;
    }

    /* Boundary vertices use only other boundary vertices. */
    if (is_boundary) {
      project_ok = false;

      eSculptBoundary smooth_flag = is_boundary & smooth_types;
      eSculptBoundary smooth_flag2 = is_boundary2 & smooth_types;

      /* Handle smooth boundaries. */
      if (smooth_flag && !(is_boundary & hard_flags) && bool(smooth_flag) != bool(smooth_flag2)) {
        /* Project to plane. */
        float3 t1 = float3(vertex_co_get(ss, ni.vertex)) - co;
        float fac = dot_v3v3(t1, no);

        float3 tco = (co + no * fac);

        if constexpr (smooth_face_corners) {
          addblock(vertex, ni.edge, w);
        }

        avg += tco * w;
        total += w;
      }
      else if ((is_boundary & hard_flags) == (is_boundary2 & hard_flags)) {
        avg += float3(vertex_co_get(ss, ni.vertex)) * w;
        total += w;
        project_ok = true;
      }
    }
    else {
      /* Interior vertices use all neighbors. */
      avg += float3(vertex_co_get(ss, ni.vertex)) * w;
      total += w;
      project_ok = true;
    }

    if constexpr (smooth_face_corners) {
      if (project_ok) {
        addblock(ni.vertex, ni.edge, w);
      }
    }
  }
  SCULPT_VERTEX_NEIGHBORS_ITER_END(ni);

  /* Ensure open strings of boundary edges don't shrink at the endpoints. */
  if (is_boundary && totboundary == 1) {
    total = 0.0;
    zero_v3(avg);

    if constexpr (smooth_face_corners) {
      loops.clear();
      ws.clear();
    }

    SculptVertexNeighborIter ni;
    SCULPT_VERTEX_NEIGHBORS_ITER_BEGIN (ss, vertex, ni) {
      float w = weighted ? areas[ni.i] : 1.0f;
      avg += float3(vertex_co_get(ss, ni.vertex)) * w;
      total += w;

      if constexpr (smooth_face_corners) {
        addblock(ni.vertex, ni.edge, w);
      }
    }
    SCULPT_VERTEX_NEIGHBORS_ITER_END(ni);
  }

  /* Avoid division by 0 when there are no neighbors. */
  if (total == 0) {
    copy_v3_v3(result, vertex_co_get(ss, vertex));
    return;
  }

  if constexpr (smooth_face_corners) {
    if (is_bmesh && !smooth_origco) {
      blender::bke::sculpt::interp_face_corners(
          ss->pbvh, vertex, loops, ws, factor, ss->attrs.boundary_flags->bmesh_cd_offset);
    }
  }

  /* Project to plane if desired. */
  avg = avg / (float)total - co;
  float t = dot_v3v3(avg, no);

  avg += -no * t * projection + co;

  if (is_corner) {
    interp_v3_v3v3(result, co, avg, 1.0f - hard_corner_pin);
  }
  else {
    copy_v3_v3(result, avg);
  }
}

void SCULPT_neighbor_coords_average_interior(SculptSession *ss,
                                             float result[3],
                                             PBVHVertRef vertex,
                                             float projection,
                                             float hard_corner_pin,
                                             bool use_area_weights,
                                             bool smooth_origco,
                                             float factor)
{
  eSculptBoundary bound_type = ss->smooth_boundary_flag;
  eSculptCorner corner_type;

  corner_type = eSculptCorner(int(bound_type & (SCULPT_BOUNDARY_MESH | SCULPT_BOUNDARY_SHARP_MARK |
                                                SCULPT_BOUNDARY_SHARP_ANGLE))
                              << SCULPT_CORNER_BIT_SHIFT);

  if (ss->hard_edge_mode && ss->smooth_boundary_flag & SCULPT_BOUNDARY_FACE_SET) {
    corner_type |= SCULPT_CORNER_FACE_SET;
  }

  if (ss->distort_correction_mode & UNDISTORT_RELAX_UVS) {
    SCULPT_neighbor_coords_average_interior_ex<true>(ss,
                                                     result,
                                                     vertex,
                                                     projection,
                                                     hard_corner_pin,
                                                     use_area_weights,
                                                     bound_type,
                                                     corner_type,
                                                     smooth_origco,
                                                     factor);
  }
  else {
    SCULPT_neighbor_coords_average_interior_ex<false>(ss,
                                                      result,
                                                      vertex,
                                                      projection,
                                                      hard_corner_pin,
                                                      use_area_weights,
                                                      bound_type,
                                                      corner_type,
                                                      smooth_origco,
                                                      factor);
  }
}

/* Compares four vectors seperated by 90 degrees around normal and picks the one closest
 * to perpindicular to dir. Used for building a cross field.
 */
int closest_vec_to_perp(float dir[3], float r_dir2[3], float no[3], float *buckets, float w)
{
  int bits = 0;

  if (dot_v3v3(r_dir2, dir) < 0.0f) {
    negate_v3(r_dir2);
    bits |= 1;
  }

  float dir4[3];
  cross_v3_v3v3(dir4, r_dir2, no);
  normalize_v3(dir4);

  if (dot_v3v3(dir4, dir) < 0.0f) {
    negate_v3(dir4);
    bits |= 2;
  }

  if (dot_v3v3(dir4, dir) > dot_v3v3(r_dir2, dir)) {
    copy_v3_v3(r_dir2, dir4);
    bits |= 4;
  }

  buckets[bits] += w;

  return bits;
}

void vec_transform(float r_dir2[3], float no[3], int bits)
{
  if (bits & 4) {
    float dir4[3];

    copy_v3_v3(dir4, r_dir2);

    if (bits & 2) {
      negate_v3(dir4);
    }

    float dir5[3];

    cross_v3_v3v3(dir5, no, dir4);
    normalize_v3(dir5);

    copy_v3_v3(r_dir2, dir5);
  }

  if (bits & 1) {
    negate_v3(r_dir2);
  }
}

void SCULPT_get_normal_average(
    SculptSession *ss, float avg[3], PBVHVertRef vertex, bool weighted, bool use_original)
{
  int valence = SCULPT_vertex_valence_get(ss, vertex);

  float *areas = nullptr;

  if (weighted) {
    areas = (float *)BLI_array_alloca(areas, valence * 2);

    BKE_pbvh_get_vert_face_areas(ss->pbvh, vertex, areas, valence);
  }

  int total = 0;
  zero_v3(avg);

  SculptVertexNeighborIter ni;
  SCULPT_VERTEX_NEIGHBORS_ITER_BEGIN (ss, vertex, ni) {
    float w = weighted ? areas[ni.i] : 1.0f;
    float no2[3];

    if (!use_original) {
      SCULPT_vertex_normal_get(ss, ni.vertex, no2);
    }
    else {
      SCULPT_vertex_origno_get(ss, ni.vertex, no2);
    }

    madd_v3_v3fl(avg, no2, w);
    total++;
  }
  SCULPT_VERTEX_NEIGHBORS_ITER_END(ni);

  if (total) {
    normalize_v3(avg);
  }
  else {
    if (!use_original) {
      SCULPT_vertex_normal_get(ss, ni.vertex, avg);
    }
    else {
      SCULPT_vertex_origno_get(ss, ni.vertex, avg);
    }
  }
}

void SCULPT_bmesh_four_neighbor_average(SculptSession *ss,
                                        float avg[3],
                                        float direction_in[3],
                                        BMVert *v,
                                        float projection,
                                        float hard_corner_pin,
                                        int cd_temp,
                                        bool weighted,
                                        bool do_origco,
                                        float factor,
                                        bool reproject_uvs)
{
  float avg_co[3] = {0.0f, 0.0f, 0.0f};
  float tot_co = 0.0f;

  float buckets[8] = {0};
  PBVHVertRef vertex = {(intptr_t)v};

  float *field = BM_ELEM_CD_PTR<float *>(v, cd_temp);
  float dir[3];
  float dir3[3] = {0.0f, 0.0f, 0.0f};

  PBVH_CHECK_NAN4(field);

  float *areas = nullptr;

  SCULPT_vertex_check_origdata(ss, BKE_pbvh_make_vref(intptr_t(v)));

  float *origco = BM_ELEM_CD_PTR<float *>(v, ss->attrs.orig_co->bmesh_cd_offset);
  float *origno = BM_ELEM_CD_PTR<float *>(v, ss->attrs.orig_no->bmesh_cd_offset);

  float direction[3];
  copy_v3_v3(direction, direction_in);

  if (do_origco) {
    /* Project direction into original normal's plane. */
    madd_v3_v3fl(direction, origno, -dot_v3v3(origno, direction));
    normalize_v3(direction);
  }

  eSculptBoundary boundary_mask = SCULPT_BOUNDARY_FACE_SET | SCULPT_BOUNDARY_MESH |
                                  SCULPT_BOUNDARY_SHARP_MARK | SCULPT_BOUNDARY_SEAM |
                                  SCULPT_BOUNDARY_UV;
  eSculptBoundary boundary = SCULPT_vertex_is_boundary(ss, vertex, boundary_mask);

  eSculptCorner corner_mask = eSculptCorner(int(boundary) << SCULPT_CORNER_BIT_SHIFT);
  eSculptCorner corner = SCULPT_vertex_is_corner(ss, vertex, corner_mask);

  eSculptBoundary smooth_mask = SCULPT_BOUNDARY_SEAM | SCULPT_BOUNDARY_UV;
  if (!ss->hard_edge_mode) {
    smooth_mask |= SCULPT_BOUNDARY_FACE_SET;
  }

  float *co1 = do_origco ? origco : v->co;
  float *no1 = do_origco ? origno : v->no;

  int valence = SCULPT_vertex_valence_get(ss, vertex);

  if (weighted) {
    areas = (float *)BLI_array_alloca(areas, valence * 2);

    BKE_pbvh_get_vert_face_areas(ss->pbvh, vertex, areas, valence);
    float totarea = 0.0f;

    for (int i = 0; i < valence; i++) {
      totarea += areas[i];
    }

    totarea = totarea != 0.0f ? 1.0f / totarea : 0.0f;

    for (int i = 0; i < valence; i++) {
      areas[i] *= totarea;
    }
  }

  /* Build final direction from input direction and the cross field. */
  copy_v3_v3(dir, field);

  if (dot_v3v3(dir, dir) == 0.0f) {
    copy_v3_v3(dir, direction);
  }
  else {
    closest_vec_to_perp(dir, direction, no1, buckets, 1.0f);
  }

  float totdir3 = 0.0f;

  const float selfw = (float)valence * 0.0025f;
  madd_v3_v3fl(dir3, direction, selfw);

  totdir3 += selfw;

  BMIter eiter;
  BMEdge *e;
  bool had_bound = false;
  int area_i = 0;
  int totboundary = 0;

  Vector<BMLoop *, 32> loops;
  Vector<float, 32> ws;

  auto addloop = [&](BMEdge *e, float w) {
    if (!e->l) {
      return;
    }

    BMLoop *l = e->l;
    l = l->v == v ? l->next : l;

    if (e->l->radial_next != e->l) {
      w *= 0.5f;

      BMLoop *l2 = e->l->radial_next;
      l2 = l2->v == v ? l2->next : l2;

      loops.append(l2);
      ws.append(w);
    }

    loops.append(l);
    ws.append(w);
  };

  BM_ITER_ELEM_INDEX (e, &eiter, v, BM_EDGES_OF_VERT, area_i) {
    BMVert *v_other = (e->v1 == v) ? e->v2 : e->v1;
    PBVHVertRef vertex_other = {reinterpret_cast<intptr_t>(v_other)};

    float dir2[3];
    float *field2 = BM_ELEM_CD_PTR<float *>(v_other, cd_temp);

    float bucketw = 1.0f;

    float *co2;

    if (!do_origco ||
        blender::bke::sculpt::stroke_id_test_no_update(ss, vertex_other, STROKEID_USER_ORIGINAL))
    {
      co2 = v_other->co;
    }
    else {
      co2 = BM_ELEM_CD_PTR<float *>(v_other, ss->attrs.orig_co->bmesh_cd_offset);
    }

    eSculptBoundary boundary2 = SCULPT_edge_is_boundary(
        ss, BKE_pbvh_make_eref(intptr_t(e)), boundary_mask);
    float dirw = 1.0f;

    PBVH_CHECK_NAN(no1);
    PBVH_CHECK_NAN(dir2);

    /* Add to cross field. */
    if (boundary2 != SCULPT_BOUNDARY_NONE) {
      had_bound = true;

      totboundary++;

      sub_v3_v3v3(dir2, co2, co1);
      madd_v3_v3fl(dir2, no1, -dot_v3v3(no1, dir2));
      normalize_v3(dir2);
      dirw = 100000.0f;
    }
    else {
      dirw = field2[3];

      copy_v3_v3(dir2, field2);
      if (dot_v3v3(dir2, dir2) == 0.0f) {
        copy_v3_v3(dir2, dir);
      }
    }

    closest_vec_to_perp(dir, dir2, no1, buckets, bucketw);

    madd_v3_v3fl(dir3, dir2, dirw);
    totdir3 += dirw;

    if (boundary2) {
      float fac = weighted ? areas[area_i] : 1.0f;

      madd_v3_v3fl(avg_co, co2, fac);
      tot_co += fac;

      addloop(e, fac);
      continue;
    }
    else if (boundary != SCULPT_BOUNDARY_NONE) {
      if (boundary & smooth_mask) {
        float fac = weighted ? areas[area_i] : 1.0f;
        float vec[3], co3[3];

        sub_v3_v3v3(vec, co2, co1);
        copy_v3_v3(co3, co1);
        madd_v3_v3fl(co3, no1, dot_v3v3(vec, no1));

        madd_v3_v3fl(avg_co, co3, fac);
        tot_co += fac;

        addloop(e, fac);
      }
      continue;
    }

    float vec[3];
    sub_v3_v3v3(vec, co2, co1);

    /* Project into no1's plane. */
    madd_v3_v3fl(vec, no1, -dot_v3v3(vec, no1) * 1.0f);
    normalize_v3(vec);

    /* Fac is a measure of how orthogonal or parallel the edge is
     * relative to the direction. */
    float fac = dot_v3v3(vec, dir);

    fac = fac * fac - 0.5f;
    fac *= fac;

    PBVH_CHECK_NAN1(fac);
    PBVH_CHECK_NAN(dir);
    PBVH_CHECK_NAN(vec);

    if (weighted) {
      fac *= areas[area_i];
    }

    madd_v3_v3fl(avg_co, co2, fac);
    tot_co += fac;
    addloop(e, fac);
  }

  if (totboundary == 1) {
    BM_ITER_ELEM_INDEX (e, &eiter, v, BM_EDGES_OF_VERT, area_i) {
      BMVert *v_other = (e->v1 == v) ? e->v2 : e->v1;
      float fac = weighted ? areas[area_i] : 1.0f;

      madd_v3_v3fl(avg_co, v_other->co, fac);
      tot_co += fac;
      addloop(e, fac);
    }
  }

  if (tot_co > 0.0f) {
    mul_v3_v3fl(avg, avg_co, 1.0f / tot_co);

    /* Preserve volume. */
    float vec[3];
    sub_v3_v3(avg, co1);
    mul_v3_v3fl(vec, no1, dot_v3v3(avg, no1) * projection);
    sub_v3_v3(avg, vec);
    add_v3_v3(avg, co1);
  }
  else {
    copy_v3_v3(avg, co1);
  }

  if (reproject_uvs && tot_co > 0.0f && !(boundary & SCULPT_BOUNDARY_UV)) {
    float totw = 0.0f;
    for (float w : ws) {
      totw += w;
    }
    for (int i = 0; i < ws.size(); i++) {
      ws[i] /= totw;
    }

    blender::bke::sculpt::interp_face_corners(
        ss->pbvh, vertex, loops, ws, factor, ss->attrs.boundary_flags->bmesh_cd_offset);
  }

  eSculptCorner corner_type = SCULPT_CORNER_MESH | SCULPT_CORNER_SHARP_MARK;
  if (ss->hard_edge_mode) {
    corner_type |= SCULPT_CORNER_FACE_SET;
  }

  if (corner & corner_type) {
    interp_v3_v3v3(avg, avg, SCULPT_vertex_co_get(ss, vertex), hard_corner_pin);
  }

  PBVH_CHECK_NAN(avg);

  /* Do not update field when doing original coordinates. */
  if (do_origco) {
    return;
  }

  if (totdir3 > 0.0f) {
    float outdir = totdir3 / (float)valence;

    // mul_v3_fl(dir3, 1.0 / totdir3);
    normalize_v3(dir3);
    if (had_bound) {
      copy_v3_v3(field, dir3);
      field[3] = 1000.0f;
    }
    else {

      mul_v3_fl(field, field[3]);
      madd_v3_v3fl(field, dir3, outdir);

      field[3] = (field[3] + outdir) * 0.4;
      normalize_v3(field);
    }

    float maxb = 0.0f;
    int bi = 0;
    for (int i = 0; i < 8; i++) {
      if (buckets[i] > maxb) {
        maxb = buckets[i];
        bi = i;
      }
    }

    vec_transform(field, no1, bi);
    PBVH_CHECK_NAN4(field);
  }
}

/* Generic functions for laplacian smoothing. These functions do not take boundary vertices into
 * account. */

void SCULPT_neighbor_coords_average(SculptSession *ss,
                                    float result[3],
                                    PBVHVertRef vertex,
                                    float projection,
                                    float hard_corner_pin,
                                    bool weighted,
                                    float factor)
{
  eSculptCorner corner_type = SCULPT_CORNER_SHARP_MARK | SCULPT_CORNER_FACE_SET;
  eSculptBoundary bound_type = SCULPT_BOUNDARY_SHARP_MARK | SCULPT_BOUNDARY_SEAM |
                               SCULPT_BOUNDARY_UV | SCULPT_BOUNDARY_FACE_SET;

  SCULPT_neighbor_coords_average_interior_ex<false>(ss,
                                                    result,
                                                    vertex,
                                                    projection,
                                                    hard_corner_pin,
                                                    weighted,
                                                    bound_type,
                                                    corner_type,
                                                    false,
                                                    factor);
}

float SCULPT_neighbor_mask_average(SculptSession *ss, PBVHVertRef vertex)
{
  float avg = 0.0f;
  int total = 0;

  SculptVertexNeighborIter ni;
  SCULPT_VERTEX_NEIGHBORS_ITER_BEGIN (ss, vertex, ni) {
    avg += SCULPT_vertex_mask_get(ss, ni.vertex);
    total++;
  }
  SCULPT_VERTEX_NEIGHBORS_ITER_END(ni);

  if (total > 0) {
    return avg / total;
  }
  return SCULPT_vertex_mask_get(ss, vertex);
}

void SCULPT_neighbor_color_average(SculptSession *ss, float result[4], PBVHVertRef vertex)
{
  float avg[4] = {0.0f, 0.0f, 0.0f, 0.0f};
  int total = 0;

  SculptVertexNeighborIter ni;
  SCULPT_VERTEX_NEIGHBORS_ITER_BEGIN (ss, vertex, ni) {
    float tmp[4] = {0};

    SCULPT_vertex_color_get(ss, ni.vertex, tmp);

    add_v4_v4(avg, tmp);
    total++;
  }
  SCULPT_VERTEX_NEIGHBORS_ITER_END(ni);

  if (total > 0) {
    mul_v4_v4fl(result, avg, 1.0f / total);
  }
  else {
    SCULPT_vertex_color_get(ss, vertex, result);
  }
}

static void do_enhance_details_brush_task(Object *ob,
                                          Sculpt *sd,
                                          const Brush *brush,
                                          PBVHNode *node)
{
  SculptSession *ss = ob->sculpt;

  PBVHVertexIter vd;

  float bstrength = ss->cache->bstrength;
  CLAMP(bstrength, -1.0f, 1.0f);

  SculptBrushTest test;
  SculptBrushTestFn sculpt_brush_test_sq_fn = SCULPT_brush_test_init_with_falloff_shape(
      ss, &test, brush->falloff_shape);

  const int thread_id = BLI_task_parallel_thread_id(nullptr);
  AutomaskingNodeData automask_data;
  SCULPT_automasking_node_begin(ob, ss, ss->cache->automasking, &automask_data, node);

  BKE_pbvh_vertex_iter_begin (ss->pbvh, node, vd, PBVH_ITER_UNIQUE) {
    if (!sculpt_brush_test_sq_fn(&test, vd.co)) {
      continue;
    }

    SCULPT_automasking_node_update(ss, &automask_data, &vd);

    const float fade = bstrength * SCULPT_brush_strength_factor(ss,
                                                                brush,
                                                                vd.co,
                                                                sqrtf(test.dist),
                                                                vd.no,
                                                                vd.fno,
                                                                vd.mask,
                                                                vd.vertex,
                                                                thread_id,
                                                                &automask_data);

    float disp[3];
    float *detail_dir = blender::bke::paint::vertex_attr_ptr<float>(vd.vertex,
                                                                    ss->attrs.detail_directions);
    madd_v3_v3v3fl(disp, vd.co, detail_dir, fade);
    SCULPT_clip(sd, ss, vd.co, disp);

    if (vd.is_mesh) {
      BKE_pbvh_vert_tag_update_normal(ss->pbvh, vd.vertex);
    }
    BKE_sculpt_sharp_boundary_flag_update(ss, vd.vertex);
  }
  BKE_pbvh_vertex_iter_end;
}

static void SCULPT_enhance_details_brush(Sculpt *sd, Object *ob, Span<PBVHNode *> nodes)
{
  using namespace blender;
  SculptSession *ss = ob->sculpt;
  Brush *brush = BKE_paint_brush(&sd->paint);

  SCULPT_smooth_undo_push(sd, ob, nodes, brush);

  SCULPT_vertex_random_access_ensure(ss);
  SCULPT_boundary_info_ensure(ob);

  float projection = brush->autosmooth_projection;
  bool use_area_weights = brush->flag2 & BRUSH_SMOOTH_USE_AREA_WEIGHT;
  float hard_corner_pin = BKE_brush_hard_corner_pin_get(ss->scene, brush);

  if (SCULPT_stroke_is_first_brush_step(ss->cache)) {
    const int totvert = SCULPT_vertex_count_get(ss);

    if (!ss->attrs.detail_directions) {
      SculptAttributeParams params = {};
      params.stroke_only = true;

      ss->attrs.detail_directions = BKE_sculpt_attribute_ensure(
          ob, ATTR_DOMAIN_POINT, CD_PROP_FLOAT3, SCULPT_ATTRIBUTE_NAME(laplacian_disp), &params);
    }

    for (int i = 0; i < totvert; i++) {
      PBVHVertRef vertex = BKE_pbvh_index_to_vertex(ss->pbvh, i);

      float avg[3];
      SCULPT_neighbor_coords_average(
          ss, avg, vertex, projection, hard_corner_pin, use_area_weights);
      float *detail_dir = blender::bke::paint::vertex_attr_ptr<float>(vertex,
                                                                      ss->attrs.detail_directions);

      sub_v3_v3v3(detail_dir, avg, SCULPT_vertex_co_get(ss, vertex));
    }
  }

  threading::parallel_for(nodes.index_range(), 1, [&](const IndexRange range) {
    for (const int i : range) {
      do_enhance_details_brush_task(ob, sd, brush, nodes[i]);
    }
  });
}

static void do_smooth_brush_task(Object *ob,
                                 Sculpt *sd,
                                 const Brush *brush,
                                 const bool smooth_mask,
<<<<<<< HEAD
                                 const bool smooth_origco,
=======
                                 const SculptMaskWriteInfo mask_write,
>>>>>>> b5599fed
                                 float bstrength,
                                 PBVHNode *node)
{
  SculptSession *ss = ob->sculpt;

  PBVHVertexIter vd;
  const bool do_reproject = SCULPT_need_reproject(ss);

  CLAMP(bstrength, 0.0f, 1.0f);

  SculptBrushTest test;
  SculptBrushTestFn sculpt_brush_test_sq_fn = SCULPT_brush_test_init_with_falloff_shape(
      ss, &test, brush->falloff_shape);

  const int thread_id = BLI_task_parallel_thread_id(nullptr);
  AutomaskingNodeData automask_data;
  SCULPT_automasking_node_begin(ob, ss, ss->cache->automasking, &automask_data, node);

  float projection = brush->autosmooth_projection;
  bool weighted = brush->flag2 & BRUSH_SMOOTH_USE_AREA_WEIGHT;
  bool modified = false;

  float hard_corner_pin = BKE_brush_hard_corner_pin_get(ss->scene, brush);

  BKE_pbvh_vertex_iter_begin (ss->pbvh, node, vd, PBVH_ITER_UNIQUE) {
    if (!sculpt_brush_test_sq_fn(&test, vd.co)) {
      continue;
    }

    modified = true;

    SCULPT_automasking_node_update(ss, &automask_data, &vd);

<<<<<<< HEAD
    float fade = bstrength *
                 SCULPT_brush_strength_factor(ss,
                                              brush,
                                              vd.co,
                                              sqrtf(test.dist),
                                              vd.no,
                                              vd.fno,
                                              smooth_mask ? 0.0f : (vd.mask ? *vd.mask : 0.0f),
                                              vd.vertex,
                                              thread_id,
                                              &automask_data);
=======
    const float fade = bstrength * SCULPT_brush_strength_factor(ss,
                                                                brush,
                                                                vd.co,
                                                                sqrtf(test.dist),
                                                                vd.no,
                                                                vd.fno,
                                                                smooth_mask ? 0.0f : vd.mask,
                                                                vd.vertex,
                                                                thread_id,
                                                                &automask_data);
>>>>>>> b5599fed
    if (smooth_mask) {
      float val = SCULPT_neighbor_mask_average(ss, vd.vertex) - vd.mask;
      val *= fade * bstrength;
      float new_mask = vd.mask + val;
      CLAMP(new_mask, 0.0f, 1.0f);

      SCULPT_mask_vert_set(BKE_pbvh_type(ss->pbvh), mask_write, new_mask, vd);
    }
    else {
      float oldco[3];
      float oldno[3];
      copy_v3_v3(oldco, vd.co);
      SCULPT_vertex_normal_get(ss, vd.vertex, oldno);

      float avg[3], val[3];
      SCULPT_neighbor_coords_average_interior(
          ss, avg, vd.vertex, projection, hard_corner_pin, weighted, false, fade);

      if (smooth_origco) {
        float origco_avg[3];

        SCULPT_neighbor_coords_average_interior(
            ss, origco_avg, vd.vertex, projection, hard_corner_pin, weighted, true, fade);

        float *origco = blender::bke::paint::vertex_attr_ptr<float>(vd.vertex, ss->attrs.orig_co);
        interp_v3_v3v3(origco, origco, origco_avg, fade);
      }

      sub_v3_v3v3(val, avg, vd.co);
      madd_v3_v3v3fl(val, vd.co, val, fade);
      SCULPT_clip(sd, ss, vd.co, val);

      if (do_reproject) {
        BKE_sculpt_reproject_cdata(ss, vd.vertex, oldco, oldno, ss->distort_correction_mode);
      }

      if (vd.is_mesh) {
        BKE_pbvh_vert_tag_update_normal(ss->pbvh, vd.vertex);
      }
      BKE_sculpt_sharp_boundary_flag_update(ss, vd.vertex);
    }
  }
  BKE_pbvh_vertex_iter_end;

  if (modified) {
    BKE_pbvh_node_mark_update(node);
  }
}

void SCULPT_smooth_undo_push(Sculpt *sd, Object *ob, Span<PBVHNode *> nodes, Brush *brush)
{
  SculptSession *ss = ob->sculpt;

  if (BKE_pbvh_type(ss->pbvh) == PBVH_BMESH && SCULPT_need_reproject(ss)) {
    bool have_dyntopo = SCULPT_stroke_is_dynamic_topology(ss, sd, brush);

    for (PBVHNode *node : nodes) {
      PBVHFaceIter fd;

      BKE_pbvh_face_iter_begin (ss->pbvh, node, fd) {
        if (have_dyntopo) {
          /* Always log face, uses more memory and is slower. */
          BM_log_face_modified(ss->bm, ss->bm_log, reinterpret_cast<BMFace *>(fd.face.i));
        }
        else {
          /* Logs face once per stroke. */
          BM_log_face_if_modified(ss->bm, ss->bm_log, reinterpret_cast<BMFace *>(fd.face.i));
        }
      }
      BKE_pbvh_face_iter_end(fd);
    }
  }
}

void SCULPT_smooth(
    Sculpt *sd, Object *ob, Span<PBVHNode *> nodes, float bstrength, const bool smooth_mask)
{
  using namespace blender;
  SculptSession *ss = ob->sculpt;
  Brush *brush = BKE_paint_brush(&sd->paint);

  const int max_iterations = 4;
  const float fract = 1.0f / max_iterations;
  int iteration, count;
  float last;

  SCULPT_boundary_info_ensure(ob);
  SCULPT_smooth_undo_push(sd, ob, nodes, brush);

  /* PBVH_FACES needs ss->epmap. */
  if (BKE_pbvh_type(ss->pbvh) == PBVH_FACES && ss->epmap.is_empty()) {
    SCULPT_ensure_epmap(ss);
  }

  CLAMP(bstrength, 0.0f, 1.0f);

  count = int(bstrength * max_iterations);
  last = max_iterations * (bstrength - count * fract);

  if (BKE_pbvh_type(ss->pbvh) == PBVH_FACES && ss->pmap.is_empty()) {
    BLI_assert_msg(0, "sculpt smooth: pmap missing");
    return;
  }

  for (iteration = 0; iteration <= count; iteration++) {
    const float strength = (iteration != count) ? 1.0f : last;
<<<<<<< HEAD

    if (brush->flag2 & BRUSH_SMOOTH_USE_AREA_WEIGHT) {
      threading::parallel_for(nodes.index_range(), 1, [&](const IndexRange range) {
        for (const int i : range) {
          BKE_pbvh_check_tri_areas(ss->pbvh, nodes[i]);
        }
      });

      BKE_pbvh_face_areas_begin(ss->pbvh);
    }

    bool smooth_origco = SCULPT_tool_needs_smooth_origco(brush->sculpt_tool);
    threading::parallel_for(nodes.index_range(), 1, [&](const IndexRange range) {
      for (const int i : range) {
        do_smooth_brush_task(ob, sd, brush, smooth_mask, smooth_origco, strength, nodes[i]);
=======
    SculptMaskWriteInfo mask_write;
    if (smooth_mask) {
      mask_write = SCULPT_mask_get_for_write(ss);
    }

    threading::parallel_for(nodes.index_range(), 1, [&](const IndexRange range) {
      for (const int i : range) {
        do_smooth_brush_task(ob, sd, brush, smooth_mask, mask_write, strength, nodes[i]);
>>>>>>> b5599fed
      }
    });
  }
}

void SCULPT_do_smooth_brush(Sculpt *sd, Object *ob, Span<PBVHNode *> nodes)
{
  SculptSession *ss = ob->sculpt;

  /* NOTE: The enhance brush needs to initialize its state on the first brush step. The stroke
   * strength can become 0 during the stroke, but it can not change sign (the sign is determined
   * in the beginning of the stroke. So here it is important to not switch to enhance brush in
   * the middle of the stroke. */
  if (ss->cache->bstrength < 0.0f) {
    /* Invert mode, intensify details. */
    SCULPT_enhance_details_brush(sd, ob, nodes);
  }
  else {
    /* Regular mode, smooth. */
    SCULPT_smooth(sd, ob, nodes, ss->cache->bstrength, false);
  }
}

void SCULPT_surface_smooth_laplacian_init(Object *ob)
{
  SculptAttributeParams params = {};

  params.stroke_only = true;

  ob->sculpt->attrs.laplacian_disp = BKE_sculpt_attribute_ensure(
      ob, ATTR_DOMAIN_POINT, CD_PROP_FLOAT3, SCULPT_ATTRIBUTE_NAME(laplacian_disp), &params);
}

/* HC Smooth Algorithm. */
/* From: Improved Laplacian Smoothing of Noisy Surface Meshes */

void SCULPT_surface_smooth_laplacian_step(SculptSession *ss,
                                          float *disp,
                                          const float co[3],
                                          const PBVHVertRef vertex,
                                          const float origco[3],
                                          const float alpha,
                                          bool use_area_weights)
{
  float laplacian_smooth_co[3];
  float weigthed_o[3], weigthed_q[3], d[3];

  SCULPT_neighbor_coords_average(ss, laplacian_smooth_co, vertex, 0.0f, 0.0f, use_area_weights);

  mul_v3_v3fl(weigthed_o, origco, alpha);
  mul_v3_v3fl(weigthed_q, co, 1.0f - alpha);
  add_v3_v3v3(d, weigthed_o, weigthed_q);
  float *laplacian_disp = blender::bke::paint::vertex_attr_ptr<float>(vertex,
                                                                      ss->attrs.laplacian_disp);

  sub_v3_v3v3(laplacian_disp, laplacian_smooth_co, d);

  sub_v3_v3v3(disp, laplacian_smooth_co, co);
}

void SCULPT_surface_smooth_displace_step(
    SculptSession *ss, float *co, const PBVHVertRef vertex, const float beta, const float fade)
{
  float b_avg[3] = {0.0f, 0.0f, 0.0f};
  float b_current_vertex[3];
  int total = 0;
  SculptVertexNeighborIter ni;
  SCULPT_VERTEX_NEIGHBORS_ITER_BEGIN (ss, vertex, ni) {
    float *laplacian_disp = blender::bke::paint::vertex_attr_ptr<float>(ni.vertex,
                                                                        ss->attrs.laplacian_disp);
    add_v3_v3(b_avg, laplacian_disp);
    total++;
  }

  SCULPT_VERTEX_NEIGHBORS_ITER_END(ni);
  if (total > 0) {
    float *laplacian_disp = blender::bke::paint::vertex_attr_ptr<float>(vertex,
                                                                        ss->attrs.laplacian_disp);

    mul_v3_v3fl(b_current_vertex, b_avg, (1.0f - beta) / total);
    madd_v3_v3fl(b_current_vertex, laplacian_disp, beta);
    mul_v3_fl(b_current_vertex, clamp_f(fade, 0.0f, 1.0f));
    sub_v3_v3(co, b_current_vertex);
  }
}

static void do_surface_smooth_brush_laplacian_task(Object *ob, const Brush *brush, PBVHNode *node)
{
  SculptSession *ss = ob->sculpt;
  const float bstrength = ss->cache->bstrength;
  float alpha = brush->surface_smooth_shape_preservation;

  PBVHVertexIter vd;
  SculptOrigVertData orig_data;

  SculptBrushTest test;
  SculptBrushTestFn sculpt_brush_test_sq_fn = SCULPT_brush_test_init_with_falloff_shape(
      ss, &test, brush->falloff_shape);
  const int thread_id = BLI_task_parallel_thread_id(nullptr);

  SCULPT_orig_vert_data_init(&orig_data, ob, node, SCULPT_UNDO_COORDS);
  AutomaskingNodeData automask_data;
  SCULPT_automasking_node_begin(ob, ss, ss->cache->automasking, &automask_data, node);

  bool weighted = brush->flag2 & BRUSH_SMOOTH_USE_AREA_WEIGHT;

  BKE_pbvh_vertex_iter_begin (ss->pbvh, node, vd, PBVH_ITER_UNIQUE) {
    SCULPT_orig_vert_data_update(ss, &orig_data, vd.vertex);
    if (!sculpt_brush_test_sq_fn(&test, vd.co)) {
      continue;
    }

    SCULPT_automasking_node_update(ss, &automask_data, &vd);

    const float fade = bstrength * SCULPT_brush_strength_factor(ss,
                                                                brush,
                                                                vd.co,
                                                                sqrtf(test.dist),
                                                                vd.no,
                                                                vd.fno,
                                                                vd.mask,
                                                                vd.vertex,
                                                                thread_id,
                                                                &automask_data);

    float disp[3];
    SCULPT_surface_smooth_laplacian_step(
        ss, disp, vd.co, vd.vertex, orig_data.co, alpha, weighted);
    madd_v3_v3fl(vd.co, disp, clamp_f(fade, 0.0f, 1.0f));
    if (vd.is_mesh) {
      BKE_pbvh_vert_tag_update_normal(ss->pbvh, vd.vertex);
    }
  }
  BKE_pbvh_vertex_iter_end;
}

static void do_surface_smooth_brush_displace_task(Object *ob, const Brush *brush, PBVHNode *node)
{
  SculptSession *ss = ob->sculpt;
  const float bstrength = ss->cache->bstrength;
  const float beta = brush->surface_smooth_current_vertex;

  PBVHVertexIter vd;

  SculptBrushTest test;
  SculptBrushTestFn sculpt_brush_test_sq_fn = SCULPT_brush_test_init_with_falloff_shape(
      ss, &test, brush->falloff_shape);
  const int thread_id = BLI_task_parallel_thread_id(nullptr);
  AutomaskingNodeData automask_data;
  SCULPT_automasking_node_begin(ob, ss, ss->cache->automasking, &automask_data, node);

  BKE_pbvh_vertex_iter_begin (ss->pbvh, node, vd, PBVH_ITER_UNIQUE) {
    if (!sculpt_brush_test_sq_fn(&test, vd.co)) {
      continue;
    }

    SCULPT_automasking_node_update(ss, &automask_data, &vd);

    const float fade = bstrength * SCULPT_brush_strength_factor(ss,
                                                                brush,
                                                                vd.co,
                                                                sqrtf(test.dist),
                                                                vd.no,
                                                                vd.fno,
                                                                vd.mask,
                                                                vd.vertex,
                                                                thread_id,
                                                                &automask_data);
    SCULPT_surface_smooth_displace_step(ss, vd.co, vd.vertex, beta, fade);
    BKE_sculpt_sharp_boundary_flag_update(ss, vd.vertex);
  }
  BKE_pbvh_vertex_iter_end;
}

void SCULPT_do_surface_smooth_brush(Sculpt *sd, Object *ob, Span<PBVHNode *> nodes)
{
  using namespace blender;
  Brush *brush = BKE_paint_brush(&sd->paint);

  SCULPT_boundary_info_ensure(ob);
  SCULPT_smooth_undo_push(sd, ob, nodes, brush);

  TaskParallelSettings settings;
  BKE_pbvh_parallel_range_settings(&settings, true, nodes.size());
  for (int i = 0; i < brush->surface_smooth_iterations; i++) {
    threading::parallel_for(nodes.index_range(), 1, [&](const IndexRange range) {
      for (const int i : range) {
        do_surface_smooth_brush_laplacian_task(ob, brush, nodes[i]);
      }
    });
    threading::parallel_for(nodes.index_range(), 1, [&](const IndexRange range) {
      for (const int i : range) {
        do_surface_smooth_brush_displace_task(ob, brush, nodes[i]);
      }
    });
  }
}<|MERGE_RESOLUTION|>--- conflicted
+++ resolved
@@ -924,11 +924,8 @@
                                  Sculpt *sd,
                                  const Brush *brush,
                                  const bool smooth_mask,
-<<<<<<< HEAD
                                  const bool smooth_origco,
-=======
                                  const SculptMaskWriteInfo mask_write,
->>>>>>> b5599fed
                                  float bstrength,
                                  PBVHNode *node)
 {
@@ -962,7 +959,6 @@
 
     SCULPT_automasking_node_update(ss, &automask_data, &vd);
 
-<<<<<<< HEAD
     float fade = bstrength *
                  SCULPT_brush_strength_factor(ss,
                                               brush,
@@ -970,22 +966,11 @@
                                               sqrtf(test.dist),
                                               vd.no,
                                               vd.fno,
-                                              smooth_mask ? 0.0f : (vd.mask ? *vd.mask : 0.0f),
+                                              smooth_mask ? 0.0f : vd.mask,
                                               vd.vertex,
                                               thread_id,
                                               &automask_data);
-=======
-    const float fade = bstrength * SCULPT_brush_strength_factor(ss,
-                                                                brush,
-                                                                vd.co,
-                                                                sqrtf(test.dist),
-                                                                vd.no,
-                                                                vd.fno,
-                                                                smooth_mask ? 0.0f : vd.mask,
-                                                                vd.vertex,
-                                                                thread_id,
-                                                                &automask_data);
->>>>>>> b5599fed
+
     if (smooth_mask) {
       float val = SCULPT_neighbor_mask_average(ss, vd.vertex) - vd.mask;
       val *= fade * bstrength;
@@ -1090,9 +1075,13 @@
     return;
   }
 
+  SculptMaskWriteInfo mask_write;
+  if (smooth_mask) {
+    mask_write = SCULPT_mask_get_for_write(ss);
+  }
+
   for (iteration = 0; iteration <= count; iteration++) {
     const float strength = (iteration != count) ? 1.0f : last;
-<<<<<<< HEAD
 
     if (brush->flag2 & BRUSH_SMOOTH_USE_AREA_WEIGHT) {
       threading::parallel_for(nodes.index_range(), 1, [&](const IndexRange range) {
@@ -1107,17 +1096,8 @@
     bool smooth_origco = SCULPT_tool_needs_smooth_origco(brush->sculpt_tool);
     threading::parallel_for(nodes.index_range(), 1, [&](const IndexRange range) {
       for (const int i : range) {
-        do_smooth_brush_task(ob, sd, brush, smooth_mask, smooth_origco, strength, nodes[i]);
-=======
-    SculptMaskWriteInfo mask_write;
-    if (smooth_mask) {
-      mask_write = SCULPT_mask_get_for_write(ss);
-    }
-
-    threading::parallel_for(nodes.index_range(), 1, [&](const IndexRange range) {
-      for (const int i : range) {
-        do_smooth_brush_task(ob, sd, brush, smooth_mask, mask_write, strength, nodes[i]);
->>>>>>> b5599fed
+        do_smooth_brush_task(
+            ob, sd, brush, smooth_mask, smooth_origco, mask_write, strength, nodes[i]);
       }
     });
   }
