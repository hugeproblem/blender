/*
 * ***** BEGIN GPL LICENSE BLOCK *****
 *
 * This program is free software; you can redistribute it and/or
 * modify it under the terms of the GNU General Public License
 * as published by the Free Software Foundation; either version 2
 * of the License, or (at your option) any later version.
 *
 * This program is distributed in the hope that it will be useful,
 * but WITHOUT ANY WARRANTY; without even the implied warranty of
 * MERCHANTABILITY or FITNESS FOR A PARTICULAR PURPOSE.  See the
 * GNU General Public License for more details.
 *
 * You should have received a copy of the GNU General Public License
 * along with this program; if not, write to the Free Software Foundation,
 * Inc., 51 Franklin Street, Fifth Floor, Boston, MA 02110-1301, USA.
 *
 * The Original Code is Copyright (C) 2001-2002 by NaN Holding BV.
 * All rights reserved.
 *
 * The Original Code is: all of this file.
 *
 * Contributor(s): none yet.
 *
 * ***** END GPL LICENSE BLOCK *****
 */

/** \file DNA_lamp_types.h
 *  \ingroup DNA
 */

#ifndef __DNA_LAMP_TYPES_H__
#define __DNA_LAMP_TYPES_H__

#include "DNA_defs.h"
#include "DNA_ID.h"

#ifndef MAX_MTEX
#define MAX_MTEX	18
#endif

struct AnimData;
struct bNodeTree;
struct CurveMapping;
struct Ipo;
struct MTex;

typedef struct Lamp {
	ID id;
	struct AnimData *adt;	/* animation data (must be immediately after id for utilities to use it) */

	short type, flag;
	int mode;

	float r, g, b, k;
	float shdwr, shdwg, shdwb, shdwpad;

	float energy, dist, spotsize, spotblend;

	float att1, att2;	/* Quad1 and Quad2 attenuation */
	float coeff_const, coeff_lin, coeff_quad, coeff_pad;
	struct CurveMapping *curfalloff;
	short falloff_type;
	short pad2;

	float clipsta, clipend;
	float bias, soft, bleedbias, bleedexp;
	short bufsize, samp, buffers, filtertype;
	char bufflag, buftype;

	short area_shape;
	float area_size, area_sizey, area_sizez;

	/* texact is for buttons */
	short texact, shadhalostep;

	struct Ipo *ipo  DNA_DEPRECATED;  /* old animation system, deprecated for 2.5 */
	short pr_texture, use_nodes;
	char pad6[4];

	/* Eevee */
	float cascade_max_dist;
	float cascade_exponent;
	float cascade_fade;
	int cascade_count;

	float contact_dist, contact_bias, contact_spread, contact_thickness;

	float spec_fac, att_dist;

	/* preview */
	struct PreviewImage *preview;

	/* nodes */
	struct bNodeTree *nodetree;
} Lamp;

/* **************** LAMP ********************* */

/* flag */
#define LA_DS_EXPAND    (1 << 0)
	/* NOTE: this must have the same value as MA_DS_SHOW_TEXS,
	 * otherwise anim-editors will not read correctly
	 */
#define LA_DS_SHOW_TEXS (1 << 2)

/* type */
#define LA_LOCAL		0
#define LA_SUN			1
#define LA_SPOT			2
/* #define LA_HEMI			3 */ /* not used anymore */
#define LA_AREA			4

/* mode */
#define LA_SHADOW		(1 << 0)
/* #define LA_HALO		(1 << 1) */ /* not used anymore */
/* #define LA_LAYER		(1 << 2) */ /* not used anymore */
/* #define LA_QUAD		(1 << 3) */ /* not used anymore */
/* #define LA_NEG		(1 << 4) */ /* not used anymore */
/* #define LA_ONLYSHADOW(1 << 5) */ /* not used anymore */
/* #define LA_SPHERE	(1 << 6) */ /* not used anymore */
#define LA_SQUARE		(1 << 7)
/* #define LA_TEXTURE	(1 << 8) */ /* not used anymore */
/* #define LA_OSATEX	(1 << 9) */ /* not used anymore */
/* #define LA_DEEP_SHADOW	(1 << 10) */ /* not used anywhere */
/* #define LA_NO_DIFF		(1 << 11) */ /* not used anywhere */
/* #define LA_NO_SPEC		(1 << 12) */ /* not used anywhere */
/* #define LA_SHAD_RAY		(1 << 13) */ /* not used anywhere - cleaned */
/* yafray: lamp shadowbuffer flag, softlight */
/* Since it is used with LOCAL lamp, can't use LA_SHAD */
/* #define LA_YF_SOFT		(1 << 14) */ /* not used anymore */
/* #define LA_LAYER_SHADOW	(1 << 15) */ /* not used anymore */
/* #define LA_SHAD_TEX     	(1 << 16) */ /* not used anymore */
#define LA_SHOW_CONE    (1 << 17)
<<<<<<< HEAD
/* #define LA_SHOW_SHADOW_BOX (1 << 18) */
#define LA_SHAD_CONTACT (1 << 19)
#define LA_CUSTOM_ATTENUATION (1 << 20)
=======
#define LA_SHOW_SHADOW_BOX (1 << 18)

/* layer_shadow */
#define LA_LAYER_SHADOW_BOTH	0
#define LA_LAYER_SHADOW_CAST	1
#define LA_LAYER_SHADOW_RECEIVE	2

/* sun effect type*/
#define LA_SUN_EFFECT_SKY           (1 << 0)
#define LA_SUN_EFFECT_AP            (1 << 1)
>>>>>>> 98f43ba3

/* falloff_type */
#define LA_FALLOFF_CONSTANT			0
#define LA_FALLOFF_INVLINEAR		1
#define LA_FALLOFF_INVSQUARE		2
#define LA_FALLOFF_CURVE			3
#define LA_FALLOFF_SLIDERS			4
#define LA_FALLOFF_INVCOEFFICIENTS	5

<<<<<<< HEAD
=======

/* buftype, no flag */
#define LA_SHADBUF_REGULAR		0
#define LA_SHADBUF_IRREGULAR	1
#define LA_SHADBUF_HALFWAY		2
#define LA_SHADBUF_DEEP			3

/* bufflag, auto clipping */
#define LA_SHADBUF_AUTO_START   (1 << 0)
#define LA_SHADBUF_AUTO_END     (1 << 1)

/* filtertype */
#define LA_SHADBUF_BOX		0
#define LA_SHADBUF_TENT		1
#define LA_SHADBUF_GAUSS	2

>>>>>>> 98f43ba3
/* area shape */
#define LA_AREA_SQUARE	0
#define LA_AREA_RECT	1
#define LA_AREA_CUBE	2
#define LA_AREA_BOX		3
<<<<<<< HEAD
#define LA_AREA_DISK	4
#define LA_AREA_ELLIPSE	5
=======

/* ray_samp_method */
#define LA_SAMP_CONSTANT			0
#define LA_SAMP_HALTON				1
#define LA_SAMP_HAMMERSLEY			2


/* ray_samp_type */
// #define LA_SAMP_ROUND    (1 << 0)  // UNUSED
#define LA_SAMP_UMBRA   (1 << 1)
#define LA_SAMP_DITHER  (1 << 2)
#define LA_SAMP_JITTER  (1 << 3)

/* mapto */
#define LAMAP_COL       (1 << 0)
#define LAMAP_SHAD      (1 << 1)

/* shadowmap_type */
#define LA_SHADMAP_SIMPLE	0
#define LA_SHADMAP_VARIANCE	1
>>>>>>> 98f43ba3

#endif /* __DNA_LAMP_TYPES_H__ */<|MERGE_RESOLUTION|>--- conflicted
+++ resolved
@@ -132,22 +132,9 @@
 /* #define LA_LAYER_SHADOW	(1 << 15) */ /* not used anymore */
 /* #define LA_SHAD_TEX     	(1 << 16) */ /* not used anymore */
 #define LA_SHOW_CONE    (1 << 17)
-<<<<<<< HEAD
 /* #define LA_SHOW_SHADOW_BOX (1 << 18) */
 #define LA_SHAD_CONTACT (1 << 19)
 #define LA_CUSTOM_ATTENUATION (1 << 20)
-=======
-#define LA_SHOW_SHADOW_BOX (1 << 18)
-
-/* layer_shadow */
-#define LA_LAYER_SHADOW_BOTH	0
-#define LA_LAYER_SHADOW_CAST	1
-#define LA_LAYER_SHADOW_RECEIVE	2
-
-/* sun effect type*/
-#define LA_SUN_EFFECT_SKY           (1 << 0)
-#define LA_SUN_EFFECT_AP            (1 << 1)
->>>>>>> 98f43ba3
 
 /* falloff_type */
 #define LA_FALLOFF_CONSTANT			0
@@ -157,54 +144,12 @@
 #define LA_FALLOFF_SLIDERS			4
 #define LA_FALLOFF_INVCOEFFICIENTS	5
 
-<<<<<<< HEAD
-=======
-
-/* buftype, no flag */
-#define LA_SHADBUF_REGULAR		0
-#define LA_SHADBUF_IRREGULAR	1
-#define LA_SHADBUF_HALFWAY		2
-#define LA_SHADBUF_DEEP			3
-
-/* bufflag, auto clipping */
-#define LA_SHADBUF_AUTO_START   (1 << 0)
-#define LA_SHADBUF_AUTO_END     (1 << 1)
-
-/* filtertype */
-#define LA_SHADBUF_BOX		0
-#define LA_SHADBUF_TENT		1
-#define LA_SHADBUF_GAUSS	2
-
->>>>>>> 98f43ba3
 /* area shape */
 #define LA_AREA_SQUARE	0
 #define LA_AREA_RECT	1
 #define LA_AREA_CUBE	2
 #define LA_AREA_BOX		3
-<<<<<<< HEAD
 #define LA_AREA_DISK	4
 #define LA_AREA_ELLIPSE	5
-=======
-
-/* ray_samp_method */
-#define LA_SAMP_CONSTANT			0
-#define LA_SAMP_HALTON				1
-#define LA_SAMP_HAMMERSLEY			2
-
-
-/* ray_samp_type */
-// #define LA_SAMP_ROUND    (1 << 0)  // UNUSED
-#define LA_SAMP_UMBRA   (1 << 1)
-#define LA_SAMP_DITHER  (1 << 2)
-#define LA_SAMP_JITTER  (1 << 3)
-
-/* mapto */
-#define LAMAP_COL       (1 << 0)
-#define LAMAP_SHAD      (1 << 1)
-
-/* shadowmap_type */
-#define LA_SHADMAP_SIMPLE	0
-#define LA_SHADMAP_VARIANCE	1
->>>>>>> 98f43ba3
 
 #endif /* __DNA_LAMP_TYPES_H__ */