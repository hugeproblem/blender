--- conflicted
+++ resolved
@@ -591,14 +591,10 @@
   /* Automatic recursive resync was needed when linking/loading data from that library. */
   LIBRARY_TAG_RESYNC_REQUIRED = 1 << 0,
   /* Datablocks from this library are editable in the UI despite being linked.
-<<<<<<< HEAD
-   * Used for asset that can be temporarily or permantently edited. */
-=======
    * Used for asset that can be temporarily or permantently edited.
    * Currently all datablocks from this library will be edited. In the future this
    * may need to become per datablock to handle cases where a library is both used
    * for editable assets and linked into the blend file for other reasons. */
->>>>>>> 5f9f3116
   LIBRARY_ASSET_EDITABLE = 1 << 1,
   /* The blend file of this library is writable for asset editing. */
   LIBRARY_ASSET_FILE_WRITABLE = 1 << 2,
