/*
 * This program is free software; you can redistribute it and/or
 * modify it under the terms of the GNU General Public License
 * as published by the Free Software Foundation; either version 2
 * of the License, or (at your option) any later version.
 *
 * This program is distributed in the hope that it will be useful,
 * but WITHOUT ANY WARRANTY; without even the implied warranty of
 * MERCHANTABILITY or FITNESS FOR A PARTICULAR PURPOSE.  See the
 * GNU General Public License for more details.
 *
 * You should have received a copy of the GNU General Public License
 * along with this program; if not, write to the Free Software Foundation,
 * Inc., 51 Franklin Street, Fifth Floor, Boston, MA 02110-1301, USA.
 *
 * The Original Code is Copyright (C) 2001-2002 by NaN Holding BV.
 * All rights reserved.
 */

/** \file
 * \ingroup DNA
 *
 * Used for custom mesh data types (stored per vert/edge/loop/face)
 */

#pragma once

#include "DNA_defs.h"

#ifdef __cplusplus
extern "C" {
#endif

struct AnonymousAttributeID;

/** Descriptor and storage for a custom data layer. */
typedef struct CustomDataLayer {
  /** Type of data in layer. */
  int type;
  /** In editmode, offset of layer in block. */
  int offset;
  /** General purpose flag. */
  int flag;
  /** Number of the active layer of this type. */
  int active;
  /** Number of the layer to render. */
  int active_rnd;
  /** Number of the layer to render. */
  int active_clone;
  /** Number of the layer to render. */
  int active_mask;
  /** Shape keyblock unique id reference. */
  int uid;
  /** Layer name, MAX_CUSTOMDATA_LAYER_NAME. */
  char name[64];
  /** Layer data. */
  void *data;
  /**
   * Run-time identifier for this layer. If no one has a strong reference to this id anymore,
   * the layer can be removed. The custom data layer only has a weak reference to the id, because
   * otherwise there will always be a strong reference and the attribute can't be removed
   * automatically.
   */
  const struct AnonymousAttributeID *anonymous_id;
} CustomDataLayer;

#define MAX_CUSTOMDATA_LAYER_NAME 64

typedef struct CustomDataExternal {
  /** FILE_MAX. */
  char filename[1024];
} CustomDataExternal;

/**
 * Structure which stores custom element data associated with mesh elements
 * (vertices, edges or faces). The custom data is organized into a series of
 * layers, each with a data type (e.g. MTFace, MDeformVert, etc.).
 */
typedef struct CustomData {
  /** CustomDataLayers, ordered by type. */
  CustomDataLayer *layers;
  /**
   * runtime only! - maps types to indices of first layer of that type,
   * MUST be >= CD_NUMTYPES, but we can't use a define here.
   * Correct size is ensured in CustomData_update_typemap assert().
   */
  int typemap[55];

  /** Number of layers, size of layers array. */
  int totlayer, maxlayer;
  /** In editmode, total size of all data layers. */
  int totsize;
  /** (BMesh Only): Memory pool for allocation of blocks. */
  struct BLI_mempool *pool;
  /** External file storing customdata layers. */
  CustomDataExternal *external;
} CustomData;

/* CustomData.type */
typedef enum CustomDataType {
  /* Used by GLSL attributes in the cases when we need a delayed CD type
   * assignment (in the cases when we don't know in advance which layer
   * we are addressing).
   */
  CD_AUTO_FROM_NAME = -1,

  CD_MVERT = 0,
#ifdef DNA_DEPRECATED_ALLOW
  CD_MSTICKY = 1, /* DEPRECATED */
#endif
  CD_MDEFORMVERT = 2,
  CD_MEDGE = 3,
  CD_MFACE = 4,
  CD_MTFACE = 5,
  CD_MCOL = 6,
  CD_ORIGINDEX = 7,
  CD_NORMAL = 8,
  CD_FACEMAP = 9, /* exclusive face group, each face can only be part of one */
  CD_PROP_FLOAT = 10,
  CD_PROP_INT32 = 11,
  CD_PROP_STRING = 12,
  CD_ORIGSPACE = 13, /* for modifier stack face location mapping */
  CD_ORCO = 14,      /* undeformed vertex coordinates, normalized to 0..1 range */
#ifdef DNA_DEPRECATED_ALLOW
  CD_MTEXPOLY = 15, /* deprecated */
#endif
  CD_MLOOPUV = 16,
  CD_MLOOPCOL = 17,
  CD_TANGENT = 18,
  CD_MDISPS = 19,
  CD_PREVIEW_MCOL = 20,           /* for displaying weightpaint colors */
                                  /*  CD_ID_MCOL          = 21, */
  /* CD_TEXTURE_MLOOPCOL = 22, */ /* UNUSED */
  CD_CLOTH_ORCO = 23,
  /* CD_RECAST = 24, */ /* UNUSED */

  CD_MPOLY = 25,
  CD_MLOOP = 26,
  CD_SHAPE_KEYINDEX = 27,
  CD_SHAPEKEY = 28,
  CD_BWEIGHT = 29,
<<<<<<< HEAD
  /* Usage of CD_CREASE depends on where on the Mesh the layer is added:
   * - for vertex creasing, this is persistent data accross all modes and is stored in the file,
   * - for egde creasing, it is runtime data which is only used in edit-mode before being copied to
   * MEdge when exiting edit-mode. */
=======
  /**
   * Usage of #CD_CREASE depends on where on the Mesh the layer is added:
   * - For vertex creasing, this is persistent data across all modes and is stored in the file.
   * - For edge creasing, it is runtime data which is only used in edit-mode before being copied
   *   to #MEdge when exiting edit-mode.
   */
>>>>>>> ec2e9a43
  CD_CREASE = 30,
  CD_ORIGSPACE_MLOOP = 31,
  CD_PREVIEW_MLOOPCOL = 32,
  CD_BM_ELEM_PYPTR = 33,

  CD_PAINT_MASK = 34,
  CD_GRID_PAINT_MASK = 35,
  CD_MVERT_SKIN = 36,
  CD_FREESTYLE_EDGE = 37,
  CD_FREESTYLE_FACE = 38,
  CD_MLOOPTANGENT = 39,
  CD_TESSLOOPNORMAL = 40,
  CD_CUSTOMLOOPNORMAL = 41,
  CD_SCULPT_FACE_SETS = 42,

  /* CD_LOCATION = 43, */ /* UNUSED */
  /* CD_RADIUS = 44, */   /* UNUSED */
  CD_HAIRCURVE = 45,
  CD_HAIRMAPPING = 46,

  CD_PROP_COLOR = 47,
  CD_PROP_FLOAT3 = 48,
  CD_PROP_FLOAT2 = 49,
  CD_PROP_BOOL = 50,

  CD_HAIRLENGTH = 51,
  CD_MESH_ID = 52,
  CD_DYNTOPO_VERT = 53,
  CD_TOOLFLAGS = 54,
  CD_NUMTYPES = 55,
} CustomDataType;

/* Bits for CustomDataMask */
#define CD_MASK_MVERT (1 << CD_MVERT)
// #define CD_MASK_MSTICKY      (1 << CD_MSTICKY)  /* DEPRECATED */
#define CD_MASK_MDEFORMVERT (1 << CD_MDEFORMVERT)
#define CD_MASK_MEDGE (1 << CD_MEDGE)
#define CD_MASK_MFACE (1 << CD_MFACE)
#define CD_MASK_MTFACE (1 << CD_MTFACE)
#define CD_MASK_MCOL (1 << CD_MCOL)
#define CD_MASK_ORIGINDEX (1 << CD_ORIGINDEX)
#define CD_MASK_NORMAL (1 << CD_NORMAL)
#define CD_MASK_FACEMAP (1 << CD_FACEMAP)
#define CD_MASK_PROP_FLOAT (1 << CD_PROP_FLOAT)
#define CD_MASK_PROP_INT32 (1 << CD_PROP_INT32)
#define CD_MASK_PROP_STRING (1 << CD_PROP_STRING)
#define CD_MASK_ORIGSPACE (1 << CD_ORIGSPACE)
#define CD_MASK_ORCO (1 << CD_ORCO)
// #define CD_MASK_MTEXPOLY (1 << CD_MTEXPOLY)  /* DEPRECATED */
#define CD_MASK_MLOOPUV (1 << CD_MLOOPUV)
#define CD_MASK_MLOOPCOL (1 << CD_MLOOPCOL)
#define CD_MASK_TANGENT (1 << CD_TANGENT)
#define CD_MASK_MDISPS (1 << CD_MDISPS)
#define CD_MASK_PREVIEW_MCOL (1 << CD_PREVIEW_MCOL)
#define CD_MASK_CLOTH_ORCO (1 << CD_CLOTH_ORCO)
// #define CD_MASK_RECAST (1 << CD_RECAST)  /* DEPRECATED */

#define CD_MASK_MPOLY (1 << CD_MPOLY)
#define CD_MASK_MLOOP (1 << CD_MLOOP)
#define CD_MASK_SHAPE_KEYINDEX (1 << CD_SHAPE_KEYINDEX)
#define CD_MASK_SHAPEKEY (1 << CD_SHAPEKEY)
#define CD_MASK_BWEIGHT (1 << CD_BWEIGHT)
#define CD_MASK_CREASE (1 << CD_CREASE)
#define CD_MASK_ORIGSPACE_MLOOP (1LL << CD_ORIGSPACE_MLOOP)
#define CD_MASK_PREVIEW_MLOOPCOL (1LL << CD_PREVIEW_MLOOPCOL)
#define CD_MASK_BM_ELEM_PYPTR (1LL << CD_BM_ELEM_PYPTR)

#define CD_MASK_PAINT_MASK (1LL << CD_PAINT_MASK)
#define CD_MASK_GRID_PAINT_MASK (1LL << CD_GRID_PAINT_MASK)
#define CD_MASK_MVERT_SKIN (1LL << CD_MVERT_SKIN)
#define CD_MASK_FREESTYLE_EDGE (1LL << CD_FREESTYLE_EDGE)
#define CD_MASK_FREESTYLE_FACE (1LL << CD_FREESTYLE_FACE)
#define CD_MASK_MLOOPTANGENT (1LL << CD_MLOOPTANGENT)
#define CD_MASK_TESSLOOPNORMAL (1LL << CD_TESSLOOPNORMAL)
#define CD_MASK_CUSTOMLOOPNORMAL (1LL << CD_CUSTOMLOOPNORMAL)
#define CD_MASK_SCULPT_FACE_SETS (1LL << CD_SCULPT_FACE_SETS)
#define CD_MASK_PROP_COLOR (1ULL << CD_PROP_COLOR)
#define CD_MASK_PROP_FLOAT3 (1ULL << CD_PROP_FLOAT3)
#define CD_MASK_PROP_FLOAT2 (1ULL << CD_PROP_FLOAT2)
#define CD_MASK_PROP_BOOL (1ULL << CD_PROP_BOOL)

#define CD_MASK_DYNTOPO_VERT (1ULL << CD_DYNTOPO_VERT)
#define CD_MASK_MESH_ID (1ULL << CD_MESH_ID)
#define CD_MASK_HAIRLENGTH (1ULL << CD_HAIRLENGTH)
#define CD_MASK_TOOLFLAGS (1ULL << CD_TOOLFLAGS)

/** Multires loop data. */
#define CD_MASK_MULTIRES_GRIDS (CD_MASK_MDISPS | CD_GRID_PAINT_MASK)

/* All data layers. */
#define CD_MASK_ALL (~0LL)

/* All generic attributes. */
#define CD_MASK_PROP_ALL \
  (CD_MASK_PROP_FLOAT | CD_MASK_PROP_FLOAT2 | CD_MASK_PROP_FLOAT3 | CD_MASK_PROP_INT32 | \
   CD_MASK_PROP_COLOR | CD_MASK_PROP_STRING | CD_MASK_MLOOPCOL | CD_MASK_PROP_BOOL)

typedef struct CustomData_MeshMasks {
  uint64_t vmask;
  uint64_t emask;
  uint64_t fmask;
  uint64_t pmask;
  uint64_t lmask;
} CustomData_MeshMasks;

/* CustomData.flag */
enum {
  /* Indicates layer should not be copied by CustomData_from_template or CustomData_copy_data */
  CD_FLAG_NOCOPY = (1 << 0),
  /* Indicates layer should not be freed (for layers backed by external data) */
  CD_FLAG_NOFREE = (1 << 1),
  /* Indicates the layer is only temporary, also implies no copy */
  CD_FLAG_TEMPORARY = ((1 << 2)),  // CD_FLAG_TEMPORARY no longer implies CD_FLAG_NOCOPY, this
                                   // wasn't enforced for bmesh
  /* Indicates the layer is stored in an external file */
  CD_FLAG_EXTERNAL = (1 << 3),
  /* Indicates external data is read into memory */
  CD_FLAG_IN_MEMORY = (1 << 4),
  CD_FLAG_ELEM_NOCOPY = (1 << 5),  // disables CustomData_bmesh_copy_data.
  CD_FLAG_ELEM_NOINTERP = (1 << 6),
};

/* Limits */
#define MAX_MTFACE 8
#define MAX_MCOL 8

#define DYNTOPO_NODE_NONE -1

#define CD_TEMP_CHUNK_SIZE 128

#ifdef __cplusplus
}
#endif<|MERGE_RESOLUTION|>--- conflicted
+++ resolved
@@ -139,19 +139,12 @@
   CD_SHAPE_KEYINDEX = 27,
   CD_SHAPEKEY = 28,
   CD_BWEIGHT = 29,
-<<<<<<< HEAD
-  /* Usage of CD_CREASE depends on where on the Mesh the layer is added:
-   * - for vertex creasing, this is persistent data accross all modes and is stored in the file,
-   * - for egde creasing, it is runtime data which is only used in edit-mode before being copied to
-   * MEdge when exiting edit-mode. */
-=======
   /**
    * Usage of #CD_CREASE depends on where on the Mesh the layer is added:
    * - For vertex creasing, this is persistent data across all modes and is stored in the file.
    * - For edge creasing, it is runtime data which is only used in edit-mode before being copied
    *   to #MEdge when exiting edit-mode.
    */
->>>>>>> ec2e9a43
   CD_CREASE = 30,
   CD_ORIGSPACE_MLOOP = 31,
   CD_PREVIEW_MLOOPCOL = 32,
