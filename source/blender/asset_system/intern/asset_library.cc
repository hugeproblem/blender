/* SPDX-License-Identifier: GPL-2.0-or-later */

/** \file
 * \ingroup asset_system
 */

#include <memory>

#include "AS_asset_catalog_tree.hh"
#include "AS_asset_identifier.hh"
#include "AS_asset_library.h"
#include "AS_asset_library.hh"
#include "AS_asset_representation.hh"

#include "BKE_main.h"
#include "BKE_preferences.h"

#include "BLI_fileops.h"
#include "BLI_path_util.h"

#include "DNA_userdef_types.h"

#include "asset_library_service.hh"
#include "asset_storage.hh"
#include "utils.hh"

using namespace blender;
using namespace blender::asset_system;

bool asset_system::AssetLibrary::save_catalogs_when_file_is_saved = true;

/* Can probably removed once #WITH_DESTROY_VIA_LOAD_HANDLER gets enabled by default. */
void AS_asset_libraries_exit()
{
  AssetLibraryService::destroy();
}

asset_system::AssetLibrary *AS_asset_library_load(const Main *bmain,
                                                  const AssetLibraryReference &library_reference)
{
  AssetLibraryService *service = AssetLibraryService::get();
  return service->get_asset_library(bmain, library_reference);
}

/**
 * Loading an asset library at this point only means loading the catalogs. Later on this should
 * invoke reading of asset representations too.
 */
struct ::AssetLibrary *AS_asset_library_load(const char *library_path)
{
  AssetLibraryService *service = AssetLibraryService::get();
  asset_system::AssetLibrary *lib;
  if (library_path == nullptr || library_path[0] == '\0') {
    lib = service->get_asset_library_current_file();
  }
  else {
    lib = service->get_asset_library_on_disk(library_path);
  }
  return reinterpret_cast<struct ::AssetLibrary *>(lib);
}

bool AS_asset_library_has_any_unsaved_catalogs()
{
  AssetLibraryService *service = AssetLibraryService::get();
  return service->has_any_unsaved_catalogs();
}

std::string AS_asset_library_root_path_from_library_ref(
    const AssetLibraryReference &library_reference)
{
  return AssetLibraryService::root_path_from_library_ref(library_reference);
}

std::string AS_asset_library_find_suitable_root_path_from_path(
    const blender::StringRefNull input_path)
{
  if (bUserAssetLibrary *preferences_lib = BKE_preferences_asset_library_containing_path(
          &U, input_path.c_str())) {
    return preferences_lib->path;
  }

  char buffer[FILE_MAXDIR];
  BLI_split_dir_part(input_path.c_str(), buffer, FILE_MAXDIR);
  return buffer;
}

std::string AS_asset_library_find_suitable_root_path_from_main(const Main *bmain)
{
  return AS_asset_library_find_suitable_root_path_from_path(bmain->filepath);
}

AssetCatalogService *AS_asset_library_get_catalog_service(const ::AssetLibrary *library_c)
{
  if (library_c == nullptr) {
    return nullptr;
  }

  const asset_system::AssetLibrary &library = reinterpret_cast<const asset_system::AssetLibrary &>(
      *library_c);
  return library.catalog_service.get();
}

AssetCatalogTree *AS_asset_library_get_catalog_tree(const ::AssetLibrary *library)
{
  AssetCatalogService *catalog_service = AS_asset_library_get_catalog_service(library);
  if (catalog_service == nullptr) {
    return nullptr;
  }

  return catalog_service->get_catalog_tree();
}

void AS_asset_library_refresh_catalog_simplename(struct ::AssetLibrary *asset_library,
                                                 struct AssetMetaData *asset_data)
{
  asset_system::AssetLibrary *lib = reinterpret_cast<asset_system::AssetLibrary *>(asset_library);
  lib->refresh_catalog_simplename(asset_data);
}

void AS_asset_library_remap_ids(const IDRemapper *mappings)
{
  AssetLibraryService *service = AssetLibraryService::get();
  service->foreach_loaded_asset_library(
      [mappings](asset_system::AssetLibrary &library) {
        library.remap_ids_and_remove_invalid(*mappings);
      },
      true);
}

namespace blender::asset_system {

AssetLibrary::AssetLibrary(StringRef root_path)
    : root_path_(std::make_shared<std::string>(utils::normalize_directory_path(root_path))),
      asset_storage_(std::make_unique<AssetStorage>()),
      catalog_service(std::make_unique<AssetCatalogService>())
{
}

AssetLibrary::~AssetLibrary()
{
  if (on_save_callback_store_.func) {
    on_blend_save_handler_unregister();
  }
}

void AssetLibrary::foreach_loaded(FunctionRef<void(AssetLibrary &)> fn,
                                  const bool include_all_library)
{
  AssetLibraryService *service = AssetLibraryService::get();
  service->foreach_loaded_asset_library(fn, include_all_library);
}

void AssetLibrary::load_catalogs()
{
  auto catalog_service = std::make_unique<AssetCatalogService>(root_path());
  catalog_service->load_from_disk();
  this->catalog_service = std::move(catalog_service);
}

void AssetLibrary::refresh()
{
  if (on_refresh_) {
<<<<<<< HEAD
    on_refresh_();
=======
    on_refresh_(*this);
>>>>>>> 8cc55881
  }
}

AssetRepresentation &AssetLibrary::add_external_asset(StringRef relative_asset_path,
                                                      StringRef name,
                                                      std::unique_ptr<AssetMetaData> metadata)
{
  AssetIdentifier identifier = asset_identifier_from_library(relative_asset_path);
  return asset_storage_->add_external_asset(std::move(identifier), name, std::move(metadata));
}

AssetRepresentation &AssetLibrary::add_local_id_asset(StringRef relative_asset_path, ID &id)
{
  AssetIdentifier identifier = asset_identifier_from_library(relative_asset_path);
  return asset_storage_->add_local_id_asset(std::move(identifier), id);
}

bool AssetLibrary::remove_asset(AssetRepresentation &asset)
{
  return asset_storage_->remove_asset(asset);
}

void AssetLibrary::remap_ids_and_remove_invalid(const IDRemapper &mappings)
{
  asset_storage_->remap_ids_and_remove_invalid(mappings);
}

namespace {
void asset_library_on_save_post(struct Main *main,
                                struct PointerRNA **pointers,
                                const int num_pointers,
                                void *arg)
{
  AssetLibrary *asset_lib = static_cast<AssetLibrary *>(arg);
  asset_lib->on_blend_save_post(main, pointers, num_pointers);
}

}  // namespace

void AssetLibrary::on_blend_save_handler_register()
{
  /* The callback system doesn't own `on_save_callback_store_`. */
  on_save_callback_store_.alloc = false;

  on_save_callback_store_.func = asset_library_on_save_post;
  on_save_callback_store_.arg = this;

  BKE_callback_add(&on_save_callback_store_, BKE_CB_EVT_SAVE_POST);
}

void AssetLibrary::on_blend_save_handler_unregister()
{
  BKE_callback_remove(&on_save_callback_store_, BKE_CB_EVT_SAVE_POST);
  on_save_callback_store_.func = nullptr;
  on_save_callback_store_.arg = nullptr;
}

void AssetLibrary::on_blend_save_post(struct Main *main,
                                      struct PointerRNA ** /*pointers*/,
                                      const int /*num_pointers*/)
{
  if (this->catalog_service == nullptr) {
    return;
  }

  if (save_catalogs_when_file_is_saved) {
    this->catalog_service->write_to_disk(main->filepath);
  }
}

AssetIdentifier AssetLibrary::asset_identifier_from_library(StringRef relative_asset_path)
{
  return AssetIdentifier(root_path_, relative_asset_path);
}

void AssetLibrary::refresh_catalog_simplename(struct AssetMetaData *asset_data)
{
  if (BLI_uuid_is_nil(asset_data->catalog_id)) {
    asset_data->catalog_simple_name[0] = '\0';
    return;
  }
  const AssetCatalog *catalog = this->catalog_service->find_catalog(asset_data->catalog_id);
  if (catalog == nullptr) {
    /* No-op if the catalog cannot be found. This could be the kind of "the catalog definition file
     * is corrupt/lost" scenario that the simple name is meant to help recover from. */
    return;
  }
  STRNCPY(asset_data->catalog_simple_name, catalog->simple_name.c_str());
}

StringRefNull AssetLibrary::root_path() const
{
  return *root_path_;
}

Vector<AssetLibraryReference> all_valid_asset_library_refs()
{
  Vector<AssetLibraryReference> result;
  int i;
  LISTBASE_FOREACH_INDEX (const bUserAssetLibrary *, asset_library, &U.asset_libraries, i) {
    if (!BLI_is_dir(asset_library->path)) {
      continue;
    }
    AssetLibraryReference library_ref{};
    library_ref.custom_library_index = i;
    library_ref.type = ASSET_LIBRARY_CUSTOM;
    result.append(library_ref);
  }

  AssetLibraryReference library_ref{};
  library_ref.custom_library_index = -1;
  library_ref.type = ASSET_LIBRARY_LOCAL;
  result.append(library_ref);
  return result;
}

}  // namespace blender::asset_system<|MERGE_RESOLUTION|>--- conflicted
+++ resolved
@@ -160,11 +160,7 @@
 void AssetLibrary::refresh()
 {
   if (on_refresh_) {
-<<<<<<< HEAD
-    on_refresh_();
-=======
     on_refresh_(*this);
->>>>>>> 8cc55881
   }
 }
 
