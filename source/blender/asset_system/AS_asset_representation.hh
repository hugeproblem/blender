/* SPDX-FileCopyrightText: 2023 Blender Foundation
 *
 * SPDX-License-Identifier: GPL-2.0-or-later */

/** \file
 * \ingroup asset_system
 *
 * \brief Main runtime representation of an asset.
 *
 * Abstraction to reference an asset, with necessary data for display & interaction.
 * https://wiki.blender.org/wiki/Source/Architecture/Asset_System/Back_End#Asset_Representation
 */

#pragma once

#include <memory>
#include <optional>
#include <string>

#include "BLI_string_ref.hh"

#include "DNA_ID_enums.h"
#include "DNA_asset_types.h"

#include "AS_asset_identifier.hh"

struct AssetMetaData;
struct ID;

namespace blender::asset_system {

class AssetLibrary;

class AssetRepresentation {
  AssetIdentifier identifier_;
  /**
   * Indicate if this is a local or external asset, and as such, which of the union members below
   * should be used.
   */
  const bool is_local_id_ = false;
  /** Asset library that owns this asset representation. */
  const AssetLibrary *owner_asset_library_;

  struct ExternalAsset {
    std::string name;
    int id_type = 0;
    std::unique_ptr<AssetMetaData> metadata_ = nullptr;
  };
  union {
    ExternalAsset external_asset_;
    ID *local_asset_id_ = nullptr; /* Non-owning. */
  };

  friend class AssetStorage;

 public:
  /** Constructs an asset representation for an external ID. The asset will not be editable. */
  AssetRepresentation(AssetIdentifier &&identifier,
                      StringRef name,
                      int id_type,
                      std::unique_ptr<AssetMetaData> metadata,
                      const AssetLibrary &owner_asset_library);
  /**
   * Constructs an asset representation for an ID stored in the current file. This makes the asset
   * local and fully editable.
   */
  AssetRepresentation(AssetIdentifier &&identifier,
                      ID &id,
                      const AssetLibrary &owner_asset_library);
  AssetRepresentation(AssetRepresentation &&other);
  /* Non-copyable type. */
  AssetRepresentation(const AssetRepresentation &other) = delete;
  ~AssetRepresentation();

  /* Non-move-assignable type. Move construction is fine, but treat the "identity" (e.g. local vs
   * external asset) of an asset representation as immutable. */
  AssetRepresentation &operator=(AssetRepresentation &&other) = delete;
  /* Non-copyable type. */
  AssetRepresentation &operator=(const AssetRepresentation &other) = delete;

  const AssetIdentifier &get_identifier() const;

  /**
   * Create a weak reference for this asset that can be written to files, but can break under a
   * number of conditions.
   * A weak reference can only be created if an asset representation is owned by an asset library.
   */
  std::unique_ptr<AssetWeakReference> make_weak_reference() const;

  StringRefNull get_name() const;
  ID_Type get_id_type() const;
  AssetMetaData &get_metadata() const;
  /**
   * Get the import method to use for this asset. A different one may be used if
   * #may_override_import_method() returns true, otherwise, the returned value must be used. If
   * there is no import method predefined for this asset no value is returned.
   */
  std::optional<eAssetImportMethod> get_import_method() const;
  /**
   * Returns if this asset may be imported with an import method other than the one returned by
   * #get_import_method(). Also returns true if there is no predefined import method
   * (when #get_import_method() returns no value).
   */
  bool may_override_import_method() const;
  bool get_use_relative_path() const;
  /**
   * If this asset is stored inside this current file (#is_local_id() is true), this returns the
   * ID's pointer, otherwise null.
   */
  ID *local_id() const;
  /** Returns if this asset is stored inside this current file, and as such fully editable. */
  bool is_local_id() const;
  const AssetLibrary &owner_asset_library() const;
};

}  // namespace blender::asset_system

/* C-Handle */
struct AssetRepresentation;

const blender::StringRefNull AS_asset_representation_library_relative_identifier_get(
    const AssetRepresentation *asset_handle);
<<<<<<< HEAD
=======

>>>>>>> 26bad3b1
std::string AS_asset_representation_full_path_get(const ::AssetRepresentation *asset);
/**
 * Get the absolute path to the .blend file containing the given asset. String will be empty if
 * the asset could not be mapped to a valid .blend file path. Valid in this case also means that
 * the file needs to exist on disk.
 */
std::string AS_asset_representation_full_library_path_get(const ::AssetRepresentation *asset);
std::optional<eAssetImportMethod> AS_asset_representation_import_method_get(
    const ::AssetRepresentation *asset_handle);<|MERGE_RESOLUTION|>--- conflicted
+++ resolved
@@ -120,10 +120,7 @@
 
 const blender::StringRefNull AS_asset_representation_library_relative_identifier_get(
     const AssetRepresentation *asset_handle);
-<<<<<<< HEAD
-=======
 
->>>>>>> 26bad3b1
 std::string AS_asset_representation_full_path_get(const ::AssetRepresentation *asset);
 /**
  * Get the absolute path to the .blend file containing the given asset. String will be empty if
