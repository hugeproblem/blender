/* SPDX-FileCopyrightText: 2023 Blender Authors
 *
 * SPDX-License-Identifier: GPL-2.0-or-later */

#pragma once

/** \file
 * \ingroup bli
 *
 * Generic algorithms for finding the largest and smallest elements in a span.
 */

#include <optional>

#include "BLI_bounds_types.hh"
#include "BLI_index_mask.hh"
#include "BLI_math_vector.hh"
#include "BLI_task.hh"

namespace blender {

namespace bounds {

template<typename T> [[nodiscard]] inline Bounds<T> merge(const Bounds<T> &a, const Bounds<T> &b)
{
  return {math::min(a.min, b.min), math::max(a.max, b.max)};
}

template<typename T>
[[nodiscard]] inline std::optional<Bounds<T>> merge(const std::optional<Bounds<T>> &a,
                                                    const std::optional<Bounds<T>> &b)
{
  if (a.has_value() && b.has_value()) {
    return merge(*a, *b);
  }
  if (a.has_value()) {
    return a;
  }
  if (b.has_value()) {
    return b;
  }
  return std::nullopt;
}

/**
 * Find the smallest and largest values element-wise in the span.
 */
template<typename T> [[nodiscard]] inline std::optional<Bounds<T>> min_max(const Span<T> values)
{
  if (values.is_empty()) {
    return std::nullopt;
  }
  const Bounds<T> init{values.first(), values.first()};
  return threading::parallel_reduce(
      values.index_range(),
      1024,
      init,
      [&](const IndexRange range, const Bounds<T> &init) {
        Bounds<T> result = init;
        for (const int i : range) {
          math::min_max(values[i], result.min, result.max);
        }
        return result;
      },
      [](const Bounds<T> &a, const Bounds<T> &b) { return merge(a, b); });
}

template<typename T>
[[nodiscard]] inline std::optional<Bounds<T>> min_max(const IndexMask &mask, const Span<T> values)
{
  if (values.is_empty() || mask.is_empty()) {
    return std::nullopt;
  }
  if (mask.size() == values.size()) {
    /* To avoid mask slice/lookup. */
    return min_max(values);
  }
  const Bounds<T> init{values.first(), values.first()};
  return threading::parallel_reduce(
      mask.index_range(),
      1024,
      init,
      [&](const IndexRange range, const Bounds<T> &init) {
        Bounds<T> result = init;
        mask.slice(range).foreach_index_optimized<int64_t>(
            [&](const int i) { math::min_max(values[i], result.min, result.max); });
        return result;
      },
      [](const Bounds<T> &a, const Bounds<T> &b) { return merge(a, b); });
}

/**
 * Find the smallest and largest values element-wise in the span, adding the radius to each element
 * first. The template type T is expected to have an addition operator implemented with RadiusT.
 */
template<typename T, typename RadiusT>
[[nodiscard]] inline std::optional<Bounds<T>> min_max_with_radii(const Span<T> values,
                                                                 const Span<RadiusT> radii)
{
  BLI_assert(values.size() == radii.size());
  if (values.is_empty()) {
    return std::nullopt;
  }
  const Bounds<T> init{values.first(), values.first()};
  return threading::parallel_reduce(
      values.index_range(),
      1024,
      init,
      [&](const IndexRange range, const Bounds<T> &init) {
        Bounds<T> result = init;
        for (const int i : range) {
          result.min = math::min(values[i] - radii[i], result.min);
          result.max = math::max(values[i] + radii[i], result.max);
        }
        return result;
      },
      [](const Bounds<T> &a, const Bounds<T> &b) { return merge(a, b); });
}

<<<<<<< HEAD
template<typename T> [[nodiscard]] Bounds<T> expand(Bounds<T> bb, const T b)
{
  Bounds<T> expanded;
  expanded.min = math::min(bb.min, b);
  expanded.max = math::max(bb.max, b);
  return expanded;
}

template<typename T, typename F = typename T::base_type, int size = T::type_length>
F volume(const Bounds<T> bb)
{
  F area = F(1);
  for (int i = 0; i < size; i++) {
    area *= bb.max[i] - bb.min[1];
  }

  return area;
}

template<typename T, typename F = typename T::base_type, int size = T::type_length>
Bounds<T> intersect(Bounds<T> a, Bounds<T> b)
{
  Bounds<T> out;

  for (int i = 0; i < size; i++) {
    out.min[i] = std::max(a.min[i], b.min[i]);
    out.max[i] = std::min(a.max[i], b.max[i]);

    if (out.max[i] < out.min[i]) {
      out.max[i] = out.min[i] = F(0);
    }
  }

  return out;
}

}  // namespace blender::bounds
=======
}  // namespace bounds

namespace detail {

template<typename T, int Size>
[[nodiscard]] inline bool less_or_equal_than(const VecBase<T, Size> &a, const VecBase<T, Size> &b)
{
  for (int i = 0; i < Size; i++) {
    if (a[i] > b[i]) {
      return false;
    }
  }
  return true;
}

}  // namespace detail

template<typename T> inline bool Bounds<T>::is_empty() const
{
  if constexpr (std::is_integral<T>::value || std::is_floating_point<T>::value) {
    return this->max <= this->min;
  }
  else {
    return detail::less_or_equal_than(this->max, this->min);
  }
}

template<typename T> inline T Bounds<T>::center() const
{
  return math::midpoint(this->min, this->max);
}

template<typename T> inline T Bounds<T>::size() const
{
  return math::abs(max - min);
}

template<typename T> inline void Bounds<T>::translate(const T &offset)
{
  this->min += offset;
  this->max += offset;
}

template<typename T> inline void Bounds<T>::scale_from_center(const T &scale)
{
  const T center = this->center();
  const T new_half_size = this->size() / T(2) * scale;
  this->min = center - new_half_size;
  this->max = center + new_half_size;
}

template<typename T> inline void Bounds<T>::resize(const T &new_size)
{
  this->min = this->center() - (new_size / T(2));
  this->max = this->min + new_size;
}

template<typename T> inline void Bounds<T>::recenter(const T &new_center)
{
  const T offset = new_center - this->center();
  this->translate(offset);
}

template<typename T>
template<typename PaddingT>
inline void Bounds<T>::pad(const PaddingT &padding)
{
  this->min = this->min - padding;
  this->max = this->max + padding;
}

}  // namespace blender
>>>>>>> ee1fa8e1
<|MERGE_RESOLUTION|>--- conflicted
+++ resolved
@@ -20,6 +20,41 @@
 namespace blender {
 
 namespace bounds {
+template<typename T> [[nodiscard]] Bounds<T> expand(Bounds<T> bb, const T b)
+{
+  Bounds<T> expanded;
+  expanded.min = math::min(bb.min, b);
+  expanded.max = math::max(bb.max, b);
+  return expanded;
+}
+
+template<typename T, typename F = typename T::base_type, int size = T::type_length>
+F volume(const Bounds<T> bb)
+{
+  F area = F(1);
+  for (int i = 0; i < size; i++) {
+    area *= bb.max[i] - bb.min[1];
+  }
+
+  return area;
+}
+
+template<typename T, typename F = typename T::base_type, int size = T::type_length>
+Bounds<T> intersect(Bounds<T> a, Bounds<T> b)
+{
+  Bounds<T> out;
+
+  for (int i = 0; i < size; i++) {
+    out.min[i] = std::max(a.min[i], b.min[i]);
+    out.max[i] = std::min(a.max[i], b.max[i]);
+
+    if (out.max[i] < out.min[i]) {
+      out.max[i] = out.min[i] = F(0);
+    }
+  }
+
+  return out;
+}
 
 template<typename T> [[nodiscard]] inline Bounds<T> merge(const Bounds<T> &a, const Bounds<T> &b)
 {
@@ -117,45 +152,6 @@
       [](const Bounds<T> &a, const Bounds<T> &b) { return merge(a, b); });
 }
 
-<<<<<<< HEAD
-template<typename T> [[nodiscard]] Bounds<T> expand(Bounds<T> bb, const T b)
-{
-  Bounds<T> expanded;
-  expanded.min = math::min(bb.min, b);
-  expanded.max = math::max(bb.max, b);
-  return expanded;
-}
-
-template<typename T, typename F = typename T::base_type, int size = T::type_length>
-F volume(const Bounds<T> bb)
-{
-  F area = F(1);
-  for (int i = 0; i < size; i++) {
-    area *= bb.max[i] - bb.min[1];
-  }
-
-  return area;
-}
-
-template<typename T, typename F = typename T::base_type, int size = T::type_length>
-Bounds<T> intersect(Bounds<T> a, Bounds<T> b)
-{
-  Bounds<T> out;
-
-  for (int i = 0; i < size; i++) {
-    out.min[i] = std::max(a.min[i], b.min[i]);
-    out.max[i] = std::min(a.max[i], b.max[i]);
-
-    if (out.max[i] < out.min[i]) {
-      out.max[i] = out.min[i] = F(0);
-    }
-  }
-
-  return out;
-}
-
-}  // namespace blender::bounds
-=======
 }  // namespace bounds
 
 namespace detail {
@@ -226,6 +222,4 @@
   this->min = this->min - padding;
   this->max = this->max + padding;
 }
-
-}  // namespace blender
->>>>>>> ee1fa8e1
+}  // namespace blender