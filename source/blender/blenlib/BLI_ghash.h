/**
 * A general (pointer -> pointer) hash table ADT
 * 
 * $Id$
 *
 * ***** BEGIN GPL LICENSE BLOCK *****
 *
 * This program is free software; you can redistribute it and/or
 * modify it under the terms of the GNU General Public License
 * as published by the Free Software Foundation; either version 2
 * of the License, or (at your option) any later version.
 *
 * This program is distributed in the hope that it will be useful,
 * but WITHOUT ANY WARRANTY; without even the implied warranty of
 * MERCHANTABILITY or FITNESS FOR A PARTICULAR PURPOSE.  See the
 * GNU General Public License for more details.
 *
 * You should have received a copy of the GNU General Public License
 * along with this program; if not, write to the Free Software Foundation,
 * Inc., 51 Franklin Street, Fifth Floor, Boston, MA 02110-1301, USA.
 *
 * The Original Code is Copyright (C) 2001-2002 by NaN Holding BV.
 * All rights reserved.
 *
 * The Original Code is: all of this file.
 *
 * Contributor(s): none yet.
 *
 * ***** END GPL LICENSE BLOCK *****
 */
 
#ifndef BLI_GHASH_H
#define BLI_GHASH_H

#include "stdio.h"
#include "stdlib.h"
#include "string.h"

#ifdef __cplusplus
extern "C" {
#endif

#include "BKE_utildefines.h"
#include "MEM_guardedalloc.h"

#include "BLI_mempool.h"
#include "BLI_blenlib.h"

typedef unsigned int	(*GHashHashFP)		(void *key);
typedef int				(*GHashCmpFP)		(void *a, void *b);
typedef	void			(*GHashKeyFreeFP)	(void *key);
typedef void			(*GHashValFreeFP)	(void *val);

typedef struct Entry {
	struct Entry *next;
	
	void *key, *val;
} Entry;

typedef struct GHash {
	GHashHashFP	hashfp;
	GHashCmpFP	cmpfp;
	
	Entry **buckets;
	struct BLI_mempool *entrypool;
	int nbuckets, nentries, cursize;
} GHash;

typedef struct GHashIterator {
	GHash *gh;
	int curBucket;
	struct Entry *curEntry;
} GHashIterator;

<<<<<<< HEAD
GHash* BLI_ghash_new(GHashHashFP hashfp, GHashCmpFP cmpfp);
void BLI_ghash_free(GHash *gh, GHashKeyFreeFP keyfreefp, GHashValFreeFP valfreefp);
=======
GHash*	BLI_ghash_new		(GHashHashFP hashfp, GHashCmpFP cmpfp, const char *info);
void	BLI_ghash_free		(GHash *gh, GHashKeyFreeFP keyfreefp, GHashValFreeFP valfreefp);

//BM_INLINE void	BLI_ghash_insert	(GHash *gh, void *key, void *val);
//BM_INLINE int		BLI_ghash_remove	(GHash *gh, void *key, GHashKeyFreeFP keyfreefp, GHashValFreeFP valfreefp);
//BM_INLINE void*	BLI_ghash_lookup	(GHash *gh, void *key);
//BM_INLINE int		BLI_ghash_haskey	(GHash *gh, void *key);
>>>>>>> 7f083c45

int		BLI_ghash_size		(GHash *gh);

/* *** */

	/**
	 * Create a new GHashIterator. The hash table must not be mutated
	 * while the iterator is in use, and the iterator will step exactly
	 * BLI_ghash_size(gh) times before becoming done.
	 * 
	 * @param gh The GHash to iterate over.
	 * @return Pointer to a new DynStr.
	 */
GHashIterator*	BLI_ghashIterator_new		(GHash *gh);
	/**
	 * Init an already allocated GHashIterator. The hash table must not
	 * be mutated while the iterator is in use, and the iterator will
	 * step exactly BLI_ghash_size(gh) times before becoming done.
	 * 
	 * @param ghi The GHashIterator to initialize.
	 * @param gh The GHash to iterate over.
	 */
void BLI_ghashIterator_init(GHashIterator *ghi, GHash *gh);
	/**
	 * Free a GHashIterator.
	 *
	 * @param ghi The iterator to free.
	 */
void			BLI_ghashIterator_free		(GHashIterator *ghi);

	/**
	 * Retrieve the key from an iterator.
	 *
	 * @param ghi The iterator.
	 * @return The key at the current index, or NULL if the 
	 * iterator is done.
	 */
void*			BLI_ghashIterator_getKey	(GHashIterator *ghi);
	/**
	 * Retrieve the value from an iterator.
	 *
	 * @param ghi The iterator.
	 * @return The value at the current index, or NULL if the 
	 * iterator is done.
	 */
void*			BLI_ghashIterator_getValue	(GHashIterator *ghi);
	/**
	 * Steps the iterator to the next index.
	 *
	 * @param ghi The iterator.
	 */
void			BLI_ghashIterator_step		(GHashIterator *ghi);
	/**
	 * Determine if an iterator is done (has reached the end of
	 * the hash table).
	 *
	 * @param ghi The iterator.
	 * @return True if done, False otherwise.
	 */
int				BLI_ghashIterator_isDone	(GHashIterator *ghi);

/* *** */

unsigned int	BLI_ghashutil_ptrhash	(void *key);
int	BLI_ghashutil_ptrcmp	(void *a, void *b);

unsigned int	BLI_ghashutil_strhash	(void *key);
int				BLI_ghashutil_strcmp	(void *a, void *b);

unsigned int	BLI_ghashutil_inthash	(void *ptr);
int				BLI_ghashutil_intcmp(void *a, void *b);

/*begin of macro-inlined functions*/
extern unsigned int hashsizes[];

/*---------inlined functions---------*/
BM_INLINE void BLI_ghash_insert(GHash *gh, void *key, void *val) {
	unsigned int hash= gh->hashfp(key)%gh->nbuckets;
	Entry *e= (Entry*) BLI_mempool_alloc(gh->entrypool);

	e->key= key;
	e->val= val;
	e->next= gh->buckets[hash];
	gh->buckets[hash]= e;
	
	if (++gh->nentries>(float)gh->nbuckets/2) {
		Entry *e, **old= gh->buckets;
		int i, nold= gh->nbuckets;
		
		gh->nbuckets= hashsizes[++gh->cursize];
		gh->buckets= (Entry**)MEM_mallocN(gh->nbuckets*sizeof(*gh->buckets), "buckets");
		memset(gh->buckets, 0, gh->nbuckets*sizeof(*gh->buckets));
		
		for (i=0; i<nold; i++) {
			for (e= old[i]; e;) {
				Entry *n= e->next;
				
				hash= gh->hashfp(e->key)%gh->nbuckets;
				e->next= gh->buckets[hash];
				gh->buckets[hash]= e;
				
				e= n;
			}
		}
		
		MEM_freeN(old);
	}
}

BM_INLINE void* BLI_ghash_lookup(GHash *gh, void *key) 
{
	if(gh) {
		unsigned int hash= gh->hashfp(key)%gh->nbuckets;
		Entry *e;
		
		for (e= gh->buckets[hash]; e; e= e->next)
			if (gh->cmpfp(key, e->key)==0)
				return e->val;
	}	
	return NULL;
}

BM_INLINE int BLI_ghash_remove (GHash *gh, void *key, GHashKeyFreeFP keyfreefp, GHashValFreeFP valfreefp)
{
	unsigned int hash= gh->hashfp(key)%gh->nbuckets;
	Entry *e;
	Entry *p = 0;

	for (e= gh->buckets[hash]; e; e= e->next) {
		if (gh->cmpfp(key, e->key)==0) {
			Entry *n= e->next;

			if (keyfreefp) keyfreefp(e->key);
			if (valfreefp) valfreefp(e->val);
			BLI_mempool_free(gh->entrypool, e);


			e= n;
			if (p)
				p->next = n;
			else
				gh->buckets[hash] = n;

			--gh->nentries;
			return 1;
		}
		p = e;
	}
 
	return 0;
}

BM_INLINE int BLI_ghash_haskey(GHash *gh, void *key) {
	unsigned int hash= gh->hashfp(key)%gh->nbuckets;
	Entry *e;
	
	for (e= gh->buckets[hash]; e; e= e->next)
		if (gh->cmpfp(key, e->key)==0)
			return 1;
	
	return 0;
}

#ifdef __cplusplus
}
#endif
#endif<|MERGE_RESOLUTION|>--- conflicted
+++ resolved
@@ -72,18 +72,8 @@
 	struct Entry *curEntry;
 } GHashIterator;
 
-<<<<<<< HEAD
-GHash* BLI_ghash_new(GHashHashFP hashfp, GHashCmpFP cmpfp);
-void BLI_ghash_free(GHash *gh, GHashKeyFreeFP keyfreefp, GHashValFreeFP valfreefp);
-=======
 GHash*	BLI_ghash_new		(GHashHashFP hashfp, GHashCmpFP cmpfp, const char *info);
 void	BLI_ghash_free		(GHash *gh, GHashKeyFreeFP keyfreefp, GHashValFreeFP valfreefp);
-
-//BM_INLINE void	BLI_ghash_insert	(GHash *gh, void *key, void *val);
-//BM_INLINE int		BLI_ghash_remove	(GHash *gh, void *key, GHashKeyFreeFP keyfreefp, GHashValFreeFP valfreefp);
-//BM_INLINE void*	BLI_ghash_lookup	(GHash *gh, void *key);
-//BM_INLINE int		BLI_ghash_haskey	(GHash *gh, void *key);
->>>>>>> 7f083c45
 
 int		BLI_ghash_size		(GHash *gh);
 
