# SPDX-FileCopyrightText: 2023 Blender Authors
#
# SPDX-License-Identifier: GPL-2.0-or-later

set(INC
  PUBLIC .
  intern

  ../blenkernel
  ../blentranslation
  ../depsgraph
  ../editors/include
  ../makesrna
  ../windowmanager
  # RNA_prototypes.h
  ${CMAKE_BINARY_DIR}/source/blender/makesrna
)

set(INC_SYS
)

set(SRC
  intern/action.cc
  intern/anim_rna.cc
  intern/animation.cc
  intern/bone_collections.cc
  intern/bonecolor.cc
  intern/evaluation.cc
  intern/fcurve.cc
  intern/keyframing.cc
  intern/keyframing_auto.cc
  intern/visualkey.cc

<<<<<<< HEAD
  ANIM_animation.hh
=======
  ANIM_action.hh
>>>>>>> b2bdfe94
  ANIM_armature_iter.hh
  ANIM_bone_collections.h
  ANIM_bone_collections.hh
  ANIM_bonecolor.hh
  ANIM_evaluation.hh
  ANIM_fcurve.hh
  ANIM_keyframing.hh
  ANIM_rna.hh
  ANIM_visualkey.hh
)

set(LIB
  bf_blenkernel
  bf::blenlib
  bf::dna
  PRIVATE bf_editor_interface
  PRIVATE bf::intern::guardedalloc
  PRIVATE bf::intern::atomic
)


blender_add_lib(bf_animrig "${SRC}" "${INC}" "${INC_SYS}" "${LIB}")
add_library(bf::animrig ALIAS bf_animrig)

if(WITH_GTESTS)
  set(TEST_INC
  )
  set(TEST_SRC
    intern/animation_test.cc
    intern/bone_collections_test.cc
  )
  set(TEST_LIB
    PRIVATE bf::animrig
  )
  include(GTestTesting)
  blender_add_test_lib(bf_animrig_tests "${TEST_SRC}" "${INC};${TEST_INC}" "${INC_SYS}" "${LIB};${TEST_LIB}")
endif()<|MERGE_RESOLUTION|>--- conflicted
+++ resolved
@@ -31,11 +31,8 @@
   intern/keyframing_auto.cc
   intern/visualkey.cc
 
-<<<<<<< HEAD
+  ANIM_action.hh
   ANIM_animation.hh
-=======
-  ANIM_action.hh
->>>>>>> b2bdfe94
   ANIM_armature_iter.hh
   ANIM_bone_collections.h
   ANIM_bone_collections.hh
