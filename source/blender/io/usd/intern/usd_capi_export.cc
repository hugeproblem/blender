/* SPDX-FileCopyrightText: 2019 Blender Foundation
 *
 * SPDX-License-Identifier: GPL-2.0-or-later */

#include "usd.h"
<<<<<<< HEAD
#include "usd_asset_utils.h"
#include "usd_common.h"
=======
>>>>>>> 9b708c86
#include "usd_hierarchy_iterator.h"
#include "usd_light_convert.h"
#include "usd_umm.h"
#include "usd_writer_material.h"
#include "usd_writer_skel_root.h"

#include <pxr/base/plug/registry.h>
#include <pxr/pxr.h>
#include <pxr/usd/kind/registry.h>
#include <pxr/usd/usd/modelAPI.h>
#include <pxr/usd/usd/prim.h>
#include <pxr/usd/usd/primRange.h>
#include <pxr/usd/usd/stage.h>
#include <pxr/usd/usdGeom/metrics.h>
#include <pxr/usd/usdGeom/scope.h>
#include <pxr/usd/usdGeom/tokens.h>
#include <pxr/usd/usdGeom/xform.h>
#include <pxr/usd/usdGeom/xformCommonAPI.h>
#include <pxr/usd/usdUtils/dependencies.h>

#include "MEM_guardedalloc.h"

#include "DEG_depsgraph.h"
#include "DEG_depsgraph_build.h"
#include "DEG_depsgraph_query.h"

#include "DNA_scene_types.h"

#include "BKE_appdir.h"
#include "BKE_blender_version.h"
#include "BKE_context.h"
#include "BKE_global.h"
#include "BKE_main.h"
#include "BKE_scene.h"
#include "BKE_image.h"
#include "BKE_image_save.h"
#include "BKE_image_format.h"
#include "BKE_lib_id.h"

#include "BLI_fileops.h"
#include "BLI_math_matrix.h"
#include "BLI_math_rotation.h"
#include "BLI_math_vector.h"
#include "BLI_path_util.h"
#include "BLI_string.h"
#include "BLI_timeit.hh"

#include "WM_api.h"
#include "WM_types.h"

namespace blender::io::usd {

struct ExportJobData {
  Scene *scene;
  ViewLayer *view_layer;
  Main *bmain;
  Depsgraph *depsgraph;
  wmWindowManager *wm;

  /** Unarchived_filepath is used for USDA/USDC/USD export. */
  char unarchived_filepath[FILE_MAX];
  char usdz_filepath[FILE_MAX];
  USDExportParams params;

  float *progress;

  bool was_canceled;
  bool export_ok;
  timeit::TimePoint start_time;

  bool targets_usdz() const
  {
    return usdz_filepath[0] != '\0';
  }

  const char *export_filepath() const
  {
    if (targets_usdz()) {
      return usdz_filepath;
    }
    return unarchived_filepath;
  }
};

/* Returns true if the given prim path is valid, per
 * the requirements of the prim path manipulation logic
 * of the exporter. Also returns true if the path is
 * the empty string. Returns false otherwise. */
static bool prim_path_valid(const char *path)
{
  BLI_assert(path);

  if (path[0] == '\0') {
    /* Empty paths are ignored in the code,
     * so they can be passed through. */
    return true;
  }

  /* Check path syntax. */
  std::string errMsg;
  if (!pxr::SdfPath::IsValidPathString(path, &errMsg)) {
    WM_reportf(RPT_ERROR, "USD Export: invalid path string '%s': %s", path, errMsg.c_str());
    return false;
  }

  /* Verify that an absolute prim path can be constructed
   * from this path string. */

  pxr::SdfPath sdf_path(path);
  if (!sdf_path.IsAbsolutePath()) {
    WM_reportf(RPT_ERROR, "USD Export: path '%s' is not an absolute path", path);
    return false;
  }

  if (!sdf_path.IsPrimPath()) {
    WM_reportf(RPT_ERROR, "USD Export: path string '%s' is not a prim path", path);
    return false;
  }

  return true;
}

/* Perform validation of export parameter settings. Returns
 * true if the paramters are valid; returns false otherwise. */
static bool export_params_valid(const USDExportParams &params)
{
  bool valid = true;

  if (!prim_path_valid(params.root_prim_path)) {
    valid = false;
  }

  if (params.export_materials && !pxr::SdfPath::IsValidPathString(params.material_prim_path)) {
    WM_reportf(RPT_ERROR,
               "USD Export: invalid material prim path parameter '%s'",
               params.material_prim_path);
    valid = false;
  }

  if (strlen(params.default_prim_path) != 0 &&
      !pxr::SdfPath::IsValidPathString(params.default_prim_path))
  {
    WM_reportf(RPT_ERROR,
               "USD Export: invalid default prim path parameter '%s'",
               params.default_prim_path);
    valid = false;
  }

  if (params.export_usd_kind && params.default_prim_kind == USD_KIND_CUSTOM &&
      strlen(params.default_prim_custom_kind) == 0)
  {
    WM_reportf(RPT_ERROR,
               "USD Export: Default Prim Kind is set to Custom, but the value is empty.");
    valid = false;
  }

  return valid;
}

<<<<<<< HEAD
/* If a root prim path is set in the params, check if a
 * root object matching the root path name already exists.
 * If it does, clear the root prim path in the params.
 * This is to avoid prepending the root prim path
 * redundantly.
 * TODO(makowalski): ideally, this functionality belongs
 * in the USD hierarchy iterator, so that we don't iterate
 * over the scene graph separately here. */
static void validate_unique_root_prim_path(USDExportParams &params, Depsgraph *depsgraph)
{
  if (!depsgraph || strlen(params.root_prim_path) == 0) {
    return;
  }

  pxr::SdfPath path(params.root_prim_path);

  if (path.IsEmpty()) {
    return;
  }

  pxr::SdfPath parent = path.GetParentPath();

  while (!parent.IsEmpty() && !parent.IsAbsoluteRootPath()) {
    path = parent;
    parent = path.GetParentPath();
  }

  Object *match = nullptr;
  std::string root_name = path.GetName();

  DEGObjectIterSettings deg_iter_settings{};
  deg_iter_settings.depsgraph = depsgraph;
  deg_iter_settings.flags = DEG_ITER_OBJECT_FLAG_LINKED_DIRECTLY |
                            DEG_ITER_OBJECT_FLAG_LINKED_VIA_SET;
  DEG_OBJECT_ITER_BEGIN (&deg_iter_settings, object) {

    if (!match && !object->parent) {
      /* We only care about root objects. */

      if (pxr::TfMakeValidIdentifier(object->id.name + 2) == root_name) {
        match = object;
      }
    }
  }
  DEG_OBJECT_ITER_END;

  if (match) {
    WM_reportf(
      RPT_WARNING, "USD Export: the root prim will not be added because a root object named '%s' already exists", root_name.c_str());
    params.root_prim_path[0] = '\0';
  }
}

/* Create the root Xform primitive, if the Root Prim path has been set
 * in the export options. Also author transforms and model Kind data
 * on the root prim.  */
=======
/**
 * Create the root Xform primitive, if the Root Prim path has been set
 * in the export options. In the future, this function can be extended
 * to author transforms and additional schema data (e.g., model Kind)
 * on the root prim.
 */
>>>>>>> 9b708c86
static void ensure_root_prim(pxr::UsdStageRefPtr stage, const USDExportParams &params)
{
  if (params.root_prim_path[0] == '\0') {
    return;
  }

  pxr::UsdGeomXform root_xf = pxr::UsdGeomXform::Define(stage, pxr::SdfPath(params.root_prim_path));

  if (!(params.convert_orientation || params.convert_to_cm)) {
    return;
  }

  if (!root_xf) {
    return;
  }

  pxr::UsdGeomXformCommonAPI xf_api(root_xf.GetPrim());

  if (!xf_api) {
    return;
  }

  if (params.convert_to_cm) {
    xf_api.SetScale(pxr::GfVec3f(100.0f));
  }

  if (params.convert_orientation) {
    float mrot[3][3];
    mat3_from_axis_conversion(
        USD_GLOBAL_FORWARD_Y, USD_GLOBAL_UP_Z, params.forward_axis, params.up_axis, mrot);
    transpose_m3(mrot);

    float eul[3];
    mat3_to_eul(eul, mrot);

    /* Convert radians to degrees. */
    mul_v3_fl(eul, 180.0f / M_PI);

    xf_api.SetRotate(pxr::GfVec3f(eul[0], eul[1], eul[2]));
  }

  /* Handle root prim USD Kind. */
  if (params.export_usd_kind && params.default_prim_kind) {
    pxr::UsdModelAPI api(root_xf.GetPrim());
    switch (params.default_prim_kind) {
      case USD_KIND_COMPONENT:
        api.SetKind(pxr::KindTokens->component);
        break;

      case USD_KIND_GROUP:
        api.SetKind(pxr::KindTokens->group);
        break;

      case USD_KIND_ASSEMBLY:
        api.SetKind(pxr::KindTokens->assembly);
        break;

      case USD_KIND_CUSTOM:
        api.SetKind(pxr::TfToken(params.default_prim_custom_kind));
        break;

      default:
        break;
    }
  }
}

static void report_job_duration(const ExportJobData *data)
{
  timeit::Nanoseconds duration = timeit::Clock::now() - data->start_time;
  const char *export_filepath = data->export_filepath();
  std::cout << "USD export of '" << export_filepath << "' took ";
  timeit::print_duration(duration);
  std::cout << '\n';
}

static void process_usdz_textures(const ExportJobData *data, const char *path) {
  const eUSDZTextureDownscaleSize enum_value = data->params.usdz_downscale_size;
  if (enum_value == USD_TEXTURE_SIZE_KEEP) {
    return;
  }

  int image_size = (
      (enum_value == USD_TEXTURE_SIZE_CUSTOM ? data->params.usdz_downscale_custom_size : enum_value)
  );

  image_size = image_size < 128 ? 128 : image_size;

  char texture_path[4096];
  BLI_strcpy_rlen(texture_path, path);
  BLI_path_append(texture_path, 4096, "textures");
  BLI_path_slash_ensure(texture_path, sizeof(texture_path));

  struct direntry *entries;
  unsigned int num_files = BLI_filelist_dir_contents(texture_path, &entries);

  for (int index = 0; index < num_files; index++) {
    /* We can skip checking extensions as this folder is only created
     * when we're doing a USDZ export. */
    if (!BLI_is_dir(entries[index].path)) {
      Image *im = BKE_image_load_ex(data->bmain, entries[index].path, LIB_ID_CREATE_NO_MAIN);
      if (!im) {
        std::cerr << "-- Unable to open file for downscaling: " << entries[index].path << std::endl;
        continue;
      }

      int width, height;
      BKE_image_get_size(im, NULL, &width, &height);
      const int longest = width >= height ? width : height;
      const float scale = 1.0 / ((float)longest / (float)image_size);

      if (longest > image_size) {
        const int width_adjusted  = (float)width * scale;
        const int height_adjusted = (float)height * scale;
        BKE_image_scale(im, width_adjusted, height_adjusted);

        ImageSaveOptions opts;

        if (BKE_image_save_options_init(&opts, data->bmain, data->scene, im, NULL, false, false)) {
          bool result = BKE_image_save(NULL, data->bmain, im, NULL, &opts);
          if (!result) {
            std::cerr << "-- Unable to resave " << data->usdz_filepath << " (new size: "
                      << width_adjusted << "x" << height_adjusted << ")" << std::endl;
          }
          else {
            std::cout << "Downscaled " << entries[index].path << " to "
                      << width_adjusted << "x" << height_adjusted << std::endl;
          }
        }

        BKE_image_save_options_free(&opts);
      }

      /* Make sure to free the image so it doesn't stick
       * around in the library of the open file. */
      BKE_id_free(data->bmain, (void*)im);
    }
  }

  BLI_filelist_free(entries, num_files);
}

/**
 * For usdz export, we must first create a usd/a/c file and then covert it to usdz. In Blender's
 * case, we first create a usdc file in Blender's temporary working directory, and store the path
 * to the usdc file in `unarchived_filepath`. This function then does the conversion of that usdc
 * file into usdz.
 *
 * \return true when the conversion from usdc to usdz is successful.
 */
static bool perform_usdz_conversion(const ExportJobData *data)
{
  char usdc_temp_dir[FILE_MAX], usdc_file[FILE_MAX];
  BLI_path_split_dir_file(data->unarchived_filepath,
                          usdc_temp_dir,
                          sizeof(usdc_temp_dir),
                          usdc_file,
                          sizeof(usdc_file));

  char usdz_file[FILE_MAX];
  BLI_path_split_file_part(data->usdz_filepath, usdz_file, FILE_MAX);

  char original_working_dir_buff[FILE_MAX];
  char *original_working_dir = BLI_current_working_dir(original_working_dir_buff,
                                                       sizeof(original_working_dir_buff));
  /* Buffer is expected to be returned by #BLI_current_working_dir, although in theory other
   * returns are possible on some platforms, this is not handled by this code. */
  BLI_assert(original_working_dir == original_working_dir_buff);

  BLI_change_working_dir(usdc_temp_dir);

  process_usdz_textures(data, usdc_temp_dir);

  pxr::UsdUtilsCreateNewUsdzPackage(pxr::SdfAssetPath(usdc_file), usdz_file);
  BLI_change_working_dir(original_working_dir);

  char usdz_temp_full_path[FILE_MAX];
  BLI_path_join(usdz_temp_full_path, FILE_MAX, usdc_temp_dir, usdz_file);

  int result = 0;
  if (BLI_exists(data->usdz_filepath)) {
    result = BLI_delete(data->usdz_filepath, false, false);
    if (result != 0) {
      WM_reportf(
          RPT_ERROR, "USD Export: Unable to delete existing usdz file %s", data->usdz_filepath);
      return false;
    }
  }
  if (!copy_asset(usdz_temp_full_path, data->usdz_filepath, USD_TEX_NAME_COLLISION_OVERWRITE)) {
    WM_reportf(RPT_ERROR,
               "USD Export: Couldn't copy new usdz file from temporary location %s to %s",
               usdz_temp_full_path,
               data->usdz_filepath);
    return false;
  }

  return true;
}

static void export_startjob(void *customdata,
                            /* Cannot be const, this function implements wm_jobs_start_callback.
                             * NOLINTNEXTLINE: readability-non-const-parameter. */
                            bool *stop,
                            bool *do_update,
                            float *progress)
{
  ExportJobData *data = static_cast<ExportJobData *>(customdata);

  data->progress = progress;
  data->was_canceled = false;
  data->start_time = timeit::Clock::now();

  G.is_rendering = true;
  if (data->wm) {
    WM_set_locked_interface(data->wm, true);
  }
  G.is_break = false;

  /* Construct the depsgraph for exporting. */
  Scene *scene = DEG_get_input_scene(data->depsgraph);
  if (data->params.visible_objects_only) {
    DEG_graph_build_from_view_layer(data->depsgraph);
  }
  else {
    DEG_graph_build_for_all_objects(data->depsgraph);
  }
  BKE_scene_graph_update_tagged(data->depsgraph, data->bmain);

  validate_unique_root_prim_path(data->params, data->depsgraph);

  *progress = 0.0f;
  *do_update = true;

  /* For restoring the current frame after exporting animation is done. */
  const int orig_frame = scene->r.cfra;

  if (!BLI_path_extension_check_glob(data->unarchived_filepath, "*.usd;*.usda;*.usdc"))
    BLI_path_extension_ensure(data->unarchived_filepath, FILE_MAX, ".usd");

  pxr::UsdStageRefPtr usd_stage = pxr::UsdStage::CreateNew(data->unarchived_filepath);

  if (!usd_stage) {
    /* This may happen when the USD JSON files cannot be found. When that happens,
     * the USD library doesn't know it has the functionality to write USDA and
     * USDC files, and creating a new UsdStage fails. */
    WM_reportf(RPT_ERROR,
               "USD Export: unable to create a stage for writing %s",
               data->unarchived_filepath);

    pxr::SdfLayerRefPtr existing_layer = pxr::SdfLayer::FindOrOpen(data->unarchived_filepath);
    if (existing_layer) {
      WM_reportf(RPT_ERROR,
                 "USD Export: layer %s is currently open in the scene, "
                 "possibly because it's referenced by modifiers, "
                 "and can't be overwritten",
                 data->unarchived_filepath);
    }

    data->export_ok = false;
    return;
  }

  if (data->params.export_lights && !data->params.selected_objects_only &&
      data->params.convert_world_material) {
    world_material_to_dome_light(data->params, scene, usd_stage);
  }

  /* Define the material prim path as a scope. */
  if (data->params.export_materials) {
    pxr::SdfPath mtl_prim_path(data->params.material_prim_path);

    blender::io::usd::usd_define_or_over<pxr::UsdGeomScope>(
        usd_stage, mtl_prim_path, data->params.export_as_overs);
  }

  pxr::VtValue upAxis = pxr::VtValue(pxr::UsdGeomTokens->z);
  if (data->params.convert_orientation) {
    if (data->params.up_axis == USD_GLOBAL_UP_X)
      upAxis = pxr::VtValue(pxr::UsdGeomTokens->x);
    else if (data->params.up_axis == USD_GLOBAL_UP_Y)
      upAxis = pxr::VtValue(pxr::UsdGeomTokens->y);
  }

  usd_stage->SetMetadata(pxr::UsdGeomTokens->upAxis, upAxis);

  usd_stage->GetRootLayer()->SetDocumentation(std::string("Blender v") +
                                              BKE_blender_version_string());

  /* Add any Blender-specific custom export data */
  if (data->params.export_blender_metadata && strlen(data->bmain->filepath)) {
    auto root_layer = usd_stage->GetRootLayer();
    char full_path[1024];
    strcpy(full_path, data->bmain->filepath);

    // make all paths uniformly unix-like
    BLI_str_replace_char(full_path + 2, SEP, ALTSEP);

    char basename[128];
    strcpy(basename, BLI_path_basename(full_path));
    BLI_path_split_dir_part(full_path, full_path, 1024);

    pxr::VtDictionary custom_data;
    custom_data.SetValueAtPath(std::string("sourceFilename"), pxr::VtValue(basename));
    custom_data.SetValueAtPath(std::string("sourceDirPath"), pxr::VtValue(full_path));
    root_layer->SetCustomLayerData(custom_data);
  }

  /* Set up the stage for animated data. */
  if (data->params.export_animation) {
    usd_stage->SetTimeCodesPerSecond(FPS);
    usd_stage->SetStartTimeCode(data->params.frame_start);
    usd_stage->SetEndTimeCode(data->params.frame_end);
  }

  ensure_root_prim(usd_stage, data->params);

  USDHierarchyIterator iter(data->bmain, data->depsgraph, usd_stage, data->params);

  if (data->params.export_animation) {

    // Writing the animated frames is not 100% of the work, but it's our best guess.
    float progress_per_frame = 1.0f / std::max(1.0f,
                                               (float)(data->params.frame_end -
                                                       data->params.frame_start + 1.0) /
                                                   data->params.frame_step);

    for (float frame = data->params.frame_start; frame <= data->params.frame_end;
         frame += data->params.frame_step) {
      if (G.is_break || (stop != nullptr && *stop)) {
        break;
      }

      /* Update the scene for the next frame to render. */
      scene->r.cfra = int(frame);
      scene->r.subframe = frame - scene->r.cfra;
      BKE_scene_graph_update_for_newframe(data->depsgraph);

      iter.set_export_frame(frame);
      iter.iterate_and_write();

      *progress += progress_per_frame;
      *do_update = true;
    }
  }
  else {
    /* If we're not animating, a single iteration over all objects is enough. */
    iter.iterate_and_write();
  }

  iter.release_writers();

  if (data->params.export_armatures) {
    validate_skel_roots(usd_stage, data->params);
  }

  // Set Stage Default Prim Path
  if (strlen(data->params.default_prim_path) > 0) {
    std::string valid_default_prim_path = pxr::TfMakeValidIdentifier(
        data->params.default_prim_path);

    if (valid_default_prim_path[0] == '_') {
      valid_default_prim_path[0] = '/';
    }
    if (valid_default_prim_path[0] != '/') {
      valid_default_prim_path = "/" + valid_default_prim_path;
    }

    pxr::UsdPrim defaultPrim = usd_stage->GetPrimAtPath(pxr::SdfPath(valid_default_prim_path));

    if (defaultPrim.IsValid()) {
      usd_stage->SetDefaultPrim(defaultPrim);
    }
  }

  /* Set the default prim if it doesn't exist */
  if (!usd_stage->GetDefaultPrim()) {
    /* Use TraverseAll since it's guaranteed to be depth first and will get the first top level
     * prim, and is less verbose than getting the PseudoRoot + iterating its children. */
    for (auto prim : usd_stage->TraverseAll()) {
      usd_stage->SetDefaultPrim(prim);
      break;
    }
  }

  /* Set unit scale.
   * TODO(makowalsk): Add an option to use scene->unit.scale_length as well? */
  double meters_per_unit = data->params.convert_to_cm ? pxr::UsdGeomLinearUnits::centimeters :
                                                        pxr::UsdGeomLinearUnits::meters;
  pxr::UsdGeomSetStageMetersPerUnit(usd_stage, meters_per_unit);

  usd_stage->GetRootLayer()->Save();

  /* Finish up by going back to the keyframe that was current before we started. */
  if (scene->r.cfra != orig_frame) {
    scene->r.cfra = orig_frame;
    BKE_scene_graph_update_for_newframe(data->depsgraph);
  }

  if (data->targets_usdz()) {
    bool usd_conversion_success = perform_usdz_conversion(data);
    if (!usd_conversion_success) {
      data->export_ok = false;
      *progress = 1.0f;
      *do_update = true;
      return;
    }
  }

  data->export_ok = !data->was_canceled;
  *progress = 1.0f;
  *do_update = true;
}

static void export_endjob_usdz_cleanup(const ExportJobData *data)
{
  if (!BLI_exists(data->unarchived_filepath)) {
    return;
  }

  char dir[FILE_MAX];
  BLI_path_split_dir_part(data->unarchived_filepath, dir, FILE_MAX);

  char usdc_temp_dir[FILE_MAX];
  BLI_path_join(usdc_temp_dir, FILE_MAX, BKE_tempdir_session(), "USDZ", SEP_STR);

  BLI_assert_msg(BLI_strcasecmp(dir, usdc_temp_dir) == 0,
                 "USD Export: Attempting to delete directory that doesn't match the expected "
                 "temporary directory for usdz export.");
  BLI_delete(usdc_temp_dir, true, true);
}

static void export_endjob(void *customdata)
{
  ExportJobData *data = static_cast<ExportJobData *>(customdata);

  DEG_graph_free(data->depsgraph);

  MEM_freeN(data->params.default_prim_custom_kind);

  if (data->targets_usdz()) {
    export_endjob_usdz_cleanup(data);
  }

  if (!data->export_ok && BLI_exists(data->unarchived_filepath)) {
    BLI_delete(data->unarchived_filepath, false, false);
  }

  G.is_rendering = false;
  if (data->wm) {
    WM_set_locked_interface(data->wm, false);
  }
  report_job_duration(data);
}

}  // namespace blender::io::usd

/* To create a usdz file, we must first create a .usd/a/c file and then covert it to .usdz. The
 * temporary files will be created in Blender's temporary session storage. The .usdz file will then
 * be copied to job->usdz_filepath. */
static void create_temp_path_for_usdz_export(const char *filepath,
                                             blender::io::usd::ExportJobData *job)
{
  char usdc_file[FILE_MAX];
  STRNCPY(usdc_file, BLI_path_basename(filepath));

  if (BLI_path_extension_check(usdc_file, ".usdz")) {
    BLI_path_extension_replace(usdc_file, sizeof(usdc_file), ".usdc");
  }

  char usdc_temp_filepath[FILE_MAX];
  BLI_path_join(usdc_temp_filepath, FILE_MAX, BKE_tempdir_session(), "USDZ", usdc_file);

  STRNCPY(job->unarchived_filepath, usdc_temp_filepath);
  STRNCPY(job->usdz_filepath, filepath);
}

static void set_job_filepath(blender::io::usd::ExportJobData *job, const char *filepath)
{
  if (BLI_path_extension_check_n(filepath, ".usdz", nullptr)) {
    create_temp_path_for_usdz_export(filepath, job);
    return;
  }

  BLI_strncpy(job->unarchived_filepath, filepath, sizeof(job->unarchived_filepath));
  job->usdz_filepath[0] = '\0';
}

bool USD_export(bContext *C,
                const char *filepath,
                const USDExportParams *params,
                bool as_background_job)
{
  if (!blender::io::usd::export_params_valid(*params)) {
    return false;
  }

  ViewLayer *view_layer = CTX_data_view_layer(C);
  Scene *scene = CTX_data_scene(C);

  blender::io::usd::ExportJobData *job = static_cast<blender::io::usd::ExportJobData *>(
      MEM_mallocN(sizeof(blender::io::usd::ExportJobData), "ExportJobData"));

  job->scene = scene;
  job->bmain = CTX_data_main(C);
  job->wm = CTX_wm_manager(C);
  job->export_ok = false;
  set_job_filepath(job, filepath);

  job->depsgraph = DEG_graph_new(job->bmain, scene, view_layer, params->evaluation_mode);
  job->params = *params;

  bool export_ok = false;
  if (as_background_job) {
    wmJob *wm_job = WM_jobs_get(
        job->wm, CTX_wm_window(C), scene, "USD Export", WM_JOB_PROGRESS, WM_JOB_TYPE_ALEMBIC);

    /* setup job */
    WM_jobs_customdata_set(wm_job, job, MEM_freeN);
    WM_jobs_timer(wm_job, 0.1, NC_SCENE | ND_FRAME, NC_SCENE | ND_FRAME);
    WM_jobs_callbacks(wm_job,
                      blender::io::usd::export_startjob,
                      nullptr,
                      nullptr,
                      blender::io::usd::export_endjob);

    WM_jobs_start(CTX_wm_manager(C), wm_job);
  }
  else {
    /* Fake a job context, so that we don't need null pointer checks while exporting. */
    bool stop = false, do_update = false;
    float progress = 0.0f;

    blender::io::usd::export_startjob(job, &stop, &do_update, &progress);
    blender::io::usd::export_endjob(job);
    export_ok = job->export_ok;

    MEM_freeN(job);
  }

  return export_ok;
}

int USD_get_version()
{
  /* USD 19.11 defines:
   *
   * #define PXR_MAJOR_VERSION 0
   * #define PXR_MINOR_VERSION 19
   * #define PXR_PATCH_VERSION 11
   * #define PXR_VERSION 1911
   *
   * So the major version is implicit/invisible in the public version number.
   */
  return PXR_VERSION;
}

bool USD_umm_module_loaded(void)
{
#ifdef WITH_PYTHON
  return blender::io::usd::umm_module_loaded();
#else
  return false;
#endif
}<|MERGE_RESOLUTION|>--- conflicted
+++ resolved
@@ -3,11 +3,8 @@
  * SPDX-License-Identifier: GPL-2.0-or-later */
 
 #include "usd.h"
-<<<<<<< HEAD
+
 #include "usd_asset_utils.h"
-#include "usd_common.h"
-=======
->>>>>>> 9b708c86
 #include "usd_hierarchy_iterator.h"
 #include "usd_light_convert.h"
 #include "usd_umm.h"
@@ -167,7 +164,6 @@
   return valid;
 }
 
-<<<<<<< HEAD
 /* If a root prim path is set in the params, check if a
  * root object matching the root path name already exists.
  * If it does, clear the root prim path in the params.
@@ -221,17 +217,12 @@
   }
 }
 
-/* Create the root Xform primitive, if the Root Prim path has been set
- * in the export options. Also author transforms and model Kind data
- * on the root prim.  */
-=======
 /**
  * Create the root Xform primitive, if the Root Prim path has been set
  * in the export options. In the future, this function can be extended
  * to author transforms and additional schema data (e.g., model Kind)
  * on the root prim.
  */
->>>>>>> 9b708c86
 static void ensure_root_prim(pxr::UsdStageRefPtr stage, const USDExportParams &params)
 {
   if (params.root_prim_path[0] == '\0') {
