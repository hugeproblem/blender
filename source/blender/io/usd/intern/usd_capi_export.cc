--- conflicted
+++ resolved
@@ -20,10 +20,7 @@
 #include <pxr/usd/usdGeom/metrics.h>
 #include <pxr/usd/usdGeom/scope.h>
 #include <pxr/usd/usdGeom/tokens.h>
-<<<<<<< HEAD
 #include <pxr/usd/usdGeom/xformCommonAPI.h>
-=======
->>>>>>> e858aa71
 #include <pxr/usd/usdUtils/dependencies.h>
 
 #include "MEM_guardedalloc.h"
@@ -65,15 +62,9 @@
   Depsgraph *depsgraph;
   wmWindowManager *wm;
 
-<<<<<<< HEAD
-  char filepath[FILE_MAX];
-  char usdz_filepath[FILE_MAX];
-  bool is_usdz_export;
-=======
   /** Unarchived_filepath is used for USDA/USDC/USD export. */
   char unarchived_filepath[FILE_MAX];
   char usdz_filepath[FILE_MAX];
->>>>>>> e858aa71
   USDExportParams params;
 
   float *progress;
@@ -258,17 +249,12 @@
 static void report_job_duration(const ExportJobData *data)
 {
   timeit::Nanoseconds duration = timeit::Clock::now() - data->start_time;
-<<<<<<< HEAD
-  const char *export_filepath = data->is_usdz_export ? data->usdz_filepath : data->filepath;
-=======
   const char *export_filepath = data->export_filepath();
->>>>>>> e858aa71
   std::cout << "USD export of '" << export_filepath << "' took ";
   timeit::print_duration(duration);
   std::cout << '\n';
 }
 
-<<<<<<< HEAD
 static void process_usdz_textures(const ExportJobData *data, const char *path) {
   const eUSDZTextureDownscaleSize enum_value = data->params.usdz_downscale_size;
   if (enum_value == USD_TEXTURE_SIZE_KEEP) {
@@ -314,7 +300,7 @@
         if (BKE_image_save_options_init(&opts, data->bmain, data->scene, im, NULL, false, false)) {
           bool result = BKE_image_save(NULL, data->bmain, im, NULL, &opts);
           if (!result) {
-            std::cerr << "-- Unable to resave " << data->filepath << " (new size: "
+            std::cerr << "-- Unable to resave " << data->usdz_filepath << " (new size: "
                       << width_adjusted << "x" << height_adjusted << ")" << std::endl;
           }
           else {
@@ -335,32 +321,6 @@
   BLI_filelist_free(entries, num_files);
 }
 
-static bool perform_usdz_conversion(const ExportJobData *data)
-{
-  char usdc_temp_dir[FILE_MAX], usdc_file[FILE_MAX];
-  BLI_split_dirfile(data->filepath, usdc_temp_dir, usdc_file, FILE_MAX, FILE_MAX);
-
-  char usdz_file[FILE_MAX];
-  BLI_split_file_part(data->usdz_filepath, usdz_file, FILE_MAX);
-
-  char original_working_dir[FILE_MAX];
-  BLI_current_working_dir(original_working_dir, FILE_MAX);
-  BLI_change_working_dir(usdc_temp_dir);
-
-  process_usdz_textures(data, usdc_temp_dir);
-
-  if (data->params.usdz_is_arkit) {
-    std::cout << "USDZ Export: Creating ARKit Asset" << std::endl;
-    pxr::UsdUtilsCreateNewARKitUsdzPackage(pxr::SdfAssetPath(usdc_file), usdz_file);
-  }
-  else {
-    pxr::UsdUtilsCreateNewUsdzPackage(pxr::SdfAssetPath(usdc_file), usdz_file);
-  }
-  BLI_change_working_dir(original_working_dir);
-
-  char usdz_temp_dirfile[FILE_MAX];
-  BLI_path_join(usdz_temp_dirfile, FILE_MAX, usdc_temp_dir, usdz_file);
-=======
 /**
  * For usdz export, we must first create a usd/a/c file and then covert it to usdz. In Blender's
  * case, we first create a usdc file in Blender's temporary working directory, and store the path
@@ -390,12 +350,13 @@
 
   BLI_change_working_dir(usdc_temp_dir);
 
+  process_usdz_textures(data, usdc_temp_dir);
+
   pxr::UsdUtilsCreateNewUsdzPackage(pxr::SdfAssetPath(usdc_file), usdz_file);
   BLI_change_working_dir(original_working_dir);
 
   char usdz_temp_full_path[FILE_MAX];
   BLI_path_join(usdz_temp_full_path, FILE_MAX, usdc_temp_dir, usdz_file);
->>>>>>> e858aa71
 
   int result = 0;
   if (BLI_exists(data->usdz_filepath)) {
@@ -406,18 +367,10 @@
       return false;
     }
   }
-<<<<<<< HEAD
-  if (!copy_asset(usdz_temp_dirfile, data->usdz_filepath, USD_TEX_NAME_COLLISION_OVERWRITE)) {
+  if (!copy_asset(usdz_temp_full_path, data->usdz_filepath, USD_TEX_NAME_COLLISION_OVERWRITE)) {
     WM_reportf(RPT_ERROR,
                "USD Export: Couldn't copy new usdz file from temporary location %s to %s",
-               usdz_temp_dirfile,
-=======
-  result = BLI_path_move(usdz_temp_full_path, data->usdz_filepath);
-  if (result != 0) {
-    WM_reportf(RPT_ERROR,
-               "USD Export: Couldn't move new usdz file from temporary location %s to %s",
                usdz_temp_full_path,
->>>>>>> e858aa71
                data->usdz_filepath);
     return false;
   }
@@ -467,36 +420,29 @@
   /* For restoring the current frame after exporting animation is done. */
   const int orig_frame = scene->r.cfra;
 
-<<<<<<< HEAD
-  if (!BLI_path_extension_check_glob(data->filepath, "*.usd;*.usda;*.usdc"))
-    BLI_path_extension_ensure(data->filepath, FILE_MAX, ".usd");
-
-  pxr::UsdStageRefPtr usd_stage = pxr::UsdStage::CreateNew(data->filepath);
-=======
+  if (!BLI_path_extension_check_glob(data->unarchived_filepath, "*.usd;*.usda;*.usdc"))
+    BLI_path_extension_ensure(data->unarchived_filepath, FILE_MAX, ".usd");
+
   pxr::UsdStageRefPtr usd_stage = pxr::UsdStage::CreateNew(data->unarchived_filepath);
->>>>>>> e858aa71
+
   if (!usd_stage) {
     /* This may happen when the USD JSON files cannot be found. When that happens,
      * the USD library doesn't know it has the functionality to write USDA and
      * USDC files, and creating a new UsdStage fails. */
-<<<<<<< HEAD
-    WM_reportf(RPT_ERROR, "USD Export: unable to create a stage for writing %s", data->filepath);
-
-    pxr::SdfLayerRefPtr existing_layer = pxr::SdfLayer::FindOrOpen(data->filepath);
+    WM_reportf(RPT_ERROR,
+               "USD Export: unable to create a stage for writing %s",
+               data->unarchived_filepath);
+
+    pxr::SdfLayerRefPtr existing_layer = pxr::SdfLayer::FindOrOpen(data->unarchived_filepath);
     if (existing_layer) {
       WM_reportf(RPT_ERROR,
                  "USD Export: layer %s is currently open in the scene, "
                  "possibly because it's referenced by modifiers, "
                  "and can't be overwritten",
-                 data->filepath);
+                 data->unarchived_filepath);
     }
 
     data->export_ok = false;
-=======
-    WM_reportf(RPT_ERROR,
-               "USD Export: unable to find suitable USD plugin to write %s",
-               data->unarchived_filepath);
->>>>>>> e858aa71
     return;
   }
 
@@ -537,7 +483,7 @@
 
     char basename[128];
     strcpy(basename, BLI_path_basename(full_path));
-    BLI_split_dir_part(full_path, full_path, 1024);
+    BLI_path_split_dir_part(full_path, full_path, 1024);
 
     pxr::VtDictionary custom_data;
     custom_data.SetValueAtPath(std::string("sourceFilename"), pxr::VtValue(basename));
@@ -630,22 +576,12 @@
 
   usd_stage->GetRootLayer()->Save();
 
-  if (data->is_usdz_export) {
-    if (!perform_usdz_conversion(data)) {
-      return;
-    }
-  }
-
   /* Finish up by going back to the keyframe that was current before we started. */
   if (scene->r.cfra != orig_frame) {
     scene->r.cfra = orig_frame;
     BKE_scene_graph_update_for_newframe(data->depsgraph);
   }
 
-<<<<<<< HEAD
-  data->export_ok = !data->was_canceled;
-
-=======
   if (data->targets_usdz()) {
     bool usd_conversion_success = perform_usdz_conversion(data);
     if (!usd_conversion_success) {
@@ -656,8 +592,7 @@
     }
   }
 
-  data->export_ok = true;
->>>>>>> e858aa71
+  data->export_ok = !data->was_canceled;
   *progress = 1.0f;
   *do_update = true;
 }
@@ -686,32 +621,17 @@
 
   DEG_graph_free(data->depsgraph);
 
-<<<<<<< HEAD
-  if (data->is_usdz_export && BLI_exists(data->filepath))
-  {
-    char dir[FILE_MAX];
-    BLI_split_dir_part(data->filepath, dir, FILE_MAX);
-    char usdc_temp_dir[FILE_MAX];
-    BLI_path_join(usdc_temp_dir, FILE_MAX, BKE_tempdir_session(), "USDZ", SEP_STR);
-    BLI_assert(BLI_strcasecmp(dir, usdc_temp_dir) == 0);
-    BLI_delete(usdc_temp_dir, true, true);
-  }
-
   MEM_freeN(data->params.default_prim_path);
   MEM_freeN(data->params.root_prim_path);
   MEM_freeN(data->params.material_prim_path);
   MEM_freeN(data->params.default_prim_custom_kind);
 
-  if (data->was_canceled && BLI_exists(data->filepath)) {
-    BLI_delete(data->filepath, false, false);
-=======
   if (data->targets_usdz()) {
     export_endjob_usdz_cleanup(data);
   }
 
   if (!data->export_ok && BLI_exists(data->unarchived_filepath)) {
     BLI_delete(data->unarchived_filepath, false, false);
->>>>>>> e858aa71
   }
 
   G.is_rendering = false;
@@ -725,37 +645,23 @@
 
 /* To create a usdz file, we must first create a .usd/a/c file and then covert it to .usdz. The
  * temporary files will be created in Blender's temporary session storage. The .usdz file will then
-<<<<<<< HEAD
- * copied to job->usdz_filepath. */
-=======
- * be moved to job->usdz_filepath. */
->>>>>>> e858aa71
+ * be copied to job->usdz_filepath. */
 static void create_temp_path_for_usdz_export(const char *filepath,
                                              blender::io::usd::ExportJobData *job)
 {
   char file[FILE_MAX];
-<<<<<<< HEAD
-  BLI_split_file_part(filepath, file, FILE_MAX);
-=======
   BLI_path_split_file_part(filepath, file, FILE_MAX);
->>>>>>> e858aa71
   char *usdc_file = BLI_str_replaceN(file, ".usdz", ".usdc");
 
   char usdc_temp_filepath[FILE_MAX];
   BLI_path_join(usdc_temp_filepath, FILE_MAX, BKE_tempdir_session(), "USDZ", usdc_file);
 
-<<<<<<< HEAD
-  BLI_strncpy(job->filepath, usdc_temp_filepath, strlen(usdc_temp_filepath) + 1);
-=======
   BLI_strncpy(job->unarchived_filepath, usdc_temp_filepath, strlen(usdc_temp_filepath) + 1);
->>>>>>> e858aa71
   BLI_strncpy(job->usdz_filepath, filepath, strlen(filepath) + 1);
 
   MEM_freeN(usdc_file);
 }
 
-<<<<<<< HEAD
-=======
 static void set_job_filepath(blender::io::usd::ExportJobData *job, const char *filepath)
 {
   if (BLI_path_extension_check_n(filepath, ".usdz", NULL)) {
@@ -767,7 +673,6 @@
   job->usdz_filepath[0] = '\0';
 }
 
->>>>>>> e858aa71
 bool USD_export(bContext *C,
                 const char *filepath,
                 const USDExportParams *params,
@@ -783,18 +688,7 @@
   job->bmain = CTX_data_main(C);
   job->wm = CTX_wm_manager(C);
   job->export_ok = false;
-<<<<<<< HEAD
-  job->is_usdz_export = false;
-  if (BLI_path_extension_check_n(filepath, ".usd", ".usda", ".usdc", NULL)) {
-    BLI_strncpy(job->filepath, filepath, sizeof(job->filepath));
-  }
-  else if (BLI_path_extension_check_n(filepath, ".usdz", NULL)) {
-    create_temp_path_for_usdz_export(filepath, job);
-    job->is_usdz_export = true;
-  }
-=======
   set_job_filepath(job, filepath);
->>>>>>> e858aa71
 
   job->depsgraph = DEG_graph_new(job->bmain, scene, view_layer, params->evaluation_mode);
   job->params = *params;
@@ -849,6 +743,6 @@
 #ifdef WITH_PYTHON
   return blender::io::usd::umm_module_loaded();
 #else
-  return fasle;
+  return false;
 #endif
 }