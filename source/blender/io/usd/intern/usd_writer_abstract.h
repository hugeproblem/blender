--- conflicted
+++ resolved
@@ -52,11 +52,9 @@
 
  protected:
   virtual void do_write(HierarchyContext &context) = 0;
-  virtual bool check_is_animated(const HierarchyContext &context) const;
   pxr::UsdTimeCode get_export_time_code() const;
 
-<<<<<<< HEAD
-  pxr::UsdShadeMaterial ensure_usd_material(Material *material, const HierarchyContext &context);
+  pxr::UsdShadeMaterial ensure_usd_material(const HierarchyContext &context, Material *material);
 
   void write_id_properties(pxr::UsdPrim &prim,
                            const ID &id,
@@ -64,9 +62,6 @@
   void write_user_properties(pxr::UsdPrim &prim,
                              IDProperty *properties,
                              pxr::UsdTimeCode = pxr::UsdTimeCode::Default());
-=======
-  pxr::UsdShadeMaterial ensure_usd_material(const HierarchyContext &context, Material *material);
->>>>>>> 923b28aa
 
   void write_visibility(const HierarchyContext &context,
                         const pxr::UsdTimeCode timecode,
