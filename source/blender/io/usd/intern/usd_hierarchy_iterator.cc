/* SPDX-FileCopyrightText: 2019 Blender Authors
 *
 * SPDX-License-Identifier: GPL-2.0-or-later */
#include "usd.h"

#include "usd_hierarchy_iterator.h"
#include "usd_writer_abstract.h"
#include "usd_writer_armature.h"
#include "usd_writer_blendshape_mesh.h"
#include "usd_writer_camera.h"
#include "usd_writer_curves.h"
#include "usd_writer_hair.h"
#include "usd_writer_light.h"
#include "usd_writer_mesh.h"
#include "usd_writer_metaball.h"
#include "usd_writer_particle.h"
#include "usd_writer_skel_root.h"
#include "usd_writer_skinned_mesh.h"
#include "usd_writer_transform.h"
#include "usd_writer_volume.h"

#include <memory>
#include <string>

#include <pxr/base/tf/stringUtils.h>

#include "BKE_duplilist.h"

#include "BLI_assert.h"
#include "BLI_utildefines.h"

#include "DEG_depsgraph_query.h"

#include "DNA_ID.h"
#include "DNA_layer_types.h"
#include "DNA_object_types.h"

namespace blender::io::usd {

USDHierarchyIterator::USDHierarchyIterator(Main *bmain,
                                           Depsgraph *depsgraph,
                                           pxr::UsdStageRefPtr stage,
                                           const USDExportParams &params)
    : AbstractHierarchyIterator(bmain, depsgraph), stage_(stage), params_(params)
{
}

bool USDHierarchyIterator::mark_as_weak_export(const Object *object) const
{
  if (params_.selected_objects_only && (object->base_flag & BASE_SELECTED) == 0) {
    return true;
  }
  return false;
}

void USDHierarchyIterator::release_writer(AbstractHierarchyWriter *writer)
{
  delete static_cast<USDAbstractWriter *>(writer);
}

std::string USDHierarchyIterator::make_valid_name(const std::string &name) const
{
  return pxr::TfMakeValidIdentifier(name);
}

void USDHierarchyIterator::set_export_frame(float frame_nr)
{
  /* The USD stage is already set up to have FPS time-codes per frame. */
  export_time_ = pxr::UsdTimeCode(frame_nr);
}

<<<<<<< HEAD
std::string USDHierarchyIterator::get_export_file_path() const
{
  /* Returns the same path that was passed to `stage_` object during it's creation (via
   * `pxr::UsdStage::CreateNew` function). */
  const pxr::SdfLayerHandle root_layer = stage_->GetRootLayer();
  const std::string usd_export_file_path = root_layer->GetRealPath();
  return usd_export_file_path;
}

const pxr::UsdTimeCode &USDHierarchyIterator::get_export_time_code() const
{
  return export_time_;
}

USDExporterContext USDHierarchyIterator::create_usd_export_context(const HierarchyContext *context,
                                                                   bool mergeTransformAndShape)
=======
USDExporterContext USDHierarchyIterator::create_usd_export_context(const HierarchyContext *context)
>>>>>>> d421ebac
{
  pxr::SdfPath path;
  if (params_.root_prim_path[0] != '\0') {
    path = pxr::SdfPath(params_.root_prim_path + context->export_path);
  }
  else {
    path = pxr::SdfPath(context->export_path);
  }

<<<<<<< HEAD
  // TODO: Somewhat of a workaround. There could be a better way to incoporate this...

  bool can_merge_with_xform = true;
  if (this->params_.export_armatures &&
      (is_skinned_mesh(context->object) || context->object->type == OB_ARMATURE)) {
    can_merge_with_xform = false;
  }

  if (this->params_.export_blendshapes && is_blendshape_mesh(context->object)) {
    can_merge_with_xform = false;
  }

  if (can_merge_with_xform && mergeTransformAndShape) {
    path = path.GetParentPath();
  }

  return USDExporterContext{bmain_, depsgraph_, stage_, path, this, params_};
=======
  /* Returns the same path that was passed to `stage_` object during it's creation (via
   * `pxr::UsdStage::CreateNew` function). */
  const pxr::SdfLayerHandle root_layer = stage_->GetRootLayer();
  const std::string export_file_path = root_layer->GetRealPath();
  auto get_time_code = [this]() { return this->export_time_; };

  return USDExporterContext{
      bmain_, depsgraph_, stage_, path, get_time_code, params_, export_file_path};
>>>>>>> d421ebac
}

AbstractHierarchyWriter *USDHierarchyIterator::create_transform_writer(
    const HierarchyContext *context)
{
  if (this->params_.export_armatures &&
      (is_skinned_mesh(context->object) || context->object->type == OB_ARMATURE)) {
    return new USDSkelRootWriter(create_usd_export_context(context));
  }

  if (this->params_.export_blendshapes && is_blendshape_mesh(context->object)) {
    return new USDSkelRootWriter(create_usd_export_context(context));
  }

  return new USDTransformWriter(create_usd_export_context(context));
}

AbstractHierarchyWriter *USDHierarchyIterator::create_data_writer(const HierarchyContext *context)
{
  if (context->is_instance() && params_.use_instancing) {
    return nullptr;
  }

  USDExporterContext usd_export_context = create_usd_export_context(
      context, params_.merge_transform_and_shape);
  USDAbstractWriter *data_writer = nullptr;

  switch (context->object->type) {
    case OB_MESH:
      if (usd_export_context.export_params.export_meshes) {
        if (usd_export_context.export_params.export_armatures &&
            is_skinned_mesh(context->object)) {
          data_writer = new USDSkinnedMeshWriter(usd_export_context);
        }
        else if (usd_export_context.export_params.export_blendshapes &&
                 is_blendshape_mesh(context->object)) {
          data_writer = new USDBlendShapeMeshWriter(usd_export_context);
        }
        else {
          data_writer = new USDMeshWriter(usd_export_context);
        }
      }
      else
        return nullptr;
      break;
    case OB_CAMERA:
      if (usd_export_context.export_params.export_cameras)
        data_writer = new USDCameraWriter(usd_export_context);
      else
        return nullptr;
      break;
    case OB_LAMP:
      if (usd_export_context.export_params.export_lights)
        data_writer = new USDLightWriter(usd_export_context);
      else
        return nullptr;
      break;
    case OB_MBALL:
      data_writer = new USDMetaballWriter(usd_export_context);
      break;
    case OB_CURVES_LEGACY:
    case OB_CURVES:   
      if (usd_export_context.export_params.export_curves) {
        data_writer = new USDCurvesWriter(usd_export_context);
      }
      else {
        return nullptr;
      }
      break;
    case OB_ARMATURE:
      if (usd_export_context.export_params.export_armatures) {
        data_writer = new USDArmatureWriter(usd_export_context);
      }
      else
        return nullptr;
      break;
    case OB_VOLUME:
      data_writer = new USDVolumeWriter(usd_export_context);
      break;
    case OB_EMPTY:
    case OB_SURF:
    case OB_FONT:
    case OB_SPEAKER:
    case OB_LIGHTPROBE:
    case OB_LATTICE:
    case OB_GPENCIL_LEGACY:
    case OB_GREASE_PENCIL:
    case OB_POINTCLOUD:
      return nullptr;
    case OB_TYPE_MAX:
      BLI_assert_msg(0, "OB_TYPE_MAX should not be used");
      return nullptr;
    default:
      BLI_assert_unreachable();
      return nullptr;
  }

  if (data_writer && !data_writer->is_supported(context)) {
    delete data_writer;
    return nullptr;
  }

  return data_writer;
}

AbstractHierarchyWriter *USDHierarchyIterator::create_hair_writer(const HierarchyContext *context)
{
  if (context->is_instance() && params_.use_instancing) {
    return nullptr;
  }

  if (!params_.export_hair) {
    return nullptr;
  }
  return new USDHairWriter(create_usd_export_context(context));
}

AbstractHierarchyWriter *USDHierarchyIterator::create_particle_writer(
    const HierarchyContext *context)
{
  if (context->is_instance() && params_.use_instancing) {
    return nullptr;
  }

  if (!params_.export_particles) {
    return nullptr;
  }
  return new USDParticleWriter(create_usd_export_context(context));
}

/* Don't generate data writers for instances. */
bool USDHierarchyIterator::include_data_writers(const HierarchyContext *context) const
{
  if (!context) {
    return false;
  }

  return !(params_.use_instancing && context->is_instance());
}

/* Don't generate writers for children of instances. */
bool USDHierarchyIterator::include_child_writers(const HierarchyContext *context) const
{
  if (!context) {
    return false;
  }

  return !(params_.use_instancing && context->is_instance());
}

}  // namespace blender::io::usd<|MERGE_RESOLUTION|>--- conflicted
+++ resolved
@@ -69,26 +69,8 @@
   export_time_ = pxr::UsdTimeCode(frame_nr);
 }
 
-<<<<<<< HEAD
-std::string USDHierarchyIterator::get_export_file_path() const
-{
-  /* Returns the same path that was passed to `stage_` object during it's creation (via
-   * `pxr::UsdStage::CreateNew` function). */
-  const pxr::SdfLayerHandle root_layer = stage_->GetRootLayer();
-  const std::string usd_export_file_path = root_layer->GetRealPath();
-  return usd_export_file_path;
-}
-
-const pxr::UsdTimeCode &USDHierarchyIterator::get_export_time_code() const
-{
-  return export_time_;
-}
-
-USDExporterContext USDHierarchyIterator::create_usd_export_context(const HierarchyContext *context,
-                                                                   bool mergeTransformAndShape)
-=======
+
 USDExporterContext USDHierarchyIterator::create_usd_export_context(const HierarchyContext *context)
->>>>>>> d421ebac
 {
   pxr::SdfPath path;
   if (params_.root_prim_path[0] != '\0') {
@@ -97,9 +79,6 @@
   else {
     path = pxr::SdfPath(context->export_path);
   }
-
-<<<<<<< HEAD
-  // TODO: Somewhat of a workaround. There could be a better way to incoporate this...
 
   bool can_merge_with_xform = true;
   if (this->params_.export_armatures &&
@@ -111,12 +90,10 @@
     can_merge_with_xform = false;
   }
 
-  if (can_merge_with_xform && mergeTransformAndShape) {
+  if (can_merge_with_xform && this->params_.merge_transform_and_shape) {
     path = path.GetParentPath();
   }
 
-  return USDExporterContext{bmain_, depsgraph_, stage_, path, this, params_};
-=======
   /* Returns the same path that was passed to `stage_` object during it's creation (via
    * `pxr::UsdStage::CreateNew` function). */
   const pxr::SdfLayerHandle root_layer = stage_->GetRootLayer();
@@ -125,7 +102,6 @@
 
   return USDExporterContext{
       bmain_, depsgraph_, stage_, path, get_time_code, params_, export_file_path};
->>>>>>> d421ebac
 }
 
 AbstractHierarchyWriter *USDHierarchyIterator::create_transform_writer(
@@ -149,8 +125,7 @@
     return nullptr;
   }
 
-  USDExporterContext usd_export_context = create_usd_export_context(
-      context, params_.merge_transform_and_shape);
+  USDExporterContext usd_export_context = create_usd_export_context(context);
   USDAbstractWriter *data_writer = nullptr;
 
   switch (context->object->type) {
