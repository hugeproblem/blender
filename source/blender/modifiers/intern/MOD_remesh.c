--- conflicted
+++ resolved
@@ -210,8 +210,8 @@
 	/* flags */             eModifierTypeFlag_AcceptsMesh |
 	                        eModifierTypeFlag_AcceptsCVs |
 	                        eModifierTypeFlag_SupportsEditmode,
-<<<<<<< HEAD
-	/* copyData */          copyData,
+
+	/* copyData */          modifier_copyData_generic,
 
 	/* deformVerts_DM */    NULL,
 	/* deformMatrices_DM */ NULL,
@@ -220,9 +220,6 @@
 	/* applyModifier_DM */  applyModifier,
 	/* applyModifierEM_DM */NULL,
 
-=======
-	/* copyData */          modifier_copyData_generic,
->>>>>>> 3740f759
 	/* deformVerts */       NULL,
 	/* deformMatrices */    NULL,
 	/* deformVertsEM */     NULL,
