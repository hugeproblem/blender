--- conflicted
+++ resolved
@@ -237,13 +237,8 @@
   else {
     for (int i = 0; i < mr->poly_len; i++) {
       if (!(mr->use_hide && mr->hide_poly && mr->hide_poly[i])) {
-<<<<<<< HEAD
         const MPoly &poly = mr->polys[i];
-        const int mat = min_ii(mr->material_indices ? mr->material_indices[i] : 0, mat_last);
-=======
-        const MPoly *mp = &mr->mpoly[i];
         const int mat = mr->material_indices ? clamp_i(mr->material_indices[i], 0, mat_last) : 0;
->>>>>>> 97b0d8f7
         tri_first_index[i] = mat_tri_offs[mat];
         mat_tri_offs[mat] += poly.totloop - 2;
       }
@@ -282,15 +277,10 @@
 
   const MPoly &poly = mr->polys[iter];
   if (!(mr->use_hide && mr->hide_poly && mr->hide_poly[iter])) {
-<<<<<<< HEAD
-    int mat = min_ii(mr->material_indices ? mr->material_indices[iter] : 0, mr->mat_len - 1);
-    mat_tri_len[mat] += poly.totloop - 2;
-=======
     const int mat = mr->material_indices ?
                         clamp_i(mr->material_indices[iter], 0, mr->mat_len - 1) :
                         0;
-    mat_tri_len[mat] += mp->totloop - 2;
->>>>>>> 97b0d8f7
+    mat_tri_len[mat] += poly.totloop - 2;
   }
 }
 
