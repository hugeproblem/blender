--- conflicted
+++ resolved
@@ -139,13 +139,8 @@
   data.attrs = attrs;
   data.attrs_len = attrs_len;
 
-<<<<<<< HEAD
-  BKE_pbvh_draw_cb(pbvh,
-                   mesh,
-=======
   BKE_pbvh_draw_cb(*mesh,
                    pbvh,
->>>>>>> a92cfc27
                    update_only_visible,
                    &update_frustum,
                    &draw_frustum,
