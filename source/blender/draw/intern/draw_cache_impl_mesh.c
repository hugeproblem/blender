--- conflicted
+++ resolved
@@ -544,14 +544,11 @@
             type = CD_MTFACE;
 
             if (layer == -1) {
-<<<<<<< HEAD
               layer = CustomData_get_named_layer(cd_vdata, CD_PROP_COLOR, name);
               type = CD_PROP_COLOR;
             }
 
             if (layer == -1) {
-=======
->>>>>>> ccead2ed
               layer = CustomData_get_named_layer(cd_ldata, CD_MLOOPCOL, name);
               type = CD_MCOL;
             }
