/* SPDX-FileCopyrightText: 2005 Blender Authors
 *
 * SPDX-License-Identifier: GPL-2.0-or-later */

/** \file
 * \ingroup gpu
 *
 * PBVH drawing.
 * Embeds GPU meshes inside of PBVH nodes, used by mesh sculpt mode.
 */

#include <algorithm>
#include <climits>
#include <cstddef>
#include <cstdlib>
#include <cstring>
#include <string>
#include <vector>

#include "MEM_guardedalloc.h"

#include "BLI_bitmap.h"
#include "BLI_function_ref.hh"
#include "BLI_ghash.h"
#include "BLI_index_range.hh"
#include "BLI_map.hh"
#include "BLI_math_color.h"
#include "BLI_math_vector_types.hh"
#include "BLI_string.h"
#include "BLI_string_ref.hh"
#include "BLI_timeit.hh"
#include "BLI_utildefines.h"
#include "BLI_vector.hh"

#include "DNA_mesh_types.h"
#include "DNA_meshdata_types.h"

#include "BKE_DerivedMesh.hh"
#include "BKE_attribute.hh"
#include "BKE_attribute_math.hh"
#include "BKE_ccg.h"
#include "BKE_customdata.hh"
#include "BKE_mesh.hh"
#include "BKE_paint.hh"
#include "BKE_pbvh_api.hh"
#include "BKE_subdiv_ccg.hh"

#include "GPU_batch.h"

#include "DRW_engine.h"
#include "DRW_pbvh.hh"

#include "attribute_convert.hh"
#include "bmesh.h"
#include "draw_pbvh.h"
#include "gpu_private.h"

#define MAX_PBVH_BATCH_KEY 512
#define MAX_PBVH_VBOS 16

<<<<<<< HEAD
#define USE_BMESH_INDEX_BUFFERS

using blender::char3;
using blender::float2;
=======
>>>>>>> f97580f6
using blender::float3;
using blender::FunctionRef;
using blender::IndexRange;
using blender::Map;
using blender::MutableSpan;
using blender::short3;
using blender::short4;
using blender::Span;
using blender::StringRef;
using blender::StringRefNull;
using blender::uchar3;
using blender::uchar4;
using blender::Vector;

static bool pbvh_attr_supported(int type, const eAttrDomain domain)
{
  using namespace blender;
  if (!ELEM(domain, ATTR_DOMAIN_POINT, ATTR_DOMAIN_FACE, ATTR_DOMAIN_CORNER)) {
    /* PBVH drawing does not support edge domain attributes. */
    return false;
  }
  if (ELEM(type, CD_PBVH_CO_TYPE, CD_PBVH_NO_TYPE, CD_PBVH_FSET_TYPE, CD_PBVH_MASK_TYPE)) {
    return true;
  }
  bool type_supported = false;
  bke::attribute_math::convert_to_static_type(eCustomDataType(type), [&](auto dummy) {
    using T = decltype(dummy);
    using Converter = draw::AttributeConverter<T>;
    using VBOType = typename Converter::VBOType;
    if constexpr (!std::is_void_v<VBOType>) {
      type_supported = true;
    }
  });
  return type_supported;
}

struct PBVHVbo {
  uint64_t type;
  eAttrDomain domain;
  std::string name;
  GPUVertBuf *vert_buf = nullptr;
  std::string key;

  PBVHVbo(eAttrDomain domain, uint64_t type, std::string name)
      : type(type), domain(domain), name(std::move(name))
  {
  }

  void clear_data()
  {
    GPU_vertbuf_clear(vert_buf);
  }

  void build_key()
  {
    char buf[512];

    SNPRINTF(buf, "%d:%d:%s", int(type), int(domain), name.c_str());

    key = std::string(buf);
  }
};

inline short4 normal_float_to_short(const float3 &value)
{
  short3 result;
  normal_float_to_short_v3(result, value);
  return short4(result.x, result.y, result.z, 0);
}

template<typename T>
void extract_data_vert_faces(const PBVH_GPU_Args &args, const Span<T> attribute, GPUVertBuf &vbo)
{
  using Converter = blender::draw::AttributeConverter<T>;
  using VBOType = typename Converter::VBOType;
  const Span<int> corner_verts = args.corner_verts;
  const Span<MLoopTri> looptris = args.mlooptri;
  const Span<int> looptri_faces = args.looptri_faces;
  const bool *hide_poly = args.hide_poly;

  VBOType *data = static_cast<VBOType *>(GPU_vertbuf_get_data(&vbo));
  for (const int looptri_i : args.prim_indices) {
    if (hide_poly && hide_poly[looptri_faces[looptri_i]]) {
      continue;
    }
    for (int i : IndexRange(3)) {
      const int vert = corner_verts[looptris[looptri_i].tri[i]];
      *data = Converter::convert(attribute[vert]);
      data++;
    }
  }
}

template<typename T>
void extract_data_face_faces(const PBVH_GPU_Args &args, const Span<T> attribute, GPUVertBuf &vbo)
{
  using Converter = blender::draw::AttributeConverter<T>;
  using VBOType = typename Converter::VBOType;

  const Span<int> looptri_faces = args.looptri_faces;
  const bool *hide_poly = args.hide_poly;

  VBOType *data = static_cast<VBOType *>(GPU_vertbuf_get_data(&vbo));
  for (const int looptri_i : args.prim_indices) {
    const int face = looptri_faces[looptri_i];
    if (hide_poly && hide_poly[face]) {
      continue;
    }
    std::fill_n(data, 3, Converter::convert(attribute[face]));
    data += 3;
  }
}

template<typename T>
void extract_data_corner_faces(const PBVH_GPU_Args &args, const Span<T> attribute, GPUVertBuf &vbo)
{
  using Converter = blender::draw::AttributeConverter<T>;
  using VBOType = typename Converter::VBOType;

  const Span<MLoopTri> looptris = args.mlooptri;
  const Span<int> looptri_faces = args.looptri_faces;
  const bool *hide_poly = args.hide_poly;

  VBOType *data = static_cast<VBOType *>(GPU_vertbuf_get_data(&vbo));
  for (const int looptri_i : args.prim_indices) {
    if (hide_poly && hide_poly[looptri_faces[looptri_i]]) {
      continue;
    }
    for (int i : IndexRange(3)) {
      const int corner = looptris[looptri_i].tri[i];
      *data = Converter::convert(attribute[corner]);
      data++;
    }
  }
}

<<<<<<< HEAD
=======
template<typename T> const T &bmesh_cd_vert_get(const BMVert &vert, const int offset)
{
  return *static_cast<const T *>(POINTER_OFFSET(vert.head.data, offset));
}

template<typename T> const T &bmesh_cd_loop_get(const BMLoop &loop, const int offset)
{
  return *static_cast<const T *>(POINTER_OFFSET(loop.head.data, offset));
}

template<typename T> const T &bmesh_cd_face_get(const BMFace &face, const int offset)
{
  return *static_cast<const T *>(POINTER_OFFSET(face.head.data, offset));
}

template<typename T>
void extract_data_vert_bmesh(const PBVH_GPU_Args &args, const int cd_offset, GPUVertBuf &vbo)
{
  using Converter = blender::draw::AttributeConverter<T>;
  using VBOType = typename Converter::VBOType;
  VBOType *data = static_cast<VBOType *>(GPU_vertbuf_get_data(&vbo));

  for (const BMFace *f : *args.bm_faces) {
    if (BM_elem_flag_test(f, BM_ELEM_HIDDEN)) {
      continue;
    }
    const BMLoop *l = f->l_first;
    *data = Converter::convert(bmesh_cd_vert_get<T>(*l->prev->v, cd_offset));
    data++;
    *data = Converter::convert(bmesh_cd_vert_get<T>(*l->v, cd_offset));
    data++;
    *data = Converter::convert(bmesh_cd_vert_get<T>(*l->next->v, cd_offset));
    data++;
  }
}

template<typename T>
void extract_data_face_bmesh(const PBVH_GPU_Args &args, const int cd_offset, GPUVertBuf &vbo)
{
  using Converter = blender::draw::AttributeConverter<T>;
  using VBOType = typename Converter::VBOType;
  VBOType *data = static_cast<VBOType *>(GPU_vertbuf_get_data(&vbo));

  for (const BMFace *f : *args.bm_faces) {
    if (BM_elem_flag_test(f, BM_ELEM_HIDDEN)) {
      continue;
    }
    std::fill_n(data, 3, Converter::convert(bmesh_cd_face_get<T>(*f, cd_offset)));
    data += 3;
  }
}

template<typename T>
void extract_data_corner_bmesh(const PBVH_GPU_Args &args, const int cd_offset, GPUVertBuf &vbo)
{
  using Converter = blender::draw::AttributeConverter<T>;
  using VBOType = typename Converter::VBOType;
  VBOType *data = static_cast<VBOType *>(GPU_vertbuf_get_data(&vbo));

  for (const BMFace *f : *args.bm_faces) {
    if (BM_elem_flag_test(f, BM_ELEM_HIDDEN)) {
      continue;
    }
    const BMLoop *l = f->l_first;
    *data = Converter::convert(bmesh_cd_loop_get<T>(*l->prev, cd_offset));
    data++;
    *data = Converter::convert(bmesh_cd_loop_get<T>(*l, cd_offset));
    data++;
    *data = Converter::convert(bmesh_cd_loop_get<T>(*l->next, cd_offset));
    data++;
  }
}

>>>>>>> f97580f6
struct PBVHBatch {
  Vector<int> vbos;
  GPUBatch *tris = nullptr, *lines = nullptr;
  int tris_count = 0, lines_count = 0;
  /* Coarse multi-resolution, will use full-sized VBOs only index buffer changes. */
  bool is_coarse = false;

  void sort_vbos(Vector<PBVHVbo> &master_vbos)
  {
    struct cmp {
      Vector<PBVHVbo> &master_vbos;

      cmp(Vector<PBVHVbo> &_master_vbos) : master_vbos(_master_vbos) {}

      bool operator()(const int &a, const int &b)
      {
        return master_vbos[a].key < master_vbos[b].key;
      }
    };

    std::sort(vbos.begin(), vbos.end(), cmp(master_vbos));
  }

  std::string build_key(Vector<PBVHVbo> &master_vbos)
  {
    std::string key = "";

    if (is_coarse) {
      key += "c:";
    }

    sort_vbos(master_vbos);

    for (int vbo_i : vbos) {
      key += master_vbos[vbo_i].key + ":";
    }

    return key;
  }
};

static const CustomData *get_cdata(eAttrDomain domain, const PBVH_GPU_Args &args)
{
  switch (domain) {
    case ATTR_DOMAIN_POINT:
      return args.vert_data;
    case ATTR_DOMAIN_CORNER:
      return args.loop_data;
    case ATTR_DOMAIN_FACE:
      return args.face_data;
    default:
      return nullptr;
  }
}

struct PBVHBatches {
  Vector<PBVHVbo> vbos;
  Map<std::string, PBVHBatch> batches;
  GPUIndexBuf *tri_index = nullptr;
  GPUIndexBuf *lines_index = nullptr;
  int faces_count = 0; /* Used by PBVH_BMESH and PBVH_GRIDS */
  int tris_count = 0, lines_count = 0;
  bool needs_tri_index = false;

  int material_index = 0;
  bool freed = false;

  /* Stuff for displaying coarse multires grids. */
  GPUIndexBuf *tri_index_coarse = nullptr;
  GPUIndexBuf *lines_index_coarse = nullptr;
  int coarse_level = 0; /* Coarse multires depth. */
  int tris_count_coarse = 0, lines_count_coarse = 0;

  int count_faces(const PBVH_GPU_Args &args)
  {
    int count = 0;

    switch (args.pbvh_type) {
      case PBVH_FACES: {
        if (args.hide_poly) {
          for (const int looptri_i : args.prim_indices) {
            if (!args.hide_poly[args.looptri_faces[looptri_i]]) {
              count++;
            }
          }
        }
        else {
          count = args.prim_indices.size();
        }
        break;
      }
      case PBVH_GRIDS: {
        count = BKE_pbvh_count_grid_quads((BLI_bitmap **)args.grid_hidden,
                                          args.grid_indices.data(),
                                          args.grid_indices.size(),
                                          args.ccg_key.grid_size,
                                          args.ccg_key.grid_size);

        break;
      }
      case PBVH_BMESH: {
<<<<<<< HEAD
        count = args.tribuf->tris.size();
=======
        for (const BMFace *f : *args.bm_faces) {
          if (!BM_elem_flag_test(f, BM_ELEM_HIDDEN)) {
            count++;
          }
        }
>>>>>>> f97580f6
      }
    }

    return count;
  }

  PBVHBatches(const PBVH_GPU_Args &args)
  {
    faces_count = count_faces(args);
  }

  ~PBVHBatches()
  {
    for (PBVHBatch &batch : batches.values()) {
      GPU_BATCH_DISCARD_SAFE(batch.tris);
      GPU_BATCH_DISCARD_SAFE(batch.lines);
    }

    for (PBVHVbo &vbo : vbos) {
      GPU_vertbuf_discard(vbo.vert_buf);
    }

    GPU_INDEXBUF_DISCARD_SAFE(tri_index);
    GPU_INDEXBUF_DISCARD_SAFE(lines_index);

    freed = true;
    GPU_INDEXBUF_DISCARD_SAFE(tri_index_coarse);
    GPU_INDEXBUF_DISCARD_SAFE(lines_index_coarse);
  }

  std::string build_key(PBVHAttrReq *attrs, int attrs_num, bool do_coarse_grids)
  {
    PBVHBatch batch;
    Vector<PBVHVbo> vbos;

    for (int i : IndexRange(attrs_num)) {
      PBVHAttrReq *attr = attrs + i;

      if (!pbvh_attr_supported(attr->type, attr->domain)) {
        continue;
      }

      PBVHVbo vbo(attr->domain, attr->type, std::string(attr->name));
      vbo.build_key();

      vbos.append(vbo);
      batch.vbos.append(i);
    }

    batch.is_coarse = do_coarse_grids;
    return batch.build_key(vbos);
  }

  bool has_vbo(eAttrDomain domain, int type, const StringRef name)
  {
    for (PBVHVbo &vbo : vbos) {
      if (vbo.domain == domain && vbo.type == type && vbo.name == name) {
        return true;
      }
    }

    return false;
  }

  int get_vbo_index(PBVHVbo *vbo)
  {
    for (int i : IndexRange(vbos.size())) {
      if (vbo == &vbos[i]) {
        return i;
      }
    }

    return -1;
  }

  PBVHVbo *get_vbo(eAttrDomain domain, int type, const StringRef name)
  {
    for (PBVHVbo &vbo : vbos) {
      if (vbo.domain == domain && vbo.type == type && vbo.name == name) {
        return &vbo;
      }
    }

    return nullptr;
  }

  bool has_batch(PBVHAttrReq *attrs, int attrs_num, bool do_coarse_grids)
  {
    return batches.contains(build_key(attrs, attrs_num, do_coarse_grids));
  }

  PBVHBatch &ensure_batch(PBVHAttrReq *attrs,
                          int attrs_num,
                          const PBVH_GPU_Args *args,
                          bool do_coarse_grids,
                          bool need_lines = false)
  {
    if (!has_batch(attrs, attrs_num, do_coarse_grids)) {
      create_batch(attrs, attrs_num, args, do_coarse_grids, need_lines);
    }

    PBVHBatch &batch = batches.lookup(build_key(attrs, attrs_num, do_coarse_grids));

    if (need_lines && !lines_count) {
      if (lines_index) {
        GPU_INDEXBUF_DISCARD_SAFE(lines_index);
        lines_index = nullptr;
      }

      check_index_buffers(*args, true);

      for (PBVHBatch &batch : batches.values()) {
        GPU_BATCH_DISCARD_SAFE(batch.lines);

        batch.lines = GPU_batch_create(
            GPU_PRIM_LINES, nullptr, do_coarse_grids ? lines_index_coarse : lines_index);
        batch.lines_count = do_coarse_grids ? lines_count_coarse : lines_count;

        for (PBVHVbo &vbo : vbos) {
          GPU_batch_vertbuf_add(batch.lines, vbo.vert_buf, false);
        }
      }
    }

    return batch;
  }

  void fill_vbo_normal_faces(const PBVH_GPU_Args &args, GPUVertBuf &vert_buf)
  {
    const bool *sharp_faces = static_cast<const bool *>(
        CustomData_get_layer_named(args.face_data, CD_PROP_BOOL, "sharp_face"));
    short4 *data = static_cast<short4 *>(GPU_vertbuf_get_data(&vert_buf));

    short4 face_no;
    int last_face = -1;
    for (const int looptri_i : args.prim_indices) {
      const int face_i = args.looptri_faces[looptri_i];
      if (args.hide_poly && args.hide_poly[face_i]) {
        continue;
      }
      if (sharp_faces && sharp_faces[face_i]) {
        if (face_i != last_face) {
          face_no = normal_float_to_short(args.face_normals[face_i]);
          last_face = face_i;
        }
<<<<<<< HEAD

        *data = *(data + 1) = *(data + 2) = face_no;
=======
        std::fill_n(data, 3, face_no);
>>>>>>> f97580f6
        data += 3;
      }
      else {
        for (const int i : IndexRange(3)) {
          const int vert = args.corner_verts[args.mlooptri[looptri_i].tri[i]];
          *data = normal_float_to_short(args.vert_normals[vert]);
          data++;
        }
      }
    }
  }

  void fill_vbo_grids_intern(
      PBVHVbo &vbo,
      const PBVH_GPU_Args &args,
      FunctionRef<void(FunctionRef<void(int x, int y, int grid_index, CCGElem *elems[4], int i)>
                           func)> foreach_grids)
  {
    using namespace blender;
    uint vert_per_grid = square_i(args.ccg_key.grid_size - 1) * 4;
    uint vert_count = args.grid_indices.size() * vert_per_grid;

    int existing_num = GPU_vertbuf_get_vertex_len(vbo.vert_buf);
    void *existing_data = GPU_vertbuf_get_data(vbo.vert_buf);

    if (existing_data == nullptr || existing_num != vert_count) {
      /* Allocate buffer if not allocated yet or size changed. */
      GPU_vertbuf_data_alloc(vbo.vert_buf, vert_count);
    }

    GPUVertBufRaw access;
    GPU_vertbuf_attr_get_raw_data(vbo.vert_buf, 0, &access);

    if (vbo.type == CD_PBVH_CO_TYPE) {
      foreach_grids([&](int /*x*/, int /*y*/, int /*grid_index*/, CCGElem *elems[4], int i) {
        float *co = CCG_elem_co(&args.ccg_key, elems[i]);

        *static_cast<float3 *>(GPU_vertbuf_raw_step(&access)) = co;
      });
    }
    else if (vbo.type == CD_PBVH_NO_TYPE) {
      foreach_grids([&](int /*x*/, int /*y*/, int grid_index, CCGElem *elems[4], int /*i*/) {
        float3 no(0.0f, 0.0f, 0.0f);

        const bool smooth = !args.grid_flag_mats[grid_index].sharp;

        if (smooth) {
          no = CCG_elem_no(&args.ccg_key, elems[0]);
        }
        else {
          normal_quad_v3(no,
                         CCG_elem_co(&args.ccg_key, elems[3]),
                         CCG_elem_co(&args.ccg_key, elems[2]),
                         CCG_elem_co(&args.ccg_key, elems[1]),
                         CCG_elem_co(&args.ccg_key, elems[0]));
        }

        short sno[3];

        normal_float_to_short_v3(sno, no);

        *static_cast<short3 *>(GPU_vertbuf_raw_step(&access)) = sno;
      });
    }
    else if (vbo.type == CD_PBVH_MASK_TYPE) {
      if (args.ccg_key.has_mask) {
        foreach_grids([&](int /*x*/, int /*y*/, int /*grid_index*/, CCGElem *elems[4], int i) {
          float *mask = CCG_elem_mask(&args.ccg_key, elems[i]);

          *static_cast<float *>(GPU_vertbuf_raw_step(&access)) = *mask;
        });
<<<<<<< HEAD
        break;

      case CD_PBVH_MASK_TYPE:
        if (args.ccg_key.has_mask) {
          foreach_grids([&](int /*x*/, int /*y*/, int /*grid_index*/, CCGElem *elems[4], int i) {
            float *mask = CCG_elem_mask(&args.ccg_key, elems[i]);

            *static_cast<float *>(GPU_vertbuf_raw_step(&access)) = *mask;
          });
        }
        else {
          foreach_grids(
              [&](int /*x*/, int /*y*/, int /*grid_index*/, CCGElem * /*elems*/[4], int /*i*/) {
                *static_cast<uchar *>(GPU_vertbuf_raw_step(&access)) = 0;
              });
        }
        break;

      case CD_PBVH_FSET_TYPE: {
        const int *face_sets = args.face_sets;
=======
      }
      else {
        MutableSpan(static_cast<float *>(GPU_vertbuf_get_data(vbo.vert_buf)),
                    GPU_vertbuf_get_vertex_len(vbo.vert_buf))
            .fill(0.0f);
      }
    }
    else if (vbo.type == CD_PBVH_FSET_TYPE) {
      const bke::AttributeAccessor attributes = args.me->attributes();
      if (const VArray<int> face_sets = *attributes.lookup<int>(".sculpt_face_set",
                                                                ATTR_DOMAIN_FACE)) {
        const VArraySpan<int> face_sets_span(face_sets);
        foreach_grids(
            [&](int /*x*/, int /*y*/, int grid_index, CCGElem * /*elems*/[4], int /*i*/) {
              uchar face_set_color[4] = {UCHAR_MAX, UCHAR_MAX, UCHAR_MAX, UCHAR_MAX};

              const int face_index = BKE_subdiv_ccg_grid_to_face_index(args.subdiv_ccg,
                                                                       grid_index);
              const int fset = face_sets_span[face_index];
>>>>>>> f97580f6

              /* Skip for the default color Face Set to render it white. */
              if (fset != args.face_sets_color_default) {
                BKE_paint_face_set_overlay_color_get(
                    fset, args.face_sets_color_seed, face_set_color);
              }

              *static_cast<uchar4 *>(GPU_vertbuf_raw_step(&access)) = face_set_color;
            });
      }
      else {
        const uchar white[4] = {UCHAR_MAX, UCHAR_MAX, UCHAR_MAX};
        foreach_grids(
            [&](int /*x*/, int /*y*/, int /*grid_index*/, CCGElem * /*elems*/[4], int /*i*/) {
              *static_cast<uchar4 *>(GPU_vertbuf_raw_step(&access)) = white;
            });
      }
    }
    else {
      bke::attribute_math::convert_to_static_type(eCustomDataType(vbo.type), [&](auto dummy) {
        using T = decltype(dummy);
        using Converter = draw::AttributeConverter<T>;
        using VBOType = typename Converter::VBOType;
        std::fill_n(static_cast<VBOType *>(GPU_vertbuf_get_data(vbo.vert_buf)),
                    GPU_vertbuf_get_vertex_len(vbo.vert_buf),
                    VBOType());
      });
    }
  }

  void fill_vbo_grids(PBVHVbo &vbo, const PBVH_GPU_Args &args)
  {
    int gridsize = args.ccg_key.grid_size;

    uint totgrid = args.grid_indices.size();

    auto foreach_solid =
        [&](FunctionRef<void(int x, int y, int grid_index, CCGElem *elems[4], int i)> func) {
          for (int i = 0; i < totgrid; i++) {
            const int grid_index = args.grid_indices[i];

            CCGElem *grid = args.grids[grid_index];

            for (int y = 0; y < gridsize - 1; y++) {
              for (int x = 0; x < gridsize - 1; x++) {
                CCGElem *elems[4] = {
                    CCG_grid_elem(&args.ccg_key, grid, x, y),
                    CCG_grid_elem(&args.ccg_key, grid, x + 1, y),
                    CCG_grid_elem(&args.ccg_key, grid, x + 1, y + 1),
                    CCG_grid_elem(&args.ccg_key, grid, x, y + 1),
                };

                func(x, y, grid_index, elems, 0);
                func(x + 1, y, grid_index, elems, 1);
                func(x + 1, y + 1, grid_index, elems, 2);
                func(x, y + 1, grid_index, elems, 3);
              }
            }
          }
        };

    auto foreach_indexed =
        [&](FunctionRef<void(int x, int y, int grid_index, CCGElem *elems[4], int i)> func) {
          for (int i = 0; i < totgrid; i++) {
            const int grid_index = args.grid_indices[i];

            CCGElem *grid = args.grids[grid_index];

            for (int y = 0; y < gridsize; y++) {
              for (int x = 0; x < gridsize; x++) {
                CCGElem *elems[4] = {
                    CCG_grid_elem(&args.ccg_key, grid, x, y),
                    CCG_grid_elem(&args.ccg_key, grid, min_ii(x + 1, gridsize - 1), y),
                    CCG_grid_elem(&args.ccg_key,
                                  grid,
                                  min_ii(x + 1, gridsize - 1),
                                  min_ii(y + 1, gridsize - 1)),
                    CCG_grid_elem(&args.ccg_key, grid, x, min_ii(y + 1, gridsize - 1)),
                };

                func(x, y, grid_index, elems, 0);
              }
            }
          }
        };

    if (needs_tri_index) {
      fill_vbo_grids_intern(vbo, args, foreach_indexed);
    }
    else {
      fill_vbo_grids_intern(vbo, args, foreach_solid);
    }
  }

  void fill_vbo_faces(PBVHVbo &vbo, const PBVH_GPU_Args &args)
  {
    using namespace blender;
    const int totvert = this->count_faces(args) * 3;

    int existing_num = GPU_vertbuf_get_vertex_len(vbo.vert_buf);
    void *existing_data = GPU_vertbuf_get_data(vbo.vert_buf);

    if (existing_data == nullptr || existing_num != totvert) {
      /* Allocate buffer if not allocated yet or size changed. */
      GPU_vertbuf_data_alloc(vbo.vert_buf, totvert);
    }

    GPUVertBuf &vert_buf = *vbo.vert_buf;

<<<<<<< HEAD
    switch (vbo.type) {
      case CD_PBVH_CO_TYPE:
        extract_data_vert_faces<float3, float3>(args, args.vert_positions, vert_buf);
        break;
      case CD_PBVH_NO_TYPE:
        fill_vbo_normal_faces(args, vert_buf);
        break;
      case CD_PBVH_MASK_TYPE: {
        if (const float *mask = static_cast<const float *>(
                CustomData_get_layer(args.vert_data, CD_PAINT_MASK)))
        {
          extract_data_vert_faces<float, float>(args, {mask, args.me->totvert}, vert_buf);
        }
        else {
          MutableSpan(static_cast<float *>(GPU_vertbuf_get_data(vbo.vert_buf)), totvert).fill(0);
=======
    const bke::AttributeAccessor attributes = args.me->attributes();

    if (vbo.type == CD_PBVH_CO_TYPE) {
      extract_data_vert_faces<float3>(args, args.vert_positions, vert_buf);
    }
    else if (vbo.type == CD_PBVH_NO_TYPE) {
      fill_vbo_normal_faces(args, vert_buf);
    }
    else if (vbo.type == CD_PBVH_MASK_TYPE) {
      float *data = static_cast<float *>(GPU_vertbuf_get_data(&vert_buf));
      if (const VArray<float> mask = *attributes.lookup<float>(".sculpt_mask", ATTR_DOMAIN_POINT))
      {
        const VArraySpan<float> mask_span(mask);
        const Span<int> corner_verts = args.corner_verts;
        const Span<MLoopTri> looptris = args.mlooptri;
        const Span<int> looptri_faces = args.looptri_faces;
        const bool *hide_poly = args.hide_poly;

        for (const int looptri_i : args.prim_indices) {
          if (hide_poly && hide_poly[looptri_faces[looptri_i]]) {
            continue;
          }
          for (int i : IndexRange(3)) {
            const int vert = corner_verts[looptris[looptri_i].tri[i]];
            *data = mask_span[vert];
            data++;
          }
>>>>>>> f97580f6
        }
      }
<<<<<<< HEAD
      case CD_PBVH_FSET_TYPE: {
        const int *face_sets = static_cast<const int *>(
            CustomData_get_layer_named(args.face_data, CD_PROP_INT32, ".sculpt_face_set"));
        uchar4 *data = static_cast<uchar4 *>(GPU_vertbuf_get_data(vbo.vert_buf));
        if (face_sets) {
          int last_face = -1;
          uchar4 fset_color(UCHAR_MAX);
=======
      else {
        MutableSpan(data, totvert).fill(0);
      }
    }
    else if (vbo.type == CD_PBVH_FSET_TYPE) {
      uchar4 *data = static_cast<uchar4 *>(GPU_vertbuf_get_data(vbo.vert_buf));
      if (const VArray<int> face_sets = *attributes.lookup<int>(".sculpt_face_set",
                                                                ATTR_DOMAIN_FACE)) {
        const VArraySpan<int> face_sets_span(face_sets);
        int last_face = -1;
        uchar4 fset_color(UCHAR_MAX);

        for (const int looptri_i : args.prim_indices) {
          if (args.hide_poly && args.hide_poly[args.looptri_faces[looptri_i]]) {
            continue;
          }
          const int face_i = args.looptri_faces[looptri_i];
          if (last_face != face_i) {
            last_face = face_i;

            const int fset = face_sets_span[face_i];
>>>>>>> f97580f6

            if (fset != args.face_sets_color_default) {
              BKE_paint_face_set_overlay_color_get(fset, args.face_sets_color_seed, fset_color);
            }
            else {
              /* Skip for the default color face set to render it white. */
              fset_color[0] = fset_color[1] = fset_color[2] = UCHAR_MAX;
            }
<<<<<<< HEAD
            *data = *(data + 1) = *(data + 2) = fset_color;
            data += 3;
=======
>>>>>>> f97580f6
          }
          std::fill_n(data, 3, fset_color);
          data += 3;
        }
      }
      else {
        MutableSpan(data, totvert).fill(uchar4(255));
      }
    }
    else {
      const bke::AttributeAccessor attributes = args.me->attributes();
      const eCustomDataType data_type = eCustomDataType(vbo.type);
      const GVArraySpan attribute = *attributes.lookup_or_default(vbo.name, vbo.domain, data_type);
      bke::attribute_math::convert_to_static_type(data_type, [&](auto dummy) {
        using T = decltype(dummy);
        switch (vbo.domain) {
          case ATTR_DOMAIN_POINT:
            extract_data_vert_faces<T>(args, attribute.typed<T>(), vert_buf);
            break;
          case ATTR_DOMAIN_FACE:
            extract_data_face_faces<T>(args, attribute.typed<T>(), vert_buf);
            break;
          case ATTR_DOMAIN_CORNER:
            extract_data_corner_faces<T>(args, attribute.typed<T>(), vert_buf);
            break;
          default:
            BLI_assert_unreachable();
        }
      });
    }
  }

  void gpu_flush()
  {
    for (PBVHVbo &vbo : vbos) {
      if (vbo.vert_buf && GPU_vertbuf_get_data(vbo.vert_buf)) {
        GPU_vertbuf_use(vbo.vert_buf);
      }
    }
  }

  void update(const PBVH_GPU_Args &args)
  {
    check_index_buffers(args, false);

    for (PBVHVbo &vbo : vbos) {
      fill_vbo(vbo, args);
    }
  }

  void fill_vbo_bmesh(PBVHVbo &vbo, const PBVH_GPU_Args &args)
  {
<<<<<<< HEAD
#ifdef USE_BMESH_INDEX_BUFFERS
    auto foreach_bmesh = [&](std::function<void(BMLoop * l)> callback) {
      for (int i : IndexRange(args.tribuf->loops.size())) {
        BMLoop *l = reinterpret_cast<BMLoop *>(args.tribuf->loops[i]);
        callback(l);
      }
    };
#else
    auto foreach_bmesh = [&](std::function<void(BMLoop * l)> callback) {
      for (int i : IndexRange(args.tribuf->tris.size())) {
        PBVHTri *tri = args.tribuf->tris + i;
        BMFace *f = reinterpret_cast<BMFace *>(tri->f.i);

        if (BM_elem_flag_test(f, BM_ELEM_HIDDEN)) {
          continue;
        }

        for (int j = 0; j < 3; j++) {
          callback(reinterpret_cast<BMLoop *>(tri->l[j]));
        }
      }
    };
#endif

#ifdef USE_BMESH_INDEX_BUFFERS
    int existing_num = GPU_vertbuf_get_vertex_len(vbo.vert_buf);
    void *existing_data = GPU_vertbuf_get_data(vbo.vert_buf);

    int vert_count = args.tribuf->loops.size();

// printf("%s: vert_count: %d of %d possible\n", __func__, vert_count, tris_count * 3);
#else
    faces_count = tris_count = args.tribuf->tris.size();
=======
    using namespace blender;
    faces_count = tris_count = count_faces(args);
>>>>>>> f97580f6

    int existing_num = GPU_vertbuf_get_vertex_len(vbo.vert_buf);
    void *existing_data = GPU_vertbuf_get_data(vbo.vert_buf);

    int vert_count = tris_count * 3;
#endif

    if (existing_data == nullptr || existing_num != vert_count) {
      /* Allocate buffer if not allocated yet or size changed. */
      GPU_vertbuf_data_alloc(vbo.vert_buf, vert_count);
    }

    GPUVertBufRaw access;
    GPU_vertbuf_attr_get_raw_data(vbo.vert_buf, 0, &access);

    CustomData *cdata = nullptr;
    switch (vbo.domain) {
      case ATTR_DOMAIN_POINT:
        cdata = &args.bm->vdata;
        break;
      case ATTR_DOMAIN_EDGE:
        cdata = &args.bm->edata;
        break;
      case ATTR_DOMAIN_CORNER:
        cdata = &args.bm->ldata;
        break;
      case ATTR_DOMAIN_FACE:
        cdata = &args.bm->pdata;
        break;
    }

#if 0 /* Enable to fuzz GPU data (to check for over-allocation). */
    existing_data = GPU_vertbuf_get_data(vbo.vert_buf);
    uchar *c = static_cast<uchar *>(existing_data);
    for (int i : IndexRange(vert_count * access.stride)) {
      *c++ = i & 255;
    }
#endif

<<<<<<< HEAD
    switch (vbo.type) {
      case CD_PROP_FLOAT2: {
        const int cd_uv = CustomData_get_offset_named(
            &args.bm->ldata, CD_PROP_FLOAT2, vbo.name.c_str());

        foreach_bmesh([&](BMLoop *l) {
          float *uv = static_cast<float *> BM_ELEM_CD_GET_VOID_P(l, cd_uv);

          *static_cast<float2 *>(GPU_vertbuf_raw_step(&access)) = uv;
        });

        break;
      }
      case CD_PROP_COLOR: {
        ushort color[4];
        const bool do_loop = vbo.domain == ATTR_DOMAIN_CORNER;

        const int cd_color = CustomData_get_offset_named(cdata, CD_PROP_COLOR, vbo.name.c_str());

        foreach_bmesh([&](BMLoop *l) {
          MPropCol *col;

          if (do_loop) {
            col = static_cast<MPropCol *>(BM_ELEM_CD_GET_VOID_P(l, cd_color));
          }
          else {
            col = static_cast<MPropCol *>(BM_ELEM_CD_GET_VOID_P(l->v, cd_color));
          }

          color[0] = unit_float_to_ushort_clamp(col->color[0]);
          color[1] = unit_float_to_ushort_clamp(col->color[1]);
          color[2] = unit_float_to_ushort_clamp(col->color[2]);
          color[3] = unit_float_to_ushort_clamp(col->color[3]);

          *static_cast<ushort4 *>(GPU_vertbuf_raw_step(&access)) = color;
        });

        break;
      }
      case CD_PROP_BYTE_COLOR: {
        ushort color[4];
        const bool do_loop = vbo.domain == ATTR_DOMAIN_CORNER;

        const int cd_color = CustomData_get_offset_named(
            cdata, CD_PROP_BYTE_COLOR, vbo.name.c_str());
        foreach_bmesh([&](BMLoop *l) {
          MLoopCol *col;

          if (do_loop) {
            col = static_cast<MLoopCol *>(BM_ELEM_CD_GET_VOID_P(l, cd_color));
          }
          else {
            col = static_cast<MLoopCol *>(BM_ELEM_CD_GET_VOID_P(l->v, cd_color));
          }

          color[0] = unit_float_to_ushort_clamp(BLI_color_from_srgb_table[col->r]);
          color[1] = unit_float_to_ushort_clamp(BLI_color_from_srgb_table[col->g]);
          color[2] = unit_float_to_ushort_clamp(BLI_color_from_srgb_table[col->b]);
          color[3] = col->a * 257;

          *static_cast<ushort4 *>(GPU_vertbuf_raw_step(&access)) = color;
        });

        break;
      }
      case CD_PBVH_CO_TYPE:
        if (args.show_orig) {
          int cd_origco = CustomData_get_offset_named(
              &args.bm->vdata, CD_PROP_FLOAT3, ".sculpt_orig_co");

          foreach_bmesh([&](BMLoop *l) {
            *static_cast<float3 *>(GPU_vertbuf_raw_step(&access)) = *BM_ELEM_CD_PTR<float3 *>(
                l->v, cd_origco);
          });
        }
        else {
          foreach_bmesh([&](BMLoop *l) {
            *static_cast<float3 *>(GPU_vertbuf_raw_step(&access)) = l->v->co;
          });
        }
        break;

      case CD_PBVH_NO_TYPE:
        if (args.show_orig) {
          int cd_origno = CustomData_get_offset_named(
              &args.bm->vdata, CD_PROP_FLOAT3, ".sculpt_orig_no");

          foreach_bmesh([&](BMLoop *l) {
            short no[3];

            normal_float_to_short_v3(no, BM_ELEM_CD_PTR<float *>(l->v, cd_origno));
            *static_cast<short3 *>(GPU_vertbuf_raw_step(&access)) = no;
          });
        }
        else {
          foreach_bmesh([&](BMLoop *l) {
            short no[3];
            bool smooth = BM_elem_flag_test(l->f, BM_ELEM_SMOOTH);

            if (!smooth) {
              normal_float_to_short_v3(no, l->f->no);
              *static_cast<short3 *>(GPU_vertbuf_raw_step(&access)) = no;
              return;
            }

            /* Deal with normal splitting.  We do not (yet) implement
             * the full autosmoothing functionality here, we just check
             * for marked sharp edges.
             */
            float3 fno = {};

            /* Find start of normal span. */
            BMLoop *l2 = l;
            do {
              l2 = l2->prev;

              if (l2->radial_next == l2 || !(l2->e->head.hflag & BM_ELEM_SMOOTH)) {
                break;
              }

              l2 = l2->radial_next;

              if (l2->v != l->v) {
                l2 = l2->next->next;
              }
            } while (l2 != l);

            /* No split edges. */
            if (l2 == l) {
              normal_float_to_short_v3(no, l->v->no);
              *static_cast<short3 *>(GPU_vertbuf_raw_step(&access)) = no;
              return;
            }

            /* Iterate over normal span */
            int i = 0;
            while (1) {
              fno += l2->f->no;

              if (i++ > 1000) {
                printf("%s: infinite loop error.\n", __func__);
                break;
              }

              l2 = l2->v == l->v ? l2->prev : l2->next;
              l2 = l2->radial_next;

              if (l2 == l2->radial_next || !(l2->e->head.hflag & BM_ELEM_SMOOTH)) {
                break;
              }
            }
            normalize_v3(fno);

            normal_float_to_short_v3(no, fno);
            *static_cast<short3 *>(GPU_vertbuf_raw_step(&access)) = no;
          });
        }
        break;

      case CD_PBVH_MASK_TYPE: {
        int cd_mask = args.cd_mask_layer;

        if (cd_mask == -1) {
          foreach_bmesh(
              [&](BMLoop * /*l*/) { *static_cast<float *>(GPU_vertbuf_raw_step(&access)) = 0; });
        }
        else {
          foreach_bmesh([&](BMLoop *l) {
            float mask = BM_ELEM_CD_GET_FLOAT(l->v, cd_mask);

            *static_cast<float *>(GPU_vertbuf_raw_step(&access)) = mask;
          });
        }
        break;
      }
      case CD_PBVH_FSET_TYPE: {
        int cd_fset = CustomData_get_offset_named(
            &args.bm->pdata, CD_PROP_INT32, ".sculpt_face_set");

        if (cd_fset == -1) {
          uchar3 white(UCHAR_MAX, UCHAR_MAX, UCHAR_MAX);

          foreach_bmesh([&](BMLoop * /*l*/) {
            *static_cast<uchar3 *>(GPU_vertbuf_raw_step(&access)) = white;
          });
        }
        else {
          foreach_bmesh([&](BMLoop *l) {
            uchar face_set_color[4];
            int fset = BM_ELEM_CD_GET_INT(l->f, cd_fset);

            if (fset != args.face_sets_color_default) {
              BKE_paint_face_set_overlay_color_get(
                  fset, args.face_sets_color_seed, face_set_color);
            }
            else {
              face_set_color[0] = face_set_color[1] = face_set_color[2] = 255;
            }

            *static_cast<uchar3 *>(GPU_vertbuf_raw_step(&access)) = face_set_color;
          });
        }

        break;
      }
      case CD_PROP_INT32: {
        const int cd_prop = CustomData_get_offset_named(cdata, CD_PROP_INT32, vbo.name.c_str());

        foreach_bmesh([&](BMLoop *l) {
          BMElem *elem;

          switch (vbo.domain) {
            case ATTR_DOMAIN_POINT:
              elem = reinterpret_cast<BMElem *>(l->v);
              break;
            case ATTR_DOMAIN_EDGE:
              elem = reinterpret_cast<BMElem *>(l->e);
              break;
            case ATTR_DOMAIN_CORNER:
              elem = reinterpret_cast<BMElem *>(l);
              break;
            case ATTR_DOMAIN_FACE:
              elem = reinterpret_cast<BMElem *>(l->f);
              break;
            default:
              return;
          }

          int val = BM_ELEM_CD_GET_INT(elem, cd_prop);
          *static_cast<int *>(GPU_vertbuf_raw_step(&access)) = val;
        });

        break;
      }
=======
    if (vbo.type == CD_PBVH_CO_TYPE) {
      float3 *data = static_cast<float3 *>(GPU_vertbuf_get_data(vbo.vert_buf));
      for (const BMFace *f : *args.bm_faces) {
        if (BM_elem_flag_test(f, BM_ELEM_HIDDEN)) {
          continue;
        }
        const BMLoop *l = f->l_first;
        *data = l->prev->v->co;
        data++;
        *data = l->v->co;
        data++;
        *data = l->next->v->co;
        data++;
      }
    }
    else if (vbo.type == CD_PBVH_NO_TYPE) {
      short4 *data = static_cast<short4 *>(GPU_vertbuf_get_data(vbo.vert_buf));
      for (const BMFace *f : *args.bm_faces) {
        if (BM_elem_flag_test(f, BM_ELEM_HIDDEN)) {
          continue;
        }
        if (BM_elem_flag_test(f, BM_ELEM_SMOOTH)) {
          const BMLoop *l = f->l_first;
          *data = normal_float_to_short(l->prev->v->no);
          data++;
          *data = normal_float_to_short(l->v->no);
          data++;
          *data = normal_float_to_short(l->next->v->no);
          data++;
        }
        else {
          std::fill_n(data, 3, normal_float_to_short(f->no));
          data += 3;
        }
      }
    }
    else if (vbo.type == CD_PBVH_MASK_TYPE) {
      const int cd_offset = args.cd_mask_layer;
      if (cd_offset != -1) {
        float *data = static_cast<float *>(GPU_vertbuf_get_data(vbo.vert_buf));

        for (const BMFace *f : *args.bm_faces) {
          if (BM_elem_flag_test(f, BM_ELEM_HIDDEN)) {
            continue;
          }
          const BMLoop *l = f->l_first;
          *data = bmesh_cd_vert_get<float>(*l->prev->v, cd_offset);
          data++;
          *data = bmesh_cd_vert_get<float>(*l->v, cd_offset);
          data++;
          *data = bmesh_cd_vert_get<float>(*l->next->v, cd_offset);
          data++;
        }
      }
      else {
        MutableSpan(static_cast<float *>(GPU_vertbuf_get_data(vbo.vert_buf)),
                    GPU_vertbuf_get_vertex_len(vbo.vert_buf))
            .fill(0.0f);
      }
    }
    else if (vbo.type == CD_PBVH_FSET_TYPE) {
      BLI_assert(vbo.domain == ATTR_DOMAIN_FACE);

      const int cd_offset = CustomData_get_offset_named(
          &args.bm->pdata, CD_PROP_INT32, ".sculpt_face_set");

      uchar4 *data = static_cast<uchar4 *>(GPU_vertbuf_get_data(vbo.vert_buf));
      if (cd_offset != -1) {
        for (const BMFace *f : *args.bm_faces) {
          if (BM_elem_flag_test(f, BM_ELEM_HIDDEN)) {
            continue;
          }

          const int fset = bmesh_cd_face_get<int>(*f, cd_offset);

          uchar4 fset_color;
          if (fset != args.face_sets_color_default) {
            BKE_paint_face_set_overlay_color_get(fset, args.face_sets_color_seed, fset_color);
          }
          else {
            /* Skip for the default color face set to render it white. */
            fset_color[0] = fset_color[1] = fset_color[2] = UCHAR_MAX;
          }
          std::fill_n(data, 3, fset_color);
          data += 3;
        }
      }
      else {
        MutableSpan(data, GPU_vertbuf_get_vertex_len(vbo.vert_buf)).fill(uchar4(255));
      }
    }
    else {
      const eCustomDataType type = eCustomDataType(vbo.type);
      const CustomData &custom_data = *get_cdata(vbo.domain, args);
      const int cd_offset = CustomData_get_offset_named(&custom_data, type, vbo.name.c_str());

      bke::attribute_math::convert_to_static_type(eCustomDataType(vbo.type), [&](auto dummy) {
        using T = decltype(dummy);
        switch (vbo.domain) {
          case ATTR_DOMAIN_POINT:
            extract_data_vert_bmesh<T>(args, cd_offset, *vbo.vert_buf);
            break;
          case ATTR_DOMAIN_FACE:
            extract_data_face_bmesh<T>(args, cd_offset, *vbo.vert_buf);
            break;
          case ATTR_DOMAIN_CORNER:
            extract_data_corner_bmesh<T>(args, cd_offset, *vbo.vert_buf);
            break;
          default:
            BLI_assert_unreachable();
        }
      });
>>>>>>> f97580f6
    }
  }

  void fill_vbo(PBVHVbo &vbo, const PBVH_GPU_Args &args)
  {
    switch (args.pbvh_type) {
      case PBVH_FACES:
        fill_vbo_faces(vbo, args);
        break;
      case PBVH_GRIDS:
        fill_vbo_grids(vbo, args);
        break;
      case PBVH_BMESH:
        fill_vbo_bmesh(vbo, args);
        break;
    }
  }

  void create_vbo(eAttrDomain domain,
                  const uint32_t type,
                  const StringRefNull name,
                  const PBVH_GPU_Args &args)
  {
    using namespace blender;
    PBVHVbo vbo(domain, type, name);
    GPUVertFormat format;

    bool need_aliases = false;

    GPU_vertformat_clear(&format);

<<<<<<< HEAD
    switch (type) {
      case CD_PBVH_CO_TYPE:
        GPU_vertformat_attr_add(&format, "pos", GPU_COMP_F32, 3, GPU_FETCH_FLOAT);
        break;
      case CD_PROP_FLOAT3:
        GPU_vertformat_attr_add(&format, "a", GPU_COMP_F32, 3, GPU_FETCH_FLOAT);
        need_aliases = true;
        break;
      case CD_PBVH_NO_TYPE:
        GPU_vertformat_attr_add(&format, "nor", GPU_COMP_I16, 3, GPU_FETCH_INT_TO_FLOAT_UNIT);
        break;
      case CD_PROP_FLOAT2:
        GPU_vertformat_attr_add(&format, "a", GPU_COMP_F32, 2, GPU_FETCH_FLOAT);
        need_aliases = true;
        break;
      case CD_PBVH_FSET_TYPE:
        GPU_vertformat_attr_add(&format, "fset", GPU_COMP_U8, 3, GPU_FETCH_INT_TO_FLOAT_UNIT);
        break;
      case CD_PBVH_MASK_TYPE:
        GPU_vertformat_attr_add(&format, "msk", GPU_COMP_F32, 1, GPU_FETCH_FLOAT);
        break;
      case CD_PROP_FLOAT:
        GPU_vertformat_attr_add(&format, "f", GPU_COMP_F32, 1, GPU_FETCH_FLOAT);
        need_aliases = true;
        break;
      case CD_PROP_INT32: {
        char attr_name[32], attr_safe_name[GPU_MAX_SAFE_ATTR_NAME];
        GPU_vertformat_safe_attr_name(name.c_str(), attr_safe_name, GPU_MAX_SAFE_ATTR_NAME);
        /* Attributes use auto-name. */
        BLI_snprintf(attr_name, sizeof(attr_name), "a%s", attr_safe_name);

        GPU_vertformat_attr_add(&format, attr_name, GPU_COMP_I32, 1, GPU_FETCH_INT_TO_FLOAT);
        need_aliases = true;
        break;
      }
      case CD_PROP_COLOR:
      case CD_PROP_BYTE_COLOR: {
        GPU_vertformat_attr_add(&format, "c", GPU_COMP_U16, 4, GPU_FETCH_INT_TO_FLOAT_UNIT);
        need_aliases = true;
        break;
      }
      default:
        printf("%s: Unsupported attribute type %u\n", __func__, type);
        BLI_assert_unreachable();

        return;
=======
    if (type == CD_PBVH_CO_TYPE) {
      GPU_vertformat_attr_add(&format, "pos", GPU_COMP_F32, 3, GPU_FETCH_FLOAT);
    }
    else if (type == CD_PBVH_NO_TYPE) {
      GPU_vertformat_attr_add(&format, "nor", GPU_COMP_I16, 3, GPU_FETCH_INT_TO_FLOAT_UNIT);
    }
    else if (type == CD_PBVH_FSET_TYPE) {
      GPU_vertformat_attr_add(&format, "fset", GPU_COMP_U8, 3, GPU_FETCH_INT_TO_FLOAT_UNIT);
    }
    else if (type == CD_PBVH_MASK_TYPE) {
      GPU_vertformat_attr_add(&format, "msk", GPU_COMP_F32, 1, GPU_FETCH_FLOAT);
    }
    else {
      format = draw::init_format_for_attribute(eCustomDataType(type), "data");
      need_aliases = true;
>>>>>>> f97580f6
    }

    if (need_aliases) {
      const CustomData *cdata = get_cdata(domain, args);
      int layer_i = cdata ? CustomData_get_named_layer_index(
                                cdata, eCustomDataType(type), name.c_str()) :
                            -1;
      CustomDataLayer *layer = layer_i != -1 ? cdata->layers + layer_i : nullptr;

      if (layer) {
        bool is_render, is_active;
        const char *prefix = "a";

        if (ELEM(type, CD_PROP_COLOR, CD_PROP_BYTE_COLOR)) {
          prefix = "c";
          is_active = StringRef(args.active_color) == layer->name;
          is_render = StringRef(args.render_color) == layer->name;
        }
        else {
          switch (type) {
            case CD_PROP_FLOAT2:
              prefix = "u";
              break;
            case CD_PROP_INT32:
              prefix = "a";
              break;
            default:
              break;
          }

          const char *active_name = CustomData_get_active_layer_name(cdata, eCustomDataType(type));
          const char *render_name = CustomData_get_render_layer_name(cdata, eCustomDataType(type));

          is_active = active_name && STREQ(layer->name, active_name);
          is_render = render_name && STREQ(layer->name, render_name);
        }

        DRW_cdlayer_attr_aliases_add(&format, prefix, cdata, layer, is_render, is_active);
      }
      else {
        printf("%s: error looking up attribute %s\n", __func__, name.c_str());
      }
    }

    vbo.vert_buf = GPU_vertbuf_create_with_format_ex(&format, GPU_USAGE_STATIC);
    vbo.build_key();
    fill_vbo(vbo, args);

    vbos.append(vbo);
  }

  void update_pre(const PBVH_GPU_Args &args)
  {
    if (args.pbvh_type == PBVH_BMESH) {
      int count = count_faces(args);

      if (faces_count != count) {
        for (PBVHBatch &batch : batches.values()) {
          GPU_BATCH_DISCARD_SAFE(batch.tris);
          GPU_BATCH_DISCARD_SAFE(batch.lines);
        }

        for (PBVHVbo &vbo : vbos) {
          vbo.clear_data();
        }

        vbos.clear();
        batches.clear();

        GPU_INDEXBUF_DISCARD_SAFE(tri_index);
        GPU_INDEXBUF_DISCARD_SAFE(lines_index);
        GPU_INDEXBUF_DISCARD_SAFE(tri_index_coarse);
        GPU_INDEXBUF_DISCARD_SAFE(lines_index_coarse);

        tri_index = lines_index = tri_index_coarse = lines_index_coarse = nullptr;
        faces_count = count;
        tris_count = lines_count = 0;
      }
    }
  }

  void create_index_faces(const PBVH_GPU_Args &args)
  {
    const int *mat_index = static_cast<const int *>(
        CustomData_get_layer_named(args.face_data, CD_PROP_INT32, "material_index"));

    if (mat_index && !args.prim_indices.is_empty()) {
      const int looptri_i = args.prim_indices[0];
      const int face_i = args.looptri_faces[looptri_i];
      material_index = mat_index[face_i];
    }

    const blender::Span<blender::int2> edges = args.me->edges();

    /* Calculate number of edges. */
    int edge_count = 0;
    for (const int looptri_i : args.prim_indices) {
      const int face_i = args.looptri_faces[looptri_i];
      if (args.hide_poly && args.hide_poly[face_i]) {
        continue;
      }

      const MLoopTri *lt = &args.mlooptri[looptri_i];
      int r_edges[3];
      BKE_mesh_looptri_get_real_edges(
          edges.data(), args.corner_verts.data(), args.corner_edges.data(), lt, r_edges);

      if (r_edges[0] != -1) {
        edge_count++;
      }
      if (r_edges[1] != -1) {
        edge_count++;
      }
      if (r_edges[2] != -1) {
        edge_count++;
      }
    }

    GPUIndexBufBuilder elb_lines;
    GPU_indexbuf_init(&elb_lines, GPU_PRIM_LINES, edge_count * 2, INT_MAX);

    int vertex_i = 0;
    for (const int looptri_i : args.prim_indices) {
      const int face_i = args.looptri_faces[looptri_i];
      if (args.hide_poly && args.hide_poly[face_i]) {
        continue;
      }

      const MLoopTri *lt = &args.mlooptri[looptri_i];
      int r_edges[3];
      BKE_mesh_looptri_get_real_edges(
          edges.data(), args.corner_verts.data(), args.corner_edges.data(), lt, r_edges);

      if (r_edges[0] != -1) {
        GPU_indexbuf_add_line_verts(&elb_lines, vertex_i, vertex_i + 1);
      }
      if (r_edges[1] != -1) {
        GPU_indexbuf_add_line_verts(&elb_lines, vertex_i + 1, vertex_i + 2);
      }
      if (r_edges[2] != -1) {
        GPU_indexbuf_add_line_verts(&elb_lines, vertex_i + 2, vertex_i);
      }

      vertex_i += 3;
    }

    lines_index = GPU_indexbuf_build(&elb_lines);
  }

  void create_index_bmesh_lines(const PBVH_GPU_Args *args)
  {
    GPUIndexBufBuilder elb_lines;
    GPU_indexbuf_init(&elb_lines, GPU_PRIM_LINES, args->tribuf->edges.size(), INT_MAX);

    int edges_size = args->tribuf->edges.size();
    for (int i = 0; i < edges_size; i += 2) {
      int v1 = args->tribuf->edges[i], v2 = args->tribuf->edges[i + 1];
      GPU_indexbuf_add_line_verts(&elb_lines, v1, v2);
    }

<<<<<<< HEAD
    lines_index = GPU_indexbuf_build(&elb_lines);
    lines_count = args->tribuf->edges.size() * 2;
  }
=======
    for (const BMFace *f : *args.bm_faces) {
      if (BM_elem_flag_test(f, BM_ELEM_HIDDEN)) {
        continue;
      }
>>>>>>> f97580f6

  void create_index_bmesh_faces(const PBVH_GPU_Args *args)
  {
    GPUIndexBufBuilder elb_tris;
    GPU_indexbuf_init(
        &elb_tris, GPU_PRIM_TRIS, args->tribuf->tris.size(), args->tribuf->verts.size());
    needs_tri_index = true;

    for (int i = 0; i < args->tribuf->tris.size(); i++) {
      PBVHTri *tri = &args->tribuf->tris[i];
      GPU_indexbuf_add_tri_verts(&elb_tris, tri->v[0], tri->v[1], tri->v[2]);
    }

    tris_count = args->tribuf->tris.size();
    tri_index = GPU_indexbuf_build(&elb_tris);
  }

  void create_index_bmesh(const PBVH_GPU_Args *args, bool need_lines)
  {
    if (!tri_index) {
      create_index_bmesh_faces(args);
    }

    if (need_lines && !lines_count && lines_index) {
      GPU_INDEXBUF_DISCARD_SAFE(lines_index);
      lines_index = nullptr;
    }

    if (!lines_index) {
      if (need_lines) {
        create_index_bmesh_lines(args);
      }
      else {
        GPUIndexBufBuilder elb_lines;
        GPU_indexbuf_init(&elb_lines, GPU_PRIM_LINES, 0, INT_MAX);

        lines_index = GPU_indexbuf_build(&elb_lines);
        lines_count = 0;
      }
    }
  }

  void create_index_grids(const PBVH_GPU_Args &args, bool do_coarse)
  {
    const int *mat_index = static_cast<const int *>(
        CustomData_get_layer_named(args.face_data, CD_PROP_INT32, "material_index"));

    if (mat_index && !args.grid_indices.is_empty()) {
      int face_i = BKE_subdiv_ccg_grid_to_face_index(args.subdiv_ccg, args.grid_indices[0]);
      material_index = mat_index[face_i];
    }

    needs_tri_index = true;
    int gridsize = args.ccg_key.grid_size;
    int display_gridsize = gridsize;
    int totgrid = args.grid_indices.size();
    int skip = 1;

    const int display_level = do_coarse ? coarse_level : args.ccg_key.level;

    if (display_level < args.ccg_key.level) {
      display_gridsize = (1 << display_level) + 1;
      skip = 1 << (args.ccg_key.level - display_level - 1);
    }

    for (const int grid_index : args.grid_indices) {
      bool smooth = !args.grid_flag_mats[grid_index].sharp;
      BLI_bitmap *gh = args.grid_hidden[grid_index];

      for (int y = 0; y < gridsize - 1; y += skip) {
        for (int x = 0; x < gridsize - 1; x += skip) {
          if (gh && paint_is_grid_face_hidden(gh, gridsize, x, y)) {
            /* Skip hidden faces by just setting smooth to true. */
            smooth = true;
            goto outer_loop_break;
          }
        }
      }

    outer_loop_break:

      if (!smooth) {
        needs_tri_index = false;
        break;
      }
    }

    GPUIndexBufBuilder elb, elb_lines;

    const CCGKey *key = &args.ccg_key;

    uint visible_quad_len = BKE_pbvh_count_grid_quads((BLI_bitmap **)args.grid_hidden,
                                                      args.grid_indices.data(),
                                                      totgrid,
                                                      key->grid_size,
                                                      display_gridsize);

    GPU_indexbuf_init(&elb, GPU_PRIM_TRIS, 2 * visible_quad_len, INT_MAX);
    GPU_indexbuf_init(&elb_lines,
                      GPU_PRIM_LINES,
                      2 * totgrid * display_gridsize * (display_gridsize - 1),
                      INT_MAX);

    if (needs_tri_index) {
      uint offset = 0;
      const uint grid_vert_len = gridsize * gridsize;
      for (int i = 0; i < totgrid; i++, offset += grid_vert_len) {
        uint v0 = 0, v1 = 0, v2 = 0, v3 = 0;
        bool grid_visible = false;

        BLI_bitmap *gh = args.grid_hidden[args.grid_indices[i]];

        for (int j = 0; j < gridsize - skip; j += skip) {
          for (int k = 0; k < gridsize - skip; k += skip) {
            /* Skip hidden grid face */
            if (gh && paint_is_grid_face_hidden(gh, gridsize, k, j)) {
              continue;
            }

            /* Indices in a Clockwise QUAD disposition. */
            v0 = offset + j * gridsize + k;
            v1 = offset + j * gridsize + k + skip;
            v2 = offset + (j + skip) * gridsize + k + skip;
            v3 = offset + (j + skip) * gridsize + k;

            GPU_indexbuf_add_tri_verts(&elb, v0, v2, v1);
            GPU_indexbuf_add_tri_verts(&elb, v0, v3, v2);

            GPU_indexbuf_add_line_verts(&elb_lines, v0, v1);
            GPU_indexbuf_add_line_verts(&elb_lines, v0, v3);

            if (j / skip + 2 == display_gridsize) {
              GPU_indexbuf_add_line_verts(&elb_lines, v2, v3);
            }
            grid_visible = true;
          }

          if (grid_visible) {
            GPU_indexbuf_add_line_verts(&elb_lines, v1, v2);
          }
        }
      }
    }
    else {
      uint offset = 0;
      const uint grid_vert_len = square_uint(gridsize - 1) * 4;

      for (int i = 0; i < totgrid; i++, offset += grid_vert_len) {
        bool grid_visible = false;
        BLI_bitmap *gh = args.grid_hidden[args.grid_indices[i]];

        uint v0, v1 = 0, v2, v3;
        for (int j = 0; j < gridsize - skip; j += skip) {
          for (int k = 0; k < gridsize - skip; k += skip) {
            /* Skip hidden grid face */
            if (gh && paint_is_grid_face_hidden(gh, gridsize, k, j)) {
              continue;
            }

            v0 = (j * (gridsize - 1) + k) * 4;

            if (skip > 1) {
              v1 = (j * (gridsize - 1) + k + skip - 1) * 4;
              v2 = ((j + skip - 1) * (gridsize - 1) + k + skip - 1) * 4;
              v3 = ((j + skip - 1) * (gridsize - 1) + k) * 4;
            }
            else {
              v1 = v2 = v3 = v0;
            }

            /* VBO data are in a Clockwise QUAD disposition.  Note
             * that vertices might be in different quads if we're
             * building a coarse index buffer.
             */
            v0 += offset;
            v1 += offset + 1;
            v2 += offset + 2;
            v3 += offset + 3;

            GPU_indexbuf_add_tri_verts(&elb, v0, v2, v1);
            GPU_indexbuf_add_tri_verts(&elb, v0, v3, v2);

            GPU_indexbuf_add_line_verts(&elb_lines, v0, v1);
            GPU_indexbuf_add_line_verts(&elb_lines, v0, v3);

            if ((j / skip) + 2 == display_gridsize) {
              GPU_indexbuf_add_line_verts(&elb_lines, v2, v3);
            }
            grid_visible = true;
          }

          if (grid_visible) {
            GPU_indexbuf_add_line_verts(&elb_lines, v1, v2);
          }
        }
      }
    }

    if (do_coarse) {
      tri_index_coarse = GPU_indexbuf_build(&elb);
      lines_index_coarse = GPU_indexbuf_build(&elb_lines);
      tris_count_coarse = visible_quad_len;
      lines_count_coarse = totgrid * display_gridsize * (display_gridsize - 1);
    }
    else {
      tri_index = GPU_indexbuf_build(&elb);
      lines_index = GPU_indexbuf_build(&elb_lines);
    }
  }

  void create_index(const PBVH_GPU_Args &args, bool need_lines)
  {
    switch (args.pbvh_type) {
      case PBVH_FACES:
        create_index_faces(args);
        break;
      case PBVH_BMESH:
        create_index_bmesh(&args, need_lines);
        break;
      case PBVH_GRIDS:
        create_index_grids(args, false);

        if (args.ccg_key.level > coarse_level) {
          create_index_grids(args, true);
        }

        break;
    }

    for (PBVHBatch &batch : batches.values()) {
      if (tri_index) {
        GPU_batch_elembuf_set(batch.tris, tri_index, false);
      }
      else {
        /* Still flag the batch as dirty even if we're using the default index layout. */
        batch.tris->flag |= GPU_BATCH_DIRTY;
      }

      if (batch.lines && lines_index) {
        GPU_batch_elembuf_set(batch.lines, lines_index, false);
      }
    }
  }

  void check_index_buffers(const PBVH_GPU_Args &args, bool need_lines)
  {
    if (!tri_index || (need_lines && !lines_index)) {
      create_index(args, need_lines);
    }
  }

  void create_batch(PBVHAttrReq *attrs,
                    int attrs_num,
                    const PBVH_GPU_Args *args,
                    bool do_coarse_grids,
                    bool need_lines)
  {
    check_index_buffers(*args, need_lines);

    PBVHBatch batch;

    batch.tris = GPU_batch_create(GPU_PRIM_TRIS,
                                  nullptr,
                                  /* can be nullptr if buffer is empty */
                                  do_coarse_grids ? tri_index_coarse : tri_index);
    batch.tris_count = do_coarse_grids ? tris_count_coarse : tris_count;
    batch.is_coarse = do_coarse_grids;

    if (lines_index) {
      batch.lines = GPU_batch_create(
          GPU_PRIM_LINES, nullptr, do_coarse_grids ? lines_index_coarse : lines_index);
      batch.lines_count = do_coarse_grids ? lines_count_coarse : lines_count;
    }
    else {
      batch.lines_count = 0;
    }

    for (int i : IndexRange(attrs_num)) {
      PBVHAttrReq *attr = attrs + i;

      if (!pbvh_attr_supported(attr->type, attr->domain)) {
        continue;
      }

      if (!has_vbo(attr->domain, int(attr->type), attr->name)) {
        create_vbo(attr->domain, uint32_t(attr->type), attr->name, *args);
      }

      PBVHVbo *vbo = get_vbo(attr->domain, uint32_t(attr->type), attr->name);
      int vbo_i = get_vbo_index(vbo);

      batch.vbos.append(vbo_i);
      GPU_batch_vertbuf_add(batch.tris, vbo->vert_buf, false);

      if (batch.lines) {
        GPU_batch_vertbuf_add(batch.lines, vbo->vert_buf, false);
      }
    }

    batches.add(batch.build_key(vbos), batch);
  }
};

void DRW_pbvh_node_update(PBVHBatches *batches, const PBVH_GPU_Args &args)
{
  batches->update(args);
}

void DRW_pbvh_node_gpu_flush(PBVHBatches *batches)
{
  batches->gpu_flush();
}

PBVHBatches *DRW_pbvh_node_create(const PBVH_GPU_Args &args)
{
  PBVHBatches *batches = new PBVHBatches(args);
  return batches;
}

void DRW_pbvh_node_free(PBVHBatches *batches)
{
  delete batches;
}

GPUBatch *DRW_pbvh_tris_get(PBVHBatches *batches,
                            PBVHAttrReq *attrs,
                            int attrs_num,
                            const PBVH_GPU_Args &args,
                            int *r_prim_count,
                            bool do_coarse_grids)
{
  do_coarse_grids &= args.pbvh_type == PBVH_GRIDS;

  PBVHBatch &batch = batches->ensure_batch(attrs, attrs_num, &args, do_coarse_grids);

  *r_prim_count = batch.tris_count;

  return batch.tris;
}

GPUBatch *DRW_pbvh_lines_get(PBVHBatches *batches,
                             PBVHAttrReq *attrs,
                             int attrs_num,
                             const PBVH_GPU_Args &args,
                             int *r_prim_count,
                             bool do_coarse_grids)
{
  do_coarse_grids &= args.pbvh_type == PBVH_GRIDS;

  PBVHBatch &batch = batches->ensure_batch(attrs, attrs_num, &args, do_coarse_grids, true);

  *r_prim_count = batch.lines_count;

  return batch.lines;
}

void DRW_pbvh_update_pre(PBVHBatches *batches, const PBVH_GPU_Args &args)
{
  batches->update_pre(args);
}

int drw_pbvh_material_index_get(PBVHBatches *batches)
{
  return batches->material_index;
}<|MERGE_RESOLUTION|>--- conflicted
+++ resolved
@@ -58,13 +58,6 @@
 #define MAX_PBVH_BATCH_KEY 512
 #define MAX_PBVH_VBOS 16
 
-<<<<<<< HEAD
-#define USE_BMESH_INDEX_BUFFERS
-
-using blender::char3;
-using blender::float2;
-=======
->>>>>>> f97580f6
 using blender::float3;
 using blender::FunctionRef;
 using blender::IndexRange;
@@ -201,8 +194,6 @@
   }
 }
 
-<<<<<<< HEAD
-=======
 template<typename T> const T &bmesh_cd_vert_get(const BMVert &vert, const int offset)
 {
   return *static_cast<const T *>(POINTER_OFFSET(vert.head.data, offset));
@@ -219,64 +210,55 @@
 }
 
 template<typename T>
-void extract_data_vert_bmesh(const PBVH_GPU_Args &args, const int cd_offset, GPUVertBuf &vbo)
+void extract_data_vert_bmesh(const PBVH_GPU_Args &args,
+                             const int cd_offset,
+                             GPUVertBuf &vbo,
+                             PBVHTriBuf *tribuf)
 {
   using Converter = blender::draw::AttributeConverter<T>;
   using VBOType = typename Converter::VBOType;
   VBOType *data = static_cast<VBOType *>(GPU_vertbuf_get_data(&vbo));
 
-  for (const BMFace *f : *args.bm_faces) {
-    if (BM_elem_flag_test(f, BM_ELEM_HIDDEN)) {
-      continue;
-    }
-    const BMLoop *l = f->l_first;
-    *data = Converter::convert(bmesh_cd_vert_get<T>(*l->prev->v, cd_offset));
-    data++;
-    *data = Converter::convert(bmesh_cd_vert_get<T>(*l->v, cd_offset));
-    data++;
-    *data = Converter::convert(bmesh_cd_vert_get<T>(*l->next->v, cd_offset));
-    data++;
+  for (int i : tribuf->loops.index_range()) {
+    const BMLoop *l = reinterpret_cast<BMLoop *>(tribuf->loops[i]);
+    *data++ = Converter::convert(bmesh_cd_vert_get<T>(*l->v, cd_offset));
   }
 }
 
 template<typename T>
-void extract_data_face_bmesh(const PBVH_GPU_Args &args, const int cd_offset, GPUVertBuf &vbo)
+void extract_data_face_bmesh(const PBVH_GPU_Args &args,
+                             const int cd_offset,
+                             GPUVertBuf &vbo,
+                             PBVHTriBuf *tribuf)
 {
   using Converter = blender::draw::AttributeConverter<T>;
   using VBOType = typename Converter::VBOType;
   VBOType *data = static_cast<VBOType *>(GPU_vertbuf_get_data(&vbo));
 
-  for (const BMFace *f : *args.bm_faces) {
-    if (BM_elem_flag_test(f, BM_ELEM_HIDDEN)) {
-      continue;
-    }
-    std::fill_n(data, 3, Converter::convert(bmesh_cd_face_get<T>(*f, cd_offset)));
-    data += 3;
+  for (int i : tribuf->loops.index_range()) {
+    const BMLoop *l = reinterpret_cast<BMLoop *>(tribuf->loops[i]);
+    std::fill_n(data, 1, Converter::convert(bmesh_cd_face_get<T>(*l->f, cd_offset)));
+    data += 1;
   }
 }
 
 template<typename T>
-void extract_data_corner_bmesh(const PBVH_GPU_Args &args, const int cd_offset, GPUVertBuf &vbo)
+void extract_data_corner_bmesh(const PBVH_GPU_Args &args,
+                               const int cd_offset,
+                               GPUVertBuf &vbo,
+                               PBVHTriBuf *tribuf)
 {
   using Converter = blender::draw::AttributeConverter<T>;
   using VBOType = typename Converter::VBOType;
   VBOType *data = static_cast<VBOType *>(GPU_vertbuf_get_data(&vbo));
 
-  for (const BMFace *f : *args.bm_faces) {
-    if (BM_elem_flag_test(f, BM_ELEM_HIDDEN)) {
-      continue;
-    }
-    const BMLoop *l = f->l_first;
-    *data = Converter::convert(bmesh_cd_loop_get<T>(*l->prev, cd_offset));
-    data++;
-    *data = Converter::convert(bmesh_cd_loop_get<T>(*l, cd_offset));
-    data++;
-    *data = Converter::convert(bmesh_cd_loop_get<T>(*l->next, cd_offset));
-    data++;
-  }
-}
-
->>>>>>> f97580f6
+  for (int i : tribuf->loops.index_range()) {
+    const BMLoop *l = reinterpret_cast<BMLoop *>(tribuf->loops[i]);
+
+    *data++ = Converter::convert(bmesh_cd_loop_get<T>(*l, cd_offset));
+  }
+}
+
 struct PBVHBatch {
   Vector<int> vbos;
   GPUBatch *tris = nullptr, *lines = nullptr;
@@ -342,7 +324,6 @@
   bool needs_tri_index = false;
 
   int material_index = 0;
-  bool freed = false;
 
   /* Stuff for displaying coarse multires grids. */
   GPUIndexBuf *tri_index_coarse = nullptr;
@@ -378,15 +359,11 @@
         break;
       }
       case PBVH_BMESH: {
-<<<<<<< HEAD
-        count = args.tribuf->tris.size();
-=======
         for (const BMFace *f : *args.bm_faces) {
           if (!BM_elem_flag_test(f, BM_ELEM_HIDDEN)) {
             count++;
           }
         }
->>>>>>> f97580f6
       }
     }
 
@@ -396,6 +373,10 @@
   PBVHBatches(const PBVH_GPU_Args &args)
   {
     faces_count = count_faces(args);
+
+    if (args.pbvh_type == PBVH_BMESH) {
+      tris_count = faces_count;
+    }
   }
 
   ~PBVHBatches()
@@ -411,8 +392,6 @@
 
     GPU_INDEXBUF_DISCARD_SAFE(tri_index);
     GPU_INDEXBUF_DISCARD_SAFE(lines_index);
-
-    freed = true;
     GPU_INDEXBUF_DISCARD_SAFE(tri_index_coarse);
     GPU_INDEXBUF_DISCARD_SAFE(lines_index_coarse);
   }
@@ -480,38 +459,14 @@
 
   PBVHBatch &ensure_batch(PBVHAttrReq *attrs,
                           int attrs_num,
-                          const PBVH_GPU_Args *args,
-                          bool do_coarse_grids,
-                          bool need_lines = false)
+                          const PBVH_GPU_Args &args,
+                          bool do_coarse_grids)
   {
     if (!has_batch(attrs, attrs_num, do_coarse_grids)) {
-      create_batch(attrs, attrs_num, args, do_coarse_grids, need_lines);
-    }
-
-    PBVHBatch &batch = batches.lookup(build_key(attrs, attrs_num, do_coarse_grids));
-
-    if (need_lines && !lines_count) {
-      if (lines_index) {
-        GPU_INDEXBUF_DISCARD_SAFE(lines_index);
-        lines_index = nullptr;
-      }
-
-      check_index_buffers(*args, true);
-
-      for (PBVHBatch &batch : batches.values()) {
-        GPU_BATCH_DISCARD_SAFE(batch.lines);
-
-        batch.lines = GPU_batch_create(
-            GPU_PRIM_LINES, nullptr, do_coarse_grids ? lines_index_coarse : lines_index);
-        batch.lines_count = do_coarse_grids ? lines_count_coarse : lines_count;
-
-        for (PBVHVbo &vbo : vbos) {
-          GPU_batch_vertbuf_add(batch.lines, vbo.vert_buf, false);
-        }
-      }
-    }
-
-    return batch;
+      create_batch(attrs, attrs_num, args, do_coarse_grids);
+    }
+
+    return batches.lookup(build_key(attrs, attrs_num, do_coarse_grids));
   }
 
   void fill_vbo_normal_faces(const PBVH_GPU_Args &args, GPUVertBuf &vert_buf)
@@ -532,12 +487,7 @@
           face_no = normal_float_to_short(args.face_normals[face_i]);
           last_face = face_i;
         }
-<<<<<<< HEAD
-
-        *data = *(data + 1) = *(data + 2) = face_no;
-=======
         std::fill_n(data, 3, face_no);
->>>>>>> f97580f6
         data += 3;
       }
       else {
@@ -609,28 +559,6 @@
 
           *static_cast<float *>(GPU_vertbuf_raw_step(&access)) = *mask;
         });
-<<<<<<< HEAD
-        break;
-
-      case CD_PBVH_MASK_TYPE:
-        if (args.ccg_key.has_mask) {
-          foreach_grids([&](int /*x*/, int /*y*/, int /*grid_index*/, CCGElem *elems[4], int i) {
-            float *mask = CCG_elem_mask(&args.ccg_key, elems[i]);
-
-            *static_cast<float *>(GPU_vertbuf_raw_step(&access)) = *mask;
-          });
-        }
-        else {
-          foreach_grids(
-              [&](int /*x*/, int /*y*/, int /*grid_index*/, CCGElem * /*elems*/[4], int /*i*/) {
-                *static_cast<uchar *>(GPU_vertbuf_raw_step(&access)) = 0;
-              });
-        }
-        break;
-
-      case CD_PBVH_FSET_TYPE: {
-        const int *face_sets = args.face_sets;
-=======
       }
       else {
         MutableSpan(static_cast<float *>(GPU_vertbuf_get_data(vbo.vert_buf)),
@@ -650,7 +578,6 @@
               const int face_index = BKE_subdiv_ccg_grid_to_face_index(args.subdiv_ccg,
                                                                        grid_index);
               const int fset = face_sets_span[face_index];
->>>>>>> f97580f6
 
               /* Skip for the default color Face Set to render it white. */
               if (fset != args.face_sets_color_default) {
@@ -760,23 +687,6 @@
 
     GPUVertBuf &vert_buf = *vbo.vert_buf;
 
-<<<<<<< HEAD
-    switch (vbo.type) {
-      case CD_PBVH_CO_TYPE:
-        extract_data_vert_faces<float3, float3>(args, args.vert_positions, vert_buf);
-        break;
-      case CD_PBVH_NO_TYPE:
-        fill_vbo_normal_faces(args, vert_buf);
-        break;
-      case CD_PBVH_MASK_TYPE: {
-        if (const float *mask = static_cast<const float *>(
-                CustomData_get_layer(args.vert_data, CD_PAINT_MASK)))
-        {
-          extract_data_vert_faces<float, float>(args, {mask, args.me->totvert}, vert_buf);
-        }
-        else {
-          MutableSpan(static_cast<float *>(GPU_vertbuf_get_data(vbo.vert_buf)), totvert).fill(0);
-=======
     const bke::AttributeAccessor attributes = args.me->attributes();
 
     if (vbo.type == CD_PBVH_CO_TYPE) {
@@ -804,18 +714,8 @@
             *data = mask_span[vert];
             data++;
           }
->>>>>>> f97580f6
-        }
-      }
-<<<<<<< HEAD
-      case CD_PBVH_FSET_TYPE: {
-        const int *face_sets = static_cast<const int *>(
-            CustomData_get_layer_named(args.face_data, CD_PROP_INT32, ".sculpt_face_set"));
-        uchar4 *data = static_cast<uchar4 *>(GPU_vertbuf_get_data(vbo.vert_buf));
-        if (face_sets) {
-          int last_face = -1;
-          uchar4 fset_color(UCHAR_MAX);
-=======
+        }
+      }
       else {
         MutableSpan(data, totvert).fill(0);
       }
@@ -837,7 +737,6 @@
             last_face = face_i;
 
             const int fset = face_sets_span[face_i];
->>>>>>> f97580f6
 
             if (fset != args.face_sets_color_default) {
               BKE_paint_face_set_overlay_color_get(fset, args.face_sets_color_seed, fset_color);
@@ -846,11 +745,6 @@
               /* Skip for the default color face set to render it white. */
               fset_color[0] = fset_color[1] = fset_color[2] = UCHAR_MAX;
             }
-<<<<<<< HEAD
-            *data = *(data + 1) = *(data + 2) = fset_color;
-            data += 3;
-=======
->>>>>>> f97580f6
           }
           std::fill_n(data, 3, fset_color);
           data += 3;
@@ -894,59 +788,33 @@
 
   void update(const PBVH_GPU_Args &args)
   {
-    check_index_buffers(args, false);
+    check_index_buffers(args);
 
     for (PBVHVbo &vbo : vbos) {
       fill_vbo(vbo, args);
     }
   }
 
+  PBVHTriBuf *get_bmesh_tribuf(const PBVH_GPU_Args &args)
+  {
+    if (args.tri_buffers && this->material_index < args.tot_tri_buffers) {
+      return args.tri_buffers + this->material_index;
+    }
+
+    return args.tribuf;
+  }
+
   void fill_vbo_bmesh(PBVHVbo &vbo, const PBVH_GPU_Args &args)
   {
-<<<<<<< HEAD
-#ifdef USE_BMESH_INDEX_BUFFERS
-    auto foreach_bmesh = [&](std::function<void(BMLoop * l)> callback) {
-      for (int i : IndexRange(args.tribuf->loops.size())) {
-        BMLoop *l = reinterpret_cast<BMLoop *>(args.tribuf->loops[i]);
-        callback(l);
-      }
-    };
-#else
-    auto foreach_bmesh = [&](std::function<void(BMLoop * l)> callback) {
-      for (int i : IndexRange(args.tribuf->tris.size())) {
-        PBVHTri *tri = args.tribuf->tris + i;
-        BMFace *f = reinterpret_cast<BMFace *>(tri->f.i);
-
-        if (BM_elem_flag_test(f, BM_ELEM_HIDDEN)) {
-          continue;
-        }
-
-        for (int j = 0; j < 3; j++) {
-          callback(reinterpret_cast<BMLoop *>(tri->l[j]));
-        }
-      }
-    };
-#endif
-
-#ifdef USE_BMESH_INDEX_BUFFERS
+    using namespace blender;
+    faces_count = tris_count = count_faces(args);
+
+    PBVHTriBuf *tribuf = get_bmesh_tribuf(args);
+
     int existing_num = GPU_vertbuf_get_vertex_len(vbo.vert_buf);
     void *existing_data = GPU_vertbuf_get_data(vbo.vert_buf);
 
-    int vert_count = args.tribuf->loops.size();
-
-// printf("%s: vert_count: %d of %d possible\n", __func__, vert_count, tris_count * 3);
-#else
-    faces_count = tris_count = args.tribuf->tris.size();
-=======
-    using namespace blender;
-    faces_count = tris_count = count_faces(args);
->>>>>>> f97580f6
-
-    int existing_num = GPU_vertbuf_get_vertex_len(vbo.vert_buf);
-    void *existing_data = GPU_vertbuf_get_data(vbo.vert_buf);
-
-    int vert_count = tris_count * 3;
-#endif
+    int vert_count = tribuf->loops.size();
 
     if (existing_data == nullptr || existing_num != vert_count) {
       /* Allocate buffer if not allocated yet or size changed. */
@@ -955,22 +823,6 @@
 
     GPUVertBufRaw access;
     GPU_vertbuf_attr_get_raw_data(vbo.vert_buf, 0, &access);
-
-    CustomData *cdata = nullptr;
-    switch (vbo.domain) {
-      case ATTR_DOMAIN_POINT:
-        cdata = &args.bm->vdata;
-        break;
-      case ATTR_DOMAIN_EDGE:
-        cdata = &args.bm->edata;
-        break;
-      case ATTR_DOMAIN_CORNER:
-        cdata = &args.bm->ldata;
-        break;
-      case ATTR_DOMAIN_FACE:
-        cdata = &args.bm->pdata;
-        break;
-    }
 
 #if 0 /* Enable to fuzz GPU data (to check for over-allocation). */
     existing_data = GPU_vertbuf_get_data(vbo.vert_buf);
@@ -980,276 +832,79 @@
     }
 #endif
 
-<<<<<<< HEAD
-    switch (vbo.type) {
-      case CD_PROP_FLOAT2: {
-        const int cd_uv = CustomData_get_offset_named(
-            &args.bm->ldata, CD_PROP_FLOAT2, vbo.name.c_str());
-
-        foreach_bmesh([&](BMLoop *l) {
-          float *uv = static_cast<float *> BM_ELEM_CD_GET_VOID_P(l, cd_uv);
-
-          *static_cast<float2 *>(GPU_vertbuf_raw_step(&access)) = uv;
-        });
-
-        break;
-      }
-      case CD_PROP_COLOR: {
-        ushort color[4];
-        const bool do_loop = vbo.domain == ATTR_DOMAIN_CORNER;
-
-        const int cd_color = CustomData_get_offset_named(cdata, CD_PROP_COLOR, vbo.name.c_str());
-
-        foreach_bmesh([&](BMLoop *l) {
-          MPropCol *col;
-
-          if (do_loop) {
-            col = static_cast<MPropCol *>(BM_ELEM_CD_GET_VOID_P(l, cd_color));
-          }
-          else {
-            col = static_cast<MPropCol *>(BM_ELEM_CD_GET_VOID_P(l->v, cd_color));
-          }
-
-          color[0] = unit_float_to_ushort_clamp(col->color[0]);
-          color[1] = unit_float_to_ushort_clamp(col->color[1]);
-          color[2] = unit_float_to_ushort_clamp(col->color[2]);
-          color[3] = unit_float_to_ushort_clamp(col->color[3]);
-
-          *static_cast<ushort4 *>(GPU_vertbuf_raw_step(&access)) = color;
-        });
-
-        break;
-      }
-      case CD_PROP_BYTE_COLOR: {
-        ushort color[4];
-        const bool do_loop = vbo.domain == ATTR_DOMAIN_CORNER;
-
-        const int cd_color = CustomData_get_offset_named(
-            cdata, CD_PROP_BYTE_COLOR, vbo.name.c_str());
-        foreach_bmesh([&](BMLoop *l) {
-          MLoopCol *col;
-
-          if (do_loop) {
-            col = static_cast<MLoopCol *>(BM_ELEM_CD_GET_VOID_P(l, cd_color));
-          }
-          else {
-            col = static_cast<MLoopCol *>(BM_ELEM_CD_GET_VOID_P(l->v, cd_color));
-          }
-
-          color[0] = unit_float_to_ushort_clamp(BLI_color_from_srgb_table[col->r]);
-          color[1] = unit_float_to_ushort_clamp(BLI_color_from_srgb_table[col->g]);
-          color[2] = unit_float_to_ushort_clamp(BLI_color_from_srgb_table[col->b]);
-          color[3] = col->a * 257;
-
-          *static_cast<ushort4 *>(GPU_vertbuf_raw_step(&access)) = color;
-        });
-
-        break;
-      }
-      case CD_PBVH_CO_TYPE:
-        if (args.show_orig) {
-          int cd_origco = CustomData_get_offset_named(
-              &args.bm->vdata, CD_PROP_FLOAT3, ".sculpt_orig_co");
-
-          foreach_bmesh([&](BMLoop *l) {
-            *static_cast<float3 *>(GPU_vertbuf_raw_step(&access)) = *BM_ELEM_CD_PTR<float3 *>(
-                l->v, cd_origco);
-          });
-        }
-        else {
-          foreach_bmesh([&](BMLoop *l) {
-            *static_cast<float3 *>(GPU_vertbuf_raw_step(&access)) = l->v->co;
-          });
-        }
-        break;
-
-      case CD_PBVH_NO_TYPE:
-        if (args.show_orig) {
-          int cd_origno = CustomData_get_offset_named(
-              &args.bm->vdata, CD_PROP_FLOAT3, ".sculpt_orig_no");
-
-          foreach_bmesh([&](BMLoop *l) {
-            short no[3];
-
-            normal_float_to_short_v3(no, BM_ELEM_CD_PTR<float *>(l->v, cd_origno));
-            *static_cast<short3 *>(GPU_vertbuf_raw_step(&access)) = no;
-          });
-        }
-        else {
-          foreach_bmesh([&](BMLoop *l) {
-            short no[3];
-            bool smooth = BM_elem_flag_test(l->f, BM_ELEM_SMOOTH);
-
-            if (!smooth) {
-              normal_float_to_short_v3(no, l->f->no);
-              *static_cast<short3 *>(GPU_vertbuf_raw_step(&access)) = no;
-              return;
-            }
-
-            /* Deal with normal splitting.  We do not (yet) implement
-             * the full autosmoothing functionality here, we just check
-             * for marked sharp edges.
-             */
-            float3 fno = {};
-
-            /* Find start of normal span. */
-            BMLoop *l2 = l;
-            do {
-              l2 = l2->prev;
-
-              if (l2->radial_next == l2 || !(l2->e->head.hflag & BM_ELEM_SMOOTH)) {
-                break;
-              }
-
-              l2 = l2->radial_next;
-
-              if (l2->v != l->v) {
-                l2 = l2->next->next;
-              }
-            } while (l2 != l);
-
-            /* No split edges. */
-            if (l2 == l) {
-              normal_float_to_short_v3(no, l->v->no);
-              *static_cast<short3 *>(GPU_vertbuf_raw_step(&access)) = no;
-              return;
-            }
-
-            /* Iterate over normal span */
-            int i = 0;
-            while (1) {
-              fno += l2->f->no;
-
-              if (i++ > 1000) {
-                printf("%s: infinite loop error.\n", __func__);
-                break;
-              }
-
-              l2 = l2->v == l->v ? l2->prev : l2->next;
-              l2 = l2->radial_next;
-
-              if (l2 == l2->radial_next || !(l2->e->head.hflag & BM_ELEM_SMOOTH)) {
-                break;
-              }
-            }
-            normalize_v3(fno);
-
-            normal_float_to_short_v3(no, fno);
-            *static_cast<short3 *>(GPU_vertbuf_raw_step(&access)) = no;
-          });
-        }
-        break;
-
-      case CD_PBVH_MASK_TYPE: {
-        int cd_mask = args.cd_mask_layer;
-
-        if (cd_mask == -1) {
-          foreach_bmesh(
-              [&](BMLoop * /*l*/) { *static_cast<float *>(GPU_vertbuf_raw_step(&access)) = 0; });
-        }
-        else {
-          foreach_bmesh([&](BMLoop *l) {
-            float mask = BM_ELEM_CD_GET_FLOAT(l->v, cd_mask);
-
-            *static_cast<float *>(GPU_vertbuf_raw_step(&access)) = mask;
-          });
-        }
-        break;
-      }
-      case CD_PBVH_FSET_TYPE: {
-        int cd_fset = CustomData_get_offset_named(
-            &args.bm->pdata, CD_PROP_INT32, ".sculpt_face_set");
-
-        if (cd_fset == -1) {
-          uchar3 white(UCHAR_MAX, UCHAR_MAX, UCHAR_MAX);
-
-          foreach_bmesh([&](BMLoop * /*l*/) {
-            *static_cast<uchar3 *>(GPU_vertbuf_raw_step(&access)) = white;
-          });
-        }
-        else {
-          foreach_bmesh([&](BMLoop *l) {
-            uchar face_set_color[4];
-            int fset = BM_ELEM_CD_GET_INT(l->f, cd_fset);
-
-            if (fset != args.face_sets_color_default) {
-              BKE_paint_face_set_overlay_color_get(
-                  fset, args.face_sets_color_seed, face_set_color);
-            }
-            else {
-              face_set_color[0] = face_set_color[1] = face_set_color[2] = 255;
-            }
-
-            *static_cast<uchar3 *>(GPU_vertbuf_raw_step(&access)) = face_set_color;
-          });
-        }
-
-        break;
-      }
-      case CD_PROP_INT32: {
-        const int cd_prop = CustomData_get_offset_named(cdata, CD_PROP_INT32, vbo.name.c_str());
-
-        foreach_bmesh([&](BMLoop *l) {
-          BMElem *elem;
-
-          switch (vbo.domain) {
-            case ATTR_DOMAIN_POINT:
-              elem = reinterpret_cast<BMElem *>(l->v);
-              break;
-            case ATTR_DOMAIN_EDGE:
-              elem = reinterpret_cast<BMElem *>(l->e);
-              break;
-            case ATTR_DOMAIN_CORNER:
-              elem = reinterpret_cast<BMElem *>(l);
-              break;
-            case ATTR_DOMAIN_FACE:
-              elem = reinterpret_cast<BMElem *>(l->f);
-              break;
-            default:
-              return;
-          }
-
-          int val = BM_ELEM_CD_GET_INT(elem, cd_prop);
-          *static_cast<int *>(GPU_vertbuf_raw_step(&access)) = val;
-        });
-
-        break;
-      }
-=======
     if (vbo.type == CD_PBVH_CO_TYPE) {
       float3 *data = static_cast<float3 *>(GPU_vertbuf_get_data(vbo.vert_buf));
-      for (const BMFace *f : *args.bm_faces) {
-        if (BM_elem_flag_test(f, BM_ELEM_HIDDEN)) {
-          continue;
-        }
-        const BMLoop *l = f->l_first;
-        *data = l->prev->v->co;
-        data++;
-        *data = l->v->co;
-        data++;
-        *data = l->next->v->co;
-        data++;
+      for (int i : tribuf->loops.index_range()) {
+        BMLoop *l = reinterpret_cast<BMLoop *>(tribuf->loops[i]);
+        *data++ = l->v->co;
       }
     }
     else if (vbo.type == CD_PBVH_NO_TYPE) {
       short4 *data = static_cast<short4 *>(GPU_vertbuf_get_data(vbo.vert_buf));
-      for (const BMFace *f : *args.bm_faces) {
-        if (BM_elem_flag_test(f, BM_ELEM_HIDDEN)) {
-          continue;
-        }
-        if (BM_elem_flag_test(f, BM_ELEM_SMOOTH)) {
-          const BMLoop *l = f->l_first;
-          *data = normal_float_to_short(l->prev->v->no);
-          data++;
-          *data = normal_float_to_short(l->v->no);
-          data++;
-          *data = normal_float_to_short(l->next->v->no);
-          data++;
-        }
-        else {
-          std::fill_n(data, 3, normal_float_to_short(f->no));
-          data += 3;
-        }
+
+      for (int i : tribuf->loops.index_range()) {
+        BMLoop *l = reinterpret_cast<BMLoop *>(tribuf->loops[i]);
+
+        short no[3];
+        bool smooth = BM_elem_flag_test(l->f, BM_ELEM_SMOOTH);
+
+        if (!smooth) {
+          normal_float_to_short_v3(no, l->f->no);
+          *static_cast<short3 *>(GPU_vertbuf_raw_step(&access)) = no;
+          return;
+        }
+
+        /* Deal with normal splitting.  We do not (yet) implement
+         * the full autosmoothing functionality here, we just check
+         * for marked sharp edges.
+         */
+        float3 fno = {};
+
+        /* Find start of normal span. */
+        BMLoop *l2 = l;
+        do {
+          l2 = l2->prev;
+
+          if (l2->radial_next == l2 || !(l2->e->head.hflag & BM_ELEM_SMOOTH)) {
+            break;
+          }
+
+          l2 = l2->radial_next;
+
+          if (l2->v != l->v) {
+            l2 = l2->next->next;
+          }
+        } while (l2 != l);
+
+        /* No split edges. */
+        if (l2 == l) {
+          normal_float_to_short_v3(no, l->v->no);
+          *static_cast<short3 *>(GPU_vertbuf_raw_step(&access)) = no;
+          return;
+        }
+
+        /* Iterate over normal span */
+        int j = 0;
+        while (1) {
+          fno += l2->f->no;
+
+          if (j++ > 1000) {
+            printf("%s: infinite loop error.\n", __func__);
+            break;
+          }
+
+          l2 = l2->v == l->v ? l2->prev : l2->next;
+          l2 = l2->radial_next;
+
+          if (l2 == l2->radial_next || !(l2->e->head.hflag & BM_ELEM_SMOOTH)) {
+            break;
+          }
+        }
+        normalize_v3(fno);
+
+        normal_float_to_short_v3(no, fno);
+        *data = no;
+        data++;
       }
     }
     else if (vbo.type == CD_PBVH_MASK_TYPE) {
@@ -1257,17 +912,9 @@
       if (cd_offset != -1) {
         float *data = static_cast<float *>(GPU_vertbuf_get_data(vbo.vert_buf));
 
-        for (const BMFace *f : *args.bm_faces) {
-          if (BM_elem_flag_test(f, BM_ELEM_HIDDEN)) {
-            continue;
-          }
-          const BMLoop *l = f->l_first;
-          *data = bmesh_cd_vert_get<float>(*l->prev->v, cd_offset);
-          data++;
-          *data = bmesh_cd_vert_get<float>(*l->v, cd_offset);
-          data++;
-          *data = bmesh_cd_vert_get<float>(*l->next->v, cd_offset);
-          data++;
+        for (int i : tribuf->loops.index_range()) {
+          BMLoop *l = reinterpret_cast<BMLoop *>(tribuf->loops[i]);
+          *data++ = bmesh_cd_vert_get<float>(*l->v, cd_offset);
         }
       }
       else {
@@ -1284,10 +931,9 @@
 
       uchar4 *data = static_cast<uchar4 *>(GPU_vertbuf_get_data(vbo.vert_buf));
       if (cd_offset != -1) {
-        for (const BMFace *f : *args.bm_faces) {
-          if (BM_elem_flag_test(f, BM_ELEM_HIDDEN)) {
-            continue;
-          }
+        for (int i : tribuf->loops.index_range()) {
+          BMLoop *l = reinterpret_cast<BMLoop *>(tribuf->loops[i]);
+          BMFace *f = l->f;
 
           const int fset = bmesh_cd_face_get<int>(*f, cd_offset);
 
@@ -1299,8 +945,8 @@
             /* Skip for the default color face set to render it white. */
             fset_color[0] = fset_color[1] = fset_color[2] = UCHAR_MAX;
           }
-          std::fill_n(data, 3, fset_color);
-          data += 3;
+          std::fill_n(data, 1, fset_color);
+          data += 1;
         }
       }
       else {
@@ -1316,19 +962,18 @@
         using T = decltype(dummy);
         switch (vbo.domain) {
           case ATTR_DOMAIN_POINT:
-            extract_data_vert_bmesh<T>(args, cd_offset, *vbo.vert_buf);
+            extract_data_vert_bmesh<T>(args, cd_offset, *vbo.vert_buf, tribuf);
             break;
           case ATTR_DOMAIN_FACE:
-            extract_data_face_bmesh<T>(args, cd_offset, *vbo.vert_buf);
+            extract_data_face_bmesh<T>(args, cd_offset, *vbo.vert_buf, tribuf);
             break;
           case ATTR_DOMAIN_CORNER:
-            extract_data_corner_bmesh<T>(args, cd_offset, *vbo.vert_buf);
+            extract_data_corner_bmesh<T>(args, cd_offset, *vbo.vert_buf, tribuf);
             break;
           default:
             BLI_assert_unreachable();
         }
       });
->>>>>>> f97580f6
     }
   }
 
@@ -1360,54 +1005,6 @@
 
     GPU_vertformat_clear(&format);
 
-<<<<<<< HEAD
-    switch (type) {
-      case CD_PBVH_CO_TYPE:
-        GPU_vertformat_attr_add(&format, "pos", GPU_COMP_F32, 3, GPU_FETCH_FLOAT);
-        break;
-      case CD_PROP_FLOAT3:
-        GPU_vertformat_attr_add(&format, "a", GPU_COMP_F32, 3, GPU_FETCH_FLOAT);
-        need_aliases = true;
-        break;
-      case CD_PBVH_NO_TYPE:
-        GPU_vertformat_attr_add(&format, "nor", GPU_COMP_I16, 3, GPU_FETCH_INT_TO_FLOAT_UNIT);
-        break;
-      case CD_PROP_FLOAT2:
-        GPU_vertformat_attr_add(&format, "a", GPU_COMP_F32, 2, GPU_FETCH_FLOAT);
-        need_aliases = true;
-        break;
-      case CD_PBVH_FSET_TYPE:
-        GPU_vertformat_attr_add(&format, "fset", GPU_COMP_U8, 3, GPU_FETCH_INT_TO_FLOAT_UNIT);
-        break;
-      case CD_PBVH_MASK_TYPE:
-        GPU_vertformat_attr_add(&format, "msk", GPU_COMP_F32, 1, GPU_FETCH_FLOAT);
-        break;
-      case CD_PROP_FLOAT:
-        GPU_vertformat_attr_add(&format, "f", GPU_COMP_F32, 1, GPU_FETCH_FLOAT);
-        need_aliases = true;
-        break;
-      case CD_PROP_INT32: {
-        char attr_name[32], attr_safe_name[GPU_MAX_SAFE_ATTR_NAME];
-        GPU_vertformat_safe_attr_name(name.c_str(), attr_safe_name, GPU_MAX_SAFE_ATTR_NAME);
-        /* Attributes use auto-name. */
-        BLI_snprintf(attr_name, sizeof(attr_name), "a%s", attr_safe_name);
-
-        GPU_vertformat_attr_add(&format, attr_name, GPU_COMP_I32, 1, GPU_FETCH_INT_TO_FLOAT);
-        need_aliases = true;
-        break;
-      }
-      case CD_PROP_COLOR:
-      case CD_PROP_BYTE_COLOR: {
-        GPU_vertformat_attr_add(&format, "c", GPU_COMP_U16, 4, GPU_FETCH_INT_TO_FLOAT_UNIT);
-        need_aliases = true;
-        break;
-      }
-      default:
-        printf("%s: Unsupported attribute type %u\n", __func__, type);
-        BLI_assert_unreachable();
-
-        return;
-=======
     if (type == CD_PBVH_CO_TYPE) {
       GPU_vertformat_attr_add(&format, "pos", GPU_COMP_F32, 3, GPU_FETCH_FLOAT);
     }
@@ -1423,7 +1020,6 @@
     else {
       format = draw::init_format_for_attribute(eCustomDataType(type), "data");
       need_aliases = true;
->>>>>>> f97580f6
     }
 
     if (need_aliases) {
@@ -1447,9 +1043,6 @@
             case CD_PROP_FLOAT2:
               prefix = "u";
               break;
-            case CD_PROP_INT32:
-              prefix = "a";
-              break;
             default:
               break;
           }
@@ -1481,17 +1074,9 @@
       int count = count_faces(args);
 
       if (faces_count != count) {
-        for (PBVHBatch &batch : batches.values()) {
-          GPU_BATCH_DISCARD_SAFE(batch.tris);
-          GPU_BATCH_DISCARD_SAFE(batch.lines);
-        }
-
         for (PBVHVbo &vbo : vbos) {
           vbo.clear_data();
         }
-
-        vbos.clear();
-        batches.clear();
 
         GPU_INDEXBUF_DISCARD_SAFE(tri_index);
         GPU_INDEXBUF_DISCARD_SAFE(lines_index);
@@ -1499,8 +1084,7 @@
         GPU_INDEXBUF_DISCARD_SAFE(lines_index_coarse);
 
         tri_index = lines_index = tri_index_coarse = lines_index_coarse = nullptr;
-        faces_count = count;
-        tris_count = lines_count = 0;
+        faces_count = tris_count = count;
       }
     }
   }
@@ -1572,46 +1156,41 @@
 
     lines_index = GPU_indexbuf_build(&elb_lines);
   }
-
-  void create_index_bmesh_lines(const PBVH_GPU_Args *args)
-  {
+  void create_index_bmesh_lines(const PBVH_GPU_Args &args)
+  {
+    PBVHTriBuf *tribuf = get_bmesh_tribuf(args);
+
     GPUIndexBufBuilder elb_lines;
-    GPU_indexbuf_init(&elb_lines, GPU_PRIM_LINES, args->tribuf->edges.size(), INT_MAX);
-
-    int edges_size = args->tribuf->edges.size();
+    GPU_indexbuf_init(&elb_lines, GPU_PRIM_LINES, tribuf->edges.size(), INT_MAX);
+
+    int edges_size = tribuf->edges.size();
     for (int i = 0; i < edges_size; i += 2) {
-      int v1 = args->tribuf->edges[i], v2 = args->tribuf->edges[i + 1];
+      int v1 = tribuf->edges[i], v2 = tribuf->edges[i + 1];
       GPU_indexbuf_add_line_verts(&elb_lines, v1, v2);
     }
 
-<<<<<<< HEAD
     lines_index = GPU_indexbuf_build(&elb_lines);
-    lines_count = args->tribuf->edges.size() * 2;
-  }
-=======
-    for (const BMFace *f : *args.bm_faces) {
-      if (BM_elem_flag_test(f, BM_ELEM_HIDDEN)) {
-        continue;
-      }
->>>>>>> f97580f6
-
-  void create_index_bmesh_faces(const PBVH_GPU_Args *args)
-  {
+    lines_count = tribuf->edges.size() * 2;
+  }
+
+  void create_index_bmesh_faces(const PBVH_GPU_Args &args)
+  {
+    PBVHTriBuf *tribuf = get_bmesh_tribuf(args);
+
     GPUIndexBufBuilder elb_tris;
-    GPU_indexbuf_init(
-        &elb_tris, GPU_PRIM_TRIS, args->tribuf->tris.size(), args->tribuf->verts.size());
+    GPU_indexbuf_init(&elb_tris, GPU_PRIM_TRIS, tribuf->tris.size(), tribuf->verts.size());
     needs_tri_index = true;
 
-    for (int i = 0; i < args->tribuf->tris.size(); i++) {
-      PBVHTri *tri = &args->tribuf->tris[i];
+    for (int i = 0; i < tribuf->tris.size(); i++) {
+      PBVHTri *tri = &tribuf->tris[i];
       GPU_indexbuf_add_tri_verts(&elb_tris, tri->v[0], tri->v[1], tri->v[2]);
     }
 
-    tris_count = args->tribuf->tris.size();
+    tris_count = tribuf->tris.size();
     tri_index = GPU_indexbuf_build(&elb_tris);
   }
 
-  void create_index_bmesh(const PBVH_GPU_Args *args, bool need_lines)
+  void create_index_bmesh(const PBVH_GPU_Args &args, bool need_lines)
   {
     if (!tri_index) {
       create_index_bmesh_faces(args);
@@ -1701,7 +1280,7 @@
       uint offset = 0;
       const uint grid_vert_len = gridsize * gridsize;
       for (int i = 0; i < totgrid; i++, offset += grid_vert_len) {
-        uint v0 = 0, v1 = 0, v2 = 0, v3 = 0;
+        uint v0, v1, v2, v3;
         bool grid_visible = false;
 
         BLI_bitmap *gh = args.grid_hidden[args.grid_indices[i]];
@@ -1712,7 +1291,6 @@
             if (gh && paint_is_grid_face_hidden(gh, gridsize, k, j)) {
               continue;
             }
-
             /* Indices in a Clockwise QUAD disposition. */
             v0 = offset + j * gridsize + k;
             v1 = offset + j * gridsize + k + skip;
@@ -1745,7 +1323,7 @@
         bool grid_visible = false;
         BLI_bitmap *gh = args.grid_hidden[args.grid_indices[i]];
 
-        uint v0, v1 = 0, v2, v3;
+        uint v0, v1, v2, v3;
         for (int j = 0; j < gridsize - skip; j += skip) {
           for (int k = 0; k < gridsize - skip; k += skip) {
             /* Skip hidden grid face */
@@ -1804,14 +1382,14 @@
     }
   }
 
-  void create_index(const PBVH_GPU_Args &args, bool need_lines)
+  void create_index(const PBVH_GPU_Args &args)
   {
     switch (args.pbvh_type) {
       case PBVH_FACES:
         create_index_faces(args);
         break;
       case PBVH_BMESH:
-        create_index_bmesh(&args, need_lines);
+        create_index_bmesh(args, true);
         break;
       case PBVH_GRIDS:
         create_index_grids(args, false);
@@ -1832,26 +1410,25 @@
         batch.tris->flag |= GPU_BATCH_DIRTY;
       }
 
-      if (batch.lines && lines_index) {
+      if (lines_index) {
         GPU_batch_elembuf_set(batch.lines, lines_index, false);
       }
     }
   }
 
-  void check_index_buffers(const PBVH_GPU_Args &args, bool need_lines)
-  {
-    if (!tri_index || (need_lines && !lines_index)) {
-      create_index(args, need_lines);
+  void check_index_buffers(const PBVH_GPU_Args &args)
+  {
+    if (!lines_index) {
+      create_index(args);
     }
   }
 
   void create_batch(PBVHAttrReq *attrs,
                     int attrs_num,
-                    const PBVH_GPU_Args *args,
-                    bool do_coarse_grids,
-                    bool need_lines)
-  {
-    check_index_buffers(*args, need_lines);
+                    const PBVH_GPU_Args &args,
+                    bool do_coarse_grids)
+  {
+    check_index_buffers(args);
 
     PBVHBatch batch;
 
@@ -1867,9 +1444,6 @@
           GPU_PRIM_LINES, nullptr, do_coarse_grids ? lines_index_coarse : lines_index);
       batch.lines_count = do_coarse_grids ? lines_count_coarse : lines_count;
     }
-    else {
-      batch.lines_count = 0;
-    }
 
     for (int i : IndexRange(attrs_num)) {
       PBVHAttrReq *attr = attrs + i;
@@ -1879,7 +1453,7 @@
       }
 
       if (!has_vbo(attr->domain, int(attr->type), attr->name)) {
-        create_vbo(attr->domain, uint32_t(attr->type), attr->name, *args);
+        create_vbo(attr->domain, uint32_t(attr->type), attr->name, args);
       }
 
       PBVHVbo *vbo = get_vbo(attr->domain, uint32_t(attr->type), attr->name);
@@ -1927,7 +1501,7 @@
 {
   do_coarse_grids &= args.pbvh_type == PBVH_GRIDS;
 
-  PBVHBatch &batch = batches->ensure_batch(attrs, attrs_num, &args, do_coarse_grids);
+  PBVHBatch &batch = batches->ensure_batch(attrs, attrs_num, args, do_coarse_grids);
 
   *r_prim_count = batch.tris_count;
 
@@ -1943,7 +1517,7 @@
 {
   do_coarse_grids &= args.pbvh_type == PBVH_GRIDS;
 
-  PBVHBatch &batch = batches->ensure_batch(attrs, attrs_num, &args, do_coarse_grids, true);
+  PBVHBatch &batch = batches->ensure_batch(attrs, attrs_num, args, do_coarse_grids);
 
   *r_prim_count = batch.lines_count;
 
