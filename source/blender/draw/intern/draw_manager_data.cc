--- conflicted
+++ resolved
@@ -1435,16 +1435,10 @@
     if (layer_i != -1) {
       CustomDataLayer *layer = me->loop_data.layers + layer_i;
 
-<<<<<<< HEAD
       if (!(layer->flag & CD_FLAG_TEMPORARY)) {
         attrs[attrs_num].type = CD_PROP_FLOAT2;
         attrs[attrs_num].domain = ATTR_DOMAIN_CORNER;
-        STRNCPY(attrs[attrs_num].name, layer->name);
-=======
-      attrs[attrs_num].type = CD_PROP_FLOAT2;
-      attrs[attrs_num].domain = ATTR_DOMAIN_CORNER;
-      attrs[attrs_num].name = layer->name;
->>>>>>> dd9a9278
+        attrs[attrs_num].name = layer->name;
 
         attrs_num++;
       }
