--- conflicted
+++ resolved
@@ -1424,44 +1424,17 @@
   const bke::AttributeAccessor attributes = mesh->attributes();
 
   if (use_color) {
-<<<<<<< HEAD
-    const CustomDataLayer *layer = BKE_id_attributes_color_find(&me->id,
-                                                                me->active_color_attribute);
-    if (layer && !(layer->flag & CD_FLAG_TEMPORARY)) {
-      eAttrDomain domain = BKE_id_attribute_domain(&me->id, layer);
-
-      attrs[attrs_num].type = eCustomDataType(layer->type);
-      attrs[attrs_num].domain = domain;
-
-      attrs[attrs_num].name = layer->name;
-      attrs_num++;
-=======
     if (const char *name = mesh->active_color_attribute) {
       if (const std::optional<bke::AttributeMetaData> meta_data = attributes.lookup_meta_data(
               name)) {
         attrs.append(pbvh::GenericRequest{name, meta_data->data_type, meta_data->domain});
       }
->>>>>>> fcbb94ed
     }
   }
 
   if (use_uv) {
-<<<<<<< HEAD
-    int layer_i = CustomData_get_active_layer_index(&me->loop_data, CD_PROP_FLOAT2);
-    if (layer_i != -1) {
-      CustomDataLayer *layer = me->loop_data.layers + layer_i;
-
-      if (!(layer->flag & CD_FLAG_TEMPORARY)) {
-        attrs[attrs_num].type = CD_PROP_FLOAT2;
-        attrs[attrs_num].domain = ATTR_DOMAIN_CORNER;
-        attrs[attrs_num].name = layer->name;
-
-        attrs_num++;
-      }
-=======
     if (const char *name = CustomData_get_active_layer_name(&mesh->corner_data, CD_PROP_FLOAT2)) {
       attrs.append(pbvh::GenericRequest{name, CD_PROP_FLOAT2, bke::AttrDomain::Corner});
->>>>>>> fcbb94ed
     }
   }
 
@@ -1490,31 +1463,6 @@
     memset(&cd_needed, 0, sizeof(cd_needed));
   }
 
-<<<<<<< HEAD
-  int attrs_num = 2 + draw_attrs.num_requests;
-
-  /* UV maps are not in attribute requests. */
-  attrs_num += count_bits_i(cd_needed.uv);
-
-  blender::Array<PBVHAttrReq, 16> attrs(attrs_num, PBVHAttrReq{});
-
-  int attrs_i = 0;
-  int real_attrs_num = 0; /* Requests minus and CD_FLAG_TEMPORARY layers. */
-
-  /* NOTE: these are NOT #eCustomDataType, they are extended values, ASAN may warn about this. */
-  attrs[attrs_i++].type = (eCustomDataType)CD_PBVH_CO_TYPE;
-  attrs[attrs_i++].type = (eCustomDataType)CD_PBVH_NO_TYPE;
-  real_attrs_num += 2;
-
-  for (int i = 0; i < draw_attrs.num_requests; i++) {
-    DRW_AttributeRequest *req = draw_attrs.requests + i;
-
-    attrs[attrs_i].type = req->cd_type;
-    attrs[attrs_i].domain = req->domain;
-    attrs[attrs_i].name = req->attribute_name;
-    attrs_i++;
-    real_attrs_num++;
-=======
   blender::Vector<pbvh::AttributeRequest, 16> attrs;
 
   attrs.append(pbvh::CustomRequest::Position);
@@ -1523,28 +1471,15 @@
   for (int i = 0; i < draw_attrs.num_requests; i++) {
     const DRW_AttributeRequest &req = draw_attrs.requests[i];
     attrs.append(pbvh::GenericRequest{req.attribute_name, req.cd_type, req.domain});
->>>>>>> fcbb94ed
   }
 
   /* UV maps are not in attribute requests. */
   for (uint i = 0; i < 32; i++) {
     if (cd_needed.uv & (1 << i)) {
-<<<<<<< HEAD
-      int layer_i = CustomData_get_layer_index_n(&me->loop_data, CD_PROP_FLOAT2, i);
-      CustomDataLayer *layer = layer_i != -1 ? me->loop_data.layers + layer_i : nullptr;
-
-      if (layer && !(layer->flag & CD_FLAG_TEMPORARY)) {
-        attrs[attrs_i].type = CD_PROP_FLOAT2;
-        attrs[attrs_i].domain = ATTR_DOMAIN_CORNER;
-        attrs[attrs_i].name = layer->name;
-        attrs_i++;
-        real_attrs_num++;
-=======
       int layer_i = CustomData_get_layer_index_n(&mesh->corner_data, CD_PROP_FLOAT2, i);
       CustomDataLayer *layer = layer_i != -1 ? mesh->corner_data.layers + layer_i : nullptr;
       if (layer) {
         attrs.append(pbvh::GenericRequest{layer->name, CD_PROP_FLOAT2, bke::AttrDomain::Corner});
->>>>>>> fcbb94ed
       }
     }
   }
