/* SPDX-FileCopyrightText: 2023 Blender Authors
 *
 * SPDX-License-Identifier: GPL-2.0-or-later */

#include "node_geometry_util.hh"
#include "node_util.hh"

#include "DNA_space_types.h"

#include "BKE_node.hh"

#include "NOD_rna_define.hh"
#include "NOD_socket.hh"
#include "NOD_socket_search_link.hh"

#include "RNA_access.hh"
#include "RNA_enum_types.hh"

namespace blender::nodes {

bool check_tool_context_and_error(GeoNodeExecParams &params)
{
  if (!params.user_data()->call_data->operator_data) {
    params.error_message_add(NodeWarningType::Error, TIP_("Node must be run as tool"));
    params.set_default_remaining_outputs();
    return false;
  }
  return true;
}

void search_link_ops_for_tool_node(GatherLinkSearchOpParams &params)
{
  if (params.space_node().geometry_nodes_type == SNODE_GEOMETRY_TOOL) {
    search_link_ops_for_basic_node(params);
  }
}

void search_link_ops_for_volume_grid_node(GatherLinkSearchOpParams &params)
{
  if (U.experimental.use_new_volume_nodes) {
    nodes::search_link_ops_for_basic_node(params);
  }
}

void search_link_ops_for_import_node(GatherLinkSearchOpParams &params)
{
  if (U.experimental.use_new_file_import_nodes) {
    nodes::search_link_ops_for_basic_node(params);
  }
}

namespace enums {

const EnumPropertyItem *attribute_type_type_with_socket_fn(bContext * /*C*/,
                                                           PointerRNA * /*ptr*/,
                                                           PropertyRNA * /*prop*/,
                                                           bool *r_free)
{
  *r_free = true;
  return enum_items_filter(
      rna_enum_attribute_type_items, [](const EnumPropertyItem &item) -> bool {
        return generic_attribute_type_supported(item) &&
               !ELEM(item.value, CD_PROP_INT8, CD_PROP_BYTE_COLOR, CD_PROP_FLOAT2);
      });
}

bool generic_attribute_type_supported(const EnumPropertyItem &item)
{
  return ELEM(item.value,
              CD_PROP_FLOAT,
              CD_PROP_FLOAT2,
              CD_PROP_FLOAT3,
              CD_PROP_COLOR,
              CD_PROP_BOOL,
              CD_PROP_INT8,
              CD_PROP_INT32,
              CD_PROP_BYTE_COLOR,
              CD_PROP_QUATERNION,
              CD_PROP_FLOAT4X4);
}

<<<<<<< HEAD
=======
const EnumPropertyItem *domain_experimental_grease_pencil_version3_fn(bContext *C,
                                                                      PointerRNA *ptr,
                                                                      PropertyRNA *prop,
                                                                      bool *r_free)
{
  const EnumPropertyItem *static_items;
  int static_items_num;
  bool static_items_free;
  RNA_property_enum_items_ex(
      C, ptr, prop, true, &static_items, &static_items_num, &static_items_free);
  BLI_assert(!static_items_free);

  *r_free = true;
  return enum_items_filter(static_items, [](const EnumPropertyItem &item) -> bool {
    return (bke::AttrDomain(item.value) == bke::AttrDomain::Layer) ?
               U.experimental.use_grease_pencil_version3 :
               true;
  });
}

const EnumPropertyItem *domain_without_corner_experimental_grease_pencil_version3_fn(
    bContext * /*C*/, PointerRNA * /*ptr*/, PropertyRNA * /*prop*/, bool *r_free)
{
  *r_free = true;
  return enum_items_filter(rna_enum_attribute_domain_without_corner_items,
                           [](const EnumPropertyItem &item) -> bool {
                             return (bke::AttrDomain(item.value) == bke::AttrDomain::Layer) ?
                                        U.experimental.use_grease_pencil_version3 :
                                        true;
                           });
}

>>>>>>> 57e925b3
}  // namespace enums

bool custom_data_type_supports_grids(const eCustomDataType data_type)
{
  if (const std::optional<eNodeSocketDatatype> socket_type = bke::custom_data_type_to_socket_type(
          data_type))
  {
    return socket_type_supports_grids(*socket_type);
  }
  return false;
}

const EnumPropertyItem *grid_custom_data_type_items_filter_fn(bContext * /*C*/,
                                                              PointerRNA * /*ptr*/,
                                                              PropertyRNA * /*prop*/,
                                                              bool *r_free)
{
  *r_free = true;
  return enum_items_filter(rna_enum_attribute_type_items,
                           [](const EnumPropertyItem &item) -> bool {
                             return custom_data_type_supports_grids(eCustomDataType(item.value));
                           });
}

const EnumPropertyItem *grid_socket_type_items_filter_fn(bContext * /*C*/,
                                                         PointerRNA * /*ptr*/,
                                                         PropertyRNA * /*prop*/,
                                                         bool *r_free)
{
  *r_free = true;
  return enum_items_filter(rna_enum_node_socket_data_type_items,
                           [](const EnumPropertyItem &item) -> bool {
                             return socket_type_supports_grids(eNodeSocketDatatype(item.value));
                           });
}

void node_geo_exec_with_missing_openvdb(GeoNodeExecParams &params)
{
  params.set_default_remaining_outputs();
  params.error_message_add(NodeWarningType::Error,
                           TIP_("Disabled, Blender was compiled without OpenVDB"));
}

}  // namespace blender::nodes

bool geo_node_poll_default(const blender::bke::bNodeType * /*ntype*/,
                           const bNodeTree *ntree,
                           const char **r_disabled_hint)
{
  if (!STREQ(ntree->idname, "GeometryNodeTree")) {
    *r_disabled_hint = RPT_("Not a geometry node tree");
    return false;
  }
  return true;
}

void geo_node_type_base(blender::bke::bNodeType *ntype, int type, const char *name, short nclass)
{
  blender::bke::node_type_base(ntype, type, name, nclass);
  ntype->poll = geo_node_poll_default;
  ntype->insert_link = node_insert_link_default;
  ntype->gather_link_search_ops = blender::nodes::search_link_ops_for_basic_node;
}<|MERGE_RESOLUTION|>--- conflicted
+++ resolved
@@ -79,41 +79,6 @@
               CD_PROP_FLOAT4X4);
 }
 
-<<<<<<< HEAD
-=======
-const EnumPropertyItem *domain_experimental_grease_pencil_version3_fn(bContext *C,
-                                                                      PointerRNA *ptr,
-                                                                      PropertyRNA *prop,
-                                                                      bool *r_free)
-{
-  const EnumPropertyItem *static_items;
-  int static_items_num;
-  bool static_items_free;
-  RNA_property_enum_items_ex(
-      C, ptr, prop, true, &static_items, &static_items_num, &static_items_free);
-  BLI_assert(!static_items_free);
-
-  *r_free = true;
-  return enum_items_filter(static_items, [](const EnumPropertyItem &item) -> bool {
-    return (bke::AttrDomain(item.value) == bke::AttrDomain::Layer) ?
-               U.experimental.use_grease_pencil_version3 :
-               true;
-  });
-}
-
-const EnumPropertyItem *domain_without_corner_experimental_grease_pencil_version3_fn(
-    bContext * /*C*/, PointerRNA * /*ptr*/, PropertyRNA * /*prop*/, bool *r_free)
-{
-  *r_free = true;
-  return enum_items_filter(rna_enum_attribute_domain_without_corner_items,
-                           [](const EnumPropertyItem &item) -> bool {
-                             return (bke::AttrDomain(item.value) == bke::AttrDomain::Layer) ?
-                                        U.experimental.use_grease_pencil_version3 :
-                                        true;
-                           });
-}
-
->>>>>>> 57e925b3
 }  // namespace enums
 
 bool custom_data_type_supports_grids(const eCustomDataType data_type)
