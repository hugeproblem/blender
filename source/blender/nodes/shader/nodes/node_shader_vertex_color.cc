--- conflicted
+++ resolved
@@ -22,18 +22,7 @@
   if (obptr.data && RNA_enum_get(&obptr, "type") == OB_MESH) {
     PointerRNA dataptr = RNA_pointer_get(&obptr, "data");
 
-<<<<<<< HEAD
     uiItemPointerR(layout, ptr, "layer_name", &dataptr, "color_attributes", "", ICON_GROUP_VCOL);
-=======
-    if (U.experimental.use_sculpt_vertex_colors &&
-        !RNA_collection_is_empty(&dataptr, "sculpt_vertex_colors")) {
-      uiItemPointerR(
-          layout, ptr, "layer_name", &dataptr, "sculpt_vertex_colors", "", ICON_GROUP_VCOL);
-    }
-    else {
-      uiItemPointerR(layout, ptr, "layer_name", &dataptr, "vertex_colors", "", ICON_GROUP_VCOL);
-    }
->>>>>>> fe4b5331
   }
   else {
     uiItemL(layout, TIP_("No mesh in active object"), ICON_ERROR);
