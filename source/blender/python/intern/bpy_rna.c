--- conflicted
+++ resolved
@@ -38,7 +38,6 @@
 #include "BKE_context.h"
 #include "BKE_global.h" /* evil G.* */
 #include "BKE_report.h"
-#include "BKE_utildefines.h" /* FILE_MAX */
 
 static int pyrna_struct_compare( BPy_StructRNA * a, BPy_StructRNA * b )
 {
@@ -1761,25 +1760,6 @@
 	return (PyObject *)self;
 }
 
-<<<<<<< HEAD
-PyObject *BPY_rna_props( void )
-{
-	PyObject *dict = PyDict_New(  );
-	PyMethodDef *ml;
-	static PyMethodDef bpy_prop_meths[] = {
-		{"FloatProperty", (PyCFunction)BPy_FloatProperty, METH_VARARGS|METH_KEYWORDS, ""},
-		{"IntProperty", (PyCFunction)BPy_IntProperty, METH_VARARGS|METH_KEYWORDS, ""},
-		{"BoolProperty", (PyCFunction)BPy_BoolProperty, METH_VARARGS|METH_KEYWORDS, ""},
-		{"StringProperty", (PyCFunction)BPy_StringProperty, METH_VARARGS|METH_KEYWORDS, ""},
-		{NULL, NULL, 0, NULL}
-	};
-		
-	for(ml = bpy_prop_meths; ml->ml_name; ml++) {
-		PyDict_SetItemString( dict, ml->ml_name, PyCFunction_New(ml, NULL));
-	}
-
-	return dict;
-=======
 static struct PyMethodDef props_methods[] = {
 	{"FloatProperty", (PyCFunction)BPy_FloatProperty, METH_VARARGS|METH_KEYWORDS, ""},
 	{"IntProperty", (PyCFunction)BPy_IntProperty, METH_VARARGS|METH_KEYWORDS, ""},
@@ -1817,7 +1797,6 @@
 	Py_INCREF(submodule);
 	
 	return submodule;
->>>>>>> 94dbb3bb
 }
 
 /* Orphan functions, not sure where they should go */
@@ -1909,11 +1888,7 @@
 {
 	static char *kwlist[] = {"attr", "name", "description", "maxlen", "default", NULL};
 	char *id, *name="", *description="", *def="";
-<<<<<<< HEAD
-	int maxlen=FILE_MAX; // XXX need greater?
-=======
 	int maxlen=0;
->>>>>>> 94dbb3bb
 	
 	if (!PyArg_ParseTupleAndKeywords(args, kw, "s|ssis:StringProperty", kwlist, &id, &name, &description, &maxlen, &def))
 		return NULL;
@@ -1923,11 +1898,7 @@
 		return NULL;
 	}
 	
-<<<<<<< HEAD
-	if (self) {
-=======
 	if (self && PyCObject_Check(self)) {
->>>>>>> 94dbb3bb
 		StructRNA *srna = PyCObject_AsVoidPtr(self);
 		RNA_def_string(srna, id, def, maxlen, name, description);
 		Py_RETURN_NONE;
