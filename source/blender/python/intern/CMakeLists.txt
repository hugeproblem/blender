# ***** BEGIN GPL LICENSE BLOCK *****
#
# This program is free software; you can redistribute it and/or
# modify it under the terms of the GNU General Public License
# as published by the Free Software Foundation; either version 2
# of the License, or (at your option) any later version.
#
# This program is distributed in the hope that it will be useful,
# but WITHOUT ANY WARRANTY; without even the implied warranty of
# MERCHANTABILITY or FITNESS FOR A PARTICULAR PURPOSE.  See the
# GNU General Public License for more details.
#
# You should have received a copy of the GNU General Public License
# along with this program; if not, write to the Free Software Foundation,
# Inc., 51 Franklin Street, Fifth Floor, Boston, MA 02110-1301, USA.
#
# The Original Code is Copyright (C) 2006, Blender Foundation
# All rights reserved.
#
# The Original Code is: all of this file.
#
# Contributor(s): Jacques Beaurainm, Campbell Barton
#
# ***** END GPL LICENSE BLOCK *****

set(INC 
	..
	../../blenkernel
	../../blenlib
	../../blenloader
	../../blentranslation
	../../editors/include
	../../gpu
	../../imbuf
	../../makesdna
	../../makesrna
	../../windowmanager
	../../../../intern/cycles/blender
	../../../../intern/opencolorio
	../../../../intern/guardedalloc
)

set(INC_SYS
	${PYTHON_INCLUDE_DIRS}
)

set(SRC
<<<<<<< HEAD
	gpu.c
	gpu_offscreen.c
	gpu_py_matrix.c
	gpu_py_select.c
=======
>>>>>>> e32cfb07
	bpy.c
	bpy_app.c
	bpy_app_alembic.c
	bpy_app_build_options.c
	bpy_app_ffmpeg.c
	bpy_app_handlers.c
	bpy_app_ocio.c
	bpy_app_oiio.c
	bpy_app_opensubdiv.c
	bpy_app_openvdb.c
	bpy_app_sdl.c
	bpy_app_translations.c
	bpy_capi_utils.c
	bpy_driver.c
	bpy_interface.c
	bpy_interface_atexit.c
	bpy_intern_string.c
	bpy_library_load.c
	bpy_library_write.c
	bpy_manipulator_wrap.c
	bpy_operator.c
	bpy_operator_wrap.c
	bpy_path.c
	bpy_props.c
	bpy_rna.c
	bpy_rna_anim.c
	bpy_rna_array.c
	bpy_rna_callback.c
	bpy_rna_driver.c
	bpy_rna_id_collection.c
	bpy_rna_manipulator.c
	bpy_traceback.c
	bpy_utils_previews.c
	bpy_utils_units.c
	gpu.c
	gpu_offscreen.c
	stubs.c

	bpy.h
	bpy_app.h
	bpy_app_alembic.h
	bpy_app_build_options.h
	bpy_app_ffmpeg.h
	bpy_app_handlers.h
	bpy_app_ocio.h
	bpy_app_oiio.h
	bpy_app_opensubdiv.h
	bpy_app_openvdb.h
	bpy_app_sdl.h
	bpy_app_translations.h
	bpy_capi_utils.h
	bpy_driver.h
	bpy_intern_string.h
	bpy_library.h
	bpy_manipulator_wrap.h
	bpy_operator.h
	bpy_operator_wrap.h
	bpy_path.h
	bpy_props.h
	bpy_rna.h
	bpy_rna_anim.h
	bpy_rna_callback.h
	bpy_rna_driver.h
	bpy_rna_id_collection.h
	bpy_rna_manipulator.h
	bpy_traceback.h
	bpy_utils_previews.h
	bpy_utils_units.h
	gpu.h
	../BPY_extern.h
)

# only to check if buildinfo is available
if(WITH_BUILDINFO)
	add_definitions(-DBUILD_DATE)
endif()

if(WITH_PYTHON_MODULE)
	add_definitions(-DWITH_PYTHON_MODULE)
endif()

if(WITH_PYTHON_SAFETY)
	add_definitions(-DWITH_PYTHON_SAFETY)
endif()



if(WITH_AUDASPACE)
	add_definitions(-DWITH_AUDASPACE)
endif()

if(WITH_BULLET)
	add_definitions(-DWITH_BULLET)
endif()

if(WITH_CODEC_AVI)
	add_definitions(-DWITH_AVI)
endif()

if(WITH_CODEC_FFMPEG)
	list(APPEND INC_SYS
		${FFMPEG_INCLUDE_DIRS}
	)
	add_definitions(-DWITH_FFMPEG)
endif()

if(WITH_CODEC_SNDFILE)
	add_definitions(-DWITH_SNDFILE)
endif()

if(WITH_COMPOSITOR)
	add_definitions(-DWITH_COMPOSITOR)
endif()

if(WITH_CYCLES)
	add_definitions(-DWITH_CYCLES)
endif()

if(WITH_CYCLES_OSL)
	add_definitions(-DWITH_CYCLES_OSL)
endif()

if(WITH_FREESTYLE)
	list(APPEND INC
		../../freestyle/intern/python
	)
	add_definitions(-DWITH_FREESTYLE)
endif()

if(WITH_GAMEENGINE)
	add_definitions(-DWITH_GAMEENGINE)
endif()

if(WITH_IMAGE_CINEON)
	add_definitions(-DWITH_CINEON)
endif()

if(WITH_IMAGE_DDS)
	add_definitions(-DWITH_DDS)
endif()

if(WITH_IMAGE_FRAMESERVER)
	add_definitions(-DWITH_FRAMESERVER)
endif()

if(WITH_IMAGE_HDR)
	add_definitions(-DWITH_HDR)
endif()

if(WITH_IMAGE_OPENEXR)
	add_definitions(-DWITH_OPENEXR)
endif()

if(WITH_OPENIMAGEIO)
	add_definitions(-DWITH_OPENIMAGEIO)
endif()

if(WITH_IMAGE_OPENJPEG)
	add_definitions(-DWITH_OPENJPEG)
endif()

if(WITH_IMAGE_TIFF)
	add_definitions(-DWITH_TIFF)
endif()

if(WITH_INPUT_NDOF)
	add_definitions(-DWITH_INPUT_NDOF)
endif()

if(WITH_INTERNATIONAL)
	add_definitions(-DWITH_INTERNATIONAL)
endif()

if(WITH_OPENAL)
	add_definitions(-DWITH_OPENAL)
endif()

if(WITH_SDL)
	list(APPEND INC_SYS
		${SDL_INCLUDE_DIR}
	)
	add_definitions(-DWITH_SDL)
endif()

if(WITH_SDL_DYNLOAD)
	list(APPEND INC
		../../../../extern/sdlew/include
	)
	add_definitions(-DWITH_SDL_DYNLOAD)
endif()

if(WITH_JACK)
	add_definitions(-DWITH_JACK)
endif()

if(WITH_LIBMV)
	add_definitions(-DWITH_LIBMV)
endif()

if(WITH_MOD_BOOLEAN)
	add_definitions(-DWITH_MOD_BOOLEAN)
endif()

if(WITH_MOD_FLUID)
	add_definitions(-DWITH_MOD_FLUID)
endif()

if(WITH_MOD_OCEANSIM)
	add_definitions(-DWITH_OCEANSIM)
endif()

if(WITH_MOD_REMESH)
	add_definitions(-DWITH_MOD_REMESH)
endif()

if(WITH_MOD_SMOKE)
	add_definitions(-DWITH_SMOKE)
endif()

if(WITH_OPENCOLLADA)
	add_definitions(-DWITH_COLLADA)
endif()

if(WITH_ALEMBIC)
	add_definitions(-DWITH_ALEMBIC)
endif()

if(WITH_OPENCOLORIO)
	add_definitions(-DWITH_OCIO)
endif()

if(WITH_OPENVDB)
	add_definitions(-DWITH_OPENVDB)
	list(APPEND INC
		../../../../intern/openvdb
	)
endif()

if(WITH_ALEMBIC)
	add_definitions(-DWITH_ALEMBIC)
	list(APPEND INC
		../../alembic
	)
endif()

if(WITH_OPENIMAGEIO)
	add_definitions(-DWITH_OPENIMAGEIO)
	list(APPEND INC
		../../imbuf/intern/oiio
	)
endif()

if(WITH_OPENSUBDIV)
	add_definitions(-DWITH_OPENSUBDIV)
	list(APPEND INC
		../../../../intern/opensubdiv
	)
endif()

if(WITH_PLAYER)
	add_definitions(-DWITH_PLAYER)
endif()

add_definitions(${GL_DEFINITIONS})

blender_add_lib(bf_python "${SRC}" "${INC}" "${INC_SYS}")<|MERGE_RESOLUTION|>--- conflicted
+++ resolved
@@ -45,13 +45,6 @@
 )
 
 set(SRC
-<<<<<<< HEAD
-	gpu.c
-	gpu_offscreen.c
-	gpu_py_matrix.c
-	gpu_py_select.c
-=======
->>>>>>> e32cfb07
 	bpy.c
 	bpy_app.c
 	bpy_app_alembic.c
@@ -88,6 +81,8 @@
 	bpy_utils_units.c
 	gpu.c
 	gpu_offscreen.c
+	gpu_py_matrix.c
+	gpu_py_select.c
 	stubs.c
 
 	bpy.h
