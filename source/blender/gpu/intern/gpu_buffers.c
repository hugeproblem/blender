/* SPDX-License-Identifier: GPL-2.0-or-later
 * Copyright 2005 Blender Foundation. All rights reserved. */

/** \file
 * \ingroup gpu
 *
 * Mesh drawing using OpenGL VBO (Vertex Buffer Objects)
 */

#include <limits.h>
#include <stddef.h>
#include <stdlib.h>
#include <string.h>

#include "MEM_guardedalloc.h"

#include "BLI_alloca.h"
#include "BLI_array.h"
#include "BLI_bitmap.h"
#include "BLI_ghash.h"
#include "BLI_hash.h"
#include "BLI_math.h"
#include "BLI_math_color.h"
#include "BLI_math_color_blend.h"
#include "BLI_string.h"
#include "BLI_utildefines.h"

#include "DNA_meshdata_types.h"
#include "DNA_userdef_types.h"

#include "BKE_DerivedMesh.h"
#include "BKE_attribute.h"
#include "BKE_ccg.h"
#include "BKE_customdata.h"
#include "BKE_global.h"
#include "BKE_mesh.h"
#include "BKE_paint.h"
#include "BKE_pbvh.h"
#include "BKE_subdiv_ccg.h"

#include "GPU_batch.h"
#include "GPU_buffers.h"

#include "DRW_engine.h"

#include "gpu_private.h"

#include "bmesh.h"

//#define GPU_PERF_TEST  // will disable vcol, uvs, mask, fset colors, etc

/* XXX: the rest of the code in this file is used for optimized PBVH
 * drawing and doesn't interact at all with the buffer code above */

/*
this tests a low-data draw mode.  faceset and mask overlays must be disabled,
meshes cannot have uv layers, and DynTopo must be on, along with "draw smooth."

Normalizes coordinates to 16 bit integers, normals to 8-bit bytes, and skips
all other attributes.

To test, enable #if 0 branch in sculpt_draw_cb in draw_manager_data.c
*/

//#define NEW_ATTR_SYSTEM

struct GPU_PBVH_Buffers {
  GPUIndexBuf *index_buf, *index_buf_fast;
  GPUIndexBuf *index_lines_buf, *index_lines_buf_fast;
  GPUVertBuf *vert_buf;

  GPUBatch *lines;
  GPUBatch *lines_fast;
  GPUBatch *triangles;
  GPUBatch *triangles_fast;

  /* mesh pointers in case buffer allocation fails */
  const MPoly *mpoly;
  const MLoop *mloop;
  const MLoopTri *looptri;
  const MVert *mvert;

  const int *face_indices;
  int face_indices_len;

  /* grid pointers */
  CCGKey gridkey;
  CCGElem **grids;
  const DMFlagMat *grid_flag_mats;
  BLI_bitmap *const *grid_hidden;
  const int *grid_indices;
  int totgrid;

  bool use_bmesh;
  bool clear_bmesh_on_flush;

  uint tot_tri, tot_quad;

  short material_index;

  /* The PBVH ensures that either all faces in the node are
   * smooth-shaded or all faces are flat-shaded */
  bool smooth;

  void *last_tribuf_tris;  // used to detect if we can reuse index buffers

  bool show_overlay;
};

typedef struct GPUAttrRef {
  uchar domain, type;
  ushort cd_offset;
  int layer_idx;
} GPUAttrRef;

#define MAX_GPU_ATTR 256

typedef struct PBVHGPUFormat {
  GPUVertFormat format;
  uint pos, nor, msk, fset;
  uint col[MAX_GPU_ATTR];
  uint uv[MAX_GPU_ATTR];
  int totcol, totuv;

  bool active_vcol_only;
  bool need_full_render;
  bool fast_mode;
} PBVHGPUFormat;

static PBVHGPUFormat g_vbo_id = {{0}};
bool pbvh_show_orig_co = false;

static int gpu_pbvh_make_attr_offs(AttributeDomainMask domain_mask,
                                   eCustomDataMask type_mask,
                                   const CustomData *vdata,
                                   const CustomData *edata,
                                   const CustomData *ldata,
                                   const CustomData *pdata,
                                   GPUAttrRef r_cd_vcols[MAX_GPU_ATTR],
                                   bool active_only,
                                   int active_type,
                                   int active_domain,
                                   const CustomDataLayer *active_vcol_layer,
                                   const CustomDataLayer *render_vcol_layer);

/** \} */

/* -------------------------------------------------------------------- */
/** \name PBVH Utils
 * \{ */

void gpu_pbvh_init()
{
  GPU_pbvh_update_attribute_names(NULL, NULL, false, false, -1, -1, NULL, NULL, true);
}

void gpu_pbvh_exit()
{
  /* Nothing to do. */
}

static CustomDataLayer *get_active_layer(const CustomData *cdata, int type)
{
  int idx = CustomData_get_active_layer_index(cdata, type);
  return idx != -1 ? cdata->layers + idx : NULL;
}

static CustomDataLayer *get_render_layer(const CustomData *cdata, int type)
{
  int idx = CustomData_get_render_layer_index(cdata, type);
  return idx != -1 ? cdata->layers + idx : NULL;
}

/* Allocates a non-initialized buffer to be sent to GPU.
 * Return is false it indicates that the memory map failed. */
static bool gpu_pbvh_vert_buf_data_set(GPU_PBVH_Buffers *buffers, uint vert_len)
{
  /* Keep so we can test #GPU_USAGE_DYNAMIC buffer use.
   * Not that format initialization match in both blocks.
   * Do this to keep braces balanced - otherwise indentation breaks. */

  if (buffers->vert_buf == NULL) {
    /* Initialize vertex buffer (match 'VertexBufferFormat'). */
    buffers->vert_buf = GPU_vertbuf_create_with_format_ex(&g_vbo_id.format, GPU_USAGE_STATIC);
  }
  if (GPU_vertbuf_get_data(buffers->vert_buf) == NULL ||
      GPU_vertbuf_get_vertex_len(buffers->vert_buf) != vert_len) {
    /* Allocate buffer if not allocated yet or size changed. */
    GPU_vertbuf_data_alloc(buffers->vert_buf, vert_len);
  }

  return GPU_vertbuf_get_data(buffers->vert_buf) != NULL;
}

/* was used by QUANTIZED_PERF_TEST, now unused */
float *GPU_pbvh_get_extra_matrix(GPU_PBVH_Buffers *buffers)
{
  return NULL;
}

static void gpu_pbvh_batch_init(GPU_PBVH_Buffers *buffers, GPUPrimType prim)
{
  if (buffers->triangles == NULL) {
    buffers->triangles = GPU_batch_create(prim,
                                          buffers->vert_buf,
                                          /* can be NULL if buffer is empty */
                                          buffers->index_buf);
  }

  if ((buffers->triangles_fast == NULL) && buffers->index_buf_fast) {
    buffers->triangles_fast = GPU_batch_create(prim, buffers->vert_buf, buffers->index_buf_fast);
  }

  if (buffers->lines == NULL) {
    buffers->lines = GPU_batch_create(GPU_PRIM_LINES,
                                      buffers->vert_buf,
                                      /* can be NULL if buffer is empty */
                                      buffers->index_lines_buf);
  }

  if ((buffers->lines_fast == NULL) && buffers->index_lines_buf_fast) {
    buffers->lines_fast = GPU_batch_create(
        GPU_PRIM_LINES, buffers->vert_buf, buffers->index_lines_buf_fast);
  }
}

/** \} */

/* -------------------------------------------------------------------- */
/** \name Mesh PBVH
 * \{ */

static bool gpu_pbvh_is_looptri_visible(const MLoopTri *lt,
                                        const MVert *mvert,
                                        const MLoop *mloop,
                                        const int *sculpt_face_sets)
{
  return (!paint_is_face_hidden(lt, mvert, mloop) && sculpt_face_sets &&
          sculpt_face_sets[lt->poly] > SCULPT_FACE_SET_NONE);
}

void GPU_pbvh_mesh_buffers_update(GPU_PBVH_Buffers *buffers,
                                  const MVert *mvert,
                                  const MLoop *mloop,
                                  const MPoly *mpoly,
                                  const MLoopTri *looptri,
                                  const CustomData *vdata,
                                  const CustomData *ldata,
                                  const float *vmask,
<<<<<<< HEAD
                                  const CustomDataLayer *active_vcol_layer,
                                  const CustomDataLayer *render_vcol_layer,
                                  const eAttrDomain active_vcol_domain,
=======
                                  const void *vcol_data,
                                  int vcol_type,
                                  eAttrDomain vcol_domain,
>>>>>>> 1fb36e9a
                                  const int *sculpt_face_sets,
                                  const int face_sets_color_seed,
                                  const int face_sets_color_default,
                                  const int update_flags,
                                  const float (*vert_normals)[3],
                                  MSculptVert *sverts)
{
  GPUAttrRef vcol_refs[MAX_GPU_ATTR];
  GPUAttrRef cd_uvs[MAX_GPU_ATTR];

  buffers->mvert = mvert;
  buffers->mloop = mloop;
  buffers->mpoly = mpoly;
  buffers->looptri = looptri;

  int totcol = gpu_pbvh_make_attr_offs(ATTR_DOMAIN_MASK_POINT | ATTR_DOMAIN_MASK_CORNER,
                                       CD_MASK_PROP_COLOR | CD_MASK_PROP_BYTE_COLOR,
                                       vdata,
                                       NULL,
                                       ldata,
                                       NULL,
                                       vcol_refs,
                                       g_vbo_id.active_vcol_only,
                                       active_vcol_layer ? active_vcol_layer->type : -1,
                                       active_vcol_domain,
                                       active_vcol_layer,
                                       render_vcol_layer);

  int cd_uv_count = gpu_pbvh_make_attr_offs(ATTR_DOMAIN_MASK_CORNER,
                                            CD_MASK_MLOOPUV,
                                            NULL,
                                            NULL,
                                            ldata,
                                            NULL,
                                            cd_uvs,
                                            g_vbo_id.active_vcol_only,
                                            CD_MLOOPUV,
                                            ATTR_DOMAIN_CORNER,
                                            get_active_layer(ldata, CD_MLOOPUV),
                                            get_render_layer(ldata, CD_MLOOPUV));

  const bool show_vcol = totcol > 0 && (update_flags & GPU_PBVH_BUFFERS_SHOW_VCOL) != 0;

  const bool show_mask = vmask && (update_flags & GPU_PBVH_BUFFERS_SHOW_MASK) != 0;
  const bool show_face_sets = sculpt_face_sets &&
                              (update_flags & GPU_PBVH_BUFFERS_SHOW_SCULPT_FACE_SETS) != 0;
  bool empty_mask = true;
  bool default_face_set = true;

  const int totelem = buffers->tot_tri * 3;

  /* Build VBO */
  if (gpu_pbvh_vert_buf_data_set(buffers, totelem)) {
    GPUVertBufRaw pos_step = {0};
    GPUVertBufRaw nor_step = {0};
    GPUVertBufRaw msk_step = {0};
    GPUVertBufRaw fset_step = {0};
    GPUVertBufRaw col_step = {0};
    GPUVertBufRaw uv_step = {0};

    GPU_vertbuf_attr_get_raw_data(buffers->vert_buf, g_vbo_id.pos, &pos_step);
    GPU_vertbuf_attr_get_raw_data(buffers->vert_buf, g_vbo_id.nor, &nor_step);
    GPU_vertbuf_attr_get_raw_data(buffers->vert_buf, g_vbo_id.msk, &msk_step);
    GPU_vertbuf_attr_get_raw_data(buffers->vert_buf, g_vbo_id.fset, &fset_step);

    /* calculate normal for each polygon only once */
    uint mpoly_prev = UINT_MAX;
    short no[3] = {0, 0, 0};

    if (cd_uv_count > 0) {
      for (int uv_i = 0; uv_i < cd_uv_count; uv_i++) {
        GPU_vertbuf_attr_get_raw_data(buffers->vert_buf, g_vbo_id.uv[uv_i], &uv_step);

        GPUAttrRef *ref = cd_uvs + uv_i;
        CustomDataLayer *layer = ldata->layers + ref->layer_idx;
        MLoopUV *muv = layer->data;

        for (uint i = 0; i < buffers->face_indices_len; i++) {
          const MLoopTri *lt = &buffers->looptri[buffers->face_indices[i]];

          if (!gpu_pbvh_is_looptri_visible(lt, mvert, buffers->mloop, sculpt_face_sets)) {
            continue;
          }

          for (uint j = 0; j < 3; j++) {
            MLoopUV *muv2 = muv + lt->tri[j];

            memcpy(GPU_vertbuf_raw_step(&uv_step), muv2->uv, sizeof(muv2->uv));
          }
        }
      }
    }

    if (show_vcol) {
      for (int col_i = 0; col_i < totcol; col_i++) {
        GPU_vertbuf_attr_get_raw_data(buffers->vert_buf, g_vbo_id.col[col_i], &col_step);

        MPropCol *pcol = NULL;
        MLoopCol *mcol = NULL;

        GPUAttrRef *ref = vcol_refs + col_i;
        const CustomData *cdata = ref->domain == ATTR_DOMAIN_POINT ? vdata : ldata;
        CustomDataLayer *layer = cdata->layers + ref->layer_idx;

        bool color_loops = ref->domain == ATTR_DOMAIN_CORNER;

        if (layer->type == CD_PROP_COLOR) {
          pcol = (MPropCol *)layer->data;
        }
        else {
          mcol = (MLoopCol *)layer->data;
        }

        for (uint i = 0; i < buffers->face_indices_len; i++) {
          const MLoopTri *lt = &buffers->looptri[buffers->face_indices[i]];
          const uint vtri[3] = {
              buffers->mloop[lt->tri[0]].v,
              buffers->mloop[lt->tri[1]].v,
              buffers->mloop[lt->tri[2]].v,
          };

          if (!gpu_pbvh_is_looptri_visible(lt, mvert, buffers->mloop, sculpt_face_sets)) {
            continue;
          }

          for (uint j = 0; j < 3; j++) {
            /* Vertex Colors. */
            if (show_vcol) {
              ushort scol[4] = {USHRT_MAX, USHRT_MAX, USHRT_MAX, USHRT_MAX};
              if (pcol) {
                if (color_loops) {
                  scol[0] = unit_float_to_ushort_clamp(pcol[lt->tri[j]].color[0]);
                  scol[1] = unit_float_to_ushort_clamp(pcol[lt->tri[j]].color[1]);
                  scol[2] = unit_float_to_ushort_clamp(pcol[lt->tri[j]].color[2]);
                  scol[3] = unit_float_to_ushort_clamp(pcol[lt->tri[j]].color[3]);
                }
                else {
                  scol[0] = unit_float_to_ushort_clamp(pcol[vtri[j]].color[0]);
                  scol[1] = unit_float_to_ushort_clamp(pcol[vtri[j]].color[1]);
                  scol[2] = unit_float_to_ushort_clamp(pcol[vtri[j]].color[2]);
                  scol[3] = unit_float_to_ushort_clamp(pcol[vtri[j]].color[3]);
                }

                memcpy(GPU_vertbuf_raw_step(&col_step), scol, sizeof(scol));
              }
              else if (mcol) {
                const uint loop_index = lt->tri[j];
                const MLoopCol *mcol2 = mcol + (color_loops ? loop_index : vtri[j]);

                scol[0] = unit_float_to_ushort_clamp(BLI_color_from_srgb_table[mcol2->r]);
                scol[1] = unit_float_to_ushort_clamp(BLI_color_from_srgb_table[mcol2->g]);
                scol[2] = unit_float_to_ushort_clamp(BLI_color_from_srgb_table[mcol2->b]);
                scol[3] = unit_float_to_ushort_clamp(mcol2->a * (1.0f / 255.0f));
                memcpy(GPU_vertbuf_raw_step(&col_step), scol, sizeof(scol));
              }
            }
          }
        }
      }
    }

    for (uint i = 0; i < buffers->face_indices_len; i++) {
      const MLoopTri *lt = &buffers->looptri[buffers->face_indices[i]];
      const uint vtri[3] = {
          buffers->mloop[lt->tri[0]].v,
          buffers->mloop[lt->tri[1]].v,
          buffers->mloop[lt->tri[2]].v,
      };

      if (!gpu_pbvh_is_looptri_visible(lt, mvert, buffers->mloop, sculpt_face_sets)) {
        continue;
      }

      /* Face normal and mask */
      if (lt->poly != mpoly_prev && !buffers->smooth) {
        const MPoly *mp = &buffers->mpoly[lt->poly];
        float fno[3];
        BKE_mesh_calc_poly_normal(mp, &buffers->mloop[mp->loopstart], mvert, fno);
        normal_float_to_short_v3(no, fno);
        mpoly_prev = lt->poly;
      }

      uchar face_set_color[4] = {UCHAR_MAX, UCHAR_MAX, UCHAR_MAX, UCHAR_MAX};
      if (show_face_sets) {
        const int fset = abs(sculpt_face_sets[lt->poly]);
        /* Skip for the default color Face Set to render it white. */
        if (fset != face_sets_color_default) {
          BKE_paint_face_set_overlay_color_get(fset, face_sets_color_seed, face_set_color);
          default_face_set = false;
        }
      }

      float fmask = 0.0f;
      uchar cmask = 0;
      if (show_mask && !buffers->smooth) {
        fmask = (vmask[vtri[0]] + vmask[vtri[1]] + vmask[vtri[2]]) / 3.0f;
        cmask = (uchar)(fmask * 255);
      }

      for (uint j = 0; j < 3; j++) {
        const MVert *v = &mvert[vtri[j]];

        if (pbvh_show_orig_co) {
          copy_v3_v3(GPU_vertbuf_raw_step(&pos_step), sverts[vtri[j]].origco);
        }
        else {
          copy_v3_v3(GPU_vertbuf_raw_step(&pos_step), v->co);
        }

        if (buffers->smooth) {
          normal_float_to_short_v3(no, vert_normals[vtri[j]]);
        }
        copy_v3_v3_short(GPU_vertbuf_raw_step(&nor_step), no);

        if (show_mask && buffers->smooth) {
          cmask = (uchar)(vmask[vtri[j]] * 255);
        }

        *(uchar *)GPU_vertbuf_raw_step(&msk_step) = cmask;
        empty_mask = empty_mask && (cmask == 0);

        if (!g_vbo_id.fast_mode) {
          /* Face Sets. */
          memcpy(GPU_vertbuf_raw_step(&fset_step), face_set_color, sizeof(uchar[3]));
        }
      }
    }
  }

  gpu_pbvh_batch_init(buffers, GPU_PRIM_TRIS);

  /* Get material index from the first face of this buffer. */
  const MLoopTri *lt = &buffers->looptri[buffers->face_indices[0]];
  const MPoly *mp = &buffers->mpoly[lt->poly];
  buffers->material_index = mp->mat_nr;

  buffers->show_overlay = (!empty_mask || !default_face_set) && !g_vbo_id.fast_mode;
  buffers->mvert = mvert;
}

GPU_PBVH_Buffers *GPU_pbvh_mesh_buffers_build(const MPoly *mpoly,
                                              const MLoop *mloop,
                                              const MLoopTri *looptri,
                                              const MVert *mvert,
                                              const int *face_indices,
                                              const int *sculpt_face_sets,
                                              const int face_indices_len,
                                              const struct Mesh *mesh)
{
  GPU_PBVH_Buffers *buffers;
  int i, tottri;
  int tot_real_edges = 0;

  buffers = MEM_callocN(sizeof(GPU_PBVH_Buffers), "GPU_Buffers");

  /* smooth or flat for all */
  buffers->smooth = (mpoly[looptri[face_indices[0]].poly].flag & ME_SMOOTH) || g_vbo_id.fast_mode;

  buffers->show_overlay = false;

  /* Count the number of visible triangles */
  for (i = 0, tottri = 0; i < face_indices_len; i++) {
    const MLoopTri *lt = &looptri[face_indices[i]];
    if (gpu_pbvh_is_looptri_visible(lt, mvert, mloop, sculpt_face_sets)) {
      int r_edges[3];
      BKE_mesh_looptri_get_real_edges(mesh, lt, r_edges);
      for (int j = 0; j < 3; j++) {
        if (r_edges[j] != -1) {
          tot_real_edges++;
        }
      }
      tottri++;
    }
  }

  if (tottri == 0) {
    buffers->tot_tri = 0;

    buffers->mpoly = mpoly;
    buffers->mloop = mloop;
    buffers->looptri = looptri;
    buffers->face_indices = face_indices;
    buffers->face_indices_len = 0;

    return buffers;
  }

  /* Fill the only the line buffer. */
  GPUIndexBufBuilder elb_lines;
  GPU_indexbuf_init(&elb_lines, GPU_PRIM_LINES, tot_real_edges, INT_MAX);
  int vert_idx = 0;

  for (i = 0; i < face_indices_len; i++) {
    const MLoopTri *lt = &looptri[face_indices[i]];

    /* Skip hidden faces */
    if (!gpu_pbvh_is_looptri_visible(lt, mvert, mloop, sculpt_face_sets)) {
      continue;
    }

    int r_edges[3];
    BKE_mesh_looptri_get_real_edges(mesh, lt, r_edges);
    if (r_edges[0] != -1) {
      GPU_indexbuf_add_line_verts(&elb_lines, vert_idx * 3 + 0, vert_idx * 3 + 1);
    }
    if (r_edges[1] != -1) {
      GPU_indexbuf_add_line_verts(&elb_lines, vert_idx * 3 + 1, vert_idx * 3 + 2);
    }
    if (r_edges[2] != -1) {
      GPU_indexbuf_add_line_verts(&elb_lines, vert_idx * 3 + 2, vert_idx * 3 + 0);
    }

    vert_idx++;
  }
  buffers->index_lines_buf = GPU_indexbuf_build(&elb_lines);

  buffers->tot_tri = tottri;

  buffers->mpoly = mpoly;
  buffers->mloop = mloop;
  buffers->looptri = looptri;

  buffers->face_indices = face_indices;
  buffers->face_indices_len = face_indices_len;

  return buffers;
}

/** \} */

/* -------------------------------------------------------------------- */
/** \name Grid PBVH
 * \{ */

static void gpu_pbvh_grid_fill_index_buffers(GPU_PBVH_Buffers *buffers,
                                             SubdivCCG *UNUSED(subdiv_ccg),
                                             const int *UNUSED(face_sets),
                                             const int *grid_indices,
                                             uint visible_quad_len,
                                             int totgrid,
                                             int gridsize)
{
  GPUIndexBufBuilder elb, elb_lines;
  GPUIndexBufBuilder elb_fast, elb_lines_fast;

  GPU_indexbuf_init(&elb, GPU_PRIM_TRIS, 2 * visible_quad_len, INT_MAX);
  GPU_indexbuf_init(&elb_fast, GPU_PRIM_TRIS, 2 * totgrid, INT_MAX);
  GPU_indexbuf_init(&elb_lines, GPU_PRIM_LINES, 2 * totgrid * gridsize * (gridsize - 1), INT_MAX);
  GPU_indexbuf_init(&elb_lines_fast, GPU_PRIM_LINES, 4 * totgrid, INT_MAX);

  if (buffers->smooth || g_vbo_id.fast_mode) {
    uint offset = 0;
    const uint grid_vert_len = gridsize * gridsize;
    for (int i = 0; i < totgrid; i++, offset += grid_vert_len) {
      uint v0, v1, v2, v3;
      bool grid_visible = false;

      BLI_bitmap *gh = buffers->grid_hidden[grid_indices[i]];

      for (int j = 0; j < gridsize - 1; j++) {
        for (int k = 0; k < gridsize - 1; k++) {
          /* Skip hidden grid face */
          if (gh && paint_is_grid_face_hidden(gh, gridsize, k, j)) {
            continue;
          }
          /* Indices in a Clockwise QUAD disposition. */
          v0 = offset + j * gridsize + k;
          v1 = v0 + 1;
          v2 = v1 + gridsize;
          v3 = v2 - 1;

          GPU_indexbuf_add_tri_verts(&elb, v0, v2, v1);
          GPU_indexbuf_add_tri_verts(&elb, v0, v3, v2);

          GPU_indexbuf_add_line_verts(&elb_lines, v0, v1);
          GPU_indexbuf_add_line_verts(&elb_lines, v0, v3);

          if (j + 2 == gridsize) {
            GPU_indexbuf_add_line_verts(&elb_lines, v2, v3);
          }
          grid_visible = true;
        }

        if (grid_visible) {
          GPU_indexbuf_add_line_verts(&elb_lines, v1, v2);
        }
      }

      if (grid_visible) {
        /* Grid corners */
        v0 = offset;
        v1 = offset + gridsize - 1;
        v2 = offset + grid_vert_len - 1;
        v3 = offset + grid_vert_len - gridsize;

        GPU_indexbuf_add_tri_verts(&elb_fast, v0, v2, v1);
        GPU_indexbuf_add_tri_verts(&elb_fast, v0, v3, v2);

        GPU_indexbuf_add_line_verts(&elb_lines_fast, v0, v1);
        GPU_indexbuf_add_line_verts(&elb_lines_fast, v1, v2);
        GPU_indexbuf_add_line_verts(&elb_lines_fast, v2, v3);
        GPU_indexbuf_add_line_verts(&elb_lines_fast, v3, v0);
      }
    }
  }
  else {
    uint offset = 0;
    const uint grid_vert_len = square_uint(gridsize - 1) * 4;
    for (int i = 0; i < totgrid; i++, offset += grid_vert_len) {
      bool grid_visible = false;
      BLI_bitmap *gh = buffers->grid_hidden[grid_indices[i]];

      uint v0, v1, v2, v3;
      for (int j = 0; j < gridsize - 1; j++) {
        for (int k = 0; k < gridsize - 1; k++) {
          /* Skip hidden grid face */
          if (gh && paint_is_grid_face_hidden(gh, gridsize, k, j)) {
            continue;
          }
          /* VBO data are in a Clockwise QUAD disposition. */
          v0 = offset + (j * (gridsize - 1) + k) * 4;
          v1 = v0 + 1;
          v2 = v0 + 2;
          v3 = v0 + 3;

          GPU_indexbuf_add_tri_verts(&elb, v0, v2, v1);
          GPU_indexbuf_add_tri_verts(&elb, v0, v3, v2);

          GPU_indexbuf_add_line_verts(&elb_lines, v0, v1);
          GPU_indexbuf_add_line_verts(&elb_lines, v0, v3);

          if (j + 2 == gridsize) {
            GPU_indexbuf_add_line_verts(&elb_lines, v2, v3);
          }
          grid_visible = true;
        }

        if (grid_visible) {
          GPU_indexbuf_add_line_verts(&elb_lines, v1, v2);
        }
      }

      if (grid_visible) {
        /* Grid corners */
        v0 = offset;
        v1 = offset + (gridsize - 1) * 4 - 3;
        v2 = offset + grid_vert_len - 2;
        v3 = offset + grid_vert_len - (gridsize - 1) * 4 + 3;

        GPU_indexbuf_add_tri_verts(&elb_fast, v0, v2, v1);
        GPU_indexbuf_add_tri_verts(&elb_fast, v0, v3, v2);

        GPU_indexbuf_add_line_verts(&elb_lines_fast, v0, v1);
        GPU_indexbuf_add_line_verts(&elb_lines_fast, v1, v2);
        GPU_indexbuf_add_line_verts(&elb_lines_fast, v2, v3);
        GPU_indexbuf_add_line_verts(&elb_lines_fast, v3, v0);
      }
    }
  }

  buffers->index_buf = GPU_indexbuf_build(&elb);
  buffers->index_buf_fast = GPU_indexbuf_build(&elb_fast);
  buffers->index_lines_buf = GPU_indexbuf_build(&elb_lines);
  buffers->index_lines_buf_fast = GPU_indexbuf_build(&elb_lines_fast);
}

void GPU_pbvh_grid_buffers_update_free(GPU_PBVH_Buffers *buffers,
                                       const struct DMFlagMat *grid_flag_mats,
                                       const int *grid_indices)
{
  const bool smooth = (grid_flag_mats[grid_indices[0]].flag & ME_SMOOTH) || g_vbo_id.fast_mode;

  if (buffers->smooth != smooth) {
    buffers->smooth = smooth;
    GPU_BATCH_DISCARD_SAFE(buffers->triangles);
    GPU_BATCH_DISCARD_SAFE(buffers->triangles_fast);
    GPU_BATCH_DISCARD_SAFE(buffers->lines);
    GPU_BATCH_DISCARD_SAFE(buffers->lines_fast);

    GPU_INDEXBUF_DISCARD_SAFE(buffers->index_buf);
    GPU_INDEXBUF_DISCARD_SAFE(buffers->index_buf_fast);
    GPU_INDEXBUF_DISCARD_SAFE(buffers->index_lines_buf);
    GPU_INDEXBUF_DISCARD_SAFE(buffers->index_lines_buf_fast);
  }
}

void GPU_pbvh_grid_buffers_update(GPU_PBVH_Buffers *buffers,
                                  SubdivCCG *subdiv_ccg,
                                  CCGElem **grids,
                                  const struct DMFlagMat *grid_flag_mats,
                                  int *grid_indices,
                                  int totgrid,
                                  const int *sculpt_face_sets,
                                  const int face_sets_color_seed,
                                  const int face_sets_color_default,
                                  const struct CCGKey *key,
                                  const int update_flags)
{
  const bool show_mask = (update_flags & GPU_PBVH_BUFFERS_SHOW_MASK) != 0 && !g_vbo_id.fast_mode;
  const bool show_vcol = (update_flags & GPU_PBVH_BUFFERS_SHOW_VCOL) != 0;
  const bool show_face_sets = sculpt_face_sets &&
                              (update_flags & GPU_PBVH_BUFFERS_SHOW_SCULPT_FACE_SETS) != 0 &&
                              !g_vbo_id.fast_mode;
  bool empty_mask = true;
  bool default_face_set = true;

  int i, j, k, x, y;

  /* Build VBO */
  const int has_mask = key->has_mask;

  bool smooth = (grid_flag_mats[grid_indices[0]].flag & ME_SMOOTH) || g_vbo_id.fast_mode;
  ;
  if (smooth != buffers->smooth) {
    GPU_pbvh_grid_buffers_update_free(buffers, grid_flag_mats, grid_indices);
  }

  buffers->smooth = smooth;

  uint vert_per_grid = (buffers->smooth) ? key->grid_area : (square_i(key->grid_size - 1) * 4);
  uint vert_count = totgrid * vert_per_grid;

  if (buffers->index_buf == NULL) {
    uint visible_quad_len = BKE_pbvh_count_grid_quads(
        (BLI_bitmap **)buffers->grid_hidden, grid_indices, totgrid, key->grid_size);

    /* totally hidden node, return here to avoid BufferData with zero below. */
    if (visible_quad_len == 0) {
      return;
    }

    gpu_pbvh_grid_fill_index_buffers(buffers,
                                     subdiv_ccg,
                                     sculpt_face_sets,
                                     grid_indices,
                                     visible_quad_len,
                                     totgrid,
                                     key->grid_size);
  }

  uint vbo_index_offset = 0;
  /* Build VBO */
  if (gpu_pbvh_vert_buf_data_set(buffers, vert_count)) {
    GPUIndexBufBuilder elb_lines;

    if (buffers->index_lines_buf == NULL) {
      GPU_indexbuf_init(&elb_lines, GPU_PRIM_LINES, totgrid * key->grid_area * 2, vert_count);
    }

    for (i = 0; i < totgrid; i++) {
      const int grid_index = grid_indices[i];
      CCGElem *grid = grids[grid_index];
      int vbo_index = vbo_index_offset;

      uchar face_set_color[4] = {UCHAR_MAX, UCHAR_MAX, UCHAR_MAX, UCHAR_MAX};

      if (show_face_sets && subdiv_ccg && sculpt_face_sets) {
        const int face_index = BKE_subdiv_ccg_grid_to_face_index(subdiv_ccg, grid_index);

        const int fset = abs(sculpt_face_sets[face_index]);
        /* Skip for the default color Face Set to render it white. */
        if (fset != face_sets_color_default) {
          BKE_paint_face_set_overlay_color_get(fset, face_sets_color_seed, face_set_color);
          default_face_set = false;
        }
      }

      if (buffers->smooth || g_vbo_id.fast_mode) {
        for (y = 0; y < key->grid_size; y++) {
          for (x = 0; x < key->grid_size; x++) {
            CCGElem *elem = CCG_grid_elem(key, grid, x, y);
            GPU_vertbuf_attr_set(
                buffers->vert_buf, g_vbo_id.pos, vbo_index, CCG_elem_co(key, elem));

            short no_short[3];
            normal_float_to_short_v3(no_short, CCG_elem_no(key, elem));
            GPU_vertbuf_attr_set(buffers->vert_buf, g_vbo_id.nor, vbo_index, no_short);

            if (has_mask && show_mask) {
              float fmask = *CCG_elem_mask(key, elem);
              uchar cmask = (uchar)(fmask * 255);
              GPU_vertbuf_attr_set(buffers->vert_buf, g_vbo_id.msk, vbo_index, &cmask);
              empty_mask = empty_mask && (cmask == 0);
            }

            if (show_vcol) {
              const ushort vcol[4] = {USHRT_MAX, USHRT_MAX, USHRT_MAX, USHRT_MAX};
              GPU_vertbuf_attr_set(buffers->vert_buf, g_vbo_id.col[0], vbo_index, &vcol);
            }

            if (!g_vbo_id.fast_mode) {
              GPU_vertbuf_attr_set(buffers->vert_buf, g_vbo_id.fset, vbo_index, &face_set_color);
            }

            vbo_index += 1;
          }
        }
        vbo_index_offset += key->grid_area;
      }
      else {
        for (j = 0; j < key->grid_size - 1; j++) {
          for (k = 0; k < key->grid_size - 1; k++) {
            CCGElem *elems[4] = {
                CCG_grid_elem(key, grid, k, j),
                CCG_grid_elem(key, grid, k + 1, j),
                CCG_grid_elem(key, grid, k + 1, j + 1),
                CCG_grid_elem(key, grid, k, j + 1),
            };
            float *co[4] = {
                CCG_elem_co(key, elems[0]),
                CCG_elem_co(key, elems[1]),
                CCG_elem_co(key, elems[2]),
                CCG_elem_co(key, elems[3]),
            };

            float fno[3];
            short no_short[3];
            /* NOTE: Clockwise indices ordering, that's why we invert order here. */
            normal_quad_v3(fno, co[3], co[2], co[1], co[0]);
            normal_float_to_short_v3(no_short, fno);

            GPU_vertbuf_attr_set(buffers->vert_buf, g_vbo_id.pos, vbo_index + 0, co[0]);
            GPU_vertbuf_attr_set(buffers->vert_buf, g_vbo_id.nor, vbo_index + 0, no_short);
            GPU_vertbuf_attr_set(buffers->vert_buf, g_vbo_id.pos, vbo_index + 1, co[1]);
            GPU_vertbuf_attr_set(buffers->vert_buf, g_vbo_id.nor, vbo_index + 1, no_short);
            GPU_vertbuf_attr_set(buffers->vert_buf, g_vbo_id.pos, vbo_index + 2, co[2]);
            GPU_vertbuf_attr_set(buffers->vert_buf, g_vbo_id.nor, vbo_index + 2, no_short);
            GPU_vertbuf_attr_set(buffers->vert_buf, g_vbo_id.pos, vbo_index + 3, co[3]);
            GPU_vertbuf_attr_set(buffers->vert_buf, g_vbo_id.nor, vbo_index + 3, no_short);

            if (has_mask && show_mask) {
              float fmask = (*CCG_elem_mask(key, elems[0]) + *CCG_elem_mask(key, elems[1]) +
                             *CCG_elem_mask(key, elems[2]) + *CCG_elem_mask(key, elems[3])) *
                            0.25f;
              uchar cmask = (uchar)(fmask * 255);
              GPU_vertbuf_attr_set(buffers->vert_buf, g_vbo_id.msk, vbo_index + 0, &cmask);
              GPU_vertbuf_attr_set(buffers->vert_buf, g_vbo_id.msk, vbo_index + 1, &cmask);
              GPU_vertbuf_attr_set(buffers->vert_buf, g_vbo_id.msk, vbo_index + 2, &cmask);
              GPU_vertbuf_attr_set(buffers->vert_buf, g_vbo_id.msk, vbo_index + 3, &cmask);
              empty_mask = empty_mask && (cmask == 0);
            }

            const ushort vcol[4] = {USHRT_MAX, USHRT_MAX, USHRT_MAX, USHRT_MAX};
            if (1) {  // g_vbo_id.totcol > 0 || !g_vbo_id.fast_mode) {
              GPU_vertbuf_attr_set(buffers->vert_buf, g_vbo_id.col[0], vbo_index + 0, &vcol);
              GPU_vertbuf_attr_set(buffers->vert_buf, g_vbo_id.col[0], vbo_index + 1, &vcol);
              GPU_vertbuf_attr_set(buffers->vert_buf, g_vbo_id.col[0], vbo_index + 2, &vcol);
              GPU_vertbuf_attr_set(buffers->vert_buf, g_vbo_id.col[0], vbo_index + 3, &vcol);
            }

            if (!g_vbo_id.fast_mode) {
              GPU_vertbuf_attr_set(
                  buffers->vert_buf, g_vbo_id.fset, vbo_index + 0, &face_set_color);
              GPU_vertbuf_attr_set(
                  buffers->vert_buf, g_vbo_id.fset, vbo_index + 1, &face_set_color);
              GPU_vertbuf_attr_set(
                  buffers->vert_buf, g_vbo_id.fset, vbo_index + 2, &face_set_color);
              GPU_vertbuf_attr_set(
                  buffers->vert_buf, g_vbo_id.fset, vbo_index + 3, &face_set_color);
            }

            vbo_index += 4;
          }
        }
        vbo_index_offset += square_i(key->grid_size - 1) * 4;
      }
    }

    gpu_pbvh_batch_init(buffers, GPU_PRIM_TRIS);
  }

  /* Get material index from the first face of this buffer. */
  buffers->material_index = grid_flag_mats[grid_indices[0]].mat_nr;

  buffers->grids = grids;
  buffers->grid_indices = grid_indices;
  buffers->totgrid = totgrid;
  buffers->grid_flag_mats = grid_flag_mats;
  buffers->gridkey = *key;
  buffers->show_overlay = (!empty_mask || !default_face_set) && !g_vbo_id.fast_mode;
}

GPU_PBVH_Buffers *GPU_pbvh_grid_buffers_build(int totgrid, BLI_bitmap **grid_hidden)
{
  GPU_PBVH_Buffers *buffers;

  buffers = MEM_callocN(sizeof(GPU_PBVH_Buffers), "GPU_Buffers");
  buffers->grid_hidden = grid_hidden;
  buffers->totgrid = totgrid;

  buffers->show_overlay = false;

  return buffers;
}

#undef FILL_QUAD_BUFFER

/** \} */

/* -------------------------------------------------------------------- */
/** \name BMesh PBVH
 * \{ */

static int debug_pass = 0;

static void gpu_bmesh_get_vcol(BMVert *v, BMLoop *l, const GPUAttrRef *ref, float color[4])
{
  if (ref->domain == ATTR_DOMAIN_POINT) {
    switch (ref->type) {
      case CD_PROP_COLOR:
        copy_v4_v4(color, (float *)BM_ELEM_CD_GET_VOID_P(v, ref->cd_offset));
        break;
      case CD_PROP_BYTE_COLOR: {
        MLoopCol *mp = (MLoopCol *)BM_ELEM_CD_GET_VOID_P(v, ref->cd_offset);

        rgba_uchar_to_float(color, (const char *)mp);
        srgb_to_linearrgb_v3_v3(color, color);

        break;
      }
    }
  }
  else if (l) {
    switch (ref->type) {
      case CD_PROP_COLOR:
        copy_v4_v4(color, (float *)BM_ELEM_CD_GET_VOID_P(l, ref->cd_offset));
        break;
      case CD_PROP_BYTE_COLOR: {
        MLoopCol *mp = (MLoopCol *)BM_ELEM_CD_GET_VOID_P(l, ref->cd_offset);

        rgba_uchar_to_float(color, (const char *)mp);
        srgb_to_linearrgb_v3_v3(color, color);

        break;
      }
    }
  }
  else { /*average all loop colors*/
    BMEdge *e = v->e;

    zero_v4(color);

    if (!e) {
      return;
    }

    int tot = 0;

    do {
      BMLoop *l = e->l;

      if (!l) {
        continue;
      }

      do {
        switch (ref->type) {
          case CD_PROP_COLOR:
            add_v4_v4(color, (float *)BM_ELEM_CD_GET_VOID_P(l, ref->cd_offset));
            tot++;

            break;
          case CD_PROP_BYTE_COLOR: {
            MLoopCol *mp = (MLoopCol *)BM_ELEM_CD_GET_VOID_P(l, ref->cd_offset);

            float temp[4];

            rgba_uchar_to_float(temp, (const char *)mp);
            srgb_to_linearrgb_v3_v3(temp, temp);

            add_v4_v4(color, temp);
            tot++;
            break;
          }
        }
      } while ((l = l->radial_next) != e->l);
    } while ((e = BM_DISK_EDGE_NEXT(e, v)) != v->e);

    if (tot > 0) {
      mul_v4_fl(color, 1.0f / (float)tot);
    }
  }
}

/* Output a BMVert into a VertexBufferFormat array at v_index. */
static void gpu_bmesh_vert_to_buffer_copy(BMesh *bm,
                                          BMVert *v,
                                          BMLoop *l,
                                          GPUVertBuf *vert_buf,
                                          int v_index,
                                          const float fno[3],
                                          const float *fmask,
                                          const int cd_vert_mask_offset,
                                          const int cd_vert_node_offset,
                                          const bool show_mask,
                                          const bool show_vcol,
                                          bool *empty_mask,
                                          const GPUAttrRef *vcol_layers,
                                          const int totvcol)
{
  /* Vertex should always be visible if it's used by a visible face. */
  BLI_assert(!BM_elem_flag_test(v, BM_ELEM_HIDDEN));

  short no_short[3];

  /* Set coord, normal, and mask */
  if (G.debug_value == 890 || pbvh_show_orig_co) {
    const int cd_sculpt_vert = bm->vdata.layers[bm->vdata.typemap[CD_DYNTOPO_VERT]].offset;
    MSculptVert *mv = BM_ELEM_CD_GET_VOID_P(v, cd_sculpt_vert);

    GPU_vertbuf_attr_set(vert_buf, g_vbo_id.pos, v_index, mv->origco);
    normal_float_to_short_v3(no_short, mv->origno);
  }
  else {
    GPU_vertbuf_attr_set(vert_buf, g_vbo_id.pos, v_index, v->co);
    normal_float_to_short_v3(no_short, fno ? fno : v->no);
  }

  GPU_vertbuf_attr_set(vert_buf, g_vbo_id.nor, v_index, no_short);

  if (show_mask) {
    float effective_mask = fmask ? *fmask : BM_ELEM_CD_GET_FLOAT(v, cd_vert_mask_offset);

    if (G.debug_value == 889) {
      int ni = BM_ELEM_CD_GET_INT(v, cd_vert_node_offset);

      effective_mask = ni == -1 ? 0.0f : (float)(((ni + debug_pass) * 511) % 64) / 64;
    }

    uchar cmask = (uchar)(effective_mask * 255);
    GPU_vertbuf_attr_set(vert_buf, g_vbo_id.msk, v_index, &cmask);
    *empty_mask = *empty_mask && (cmask == 0);
  }

  if (show_vcol && totvcol > 0) {
    for (int i = 0; i < totvcol; i++) {
      float color[4];
      gpu_bmesh_get_vcol(v, l, vcol_layers + i, color);

      ushort vcol[4];

      vcol[0] = unit_float_to_ushort_clamp(color[0]);
      vcol[1] = unit_float_to_ushort_clamp(color[1]);
      vcol[2] = unit_float_to_ushort_clamp(color[2]);
      vcol[3] = unit_float_to_ushort_clamp(color[3]);

      // const ushort vcol[4] = {USHRT_MAX, USHRT_MAX, USHRT_MAX, USHRT_MAX};
      GPU_vertbuf_attr_set(vert_buf, g_vbo_id.col[i], v_index, vcol);
    }
  }
  else if (show_vcol && !g_vbo_id.fast_mode) {  // ensure first vcol attribute is not zero
    const ushort vcol[4] = {USHRT_MAX, USHRT_MAX, USHRT_MAX, USHRT_MAX};
    GPU_vertbuf_attr_set(vert_buf, g_vbo_id.col[0], v_index, vcol);
  }

  if (!g_vbo_id.fast_mode) {
    /* Add default face sets color to avoid artifacts. */
    const uchar face_set[3] = {UCHAR_MAX, UCHAR_MAX, UCHAR_MAX};
    GPU_vertbuf_attr_set(vert_buf, g_vbo_id.fset, v_index, &face_set);
  }
}

/* Return the total number of vertices that don't have BM_ELEM_HIDDEN set */
static int gpu_bmesh_vert_visible_count(TableGSet *bm_unique_verts, TableGSet *bm_other_verts)
{
  int totvert = 0;
  BMVert *v;

  TGSET_ITER (v, bm_unique_verts) {
    if (!BM_elem_flag_test(v, BM_ELEM_HIDDEN)) {
      totvert++;
    }
  }
  TGSET_ITER_END

  TGSET_ITER (v, bm_other_verts) {
    if (!BM_elem_flag_test(v, BM_ELEM_HIDDEN)) {
      totvert++;
    }
  }
  TGSET_ITER_END

  return totvert;
}

/* Return the total number of visible faces */
static int gpu_bmesh_face_visible_count(PBVHTriBuf *tribuf, int mat_nr)
{
  int totface = 0;

  for (int i = 0; i < tribuf->tottri; i++) {
    PBVHTri *tri = tribuf->tris + i;

    BMFace *f = (BMFace *)tri->f.i;
    if (f->mat_nr != mat_nr || BM_elem_flag_test(f, BM_ELEM_HIDDEN)) {
      continue;
    }

    totface++;
  }

  return totface;
}

void GPU_pbvh_bmesh_buffers_update_free(GPU_PBVH_Buffers *buffers)
{
  if (buffers->last_tribuf_tris) {
    // bmesh indexed drawing frees buffers by itself
    return;
  }

  GPU_BATCH_DISCARD_SAFE(buffers->lines);
  GPU_INDEXBUF_DISCARD_SAFE(buffers->index_lines_buf);
}

static int gpu_pbvh_make_attr_offs(AttributeDomainMask domain_mask,
                                   eCustomDataMask type_mask,
                                   const CustomData *vdata,
                                   const CustomData *edata,
                                   const CustomData *ldata,
                                   const CustomData *pdata,
                                   GPUAttrRef r_cd_vcols[MAX_GPU_ATTR],
                                   bool active_only,
                                   int active_type,
                                   int active_domain,
                                   const CustomDataLayer *active_vcol_layer,
                                   const CustomDataLayer *render_vcol_layer)
{
  if (active_only) {
    const CustomData *cdata = active_domain == ATTR_DOMAIN_POINT ? vdata : ldata;

    int idx = active_vcol_layer ? active_vcol_layer - cdata->layers : -1;

    if (idx >= 0 && idx < cdata->totlayer) {
      r_cd_vcols[0].cd_offset = cdata->layers[idx].offset;
      r_cd_vcols[0].domain = active_domain;
      r_cd_vcols[0].type = active_type;
      r_cd_vcols[0].layer_idx = idx;

      return 1;
    }

    return 0;
  }

  const CustomData *datas[4] = {vdata, edata, pdata, ldata};

  int count = 0;
  for (eAttrDomain domain = 0; domain < 4; domain++) {
    const CustomData *cdata = datas[domain];

    if (!cdata || !((1 << domain) & domain_mask)) {
      continue;
    }

    CustomDataLayer *cl = cdata->layers;

    for (int i = 0; count < MAX_GPU_ATTR && i < cdata->totlayer; i++, cl++) {
      if ((CD_TYPE_AS_MASK(cl->type) & type_mask) && !(cl->flag & CD_FLAG_TEMPORARY)) {
        GPUAttrRef *ref = r_cd_vcols + count;

        ref->cd_offset = cl->offset;
        ref->type = cl->type;
        ref->layer_idx = i;
        ref->domain = domain;

        count++;
      }
    }
  }

  /* ensure render layer is last
    draw cache code seems to need this
   */

  for (int i = 0; i < count; i++) {
    GPUAttrRef *ref = r_cd_vcols + i;
    const CustomData *cdata = datas[ref->domain];

    if (cdata->layers + ref->layer_idx == render_vcol_layer) {
      SWAP(GPUAttrRef, r_cd_vcols[i], r_cd_vcols[count - 1]);
      break;
    }
  }

  return count;
}

void GPU_pbvh_need_full_render_set(bool state)
{
  g_vbo_id.need_full_render = state;
  g_vbo_id.active_vcol_only = !state;
}

bool GPU_pbvh_need_full_render_get()
{
  return g_vbo_id.need_full_render;
}

static bool gpu_pbvh_format_equals(PBVHGPUFormat *a, PBVHGPUFormat *b)
{
  bool bad = false;

  bad |= a->active_vcol_only != b->active_vcol_only;
  bad |= a->fast_mode != b->fast_mode;
  bad |= a->need_full_render != b->need_full_render;

  bad |= a->pos != b->pos;
  bad |= a->fset != b->fset;
  bad |= a->msk != b->msk;
  bad |= a->nor != b->nor;

  for (int i = 0; i < MIN2(a->totuv, b->totuv); i++) {
    bad |= a->uv[i] != b->uv[i];
  }

  for (int i = 0; i < MIN2(a->totcol, b->totcol); i++) {
    bad |= a->col[i] != b->col[i];
  }

  bad |= a->totuv != b->totuv;
  bad |= a->totcol != b->totcol;

  return !bad;
}

bool GPU_pbvh_update_attribute_names(
    const CustomData *vdata,
    const CustomData *ldata,
    bool need_full_render,
    bool fast_mode,  // fast mode renders without vcol, uv, facesets, even mask, etc
    int active_vcol_type,
    int active_vcol_domain,
    const CustomDataLayer *active_vcol_layer,
    const CustomDataLayer *render_vcol_layer,
    bool active_attrs_only)
{
  PBVHGPUFormat *vbo_id = &g_vbo_id;
  const bool active_only = active_attrs_only;
  PBVHGPUFormat old_format = *vbo_id;

  GPU_vertformat_clear(&vbo_id->format);

  if (vbo_id->format.attr_len == 0) {
    vbo_id->pos = GPU_vertformat_attr_add(
        &vbo_id->format, "pos", GPU_COMP_F32, 3, GPU_FETCH_FLOAT);
    vbo_id->nor = GPU_vertformat_attr_add(
        &vbo_id->format, "nor", GPU_COMP_I16, 3, GPU_FETCH_INT_TO_FLOAT_UNIT);

    /* TODO: Do not allocate these `.msk` and `.col` when they are not used. */
    vbo_id->msk = GPU_vertformat_attr_add(
        &vbo_id->format, "msk", GPU_COMP_U8, 1, GPU_FETCH_INT_TO_FLOAT_UNIT);

    vbo_id->totcol = 0;

    int ci = 0;

    GPUAttrRef vcol_layers[MAX_GPU_ATTR];
    int totlayer = gpu_pbvh_make_attr_offs(ATTR_DOMAIN_MASK_POINT | ATTR_DOMAIN_MASK_CORNER,
                                           CD_MASK_PROP_COLOR | CD_MASK_PROP_BYTE_COLOR,
                                           vdata,
                                           NULL,
                                           ldata,
                                           NULL,
                                           vcol_layers,
                                           active_only,
                                           active_vcol_type,
                                           active_vcol_domain,
                                           active_vcol_layer,
                                           render_vcol_layer);

    for (int i = 0; i < totlayer; i++) {
      GPUAttrRef *ref = vcol_layers + i;
      const CustomData *cdata = ref->domain == ATTR_DOMAIN_POINT ? vdata : ldata;

      const CustomDataLayer *cl = cdata->layers + ref->layer_idx;

      if (vbo_id->totcol < MAX_GPU_ATTR) {
        vbo_id->col[ci++] = GPU_vertformat_attr_add(
            &vbo_id->format, "c", GPU_COMP_U16, 4, GPU_FETCH_INT_TO_FLOAT_UNIT);
        vbo_id->totcol++;

        bool is_render = render_vcol_layer == cl;
        bool is_active = active_vcol_layer == cl;

        DRW_make_cdlayer_attr_aliases(&vbo_id->format, "c", cdata, cl, is_render, is_active);
      }
    }

    /* ensure at least one vertex color layer */
    if (vbo_id->totcol == 0) {
      vbo_id->col[0] = GPU_vertformat_attr_add(
          &vbo_id->format, "c", GPU_COMP_U16, 4, GPU_FETCH_INT_TO_FLOAT_UNIT);
      vbo_id->totcol = 1;

      GPU_vertformat_alias_add(&vbo_id->format, "ac");
    }

    vbo_id->fset = GPU_vertformat_attr_add(
        &vbo_id->format, "fset", GPU_COMP_U8, 3, GPU_FETCH_INT_TO_FLOAT_UNIT);

    if (ldata && CustomData_has_layer(ldata, CD_MLOOPUV)) {
      GPUAttrRef uv_layers[MAX_GPU_ATTR];
      CustomDataLayer *active = NULL, *render = NULL;

      active = get_active_layer(ldata, CD_MLOOPUV);
      render = get_render_layer(ldata, CD_MLOOPUV);

      int totlayer = gpu_pbvh_make_attr_offs(ATTR_DOMAIN_MASK_CORNER,
                                             CD_MASK_MLOOPUV,
                                             NULL,
                                             NULL,
                                             ldata,
                                             NULL,
                                             uv_layers,
                                             active_only,
                                             CD_MLOOPUV,
                                             ATTR_DOMAIN_CORNER,
                                             active,
                                             render);

      vbo_id->totuv = totlayer;

      for (int i = 0; i < totlayer; i++) {
        GPUAttrRef *ref = uv_layers + i;

        vbo_id->uv[i] = GPU_vertformat_attr_add(
            &vbo_id->format, "uvs", GPU_COMP_F32, 2, GPU_FETCH_FLOAT);

        CustomDataLayer *cl = ldata->layers + ref->layer_idx;
        bool is_active = ref->layer_idx == CustomData_get_active_layer_index(ldata, CD_MLOOPUV);

        DRW_make_cdlayer_attr_aliases(&vbo_id->format, "u", ldata, cl, cl == render, is_active);

        if (cl == render) {
          GPU_vertformat_alias_add(&vbo_id->format, "a");
        }
      }
    }
  }

  if (!gpu_pbvh_format_equals(&old_format, vbo_id)) {
    return true;
  }

  return false;
}

static void gpu_flat_vcol_make_vert(float co[3],
                                    BMVert *v,
                                    BMLoop *l,
                                    GPUVertBuf *vert_buf,
                                    int v_index,
                                    GPUAttrRef vcol_refs[MAX_GPU_ATTR],
                                    int totoffsets,
                                    const float fno[3])
{
  for (int i = 0; i < totoffsets; i++) {
    float color[4];

    gpu_bmesh_get_vcol(v, l, vcol_refs + i, color);

    ushort vcol[4];

    // printf(
    //    "%.2f %.2f %.2f %.2f\n", mp->color[0], mp->color[1], mp->color[2], mp->color[3]);
    vcol[0] = unit_float_to_ushort_clamp(color[0]);
    vcol[1] = unit_float_to_ushort_clamp(color[1]);
    vcol[2] = unit_float_to_ushort_clamp(color[2]);
    vcol[3] = unit_float_to_ushort_clamp(color[3]);

    GPU_vertbuf_attr_set(vert_buf, g_vbo_id.col[i], v_index, vcol);
  }

  /* Set coord, normal, and mask */
  GPU_vertbuf_attr_set(vert_buf, g_vbo_id.pos, v_index, co);

  short no_short[3];

  normal_float_to_short_v3(no_short, fno ? fno : v->no);
  GPU_vertbuf_attr_set(vert_buf, g_vbo_id.nor, v_index, no_short);
}

/* Creates a vertex buffer (coordinate, normal, color) and, if smooth
 * shading, an element index buffer.
 * Threaded - do not call any functions that use OpenGL calls! */
static void GPU_pbvh_bmesh_buffers_update_flat_vcol(GPU_PBVH_Buffers *buffers,
                                                    BMesh *bm,
                                                    TableGSet *bm_faces,
                                                    TableGSet *bm_unique_verts,
                                                    TableGSet *bm_other_verts,
                                                    PBVHTriBuf *tribuf,
                                                    const int update_flags,
                                                    const int cd_vert_node_offset,
                                                    int face_sets_color_seed,
                                                    int face_sets_color_default,
                                                    short mat_nr,
                                                    int active_vcol_type,
                                                    int active_vcol_domain,
                                                    CustomDataLayer *active_vcol_layer,
                                                    CustomDataLayer *render_vcol_layer)
{
  bool active_vcol_only = g_vbo_id.active_vcol_only;

  const bool show_face_sets = CustomData_has_layer(&bm->pdata, CD_SCULPT_FACE_SETS) &&
                              (update_flags & GPU_PBVH_BUFFERS_SHOW_SCULPT_FACE_SETS) != 0;

  int tottri, totvert;
  bool empty_mask = true;
  int cd_fset_offset = CustomData_get_offset(&bm->pdata, CD_SCULPT_FACE_SETS);

  GPUAttrRef cd_vcols[MAX_GPU_ATTR];
  GPUAttrRef cd_uvs[MAX_GPU_ATTR];

  const int cd_vcol_count = gpu_pbvh_make_attr_offs(ATTR_DOMAIN_MASK_POINT |
                                                        ATTR_DOMAIN_MASK_CORNER,
                                                    CD_MASK_PROP_COLOR | CD_MASK_PROP_BYTE_COLOR,
                                                    &bm->vdata,
                                                    NULL,
                                                    &bm->ldata,
                                                    NULL,
                                                    cd_vcols,
                                                    active_vcol_only,
                                                    active_vcol_type,
                                                    active_vcol_domain,
                                                    active_vcol_layer,
                                                    render_vcol_layer);

  int cd_uv_count = gpu_pbvh_make_attr_offs(ATTR_DOMAIN_MASK_CORNER,
                                            CD_MASK_MLOOPUV,
                                            NULL,
                                            NULL,
                                            &bm->ldata,
                                            NULL,
                                            cd_uvs,
                                            active_vcol_only,
                                            CD_MLOOPUV,
                                            ATTR_DOMAIN_CORNER,
                                            get_active_layer(&bm->ldata, CD_MLOOPUV),
                                            get_render_layer(&bm->ldata, CD_MLOOPUV));
  /* Count visible triangles */
  tottri = gpu_bmesh_face_visible_count(tribuf, mat_nr) * 6;
  totvert = tottri * 3;

  if (!tottri) {
    if (BLI_table_gset_len(bm_faces) != 0) {
      /* Node is just hidden. */
    }
    else {
      buffers->clear_bmesh_on_flush = true;
    }
    buffers->tot_tri = 0;
    return;
  }

  /* TODO: make mask layer optional for bmesh buffer. */
  const int cd_vert_mask_offset = CustomData_get_offset(&bm->vdata, CD_PAINT_MASK);

  bool default_face_set = true;

  /* Fill vertex buffer */
  if (!gpu_pbvh_vert_buf_data_set(buffers, totvert)) {
    /* Memory map failed */
    return;
  }

  int v_index = 0;

  GPUIndexBufBuilder elb_lines;
  GPU_indexbuf_init(&elb_lines, GPU_PRIM_LINES, tottri * 3, tottri * 3);

  for (int i = 0; i < tribuf->tottri; i++) {
    PBVHTri *tri = tribuf->tris + i;
    BMFace *f = (BMFace *)tri->f.i;

    if (f->mat_nr != mat_nr) {
      continue;
    }

    if (!BM_elem_flag_test(f, BM_ELEM_HIDDEN)) {
      BMVert *v[3];
      BMLoop *l[3];

      float fmask = 0.0f;

      v[0] = (BMVert *)tribuf->verts[tri->v[0]].i;
      v[1] = (BMVert *)tribuf->verts[tri->v[1]].i;
      v[2] = (BMVert *)tribuf->verts[tri->v[2]].i;

      if (tribuf->loops) {
        l[0] = (BMLoop *)tribuf->loops[tri->v[0]];
        l[1] = (BMLoop *)tribuf->loops[tri->v[1]];
        l[2] = (BMLoop *)tribuf->loops[tri->v[2]];
      }
      else {
        l[0] = l[1] = l[2] = NULL;
      }

      /* Average mask value */
      for (int j = 0; j < 3; j++) {
        fmask += BM_ELEM_CD_GET_FLOAT(v[j], cd_vert_mask_offset);
      }
      fmask /= 3.0f;

      uchar face_set_color[4] = {UCHAR_MAX, UCHAR_MAX, UCHAR_MAX, UCHAR_MAX};

      if (show_face_sets && cd_fset_offset >= 0) {
        const int fset = BM_ELEM_CD_GET_INT(f, cd_fset_offset);

        /* Skip for the default color Face Set to render it white. */
        if (fset != face_sets_color_default) {
          BKE_paint_face_set_overlay_color_get(fset, face_sets_color_seed, face_set_color);
          default_face_set = false;
        }
      }

      float cent[3] = {0.0f, 0.0f, 0.0f};
      add_v3_v3(cent, v[0]->co);
      add_v3_v3(cent, v[1]->co);
      add_v3_v3(cent, v[2]->co);
      mul_v3_fl(cent, 1.0 / 3.0);

      float cos[7][3];

      copy_v3_v3(cos[0], v[0]->co);
      copy_v3_v3(cos[1], v[1]->co);
      copy_v3_v3(cos[2], v[2]->co);

      copy_v3_v3(cos[6], cent);

      interp_v3_v3v3(cos[3], v[0]->co, v[1]->co, 0.5f);
      interp_v3_v3v3(cos[4], v[1]->co, v[2]->co, 0.5f);
      interp_v3_v3v3(cos[5], v[2]->co, v[0]->co, 0.5f);

      for (int k = 0; k < cd_uv_count; k++) {
        MLoopUV *uvs[3] = {
            BM_ELEM_CD_GET_VOID_P(l[0], cd_uvs[k].cd_offset),
            BM_ELEM_CD_GET_VOID_P(l[1], cd_uvs[k].cd_offset),
            BM_ELEM_CD_GET_VOID_P(l[2], cd_uvs[k].cd_offset),
        };

        float uvcent[2] = {0.0f, 0.0f};
        add_v2_v2(uvcent, uvs[0]->uv);
        add_v2_v2(uvcent, uvs[1]->uv);
        add_v2_v2(uvcent, uvs[2]->uv);
        mul_v2_fl(uvcent, 1.0 / 3.0);

        float uvcos[7][2];

        copy_v2_v2(uvcos[0], uvs[0]->uv);
        copy_v2_v2(uvcos[1], uvs[1]->uv);
        copy_v2_v2(uvcos[2], uvs[2]->uv);

        copy_v2_v2(uvcos[6], cent);

        interp_v2_v2v2(uvcos[3], uvs[0]->uv, uvs[1]->uv, 0.5f);
        interp_v2_v2v2(uvcos[4], uvs[1]->uv, uvs[2]->uv, 0.5f);
        interp_v2_v2v2(uvcos[5], uvs[2]->uv, uvs[0]->uv, 0.5f);

        for (int j = 0; j < 3; j++) {
          int next = 3 + ((j) % 3);
          int prev = 3 + ((j + 3 - 1) % 3);

          GPU_vertbuf_attr_set(buffers->vert_buf, g_vbo_id.uv[k], v_index, uvs[j]);
          GPU_vertbuf_attr_set(buffers->vert_buf, g_vbo_id.uv[k], v_index + 1, uvcos[next]);
          GPU_vertbuf_attr_set(buffers->vert_buf, g_vbo_id.uv[k], v_index + 2, uvcos[6]);

          GPU_vertbuf_attr_set(buffers->vert_buf, g_vbo_id.uv[k], v_index + 3, uvs[j]);
          GPU_vertbuf_attr_set(buffers->vert_buf, g_vbo_id.uv[k], v_index + 4, uvcos[6]);
          GPU_vertbuf_attr_set(buffers->vert_buf, g_vbo_id.uv[k], v_index + 5, uvcos[prev]);
        }
      }

      const int v_start = v_index;

      for (int j = 0; j < 3; j++) {
        int next = 3 + ((j) % 3);
        int prev = 3 + ((j + 3 - 1) % 3);

        gpu_flat_vcol_make_vert(
            v[j]->co, v[j], l[j], buffers->vert_buf, v_index, cd_vcols, cd_vcol_count, f->no);
        gpu_flat_vcol_make_vert(
            cos[next], v[j], l[j], buffers->vert_buf, v_index + 1, cd_vcols, cd_vcol_count, f->no);
        gpu_flat_vcol_make_vert(
            cos[6], v[j], l[j], buffers->vert_buf, v_index + 2, cd_vcols, cd_vcol_count, f->no);

        gpu_flat_vcol_make_vert(
            v[j]->co, v[j], l[j], buffers->vert_buf, v_index + 3, cd_vcols, cd_vcol_count, f->no);
        gpu_flat_vcol_make_vert(
            cos[6], v[j], l[j], buffers->vert_buf, v_index + 4, cd_vcols, cd_vcol_count, f->no);
        gpu_flat_vcol_make_vert(
            cos[prev], v[j], l[j], buffers->vert_buf, v_index + 5, cd_vcols, cd_vcol_count, f->no);

        /*
          v1
          |\
          |   \
          v3    v4
          |  v6   \
          |         \
          v0---v5---v2
          */

        next = j == 2 ? v_start : v_index + 6;

        if (tri->eflag & 1) {
          GPU_indexbuf_add_line_verts(&elb_lines, v_index, next);
          // GPU_indexbuf_add_line_verts(&elb_lines, v_index + 1, v_index + 2);
          // GPU_indexbuf_add_line_verts(&elb_lines, v_index + 2, v_index + 0);
        }

        if (tri->eflag & 2) {
          // GPU_indexbuf_add_line_verts(&elb_lines, v_index + 1, v_index + 2);
        }

        if (tri->eflag & 4) {
          // GPU_indexbuf_add_line_verts(&elb_lines, v_index + 2, v_index + 0);
        }

        v_index += 6;
      }
    }
  }

  buffers->index_lines_buf = GPU_indexbuf_build(&elb_lines);
  buffers->tot_tri = tottri;

  /* Get material index from the last face we iterated on. */
  buffers->material_index = mat_nr;

  buffers->show_overlay = (!empty_mask || !default_face_set) && !g_vbo_id.fast_mode;

  gpu_pbvh_batch_init(buffers, GPU_PRIM_TRIS);
}

static void GPU_pbvh_bmesh_buffers_update_indexed(GPU_PBVH_Buffers *buffers,
                                                  BMesh *bm,
                                                  TableGSet *bm_faces,
                                                  TableGSet *bm_unique_verts,
                                                  TableGSet *bm_other_verts,
                                                  PBVHTriBuf *tribuf,
                                                  const int update_flags,
                                                  const int cd_vert_node_offset,
                                                  int face_sets_color_seed,
                                                  int face_sets_color_default,
                                                  bool flat_vcol,
                                                  short mat_nr,
                                                  int active_vcol_type,
                                                  int active_vcol_domain,
                                                  CustomDataLayer *active_vcol_layer,
                                                  CustomDataLayer *render_vcol_layer)
{

  bool active_vcol_only = g_vbo_id.active_vcol_only;

  const bool show_mask = (update_flags & GPU_PBVH_BUFFERS_SHOW_MASK) != 0 && !g_vbo_id.fast_mode;
  bool show_vcol = (update_flags & GPU_PBVH_BUFFERS_SHOW_VCOL) != 0 && active_vcol_type != -1;

  if (g_vbo_id.totcol == 0 && g_vbo_id.fast_mode) {
    show_vcol = false;
  }

  bool need_indexed = buffers->last_tribuf_tris != tribuf->tris;

  buffers->last_tribuf_tris = tribuf->tris;

  int tottri, totvert;
  bool empty_mask = true;

  GPUAttrRef cd_vcols[MAX_GPU_ATTR];
  GPUAttrRef cd_uvs[MAX_GPU_ATTR];

  int cd_vcol_count = gpu_pbvh_make_attr_offs(ATTR_DOMAIN_MASK_POINT | ATTR_DOMAIN_MASK_CORNER,
                                              CD_MASK_PROP_COLOR | CD_MASK_PROP_BYTE_COLOR,
                                              &bm->vdata,
                                              NULL,
                                              &bm->ldata,
                                              NULL,
                                              cd_vcols,
                                              active_vcol_only,
                                              active_vcol_type,
                                              active_vcol_domain,
                                              active_vcol_layer,
                                              render_vcol_layer);

  int cd_uv_count = gpu_pbvh_make_attr_offs(ATTR_DOMAIN_MASK_CORNER,
                                            CD_MASK_MLOOPUV,
                                            NULL,
                                            NULL,
                                            &bm->ldata,
                                            NULL,
                                            cd_uvs,
                                            active_vcol_only,
                                            CD_MLOOPUV,
                                            ATTR_DOMAIN_CORNER,
                                            get_active_layer(&bm->ldata, CD_MLOOPUV),
                                            get_render_layer(&bm->ldata, CD_MLOOPUV));

  /* Count visible triangles */
  tottri = gpu_bmesh_face_visible_count(tribuf, mat_nr);

  /* Count visible vertices */
  totvert = tribuf->totvert;

  if (!tottri) {
    if (BLI_table_gset_len(bm_faces) != 0) {
      /* Node is just hidden. */
    }
    else {
      buffers->clear_bmesh_on_flush = true;
    }
    buffers->tot_tri = 0;
    return;
  }

  /* TODO, make mask layer optional for bmesh buffer */
  const int cd_vert_mask_offset = CustomData_get_offset(&bm->vdata, CD_PAINT_MASK);
  int cd_fset_offset = CustomData_get_offset(&bm->pdata, CD_SCULPT_FACE_SETS);

  // int totuv = CustomData_get_offset(&bm->ldata, CD_MLOOPUV);
  // int *cd_uvs = BLI_array_alloca(cd_uvs, totuv);
  const bool have_uv = cd_uv_count > 0;

  bool default_face_set = true;

  /* Fill vertex buffer */
  if (!gpu_pbvh_vert_buf_data_set(buffers, totvert)) {
    /* Memory map failed */
    return;
  }

  for (int i = 0; i < tribuf->totvert; i++) {
    BMVert *v = (BMVert *)tribuf->verts[i].i;
    BMLoop *l = (BMLoop *)tribuf->loops[i];

    gpu_bmesh_vert_to_buffer_copy(bm,
                                  v,
                                  l,
                                  buffers->vert_buf,
                                  i,
                                  NULL,
                                  NULL,
                                  cd_vert_mask_offset,
                                  cd_vert_node_offset,
                                  show_mask,
                                  show_vcol,
                                  &empty_mask,
                                  cd_vcols,
                                  cd_vcol_count);

    if (!g_vbo_id.fast_mode) {
      uchar face_set_color[3] = {UCHAR_MAX, UCHAR_MAX, UCHAR_MAX};

      /* Add default face sets color to avoid artifacts. */
      int fset = BM_ELEM_CD_GET_INT(l->f, cd_fset_offset);

      if (fset != face_sets_color_default) {
        default_face_set = false;
        BKE_paint_face_set_overlay_color_get(fset, face_sets_color_seed, face_set_color);
      }

      GPU_vertbuf_attr_set(buffers->vert_buf, g_vbo_id.fset, i, &face_set_color);
    }

    if (have_uv) {
      for (int j = 0; j < cd_uv_count; j++) {
        MLoopUV *mu = BM_ELEM_CD_GET_VOID_P(l, cd_uvs[j].cd_offset);
        GPU_vertbuf_attr_set(buffers->vert_buf, g_vbo_id.uv[j], i, mu->uv);
      }
    }
  }

  if (!need_indexed) {
    buffers->material_index = mat_nr;
    buffers->show_overlay = (!empty_mask || !default_face_set) && !g_vbo_id.fast_mode;

    gpu_pbvh_batch_init(buffers, GPU_PRIM_TRIS);
    return;
  }

  GPU_BATCH_DISCARD_SAFE(buffers->triangles);
  GPU_BATCH_DISCARD_SAFE(buffers->lines);
  GPU_INDEXBUF_DISCARD_SAFE(buffers->index_lines_buf);
  GPU_INDEXBUF_DISCARD_SAFE(buffers->index_buf);

  /* Fill the vertex and triangle buffer in one pass over faces. */
  GPUIndexBufBuilder elb, elb_lines;
  GPU_indexbuf_init(&elb, GPU_PRIM_TRIS, tottri, totvert);
  GPU_indexbuf_init(&elb_lines, GPU_PRIM_LINES, tottri * 3, totvert);

  for (int i = 0; i < tribuf->tottri; i++) {
    PBVHTri *tri = tribuf->tris + i;

    BMFace *f = (BMFace *)tri->f.i;
    if (f->mat_nr != mat_nr || BM_elem_flag_test(f, BM_ELEM_HIDDEN)) {
      continue;
    }

    GPU_indexbuf_add_tri_verts(&elb, tri->v[0], tri->v[1], tri->v[2]);

    GPU_indexbuf_add_line_verts(&elb_lines, tri->v[0], tri->v[1]);
    GPU_indexbuf_add_line_verts(&elb_lines, tri->v[1], tri->v[2]);
    GPU_indexbuf_add_line_verts(&elb_lines, tri->v[2], tri->v[0]);
  }

  buffers->tot_tri = tottri;

  if (buffers->index_buf == NULL) {
    buffers->index_buf = GPU_indexbuf_build(&elb);
  }
  else {
    GPU_indexbuf_build_in_place(&elb, buffers->index_buf);
  }
  buffers->index_lines_buf = GPU_indexbuf_build(&elb_lines);

  buffers->material_index = mat_nr;
  buffers->show_overlay = (!empty_mask || !default_face_set) && !g_vbo_id.fast_mode;

  gpu_pbvh_batch_init(buffers, GPU_PRIM_TRIS);
}

/* Creates a vertex buffer (coordinate, normal, color) and, if smooth
 * shading, an element index buffer.
 * Threaded - do not call any functions that use OpenGL calls! */
void GPU_pbvh_bmesh_buffers_update(PBVHGPUBuildArgs *args)
{
  BMesh *bm = args->bm;
  GPU_PBVH_Buffers *buffers = args->buffers;
  PBVHTriBuf *tribuf = args->tribuf;
  const int update_flags = args->update_flags;
  const int mat_nr = args->mat_nr;

  bool active_vcol_only = g_vbo_id.active_vcol_only;

  if (args->flat_vcol && args->active_vcol_type != -1) {
    GPU_pbvh_bmesh_buffers_update_flat_vcol(buffers,
                                            bm,
                                            args->bm_faces,
                                            args->bm_unique_verts,
                                            args->bm_other_verts,
                                            tribuf,
                                            update_flags,
                                            args->cd_vert_node_offset,
                                            args->face_sets_color_seed,
                                            args->face_sets_color_default,
                                            mat_nr,
                                            args->active_vcol_type,
                                            args->active_vcol_domain,
                                            args->active_vcol_layer,
                                            args->render_vcol_layer);
    return;
  }

  const bool have_uv = CustomData_has_layer(&bm->ldata, CD_MLOOPUV);
  const bool show_vcol = (update_flags & GPU_PBVH_BUFFERS_SHOW_VCOL) != 0 &&
                         args->active_vcol_type != -1;
  const bool show_mask = (update_flags & GPU_PBVH_BUFFERS_SHOW_MASK) != 0 && !g_vbo_id.fast_mode;
  const bool show_face_sets = CustomData_has_layer(&bm->pdata, CD_SCULPT_FACE_SETS) &&
                              (update_flags & GPU_PBVH_BUFFERS_SHOW_SCULPT_FACE_SETS) != 0 &&
                              !g_vbo_id.fast_mode;

  int tottri, totvert;
  bool empty_mask = true;
  int cd_fset_offset = CustomData_get_offset(&bm->pdata, CD_SCULPT_FACE_SETS);

  GPUAttrRef cd_vcols[MAX_GPU_ATTR];
  GPUAttrRef cd_uvs[MAX_GPU_ATTR];

  int cd_vcol_count = gpu_pbvh_make_attr_offs(ATTR_DOMAIN_MASK_POINT | ATTR_DOMAIN_MASK_CORNER,
                                              CD_MASK_PROP_COLOR | CD_MASK_PROP_BYTE_COLOR,
                                              &bm->vdata,
                                              NULL,
                                              &bm->ldata,
                                              NULL,
                                              cd_vcols,
                                              active_vcol_only,
                                              args->active_vcol_type,
                                              args->active_vcol_domain,
                                              args->active_vcol_layer,
                                              args->render_vcol_layer);

  int cd_uv_count = gpu_pbvh_make_attr_offs(ATTR_DOMAIN_MASK_CORNER,
                                            CD_MASK_MLOOPUV,
                                            NULL,
                                            NULL,
                                            &bm->ldata,
                                            NULL,
                                            cd_uvs,
                                            active_vcol_only,
                                            CD_MLOOPUV,
                                            ATTR_DOMAIN_CORNER,
                                            get_active_layer(&bm->ldata, CD_MLOOPUV),
                                            get_render_layer(&bm->ldata, CD_MLOOPUV));
  /* Count visible triangles */
  if (buffers->smooth) {
    GPU_pbvh_bmesh_buffers_update_indexed(buffers,
                                          bm,
                                          args->bm_faces,
                                          args->bm_unique_verts,
                                          args->bm_other_verts,
                                          tribuf,
                                          update_flags,
                                          args->cd_vert_node_offset,
                                          args->face_sets_color_seed,
                                          args->face_sets_color_default,
                                          args->flat_vcol,
                                          mat_nr,
                                          args->active_vcol_type,
                                          args->active_vcol_domain,
                                          args->active_vcol_layer,
                                          args->render_vcol_layer);
    return;
  }

  buffers->last_tribuf_tris = NULL;

  /* TODO, make mask layer optional for bmesh buffer */
  const int cd_vert_mask_offset = CustomData_get_offset(&bm->vdata, CD_PAINT_MASK);
  int face_sets_color_default = args->face_sets_color_default;
  int face_sets_color_seed = args->face_sets_color_seed;
  int cd_vert_node_offset = args->cd_vert_node_offset;

  bool default_face_set = true;

  tottri = gpu_bmesh_face_visible_count(tribuf, mat_nr);
  totvert = tottri * 3;

  if (!tottri) {
    /* empty node (i.e. not just hidden)? */
    if (BLI_table_gset_len(args->bm_faces) == 0) {
      buffers->clear_bmesh_on_flush = true;
    }

    buffers->tot_tri = 0;
    return;
  }
  /* Fill vertex buffer */
  if (!gpu_pbvh_vert_buf_data_set(buffers, totvert)) {
    /* Memory map failed */
    return;
  }

  int v_index = 0;

  GPUIndexBufBuilder elb_lines;
  GPU_indexbuf_init(&elb_lines, GPU_PRIM_LINES, tottri * 3, tottri * 3);

  for (int i = 0; i < tribuf->tottri; i++) {
    PBVHTri *tri = tribuf->tris + i;
    BMFace *f = (BMFace *)tri->f.i;
    BMLoop **l = (BMLoop **)tri->l;
    BMVert *v[3];

    if (f->mat_nr != mat_nr || BM_elem_flag_test(f, BM_ELEM_HIDDEN)) {
      continue;
    }

    v[0] = l[0]->v;
    v[1] = l[1]->v;
    v[2] = l[2]->v;

    float fmask = 0.0f;
    int i;

    /* Average mask value */
    for (i = 0; i < 3; i++) {
      fmask += BM_ELEM_CD_GET_FLOAT(v[i], cd_vert_mask_offset);
    }
    fmask /= 3.0f;

    if (tri->eflag & 1) {
      GPU_indexbuf_add_line_verts(&elb_lines, v_index + 0, v_index + 1);
    }

    if (tri->eflag & 2) {
      GPU_indexbuf_add_line_verts(&elb_lines, v_index + 1, v_index + 2);
    }

    if (tri->eflag & 4) {
      GPU_indexbuf_add_line_verts(&elb_lines, v_index + 2, v_index + 0);
    }

    uchar face_set_color[4] = {UCHAR_MAX, UCHAR_MAX, UCHAR_MAX, UCHAR_MAX};

    if (show_face_sets && cd_fset_offset >= 0) {
      const int fset = BM_ELEM_CD_GET_INT(f, cd_fset_offset);

      /* Skip for the default color Face Set to render it white. */
      if (fset != face_sets_color_default) {
        BKE_paint_face_set_overlay_color_get(fset, face_sets_color_seed, face_set_color);
        default_face_set = false;
      }
    }

    for (int j = 0; j < 3; j++) {
      float *no = buffers->smooth ? v[j]->no : f->no;

      gpu_bmesh_vert_to_buffer_copy(bm,
                                    v[j],
                                    l[j],
                                    buffers->vert_buf,
                                    v_index,
                                    no,
                                    &fmask,
                                    cd_vert_mask_offset,
                                    cd_vert_node_offset,
                                    show_mask,
                                    show_vcol,
                                    &empty_mask,
                                    cd_vcols,
                                    cd_vcol_count);

      if (have_uv) {
        for (int k = 0; k < cd_uv_count; k++) {
          MLoopUV *mu = BM_ELEM_CD_GET_VOID_P(l[j], cd_uvs[k].cd_offset);
          GPU_vertbuf_attr_set(buffers->vert_buf, g_vbo_id.uv[k], v_index, mu->uv);
        }
      }

      if (show_face_sets) {
        GPU_vertbuf_attr_set(buffers->vert_buf, g_vbo_id.fset, v_index, face_set_color);
      }
      v_index++;
    }
  }

  buffers->index_lines_buf = GPU_indexbuf_build(&elb_lines);
  buffers->tot_tri = tottri;

  /* Get material index from the last face we iterated on. */
  buffers->material_index = mat_nr;
  buffers->show_overlay = (!empty_mask || !default_face_set) && !g_vbo_id.fast_mode;

  gpu_pbvh_batch_init(buffers, GPU_PRIM_TRIS);
}

/* -------------------------------------------------------------------- */
/** \name Generic
 * \{ */

GPU_PBVH_Buffers *GPU_pbvh_bmesh_buffers_build(bool smooth_shading)
{
  GPU_PBVH_Buffers *buffers;

  buffers = MEM_callocN(sizeof(GPU_PBVH_Buffers), "GPU_Buffers");
  buffers->use_bmesh = true;
  buffers->smooth = smooth_shading || g_vbo_id.fast_mode;
  buffers->show_overlay = (!g_vbo_id.fast_mode) && !g_vbo_id.fast_mode;

  return buffers;
}

GPUBatch *GPU_pbvh_buffers_batch_get(GPU_PBVH_Buffers *buffers, bool fast, bool wires)
{
  if (wires) {
    return (fast && buffers->lines_fast) ? buffers->lines_fast : buffers->lines;
  }

  return (fast && buffers->triangles_fast) ? buffers->triangles_fast : buffers->triangles;
}

bool GPU_pbvh_buffers_has_overlays(GPU_PBVH_Buffers *buffers)
{
  return buffers->show_overlay && !g_vbo_id.fast_mode;
}

short GPU_pbvh_buffers_material_index_get(GPU_PBVH_Buffers *buffers)
{
  return buffers->material_index;
}

static void gpu_pbvh_buffers_clear(GPU_PBVH_Buffers *buffers)
{
  GPU_BATCH_DISCARD_SAFE(buffers->lines);
  GPU_BATCH_DISCARD_SAFE(buffers->lines_fast);
  GPU_BATCH_DISCARD_SAFE(buffers->triangles);
  GPU_BATCH_DISCARD_SAFE(buffers->triangles_fast);
  GPU_INDEXBUF_DISCARD_SAFE(buffers->index_lines_buf_fast);
  GPU_INDEXBUF_DISCARD_SAFE(buffers->index_lines_buf);
  GPU_INDEXBUF_DISCARD_SAFE(buffers->index_buf_fast);
  GPU_INDEXBUF_DISCARD_SAFE(buffers->index_buf);
  GPU_VERTBUF_DISCARD_SAFE(buffers->vert_buf);
}

void GPU_pbvh_buffers_update_flush(GPU_PBVH_Buffers *buffers)
{
  /* Free empty bmesh node buffers. */
  if (buffers->clear_bmesh_on_flush) {
    gpu_pbvh_buffers_clear(buffers);
    buffers->clear_bmesh_on_flush = false;
  }

  /* Force flushing to the GPU. */
  if (buffers->vert_buf && GPU_vertbuf_get_data(buffers->vert_buf)) {
    GPU_vertbuf_use(buffers->vert_buf);
  }
}

void GPU_pbvh_buffers_free(GPU_PBVH_Buffers *buffers)
{
  if (buffers) {
    gpu_pbvh_buffers_clear(buffers);
    MEM_freeN(buffers);
  }
}

/** \} */<|MERGE_RESOLUTION|>--- conflicted
+++ resolved
@@ -130,7 +130,7 @@
 static PBVHGPUFormat g_vbo_id = {{0}};
 bool pbvh_show_orig_co = false;
 
-static int gpu_pbvh_make_attr_offs(AttributeDomainMask domain_mask,
+static int gpu_pbvh_make_attr_offs(eAttrDomainMask domain_mask,
                                    eCustomDataMask type_mask,
                                    const CustomData *vdata,
                                    const CustomData *edata,
@@ -247,15 +247,9 @@
                                   const CustomData *vdata,
                                   const CustomData *ldata,
                                   const float *vmask,
-<<<<<<< HEAD
                                   const CustomDataLayer *active_vcol_layer,
                                   const CustomDataLayer *render_vcol_layer,
                                   const eAttrDomain active_vcol_domain,
-=======
-                                  const void *vcol_data,
-                                  int vcol_type,
-                                  eAttrDomain vcol_domain,
->>>>>>> 1fb36e9a
                                   const int *sculpt_face_sets,
                                   const int face_sets_color_seed,
                                   const int face_sets_color_default,
@@ -1171,7 +1165,7 @@
   GPU_INDEXBUF_DISCARD_SAFE(buffers->index_lines_buf);
 }
 
-static int gpu_pbvh_make_attr_offs(AttributeDomainMask domain_mask,
+static int gpu_pbvh_make_attr_offs(eAttrDomainMask domain_mask,
                                    eCustomDataMask type_mask,
                                    const CustomData *vdata,
                                    const CustomData *edata,
