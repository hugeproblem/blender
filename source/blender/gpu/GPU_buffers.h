/* SPDX-License-Identifier: GPL-2.0-or-later
 * Copyright 2005 Blender Foundation. All rights reserved. */

/** \file
 * \ingroup gpu
 */

#pragma once

#include <stddef.h>

#include "BKE_attribute.h"
#include "BKE_pbvh.h"

#ifdef __cplusplus
extern "C" {
#endif

struct BMesh;
struct CCGElem;
struct CCGKey;
struct DMFlagMat;
struct GSet;
struct TableGSet;
struct MLoop;
struct MLoopCol;
struct MLoopTri;
struct MSculptVert;
struct MPoly;
struct MPropCol;
struct MVert;
struct Mesh;
struct PBVH;
struct SubdivCCG;
struct CustomData;
<<<<<<< HEAD
=======

typedef struct PBVHGPUFormat PBVHGPUFormat;
>>>>>>> 67f5596f

/**
 * Buffers for drawing from PBVH grids.
 */
typedef struct GPU_PBVH_Buffers GPU_PBVH_Buffers;

typedef struct PBVHGPUBuildArgs {
  GPU_PBVH_Buffers *buffers;
  struct BMesh *bm;

  struct TableGSet *bm_faces;
  struct TableGSet *bm_unique_verts;
  struct TableGSet *bm_other_verts;

  struct PBVHTriBuf *tribuf;

  const int update_flags;
  const int cd_vert_node_offset;
  int face_sets_color_seed;
  int face_sets_color_default;
  bool flat_vcol;
  short mat_nr, active_vcol_type, active_vcol_domain;
  struct CustomDataLayer *active_vcol_layer;
  struct CustomDataLayer *render_vcol_layer;
} PBVHGPUBuildArgs;

/**
 * Build must be called once before using the other functions,
 * used every time mesh topology changes.
 *
 * Threaded: do not call any functions that use OpenGL calls!
 */
GPU_PBVH_Buffers *GPU_pbvh_mesh_buffers_build(const struct MPoly *mpoly,
                                              const struct MLoop *mloop,
                                              const struct MLoopTri *looptri,
                                              const struct MVert *mvert,
                                              const int *face_indices,
                                              const int *sculpt_face_sets,
                                              int face_indices_len,
                                              const struct Mesh *mesh);

/**
 * Threaded: do not call any functions that use OpenGL calls!
 */
GPU_PBVH_Buffers *GPU_pbvh_grid_buffers_build(int totgrid, unsigned int **grid_hidden);

/**
 * Threaded: do not call any functions that use OpenGL calls!
 */
GPU_PBVH_Buffers *GPU_pbvh_bmesh_buffers_build(bool smooth_shading);

/**
 * Free part of data for update. Not thread safe, must run in OpenGL main thread.
 */
void GPU_pbvh_bmesh_buffers_update_free(GPU_PBVH_Buffers *buffers);
void GPU_pbvh_grid_buffers_update_free(GPU_PBVH_Buffers *buffers,
                                       const struct DMFlagMat *grid_flag_mats,
                                       const int *grid_indices);

/**
 * Update mesh buffers without topology changes. Threaded.
 */
enum {
  GPU_PBVH_BUFFERS_SHOW_MASK = (1 << 1),
  GPU_PBVH_BUFFERS_SHOW_VCOL = (1 << 2),
  GPU_PBVH_BUFFERS_SHOW_SCULPT_FACE_SETS = (1 << 3),
};

/**
 * Creates a vertex buffer (coordinate, normal, color) and,
 * if smooth shading, an element index buffer.
 * Threaded: do not call any functions that use OpenGL calls!
 */
void GPU_pbvh_mesh_buffers_update(PBVHGPUFormat *vbo_id,
                                  GPU_PBVH_Buffers *buffers,
                                  const struct MVert *mvert,
<<<<<<< HEAD
                                  const struct MLoop *mloop,
                                  const struct MPoly *mpoly,
                                  const struct MLoopTri *looptri,
                                  const CustomData *vdata,
                                  const CustomData *ldata,
                                  const float *vmask,
                                  const CustomDataLayer *active_vcol_layer,
                                  const CustomDataLayer *render_vcol_layer,
                                  const eAttrDomain active_vcol_domain,
=======
                                  const CustomData *vdata,
                                  const CustomData *ldata,
                                  const float *vmask,
>>>>>>> 67f5596f
                                  const int *sculpt_face_sets,
                                  const int face_sets_color_seed,
                                  const int face_sets_color_default,
                                  const int update_flags,
<<<<<<< HEAD
                                  const float (*vert_normals)[3],
                                  struct MSculptVert *sverts);

bool GPU_pbvh_update_attribute_names(
    const CustomData *vdata,
    const CustomData *ldata,
    bool need_full_render,
    bool fast_mode,  // fast mode renders without vcol, uv, facesets, even mask, etc
    int active_vcol_type,
    int active_vcol_domain,
    const struct CustomDataLayer *active_vcol_layer,
    const struct CustomDataLayer *render_vcol_layer,
    bool active_attrs_only);
=======
                                  const float (*vert_normals)[3]);

bool GPU_pbvh_attribute_names_update(PBVHType pbvh_type,
                                     PBVHGPUFormat *vbo_id,
                                     const struct CustomData *vdata,
                                     const struct CustomData *ldata,
                                     bool active_attrs_only);
>>>>>>> 67f5596f

/**
 * Creates a vertex buffer (coordinate, normal, color) and,
 * if smooth shading, an element index buffer.
 * Threaded: do not call any functions that use OpenGL calls!
 */
<<<<<<< HEAD
void GPU_pbvh_bmesh_buffers_update(PBVHGPUBuildArgs *args);
=======
void GPU_pbvh_bmesh_buffers_update(PBVHGPUFormat *vbo_id,
                                   struct GPU_PBVH_Buffers *buffers,
                                   struct BMesh *bm,
                                   struct GSet *bm_faces,
                                   struct GSet *bm_unique_verts,
                                   struct GSet *bm_other_verts,
                                   const int update_flags);
>>>>>>> 67f5596f

/**
 * Threaded: do not call any functions that use OpenGL calls!
 */
void GPU_pbvh_grid_buffers_update(PBVHGPUFormat *vbo_id,
                                  GPU_PBVH_Buffers *buffers,
                                  struct SubdivCCG *subdiv_ccg,
                                  struct CCGElem **grids,
                                  const struct DMFlagMat *grid_flag_mats,
                                  int *grid_indices,
                                  int totgrid,
                                  const int *sculpt_face_sets,
                                  int face_sets_color_seed,
                                  int face_sets_color_default,
                                  const struct CCGKey *key,
                                  int update_flags);

/**
 * Finish update. Not thread safe, must run in OpenGL main
 * thread.
 */
void GPU_pbvh_buffers_update_flush(GPU_PBVH_Buffers *buffers);

/**
 * Free buffers. Not thread safe, must run in OpenGL main thread.
 */
void GPU_pbvh_buffers_free(GPU_PBVH_Buffers *buffers);

/** Draw. */
struct GPUBatch *GPU_pbvh_buffers_batch_get(GPU_PBVH_Buffers *buffers, bool fast, bool wires);

short GPU_pbvh_buffers_material_index_get(GPU_PBVH_Buffers *buffers);
bool GPU_pbvh_buffers_has_overlays(GPU_PBVH_Buffers *buffers);
float *GPU_pbvh_get_extra_matrix(GPU_PBVH_Buffers *buffers);

/** if need_full_render is false, only the active (not render!)
   vcol layer will be uploaded to GPU*/

void GPU_pbvh_need_full_render_set(bool state);
bool GPU_pbvh_need_full_render_get(void);

PBVHGPUFormat *GPU_pbvh_make_format(void);
void GPU_pbvh_free_format(PBVHGPUFormat *vbo_id);

#ifdef __cplusplus
}
#endif<|MERGE_RESOLUTION|>--- conflicted
+++ resolved
@@ -33,11 +33,8 @@
 struct PBVH;
 struct SubdivCCG;
 struct CustomData;
-<<<<<<< HEAD
-=======
 
 typedef struct PBVHGPUFormat PBVHGPUFormat;
->>>>>>> 67f5596f
 
 /**
  * Buffers for drawing from PBVH grids.
@@ -70,7 +67,8 @@
  *
  * Threaded: do not call any functions that use OpenGL calls!
  */
-GPU_PBVH_Buffers *GPU_pbvh_mesh_buffers_build(const struct MPoly *mpoly,
+GPU_PBVH_Buffers *GPU_pbvh_mesh_buffers_build(PBVHGPUFormat *vbo_id,
+                                              const struct MPoly *mpoly,
                                               const struct MLoop *mloop,
                                               const struct MLoopTri *looptri,
                                               const struct MVert *mvert,
@@ -87,13 +85,14 @@
 /**
  * Threaded: do not call any functions that use OpenGL calls!
  */
-GPU_PBVH_Buffers *GPU_pbvh_bmesh_buffers_build(bool smooth_shading);
+GPU_PBVH_Buffers *GPU_pbvh_bmesh_buffers_build(PBVHGPUFormat *vbo_id, bool smooth_shading);
 
 /**
  * Free part of data for update. Not thread safe, must run in OpenGL main thread.
  */
-void GPU_pbvh_bmesh_buffers_update_free(GPU_PBVH_Buffers *buffers);
-void GPU_pbvh_grid_buffers_update_free(GPU_PBVH_Buffers *buffers,
+void GPU_pbvh_bmesh_buffers_update_free(PBVHGPUFormat *vbo_id, GPU_PBVH_Buffers *buffers);
+void GPU_pbvh_grid_buffers_update_free(PBVHGPUFormat *vbo_id,
+                                       GPU_PBVH_Buffers *buffers,
                                        const struct DMFlagMat *grid_flag_mats,
                                        const int *grid_indices);
 
@@ -114,40 +113,13 @@
 void GPU_pbvh_mesh_buffers_update(PBVHGPUFormat *vbo_id,
                                   GPU_PBVH_Buffers *buffers,
                                   const struct MVert *mvert,
-<<<<<<< HEAD
-                                  const struct MLoop *mloop,
-                                  const struct MPoly *mpoly,
-                                  const struct MLoopTri *looptri,
                                   const CustomData *vdata,
                                   const CustomData *ldata,
                                   const float *vmask,
-                                  const CustomDataLayer *active_vcol_layer,
-                                  const CustomDataLayer *render_vcol_layer,
-                                  const eAttrDomain active_vcol_domain,
-=======
-                                  const CustomData *vdata,
-                                  const CustomData *ldata,
-                                  const float *vmask,
->>>>>>> 67f5596f
                                   const int *sculpt_face_sets,
                                   const int face_sets_color_seed,
                                   const int face_sets_color_default,
                                   const int update_flags,
-<<<<<<< HEAD
-                                  const float (*vert_normals)[3],
-                                  struct MSculptVert *sverts);
-
-bool GPU_pbvh_update_attribute_names(
-    const CustomData *vdata,
-    const CustomData *ldata,
-    bool need_full_render,
-    bool fast_mode,  // fast mode renders without vcol, uv, facesets, even mask, etc
-    int active_vcol_type,
-    int active_vcol_domain,
-    const struct CustomDataLayer *active_vcol_layer,
-    const struct CustomDataLayer *render_vcol_layer,
-    bool active_attrs_only);
-=======
                                   const float (*vert_normals)[3]);
 
 bool GPU_pbvh_attribute_names_update(PBVHType pbvh_type,
@@ -155,24 +127,13 @@
                                      const struct CustomData *vdata,
                                      const struct CustomData *ldata,
                                      bool active_attrs_only);
->>>>>>> 67f5596f
 
 /**
  * Creates a vertex buffer (coordinate, normal, color) and,
  * if smooth shading, an element index buffer.
  * Threaded: do not call any functions that use OpenGL calls!
  */
-<<<<<<< HEAD
-void GPU_pbvh_bmesh_buffers_update(PBVHGPUBuildArgs *args);
-=======
-void GPU_pbvh_bmesh_buffers_update(PBVHGPUFormat *vbo_id,
-                                   struct GPU_PBVH_Buffers *buffers,
-                                   struct BMesh *bm,
-                                   struct GSet *bm_faces,
-                                   struct GSet *bm_unique_verts,
-                                   struct GSet *bm_other_verts,
-                                   const int update_flags);
->>>>>>> 67f5596f
+void GPU_pbvh_bmesh_buffers_update(PBVHGPUFormat *vbo_id, PBVHGPUBuildArgs *args);
 
 /**
  * Threaded: do not call any functions that use OpenGL calls!
@@ -211,8 +172,8 @@
 /** if need_full_render is false, only the active (not render!)
    vcol layer will be uploaded to GPU*/
 
-void GPU_pbvh_need_full_render_set(bool state);
-bool GPU_pbvh_need_full_render_get(void);
+void GPU_pbvh_need_full_render_set(PBVHGPUFormat *vbo_id, bool state);
+bool GPU_pbvh_need_full_render_get(PBVHGPUFormat *vbo_id);
 
 PBVHGPUFormat *GPU_pbvh_make_format(void);
 void GPU_pbvh_free_format(PBVHGPUFormat *vbo_id);
