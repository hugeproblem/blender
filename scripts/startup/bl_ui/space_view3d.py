--- conflicted
+++ resolved
@@ -3601,13 +3601,6 @@
 
         props = layout.operator("sculpt.face_sets_init", text="By Sharp Edges")
         props.mode = 'SHARP_EDGES'
-
-<<<<<<< HEAD
-        #props = layout.operator("sculpt.face_sets_init", text="By Face Maps")
-        #props.mode = 'FACE_MAPS'
-
-=======
->>>>>>> c83e37d3
 
 class VIEW3D_MT_random_mask(Menu):
     bl_label = "Random Mask"
