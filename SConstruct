#!/usr/bin/env python
#
# ***** BEGIN GPL LICENSE BLOCK *****
#
# This program is free software; you can redistribute it and/or
# modify it under the terms of the GNU General Public License
# as published by the Free Software Foundation; either version 2
# of the License, or (at your option) any later version.
#
# This program is distributed in the hope that it will be useful,
# but WITHOUT ANY WARRANTY; without even the implied warranty of
# MERCHANTABILITY or FITNESS FOR A PARTICULAR PURPOSE.  See the
# GNU General Public License for more details.
#
# You should have received a copy of the GNU General Public License
# along with this program; if not, write to the Free Software Foundation,
# Inc., 59 Temple Place - Suite 330, Boston, MA  02111-1307, USA.
#
# The Original Code is Copyright (C) 2006, Blender Foundation
# All rights reserved.
#
# The Original Code is: all of this file.
#
# Contributor(s): Nathan Letwory.
#
# ***** END GPL LICENSE BLOCK *****
#
# Main entry-point for the SCons building system
# Set up some custom actions and target/argument handling
# Then read all SConscripts and build
#
# TODO: fix /FORCE:MULTIPLE on windows to get proper debug builds.
# TODO: directory copy functions are far too complicated, see:
#       http://wiki.blender.org/index.php/User:Ideasman42/SConsNotSimpleInstallingFiles

import platform as pltfrm

# Need a better way to do this. Automagical maybe is not the best thing, maybe it is.
if pltfrm.architecture()[0] == '64bit':
    bitness = 64
else:
    bitness = 32

import sys
import os
import os.path
import string
import shutil
import glob
import re
from tempfile import mkdtemp

# store path to tools
toolpath=os.path.join(".", "build_files", "scons", "tools")

# needed for importing tools
sys.path.append(toolpath)

import Blender
import btools
import bcolors

EnsureSConsVersion(1,0,0)

# Before we do anything, let's check if we have a sane os.environ
if not btools.check_environ():
    Exit()

BlenderEnvironment = Blender.BlenderEnvironment
B = Blender

VERSION = btools.VERSION # This is used in creating the local config directories
VERSION_RELEASE_CYCLE = btools.VERSION_RELEASE_CYCLE

### globals ###
platform = sys.platform
quickie = None
quickdebug = None

##### BEGIN SETUP #####

B.possible_types = ['core', 'player', 'player2', 'intern', 'extern']

B.binarykind = ['blender' , 'blenderplayer']
##################################
# target and argument validation #
##################################
# XX cheating for BF_FANCY, we check for BF_FANCY before args are validated
use_color = ARGUMENTS.get('BF_FANCY', '1')
if platform=='win32':
    use_color = None

if not use_color=='1':
    B.bc.disable()

 #on defaut white Os X terminal, some colors are totally unlegible
if platform=='darwin':
    B.bc.OKGREEN = '\033[34m'
    B.bc.WARNING = '\033[36m'

# arguments
print B.bc.HEADER+'Command-line arguments'+B.bc.ENDC
B.arguments = btools.validate_arguments(ARGUMENTS, B.bc)
btools.print_arguments(B.arguments, B.bc)

# targets
print B.bc.HEADER+'Command-line targets'+B.bc.ENDC
B.targets = btools.validate_targets(COMMAND_LINE_TARGETS, B.bc)
btools.print_targets(B.targets, B.bc)

##########################
# setting up environment #
##########################

# handling cmd line arguments & config file

# bitness stuff
tempbitness = int(B.arguments.get('BF_BITNESS', bitness)) # default to bitness found as per starting python
if tempbitness in (32, 64): # only set if 32 or 64 has been given
    bitness = int(tempbitness)

if bitness:
    B.bitness = bitness
else: 
    B.bitness = tempbitness


# first check cmdline for toolset and we create env to work on
quickie = B.arguments.get('BF_QUICK', None)
quickdebug = B.arguments.get('BF_QUICKDEBUG', None)

if quickdebug:
    B.quickdebug=string.split(quickdebug, ',')
else:
    B.quickdebug=[]

if quickie:
    B.quickie=string.split(quickie,',')
else:
    B.quickie=[]

toolset = B.arguments.get('BF_TOOLSET', None)
if toolset:
    print "Using " + toolset
    if toolset=='mstoolkit':
        env = BlenderEnvironment(ENV = os.environ)
        env.Tool('mstoolkit', [toolpath])
    else:
        env = BlenderEnvironment(tools=[toolset], ENV = os.environ)
        if env:
            btools.SetupSpawn(env)
else:
    if bitness==64 and platform=='win32':
        env = BlenderEnvironment(ENV = os.environ, MSVS_ARCH='amd64')
    else:
        env = BlenderEnvironment(ENV = os.environ)

if not env:
    print "Could not create a build environment"
    Exit()

cc = B.arguments.get('CC', None)
cxx = B.arguments.get('CXX', None)
if cc:
    env['CC'] = cc
if cxx:
    env['CXX'] = cxx

if sys.platform=='win32':
    if env['CC'] in ['cl', 'cl.exe']:
        platform = 'win64-vc' if bitness == 64 else 'win32-vc'
    elif env['CC'] in ['gcc']:
        platform = 'win64-mingw' if bitness == 64 else 'win32-mingw'

env.SConscriptChdir(0)

# Remove major kernel version from linux platform.
# After Linus switched kernel to new version model this major version
# shouldn't take much sense for building rules.

if re.match('linux[0-9]+', platform):
    platform = 'linux'

crossbuild = B.arguments.get('BF_CROSS', None)
if crossbuild and platform not in ('win32-vc', 'win64-vc'):
    platform = 'linuxcross'

env['OURPLATFORM'] = platform

configfile = os.path.join("build_files", "scons", "config", platform + "-config.py")

if os.path.exists(configfile):
    print B.bc.OKGREEN + "Using config file: " + B.bc.ENDC + configfile
else:
    print B.bc.FAIL + configfile + " doesn't exist" + B.bc.ENDC

if crossbuild and env['PLATFORM'] != 'win32':
    print B.bc.HEADER+"Preparing for crossbuild"+B.bc.ENDC
    env.Tool('crossmingw', [toolpath])
    # todo: determine proper libs/includes etc.
    # Needed for gui programs, console programs should do without it

    # Now we don't need this option to have console window
    # env.Append(LINKFLAGS=['-mwindows'])

userconfig = B.arguments.get('BF_CONFIG', 'user-config.py')
# first read platform config. B.arguments will override
optfiles = [configfile]
if os.path.exists(userconfig):
    print B.bc.OKGREEN + "Using user-config file: " + B.bc.ENDC + userconfig
    optfiles += [userconfig]
else:
    print B.bc.WARNING + userconfig + " not found, no user overrides" + B.bc.ENDC

opts = btools.read_opts(env, optfiles, B.arguments)
opts.Update(env)

if sys.platform=='win32':
    if bitness==64:
        env.Append(CPPFLAGS=['-DWIN64']) # -DWIN32 needed too, as it's used all over to target Windows generally

if not env['BF_FANCY']:
    B.bc.disable()


# remove install dir so old and new files are not mixed.
# NOTE: only do the scripts directory for now, otherwise is too disruptive for developers
# TODO: perhaps we need an option (off by default) to not do this altogether...
if not env['WITHOUT_BF_INSTALL'] and not env['WITHOUT_BF_OVERWRITE_INSTALL']:
    scriptsDir = os.path.join(env['BF_INSTALLDIR'], VERSION, 'scripts')
    if os.path.isdir(scriptsDir):
        print B.bc.OKGREEN + "Clearing installation directory%s: %s" % (B.bc.ENDC, os.path.abspath(scriptsDir))
        shutil.rmtree(scriptsDir)


SetOption('num_jobs', int(env['BF_NUMJOBS']))
print B.bc.OKGREEN + "Build with parallel jobs%s: %s" % (B.bc.ENDC, GetOption('num_jobs'))
print B.bc.OKGREEN + "Build with debug symbols%s: %s" % (B.bc.ENDC, env['BF_DEBUG'])

if 'blenderlite' in B.targets:
    target_env_defs = {}
    target_env_defs['WITH_BF_GAMEENGINE'] = False
    target_env_defs['WITH_BF_CYCLES'] = False
    target_env_defs['WITH_BF_OPENAL'] = False
    target_env_defs['WITH_BF_OPENEXR'] = False
    target_env_defs['WITH_BF_OPENMP'] = False
    target_env_defs['WITH_BF_ICONV'] = False
    target_env_defs['WITH_BF_INTERNATIONAL'] = False
    target_env_defs['WITH_BF_OPENJPEG'] = False
    target_env_defs['WITH_BF_FFMPEG'] = False
    target_env_defs['WITH_BF_QUICKTIME'] = False
    target_env_defs['WITH_BF_REDCODE'] = False
    target_env_defs['WITH_BF_DDS'] = False
    target_env_defs['WITH_BF_CINEON'] = False
    target_env_defs['WITH_BF_FRAMESERVER'] = False
    target_env_defs['WITH_BF_HDR'] = False
    target_env_defs['WITH_BF_ZLIB'] = False
    target_env_defs['WITH_BF_SDL'] = False
    target_env_defs['WITH_BF_JPEG'] = False
    target_env_defs['WITH_BF_PNG'] = False
    target_env_defs['WITH_BF_BULLET'] = False
    target_env_defs['WITH_BF_BINRELOC'] = False
    target_env_defs['BF_BUILDINFO'] = False
    target_env_defs['WITH_BF_FLUID'] = False
    target_env_defs['WITH_BF_OCEANSIM'] = False
    target_env_defs['WITH_BF_SMOKE'] = False
    target_env_defs['WITH_BF_DECIMATE'] = False
    target_env_defs['WITH_BF_BOOLEAN'] = False
    target_env_defs['WITH_BF_REMESH'] = False
    target_env_defs['WITH_BF_PYTHON'] = False
    target_env_defs['WITH_BF_3DMOUSE'] = False
    target_env_defs['WITH_BF_LIBMV'] = False

    # Merge blenderlite, let command line to override
    for k,v in target_env_defs.iteritems():
        if k not in B.arguments:
            env[k] = v

# Extended OSX_SDK and 3D_CONNEXION_CLIENT_LIBRARY and JAckOSX detection for OSX
if env['OURPLATFORM']=='darwin':
    print B.bc.OKGREEN + "Detected Xcode version: -- " + B.bc.ENDC + env['XCODE_CUR_VER'] + " --"
    print "Available " + env['MACOSX_SDK_CHECK']
    if not 'Mac OS X 10.6' in env['MACOSX_SDK_CHECK']:
        print  B.bc.OKGREEN + "Auto-setting available MacOSX SDK -> " + B.bc.ENDC + "MacOSX10.7.sdk"
    elif not 'Mac OS X 10.5' in env['MACOSX_SDK_CHECK']:
        print  B.bc.OKGREEN + "Auto-setting available MacOSX SDK -> " + B.bc.ENDC + "MacOSX10.6.sdk"
    else:
        print B.bc.OKGREEN + "Found recommended sdk :" + B.bc.ENDC + " using MacOSX10.5.sdk"

    # for now, Mac builders must download and install the 3DxWare 10 Beta 4 driver framework from 3Dconnexion
    # necessary header file lives here when installed:
    # /Library/Frameworks/3DconnexionClient.framework/Versions/Current/Headers/ConnexionClientAPI.h
    if env['WITH_BF_3DMOUSE'] == 1:
        if not os.path.exists('/Library/Frameworks/3DconnexionClient.framework'):
            print "3D_CONNEXION_CLIENT_LIBRARY not found, disabling WITH_BF_3DMOUSE" # avoid build errors !
            env['WITH_BF_3DMOUSE'] = 0
        else:
            env.Append(LINKFLAGS=['-Xlinker','-weak_framework','-Xlinker','3DconnexionClient'])

    # for now, Mac builders must download and install the JackOSX framework 
    # necessary header file lives here when installed:
    # /Library/Frameworks/Jackmp.framework/Versions/A/Headers/jack.h
    if env['WITH_BF_JACK'] == 1:
        if not os.path.exists('/Library/Frameworks/Jackmp.framework'):
            print "JackOSX install not found, disabling WITH_BF_JACK" # avoid build errors !
            env['WITH_BF_JACK'] = 0
        else:
            env.Append(LINKFLAGS=['-Xlinker','-weak_framework','-Xlinker','Jackmp'])

if env['WITH_BF_OPENMP'] == 1:
        if env['OURPLATFORM'] in ('win32-vc', 'win64-vc'):
                env['CCFLAGS'].append('/openmp')
        else:
            if env['CC'].endswith('icc'): # to be able to handle CC=/opt/bla/icc case
                env.Append(LINKFLAGS=['-openmp', '-static-intel'])
                env['CCFLAGS'].append('-openmp')
            else:
                env.Append(CCFLAGS=['-fopenmp']) 

if env['WITH_GHOST_COCOA'] == True:
    env.Append(CPPFLAGS=['-DGHOST_COCOA']) 

if env['USE_QTKIT'] == True:
    env.Append(CPPFLAGS=['-DUSE_QTKIT'])

#check for additional debug libnames

if env.has_key('BF_DEBUG_LIBS'):
    B.quickdebug += env['BF_DEBUG_LIBS']

printdebug = B.arguments.get('BF_LISTDEBUG', 0)

if len(B.quickdebug) > 0 and printdebug != 0:
    print B.bc.OKGREEN + "Buildings these libs with debug symbols:" + B.bc.ENDC
    for l in B.quickdebug:
        print "\t" + l

# remove stdc++ from LLIBS if we are building a statc linked CXXFLAGS
if env['WITH_BF_STATICCXX']:
    if 'stdc++' in env['LLIBS']:
        env['LLIBS'].remove('stdc++')
    else:
        print '\tcould not remove stdc++ library from LLIBS, WITH_BF_STATICCXX may not work for your platform'

# check target for blenderplayer. Set WITH_BF_PLAYER if found on cmdline
if 'blenderplayer' in B.targets:
    env['WITH_BF_PLAYER'] = True

if 'blendernogame' in B.targets:
    env['WITH_BF_GAMEENGINE'] = False

# build without elbeem (fluidsim)?
if env['WITH_BF_FLUID'] == 1:
    env['CPPFLAGS'].append('-DWITH_MOD_FLUID')

# build with ocean sim?
if env['WITH_BF_OCEANSIM'] == 1:
    env['WITH_BF_FFTW3']  = 1  # ocean needs fftw3 so enable it 
    env['CPPFLAGS'].append('-DWITH_MOD_OCEANSIM')


if btools.ENDIAN == "big":
    env['CPPFLAGS'].append('-D__BIG_ENDIAN__')
else:
    env['CPPFLAGS'].append('-D__LITTLE_ENDIAN__')

# TODO, make optional
env['CPPFLAGS'].append('-DWITH_AUDASPACE')

# lastly we check for root_build_dir ( we should not do before, otherwise we might do wrong builddir
B.root_build_dir = env['BF_BUILDDIR']
B.doc_build_dir = os.path.join(env['BF_INSTALLDIR'], 'doc')
if not B.root_build_dir[-1]==os.sep:
    B.root_build_dir += os.sep
if not B.doc_build_dir[-1]==os.sep:
    B.doc_build_dir += os.sep

# We do a shortcut for clean when no quicklist is given: just delete
# builddir without reading in SConscripts
do_clean = None
if 'clean' in B.targets:
    do_clean = True

if not quickie and do_clean:
    if os.path.exists(B.doc_build_dir):
        print B.bc.HEADER+'Cleaning doc dir...'+B.bc.ENDC
        dirs = os.listdir(B.doc_build_dir)
        for entry in dirs:
            if os.path.isdir(B.doc_build_dir + entry) == 1:
                print "clean dir %s"%(B.doc_build_dir+entry)
                shutil.rmtree(B.doc_build_dir+entry)
            else: # remove file
                print "remove file %s"%(B.doc_build_dir+entry)
                os.remove(B.root_build_dir+entry)
    if os.path.exists(B.root_build_dir):
        print B.bc.HEADER+'Cleaning build dir...'+B.bc.ENDC
        dirs = os.listdir(B.root_build_dir)
        for entry in dirs:
            if os.path.isdir(B.root_build_dir + entry) == 1:
                print "clean dir %s"%(B.root_build_dir+entry)
                shutil.rmtree(B.root_build_dir+entry)
            else: # remove file
                print "remove file %s"%(B.root_build_dir+entry)
                os.remove(B.root_build_dir+entry)
        for confile in ['extern/ffmpeg/config.mak', 'extern/x264/config.mak',
                'extern/xvidcore/build/generic/platform.inc', 'extern/ffmpeg/include']:
            if os.path.exists(confile):
                print "clean file %s"%confile
                if os.path.isdir(confile):
                    for root, dirs, files in os.walk(confile):
                        for name in files:
                            os.remove(os.path.join(root, name))
                else:
                    os.remove(confile)
        print B.bc.OKGREEN+'...done'+B.bc.ENDC
    else:
        print B.bc.HEADER+'Already Clean, nothing to do.'+B.bc.ENDC
    Exit()


# ensure python header is found since detection can fail, this could happen
# with _any_ library but since we used a fixed python version this tends to
# be most problematic.
if env['WITH_BF_PYTHON']:
    py_h = os.path.join(Dir(env.subst('${BF_PYTHON_INC}')).abspath, "Python.h")

    if not os.path.exists(py_h):
        print("\nMissing: \"" + env.subst('${BF_PYTHON_INC}') + os.sep + "Python.h\",\n"
              "  Set 'BF_PYTHON_INC' to point "
              "to a valid python include path.\n  Containing "
              "Python.h for python version \"" + env.subst('${BF_PYTHON_VERSION}') + "\"")

        Exit()
    del py_h


if not os.path.isdir ( B.root_build_dir):
    os.makedirs ( B.root_build_dir )
    os.makedirs ( B.root_build_dir + 'source' )
    os.makedirs ( B.root_build_dir + 'intern' )
    os.makedirs ( B.root_build_dir + 'extern' )
    os.makedirs ( B.root_build_dir + 'lib' )
    os.makedirs ( B.root_build_dir + 'bin' )
# # Docs not working with epy anymore
# if not os.path.isdir(B.doc_build_dir) and env['WITH_BF_DOCS']:
#     os.makedirs ( B.doc_build_dir )

###################################
# Ensure all data files are valid #
###################################
if not os.path.isdir ( B.root_build_dir + 'data_headers'):
    os.makedirs ( B.root_build_dir + 'data_headers' )
# use for includes
env['DATA_HEADERS'] = "#" + env['BF_BUILDDIR'] + "/data_headers"
def ensure_data(FILE_FROM, FILE_TO, VAR_NAME):
    if os.sep == "\\":
        FILE_FROM = FILE_FROM.replace("/", "\\")
        FILE_TO   = FILE_TO.replace("/", "\\")

    # first check if we need to bother.
    if os.path.exists(FILE_TO):
        if os.path.getmtime(FILE_FROM) < os.path.getmtime(FILE_TO):
            return

    print(B.bc.HEADER + "Generating: " + B.bc.ENDC + "%r" % os.path.basename(FILE_TO))
    fpin = open(FILE_FROM, "rb")
    fpin.seek(0, os.SEEK_END)
    size = fpin.tell()
    fpin.seek(0)

    fpout = open(FILE_TO, "w")
    fpout.write("int  %s_size = %d;\n" % (VAR_NAME, size))
    fpout.write("char %s[] = {\n" % VAR_NAME)

    while size > 0:
        size -= 1
        if size % 32 == 31:
            fpout.write("\n")

        fpout.write("%3d," % ord(fpin.read(1)))
    fpout.write("\n  0};\n\n")

    fpin.close()
    fpout.close()

ensure_data("source/blender/compositor/operations/COM_OpenCLKernels.cl",
            B.root_build_dir + "data_headers/COM_OpenCLKernels.cl.h",
            "clkernelstoh_COM_OpenCLKernels_cl")

##### END DATAFILES ##########

Help(opts.GenerateHelpText(env))

# default is new quieter output, but if you need to see the
# commands, do 'scons BF_QUIET=0'
bf_quietoutput = B.arguments.get('BF_QUIET', '1')
if env['BF_QUIET']:
    B.set_quiet_output(env)
else:
    if toolset=='msvc':
        B.msvc_hack(env)

print B.bc.HEADER+'Building in: ' + B.bc.ENDC + os.path.abspath(B.root_build_dir)
env.SConsignFile(B.root_build_dir+'scons-signatures')
B.init_lib_dict()

##### END SETUP ##########

Export('env')

BuildDir(B.root_build_dir+'/source', 'source', duplicate=0)
SConscript(B.root_build_dir+'/source/SConscript')
BuildDir(B.root_build_dir+'/intern', 'intern', duplicate=0)
SConscript(B.root_build_dir+'/intern/SConscript')
BuildDir(B.root_build_dir+'/extern', 'extern', duplicate=0)
SConscript(B.root_build_dir+'/extern/SConscript')

# now that we have read all SConscripts, we know what
# libraries will be built. Create list of
# libraries to give as objects to linking phase
mainlist = []
for tp in B.possible_types:
    if (not tp == 'player') and (not tp == 'player2'):
        mainlist += B.create_blender_liblist(env, tp)

if B.arguments.get('BF_PRIORITYLIST', '0')=='1':
    B.propose_priorities()

dobj = B.buildinfo(env, "dynamic") + B.resources
creob = B.creator(env)
thestatlibs, thelibincs = B.setup_staticlibs(env)
thesyslibs = B.setup_syslibs(env)

if 'blender' in B.targets or not env['WITH_BF_NOBLENDER']:
    env.BlenderProg(B.root_build_dir, "blender", creob + mainlist + thestatlibs + dobj, thesyslibs, [B.root_build_dir+'/lib'] + thelibincs, 'blender')
if env['WITH_BF_PLAYER']:
    playerlist = B.create_blender_liblist(env, 'player')
    playerlist += B.create_blender_liblist(env, 'player2')
    playerlist += B.create_blender_liblist(env, 'intern')
    playerlist += B.create_blender_liblist(env, 'extern')
    env.BlenderProg(B.root_build_dir, "blenderplayer", dobj + playerlist + thestatlibs, thesyslibs, [B.root_build_dir+'/lib'] + thelibincs, 'blenderplayer')

##### Now define some targets


#------------ INSTALL

#-- binaries
blenderinstall = []
if  env['OURPLATFORM']=='darwin':
    for prg in B.program_list:
        bundle = '%s.app' % prg[0]
        bundledir = os.path.dirname(bundle)
        for dp, dn, df in os.walk(bundle):
            if '.svn' in dn:
                dn.remove('.svn')
            if '_svn' in dn:
                dn.remove('_svn')
            dir=env['BF_INSTALLDIR']+dp[len(bundledir):]
            source=[dp+os.sep+f for f in df]
            blenderinstall.append(env.Install(dir=dir,source=source))
else:
    blenderinstall = env.Install(dir=env['BF_INSTALLDIR'], source=B.program_list)

#-- local path = config files in install dir: installdir\VERSION
#- dont do config and scripts for darwin, it is already in the bundle
dotblendlist = []
datafileslist = []
datafilestargetlist = []
dottargetlist = []
scriptinstall = []

if env['OURPLATFORM']!='darwin':
    dotblenderinstall = []
    for targetdir,srcfile in zip(dottargetlist, dotblendlist):
        td, tf = os.path.split(targetdir)
        dotblenderinstall.append(env.Install(dir=td, source=srcfile))
    for targetdir,srcfile in zip(datafilestargetlist, datafileslist):
        td, tf = os.path.split(targetdir)
        dotblenderinstall.append(env.Install(dir=td, source=srcfile))

    if env['WITH_BF_PYTHON']:
        #-- local/VERSION/scripts
        scriptpaths=['release/scripts']
        for scriptpath in scriptpaths:
            for dp, dn, df in os.walk(scriptpath):
                if '.svn' in dn:
                    dn.remove('.svn')
                if '_svn' in dn:
                    dn.remove('_svn')
                if '__pycache__' in dn:  # py3.2 cache dir
                    dn.remove('__pycache__')

                # only for testing builds
                if VERSION_RELEASE_CYCLE == "release" and "addons_contrib" in dn:
                    dn.remove('addons_contrib')

                dir = os.path.join(env['BF_INSTALLDIR'], VERSION)
                dir += os.sep + os.path.basename(scriptpath) + dp[len(scriptpath):]

                source=[os.path.join(dp, f) for f in df if not f.endswith(".pyc")]
                # To ensure empty dirs are created too
                if len(source)==0 and not os.path.exists(dir):
                    env.Execute(Mkdir(dir))
                scriptinstall.append(env.Install(dir=dir,source=source))
        if env['WITH_BF_CYCLES']:
            # cycles python code
            dir=os.path.join(env['BF_INSTALLDIR'], VERSION, 'scripts', 'addons','cycles')
            source=os.listdir('intern/cycles/blender/addon')
            if '.svn' in source: source.remove('.svn')
            if '_svn' in source: source.remove('_svn')
            if '__pycache__' in source: source.remove('__pycache__')
            source=['intern/cycles/blender/addon/'+s for s in source]
            scriptinstall.append(env.Install(dir=dir,source=source))

            # cycles kernel code
            dir=os.path.join(env['BF_INSTALLDIR'], VERSION, 'scripts', 'addons','cycles', 'kernel')
            source=os.listdir('intern/cycles/kernel')
            if '.svn' in source: source.remove('.svn')
            if '_svn' in source: source.remove('_svn')
            if '__pycache__' in source: source.remove('__pycache__')
            source.remove('kernel.cpp')
            source.remove('CMakeLists.txt')
            source.remove('svm')
            source.remove('osl')
            source=['intern/cycles/kernel/'+s for s in source]
            source.append('intern/cycles/util/util_color.h')
            source.append('intern/cycles/util/util_math.h')
            source.append('intern/cycles/util/util_transform.h')
            source.append('intern/cycles/util/util_types.h')
            scriptinstall.append(env.Install(dir=dir,source=source))
            # svm
            dir=os.path.join(env['BF_INSTALLDIR'], VERSION, 'scripts', 'addons','cycles', 'kernel', 'svm')
            source=os.listdir('intern/cycles/kernel/svm')
            if '.svn' in source: source.remove('.svn')
            if '_svn' in source: source.remove('_svn')
            if '__pycache__' in source: source.remove('__pycache__')
            source=['intern/cycles/kernel/svm/'+s for s in source]
            scriptinstall.append(env.Install(dir=dir,source=source))

            # licenses
            dir=os.path.join(env['BF_INSTALLDIR'], VERSION, 'scripts', 'addons','cycles', 'license')
            source=os.listdir('intern/cycles/doc/license')
            if '.svn' in source: source.remove('.svn')
            if '_svn' in source: source.remove('_svn')
            if '__pycache__' in source: source.remove('__pycache__')
            source.remove('CMakeLists.txt')
            source=['intern/cycles/doc/license/'+s for s in source]
            scriptinstall.append(env.Install(dir=dir,source=source))

            # cuda binaries
            if env['WITH_BF_CYCLES_CUDA_BINARIES']:
                dir=os.path.join(env['BF_INSTALLDIR'], VERSION, 'scripts', 'addons','cycles', 'lib')
                for arch in env['BF_CYCLES_CUDA_BINARIES_ARCH']:
                    kernel_build_dir = os.path.join(B.root_build_dir, 'intern/cycles/kernel')
                    cubin_file = os.path.join(kernel_build_dir, "kernel_%s.cubin" % arch)
                    scriptinstall.append(env.Install(dir=dir,source=cubin_file))

<<<<<<< HEAD
    if env['WITH_BF_OCIO']:
        colormanagement = os.path.join('release', 'datafiles', 'colormanagement')

        for dp, dn, df in os.walk(colormanagement):
            if '.svn' in dn:
                dn.remove('.svn')
            if '_svn' in dn:
                dn.remove('_svn')

            dir = os.path.join(env['BF_INSTALLDIR'], VERSION, 'datafiles')
            dir += os.sep + os.path.basename(colormanagement) + dp[len(colormanagement):]

            source = [os.path.join(dp, f) for f in df if not f.endswith(".pyc")]

            # To ensure empty dirs are created too
            if len(source) == 0:
                env.Execute(Mkdir(dir))

            scriptinstall.append(env.Install(dir=dir,source=source))

=======
>>>>>>> 56b2f4df
    if env['WITH_BF_INTERNATIONAL']:
        internationalpaths=['release' + os.sep + 'datafiles']

        def check_path(path, member):
            return (member in path.split(os.sep))

        for intpath in internationalpaths:
            for dp, dn, df in os.walk(intpath):
                if '.svn' in dn:
                    dn.remove('.svn')
                if '_svn' in dn:
                    dn.remove('_svn')

                # we only care about release/datafiles/fonts, release/datafiles/locales
                if check_path(dp, "fonts") or check_path(dp, "locale"):
                    pass
                else:
                    continue

                dir = os.path.join(env['BF_INSTALLDIR'], VERSION)
                dir += os.sep + os.path.basename(intpath) + dp[len(intpath):]

                source=[os.path.join(dp, f) for f in df if not f.endswith(".pyc")]
                # To ensure empty dirs are created too
                if len(source)==0:
                    env.Execute(Mkdir(dir))
                scriptinstall.append(env.Install(dir=dir,source=source))

#-- icons
if env['OURPLATFORM']=='linux':
    iconlist = []
    icontargetlist = []

    for tp, tn, tf in os.walk('release/freedesktop/icons'):
        if '.svn' in tn:
            tn.remove('.svn')
        if '_svn' in tn:
            tn.remove('_svn')
        for f in tf:
            iconlist.append(os.path.join(tp, f))
            icontargetlist.append( os.path.join(*([env['BF_INSTALLDIR']] + tp.split(os.sep)[2:] + [f])) )

    iconinstall = []
    for targetdir,srcfile in zip(icontargetlist, iconlist):
        td, tf = os.path.split(targetdir)
        iconinstall.append(env.Install(dir=td, source=srcfile))

# dlls for linuxcross
# TODO - add more libs, for now this lets blenderlite run
if env['OURPLATFORM']=='linuxcross':
    dir=env['BF_INSTALLDIR']
    source = []

    if env['WITH_BF_OPENMP']:
        source += ['../lib/windows/pthreads/lib/pthreadGC2.dll']

    scriptinstall.append(env.Install(dir=dir, source=source))

textlist = []
texttargetlist = []
for tp, tn, tf in os.walk('release/text'):
    if '.svn' in tn:
        tn.remove('.svn')
    if '_svn' in tn:
        tn.remove('_svn')
    for f in tf:
        textlist.append(tp+os.sep+f)

textinstall = env.Install(dir=env['BF_INSTALLDIR'], source=textlist)

if  env['OURPLATFORM']=='darwin':
        allinstall = [blenderinstall, textinstall]
elif env['OURPLATFORM']=='linux':
        allinstall = [blenderinstall, dotblenderinstall, scriptinstall, textinstall, iconinstall]
else:
        allinstall = [blenderinstall, dotblenderinstall, scriptinstall, textinstall]

if env['OURPLATFORM'] in ('win32-vc', 'win32-mingw', 'win64-vc', 'linuxcross'):
    dllsources = []

    if not env['OURPLATFORM'] in ('win32-mingw', 'linuxcross'):
        # For MinGW and linuxcross static linking will be used
        dllsources += ['${LCGDIR}/gettext/lib/gnu_gettext.dll']

    dllsources += ['${BF_ZLIB_LIBPATH}/zlib.dll']
    # Used when linking to libtiff was dynamic
    # keep it here until compilation on all platform would be ok
    # dllsources += ['${BF_TIFF_LIBPATH}/${BF_TIFF_LIB}.dll']

    if env['OURPLATFORM'] != 'linuxcross':
        # pthreads library is already added
        dllsources += ['${BF_PTHREADS_LIBPATH}/${BF_PTHREADS_LIB}.dll']

    if env['WITH_BF_SDL']:
        if env['OURPLATFORM'] == 'win64-vc':
            pass # we link statically already to SDL on win64
        else:
            dllsources.append('${BF_SDL_LIBPATH}/SDL.dll')

    if env['WITH_BF_PYTHON']:
        if env['BF_DEBUG']:
            dllsources.append('${BF_PYTHON_LIBPATH}/${BF_PYTHON_DLL}_d.dll')
        else:
            dllsources.append('${BF_PYTHON_LIBPATH}/${BF_PYTHON_DLL}.dll')

    if env['WITH_BF_ICONV']:
        if env['OURPLATFORM'] == 'win64-vc':
            pass # we link statically to iconv on win64
        elif not env['OURPLATFORM'] in ('win32-mingw', 'linuxcross'):
            #gettext for MinGW and cross-compilation is compiled staticly
            dllsources += ['${BF_ICONV_LIBPATH}/iconv.dll']

    if env['WITH_BF_OPENAL']:
        dllsources.append('${LCGDIR}/openal/lib/OpenAL32.dll')
        dllsources.append('${LCGDIR}/openal/lib/wrap_oal.dll')

    if env['WITH_BF_SNDFILE']:
        dllsources.append('${LCGDIR}/sndfile/lib/libsndfile-1.dll')

    if env['WITH_BF_FFMPEG']:
        dllsources += env['BF_FFMPEG_DLL'].split()

    # Since the thumb handler is loaded by Explorer, architecture is
    # strict: the x86 build fails on x64 Windows. We need to ship
    # both builds in x86 packages.
    if bitness == 32:
        dllsources.append('${LCGDIR}/thumbhandler/lib/BlendThumb.dll')
    dllsources.append('${LCGDIR}/thumbhandler/lib/BlendThumb64.dll')

    if env['WITH_BF_OIIO'] and env['OURPLATFORM'] != 'win32-mingw':
        dllsources.append('${LCGDIR}/openimageio/bin/OpenImageIO.dll')

    if env['WITH_BF_OCIO'] and env['OURPLATFORM'] != 'win32-mingw':
        dllsources.append('${LCGDIR}/opencolorio/bin/OpenColorIO.dll')

    dllsources.append('#source/icons/blender.exe.manifest')

    windlls = env.Install(dir=env['BF_INSTALLDIR'], source = dllsources)
    allinstall += windlls

if env['OURPLATFORM'] == 'win64-mingw':
    dllsources = []

    if env['WITH_BF_PYTHON']:
        if env['BF_DEBUG']:
            dllsources.append('${BF_PYTHON_LIBPATH}/${BF_PYTHON_DLL}_d.dll')
        else:
            dllsources.append('${BF_PYTHON_LIBPATH}/${BF_PYTHON_DLL}.dll')

    if env['WITH_BF_FFMPEG']:
        dllsources += env['BF_FFMPEG_DLL'].split()

    if env['WITH_BF_OPENAL']:
        dllsources.append('${LCGDIR}/openal/lib/OpenAL32.dll')
        dllsources.append('${LCGDIR}/openal/lib/wrap_oal.dll')

    if env['WITH_BF_SNDFILE']:
        dllsources.append('${LCGDIR}/sndfile/lib/libsndfile-1.dll')

    if env['WITH_BF_SDL']:
        dllsources.append('${LCGDIR}/sdl/lib/SDL.dll')

    if(env['WITH_BF_OPENMP']):
        dllsources.append('${LCGDIR}/binaries/libgomp-1.dll')

    dllsources.append('${LCGDIR}/thumbhandler/lib/BlendThumb64.dll')
    dllsources.append('${LCGDIR}/binaries/libgcc_s_sjlj-1.dll')
    dllsources.append('${LCGDIR}/binaries/libwinpthread-1.dll')
    dllsources.append('${LCGDIR}/binaries/libstdc++-6.dll')
    dllsources.append('#source/icons/blender.exe.manifest')

    windlls = env.Install(dir=env['BF_INSTALLDIR'], source = dllsources)
    allinstall += windlls

installtarget = env.Alias('install', allinstall)
bininstalltarget = env.Alias('install-bin', blenderinstall)

nsisaction = env.Action(btools.NSIS_Installer, btools.NSIS_print)
nsiscmd = env.Command('nsisinstaller', None, nsisaction)
nsisalias = env.Alias('nsis', nsiscmd)

if 'blender' in B.targets:
    blenderexe= env.Alias('blender', B.program_list)
    Depends(blenderexe,installtarget)

if env['WITH_BF_PLAYER']:
    blenderplayer = env.Alias('blenderplayer', B.program_list)
    Depends(blenderplayer,installtarget)

if not env['WITH_BF_GAMEENGINE']:
    blendernogame = env.Alias('blendernogame', B.program_list)
    Depends(blendernogame,installtarget)

if 'blenderlite' in B.targets:
    blenderlite = env.Alias('blenderlite', B.program_list)
    Depends(blenderlite,installtarget)

Depends(nsiscmd, allinstall)

buildslave_action = env.Action(btools.buildslave, btools.buildslave_print)
buildslave_cmd = env.Command('buildslave_exec', None, buildslave_action)
buildslave_alias = env.Alias('buildslave', buildslave_cmd)

Depends(buildslave_cmd, allinstall)

Default(B.program_list)

if not env['WITHOUT_BF_INSTALL']:
        Default(installtarget)
<|MERGE_RESOLUTION|>--- conflicted
+++ resolved
@@ -656,7 +656,6 @@
                     cubin_file = os.path.join(kernel_build_dir, "kernel_%s.cubin" % arch)
                     scriptinstall.append(env.Install(dir=dir,source=cubin_file))
 
-<<<<<<< HEAD
     if env['WITH_BF_OCIO']:
         colormanagement = os.path.join('release', 'datafiles', 'colormanagement')
 
@@ -677,8 +676,6 @@
 
             scriptinstall.append(env.Install(dir=dir,source=source))
 
-=======
->>>>>>> 56b2f4df
     if env['WITH_BF_INTERNATIONAL']:
         internationalpaths=['release' + os.sep + 'datafiles']
 
